# WARNING: config.yml file is generated from config.yml.jinja
---
version: 3
jobs:
    tracetool:
        docker:
            - image: codaprotocol/coda:toolchain-rust-e855336d087a679f76f2dd2bbdc3fdfea9303be3
        steps:
            - checkout
            - run: git submodule sync && git submodule update --init --recursive
            - run:
                  name: Build trace-tool
                  command: cd src/app/trace-tool && cargo build --frozen

    build-wallet:
        macos:
            xcode: "10.2.0"
        steps:
            - checkout
            - run: git submodule sync && git submodule update --init --recursive
            - run: cd frontend/wallet && yarn
            - run:
                  name: Lint wallet
                  command: cd frontend/wallet && yarn run reformat && git diff --exit-code src
            - run:
                  name: Build wallet
                  command: cd frontend/wallet && yarn run build-ci
            - run:
                  name: Test wallet
                  command: cd frontend/wallet && yarn test
            - run:
                  name: Build dist wallet
                  command: cd frontend/wallet && yarn run dist
            - run:
                  name: Publish dist wallet
                  command: (env HOMEBREW_NO_AUTO_UPDATE=1 brew install awscli) && ./scripts/publish-wallet.sh
            - run: cd frontend/website && yarn install
            - run:
                  name: Decrypt PragmataPro font
                  command: cd frontend/website && yarn run decrypt-ci
            - run:
                  name: Lint website
                  command: cd frontend/website && yarn run reformat && git diff --exit-code src
            - run:
                  name: Build website
                  command: cd frontend/website && (env HOMEBREW_NO_AUTO_UPDATE=1 brew install pandoc) && pip install mkdocs && yarn run build
            - run:
                  name: Deploy staging
                  command: cd frontend/website && (if [ "$CIRCLE_BRANCH" == "develop" ]; then yarn run deploy-ci; fi)
            - run: cd frontend/bot && yarn
            - run:
                  name: Lint bot
                  command: cd frontend/bot && yarn run reformat && git diff --exit-code src
            - run:
                  name: Build bot
                  command: cd frontend/bot && yarn run build-ci

    lint:
        docker:
            - image: codaprotocol/coda:toolchain-6b64dedbb6e27f0cc57228f1b44aaa87da489e83
        steps:
            - checkout
            - run:
                  name: Update submodules
                  command: git submodule sync && git submodule update --init --recursive
            - run:
                  name: Check circle CI configuration rendering
                  command: ./scripts/test.py render --check .circleci/config.yml.jinja .mergify.yml.jinja
            - run:
                  name: OCamlformat (make check-format)
                  command: eval `opam config env` && make check-format
            - run:
                  name: Snarky tracks master (make check-snarky-submodule)
                  command: make check-snarky-submodule
            - run:
                  name: Check CODEOWNERS file format
                  command: ./scripts/lint_codeowners.sh

    update-branch-protection:
        docker:
            - image: python:3
        steps:
            - run:
                name: Install dependencies
                command: pip install --user requests jinja2
            - checkout
            - run:
                  name: Update branch protection rule from test configuration
                  command: ./scripts/test.py required-status >required_status && cat required_status && ./scripts/update_branch_rule.py required_status

    build-macos:
      # only run when there's a 'release' tag
      # filters:
      #   tags:
      #      only: /^release.*/
        macos:
            xcode: "10.2.1"
        resource_class: large
        working_directory: /Users/distiller/coda
        environment:
            HOMEBREW_LOGS: /Users/distiller/homebrew.log
            OPAMYES: 1
        steps:
            # Attach workspace from prior linux build
            - attach_workspace:
                at: /tmp/workspace
            - run:
                name: Unpack Workspace PV Keys
                command: |
                    sudo mkdir -p /var/lib/coda
                    sudo tar xvf /tmp/workspace/coda*.bz2 -C /var/lib/coda/
            - checkout
            - run:
                name: Update git submodules
                command: git submodule sync && git submodule update --init --recursive
            - restore_cache:
                name: Restore cache - homebrew
                keys:
                    - homebrew-v5-{{ checksum "scripts/macos-setup.sh" }}
                    - homebrew-v5-
            - run:
                name: Install macos dependancies - homebrew - make macos-setup-download
                command: ./scripts/skip_if_only_frontend.sh make macos-setup-download
            - save_cache:
                name: Save cache - homebrew
                key: homebrew-v5-{{ checksum "scripts/macos-setup.sh" }}
                paths:
                    - "/usr/local/Homebrew"
                    - "/Users/distiller/Library/Caches/Homebrew"

            - restore_cache:
                name: Restore cache - opam
                keys:
                    - opam-v5-{{ checksum "src/opam.export" }}
                    - opam-v4-{{ checksum "src/opam.export" }}
                    - opam-v3-{{ checksum "src/opam.export" }}
            - run:
                name: Ensure opam permisssions
                command: |
                    set +e
                    sudo chown -R distiller /Users/distiller/.opam
                    sudo chmod -R u+w /Users/distiller/.opam
            - run:
                name: Install macos dependancies - opam -- make macos-setup-compile
                command: ./scripts/skip_if_only_frontend.sh make macos-setup-compile
            - save_cache:
                name: Save cache - opam
                key: opam-v5-{{ checksum "src/opam.export" }}
                paths:
                    - "/Users/distiller/.opam"
                no_output_timeout: 1h
            - run:
                name: Install nix and cachix
                command: |
                    curl https://nixos.org/nix/install | sh
                    . ~/.nix-profile/etc/profile.d/nix.sh
                    nix-env -iA cachix -f https://cachix.org/api/v1/install
            - run:
                name: Build kademlia using cachix
                command: |
                    . ~/.nix-profile/etc/profile.d/nix.sh
                    cachix use codaprotocol
                    cd src/app/kademlia-haskell
                    nix-build release2.nix
            - run:
                name: Build ocaml
                environment:
                    DUNE_PROFILE: testnet_postake_medium_curves
                command: bash -c 'eval `opam config env` && make build 2>&1 | tee /tmp/buildocaml.log'
                no_output_timeout: 1h
            - run:
                name: Collect PV Keys
                command: |
                    mkdir -p package/keys
                    cp /var/lib/coda/* package/keys/.
            - run:
                name: Collect and rewrite aux binaries (kademlia + logproc)
                command: |
                    cp src/app/kademlia-haskell/result/bin/kademlia package/kademlia
                    chmod +w package/kademlia
                    ./scripts/librewrite-macos.sh package/kademlia
                    cp src/_build/default/app/logproc/logproc.exe package/coda-logproc
                    chmod +wx package/coda-logproc
            - run:
                name: Collect coda binary
                command: |
                    cp src/_build/default/app/cli/src/coda.exe package/coda
            - run:
                name: Build homebrew package
                command: |
                    tar czvf homebrew-coda.tar.gz package
                    openssl dgst -sha256 homebrew-coda.tar.gz > homebrew-coda.tar.gz.sha256
                    cp homebrew-coda.tar.gz* package/.
            - run:
                  name: Copy artifacts to cloud
                  bsckground: true
                  command: ./scripts/skip_if_only_frontend.sh scripts/artifacts.sh
            - store_artifacts:
                  path: package
            - run:
                name: Publish to Artifactory
                command: ./scripts/skip_if_only_frontend.sh ./scripts/publish-macos.sh
                when: on_success
    build-artifacts--testnet_postake_medium_curves:
        resource_class: xlarge
        docker:
            - image: codaprotocol/coda:toolchain-6b64dedbb6e27f0cc57228f1b44aaa87da489e83
        environment:
            DUNE_PROFILE: testnet_postake_medium_curves
        steps:
            - checkout
            - run:
                  name: Artifacts
                  command: |
                      mkdir -p /tmp/artifacts
                      touch /tmp/artifacts/coda_pvkeys_dummy
            - run:
                  name: Update submodules
                  command: git submodule sync && git submodule update --init --recursive
            - run:
                  name: Download candidate stable PV keys
                  command: ./scripts/skip_if_only_frontend.sh scripts/pvkeys-download.sh
            - run:
                  name: Build OCaml
                  command: ./scripts/skip_if_only_frontend.sh bash -c 'eval `opam config env` && make build 2>&1 | tee /tmp/artifacts/buildocaml.log'
                  no_output_timeout: 20m
            - run:
                  name: Build deb package with PV keys and PV key tar
                  command: ./scripts/skip_if_only_frontend.sh make deb
                  no_output_timeout: 20m
            - run:
                  name: Store genesis public/private keypairs
                  command: ./scripts/skip_if_only_frontend.sh make genesiskeys
            - run:
                  name: Upload deb to repo
                  command: ./scripts/skip_if_only_frontend.sh make publish_deb
<<<<<<< HEAD
=======
            - run:
                  name: Copy artifacts to cloud
                  command: ./scripts/skip_if_only_frontend.sh scripts/artifacts.sh
            - persist_to_workspace:
                root: /tmp/artifacts
                paths: coda_pvkeys*
            - store_artifacts:
                  path: /tmp/artifacts
    build-artifacts--testnet_postake_many_proposers_medium_curves:
        resource_class: xlarge
        docker:
            - image: codaprotocol/coda:toolchain-6b64dedbb6e27f0cc57228f1b44aaa87da489e83
        environment:
            DUNE_PROFILE: testnet_postake_many_proposers_medium_curves
        steps:
            - checkout
            - run:
                  name: Artifacts
                  command: |
                      mkdir -p /tmp/artifacts
                      touch /tmp/artifacts/coda_pvkeys_dummy
            - run:
                  name: Update submodules
                  command: git submodule sync && git submodule update --init --recursive
            - run:
                  name: Download candidate stable PV keys
                  command: ./scripts/skip_if_only_frontend.sh scripts/pvkeys-download.sh
            - run:
                  name: Build OCaml
                  command: ./scripts/skip_if_only_frontend.sh bash -c 'eval `opam config env` && make build 2>&1 | tee /tmp/artifacts/buildocaml.log'
>>>>>>> 75c1ff41
                  no_output_timeout: 20m
            - run:
                  name: Copy artifacts to cloud
                  command: ./scripts/skip_if_only_frontend.sh scripts/artifacts.sh
            - persist_to_workspace:
                root: /tmp/artifacts
                paths: coda_pvkeys*
            - store_artifacts:
                  path: /tmp/artifacts
    test-unit--test_postake_snarkless_unittest:
        resource_class: large
        docker:
            - image: codaprotocol/coda:toolchain-6b64dedbb6e27f0cc57228f1b44aaa87da489e83
        steps:
            - checkout
            - run: ulimit -c unlimited
            - run:
                  name: Update submodules
                  command: git submodule sync && git submodule update --init --recursive
            - run:
                  name: Run unit tests
                  command: ./scripts/skip_if_only_frontend.sh bash -c 'source ~/.profile && dune build --profile=test_postake_snarkless_unittest -j8 && (dune runtest --profile=test_postake_snarkless_unittest -j8 || (./scripts/link-coredumps.sh && false))'
                  no_output_timeout: 30m
            - store_artifacts:
                path: core_dumps
    test-unit--dev:
        resource_class: large
        docker:
            - image: codaprotocol/coda:toolchain-6b64dedbb6e27f0cc57228f1b44aaa87da489e83
        steps:
            - checkout
            - run: ulimit -c unlimited
            - run:
                  name: Update submodules
                  command: git submodule sync && git submodule update --init --recursive
            - run:
                  name: Run unit tests
                  command: ./scripts/skip_if_only_frontend.sh bash -c 'source ~/.profile && dune build --profile=dev -j8 && (dune runtest --profile=dev -j8 || (./scripts/link-coredumps.sh && false))'
                  no_output_timeout: 30m
            - store_artifacts:
                path: core_dumps
    test-unit--test_postake_snarkless_medium_curves_unit_test:
        resource_class: large
        docker:
            - image: codaprotocol/coda:toolchain-6b64dedbb6e27f0cc57228f1b44aaa87da489e83
        steps:
            - checkout
            - run: ulimit -c unlimited
            - run:
                  name: Update submodules
                  command: git submodule sync && git submodule update --init --recursive
            - run:
                  name: Run unit tests
                  command: ./scripts/skip_if_only_frontend.sh bash -c 'source ~/.profile && dune build --profile=test_postake_snarkless_medium_curves_unit_test -j8 && (dune runtest --profile=test_postake_snarkless_medium_curves_unit_test -j8 || (./scripts/link-coredumps.sh && false))'
                  no_output_timeout: 1h
            - store_artifacts:
                path: core_dumps
    test-unit--dev_medium_curves:
        resource_class: large
        docker:
            - image: codaprotocol/coda:toolchain-6b64dedbb6e27f0cc57228f1b44aaa87da489e83
        steps:
            - checkout
            - run: ulimit -c unlimited
            - run:
                  name: Update submodules
                  command: git submodule sync && git submodule update --init --recursive
            - run:
                  name: Run unit tests
                  command: ./scripts/skip_if_only_frontend.sh bash -c 'source ~/.profile && dune build --profile=dev_medium_curves -j8 && (dune runtest --profile=dev_medium_curves -j8 || (./scripts/link-coredumps.sh && false))'
                  no_output_timeout: 1h
            - store_artifacts:
                path: core_dumps
    test--fake_hash:
        resource_class: large
        docker:
            - image: codaprotocol/coda:toolchain-6b64dedbb6e27f0cc57228f1b44aaa87da489e83
        steps:
            - checkout
            - run:
                  name: Update submodules
                  command: git submodule sync && git submodule update --init --recursive
            - run:
                  name: Running test -- fake_hash:full-test
                  command: ./scripts/skip_if_only_frontend.sh bash -c 'source ~/.profile && ./scripts/test.py run "fake_hash:full-test"'
            - store_artifacts:
                  path: test_logs
    test--test_postake:
        resource_class: large
        docker:
            - image: codaprotocol/coda:toolchain-6b64dedbb6e27f0cc57228f1b44aaa87da489e83
        steps:
            - checkout
            - run:
                  name: Update submodules
                  command: git submodule sync && git submodule update --init --recursive
            - run:
                  name: Running test -- test_postake:full-test
                  command: ./scripts/skip_if_only_frontend.sh bash -c 'source ~/.profile && ./scripts/test.py run "test_postake:full-test"'
            - run:
                  name: Running test -- test_postake:transaction-snark-profiler -k 2
                  command: ./scripts/skip_if_only_frontend.sh bash -c 'source ~/.profile && ./scripts/test.py run "test_postake:transaction-snark-profiler -k 2"'
            - store_artifacts:
                  path: test_logs
    test--test_postake_bootstrap:
        resource_class: large
        docker:
            - image: codaprotocol/coda:toolchain-6b64dedbb6e27f0cc57228f1b44aaa87da489e83
        steps:
            - checkout
            - run:
                  name: Update submodules
                  command: git submodule sync && git submodule update --init --recursive
            - run:
                  name: Running test -- test_postake_bootstrap:coda-bootstrap-test
                  command: ./scripts/skip_if_only_frontend.sh bash -c 'source ~/.profile && ./scripts/test.py run "test_postake_bootstrap:coda-bootstrap-test"'
            - run:
                  name: Running test -- test_postake_bootstrap:coda-long-fork -num-proposers 2
                  command: ./scripts/skip_if_only_frontend.sh bash -c 'source ~/.profile && ./scripts/test.py run "test_postake_bootstrap:coda-long-fork -num-proposers 2"'
            - store_artifacts:
                  path: test_logs
    test--test_postake_catchup:
        resource_class: large
        docker:
            - image: codaprotocol/coda:toolchain-6b64dedbb6e27f0cc57228f1b44aaa87da489e83
        steps:
            - checkout
            - run:
                  name: Update submodules
                  command: git submodule sync && git submodule update --init --recursive
            - run:
                  name: Running test -- test_postake_catchup:coda-restart-node-test
                  command: ./scripts/skip_if_only_frontend.sh bash -c 'source ~/.profile && ./scripts/test.py run "test_postake_catchup:coda-restart-node-test"'
            - store_artifacts:
                  path: test_logs
    test--test_postake_delegation:
        resource_class: large
        docker:
            - image: codaprotocol/coda:toolchain-6b64dedbb6e27f0cc57228f1b44aaa87da489e83
        steps:
            - checkout
            - run:
                  name: Update submodules
                  command: git submodule sync && git submodule update --init --recursive
            - run:
                  name: Running test -- test_postake_delegation:coda-delegation-test
                  command: ./scripts/skip_if_only_frontend.sh bash -c 'source ~/.profile && ./scripts/test.py run "test_postake_delegation:coda-delegation-test"'
            - store_artifacts:
                  path: test_logs
    test--test_postake_five_even_snarkless:
        resource_class: large
        docker:
            - image: codaprotocol/coda:toolchain-6b64dedbb6e27f0cc57228f1b44aaa87da489e83
        steps:
            - checkout
            - run:
                  name: Update submodules
                  command: git submodule sync && git submodule update --init --recursive
            - run:
                  name: Running test -- test_postake_five_even_snarkless:coda-shared-prefix-multiproposer-test -num-proposers 5
                  command: ./scripts/skip_if_only_frontend.sh bash -c 'source ~/.profile && ./scripts/test.py run "test_postake_five_even_snarkless:coda-shared-prefix-multiproposer-test -num-proposers 5"'
            - store_artifacts:
                  path: test_logs
    test--test_postake_five_even_txns:
        resource_class: large
        docker:
            - image: codaprotocol/coda:toolchain-6b64dedbb6e27f0cc57228f1b44aaa87da489e83
        steps:
            - checkout
            - run:
                  name: Update submodules
                  command: git submodule sync && git submodule update --init --recursive
            - run:
                  name: Running test -- test_postake_five_even_txns:coda-shared-prefix-multiproposer-test -num-proposers 5 -payments
                  command: ./scripts/skip_if_only_frontend.sh bash -c 'source ~/.profile && ./scripts/test.py run "test_postake_five_even_txns:coda-shared-prefix-multiproposer-test -num-proposers 5 -payments"'
            - store_artifacts:
                  path: test_logs
    test--test_postake_holy_grail:
        resource_class: large
        docker:
            - image: codaprotocol/coda:toolchain-6b64dedbb6e27f0cc57228f1b44aaa87da489e83
        steps:
            - checkout
            - run:
                  name: Update submodules
                  command: git submodule sync && git submodule update --init --recursive
            - run:
                  name: Running test -- test_postake_holy_grail:coda-restarts-and-txns-holy-grail -num-proposers 5
                  command: ./scripts/skip_if_only_frontend.sh bash -c 'source ~/.profile && ./scripts/test.py run "test_postake_holy_grail:coda-restarts-and-txns-holy-grail -num-proposers 5"'
            - run:
                  name: Running test -- test_postake_holy_grail:coda-long-fork -num-proposers 5
                  command: ./scripts/skip_if_only_frontend.sh bash -c 'source ~/.profile && ./scripts/test.py run "test_postake_holy_grail:coda-long-fork -num-proposers 5"'
            - store_artifacts:
                  path: test_logs
    test--test_postake_snarkless:
        resource_class: large
        docker:
            - image: codaprotocol/coda:toolchain-6b64dedbb6e27f0cc57228f1b44aaa87da489e83
        steps:
            - checkout
            - run:
                  name: Update submodules
                  command: git submodule sync && git submodule update --init --recursive
            - run:
                  name: Running test -- test_postake_snarkless:full-test
                  command: ./scripts/skip_if_only_frontend.sh bash -c 'source ~/.profile && ./scripts/test.py run "test_postake_snarkless:full-test"'
            - run:
                  name: Running test -- test_postake_snarkless:transaction-snark-profiler -k 2
                  command: ./scripts/skip_if_only_frontend.sh bash -c 'source ~/.profile && ./scripts/test.py run "test_postake_snarkless:transaction-snark-profiler -k 2"'
            - store_artifacts:
                  path: test_logs
    test--test_postake_split:
        resource_class: large
        docker:
            - image: codaprotocol/coda:toolchain-6b64dedbb6e27f0cc57228f1b44aaa87da489e83
        steps:
            - checkout
            - run:
                  name: Update submodules
                  command: git submodule sync && git submodule update --init --recursive
            - run:
                  name: Running test -- test_postake_split:coda-shared-prefix-multiproposer-test -num-proposers 2
                  command: ./scripts/skip_if_only_frontend.sh bash -c 'source ~/.profile && ./scripts/test.py run "test_postake_split:coda-shared-prefix-multiproposer-test -num-proposers 2"'
            - store_artifacts:
                  path: test_logs
    test--test_postake_split_snarkless:
        resource_class: large
        docker:
            - image: codaprotocol/coda:toolchain-6b64dedbb6e27f0cc57228f1b44aaa87da489e83
        steps:
            - checkout
            - run:
                  name: Update submodules
                  command: git submodule sync && git submodule update --init --recursive
            - run:
                  name: Running test -- test_postake_split_snarkless:coda-peers-test
                  command: ./scripts/skip_if_only_frontend.sh bash -c 'source ~/.profile && ./scripts/test.py run "test_postake_split_snarkless:coda-peers-test"'
            - run:
                  name: Running test -- test_postake_split_snarkless:coda-transitive-peers-test
                  command: ./scripts/skip_if_only_frontend.sh bash -c 'source ~/.profile && ./scripts/test.py run "test_postake_split_snarkless:coda-transitive-peers-test"'
            - run:
                  name: Running test -- test_postake_split_snarkless:coda-block-production-test
                  command: ./scripts/skip_if_only_frontend.sh bash -c 'source ~/.profile && ./scripts/test.py run "test_postake_split_snarkless:coda-block-production-test"'
            - run:
                  name: Running test -- test_postake_split_snarkless:coda-shared-prefix-test -who-proposes 0
                  command: ./scripts/skip_if_only_frontend.sh bash -c 'source ~/.profile && ./scripts/test.py run "test_postake_split_snarkless:coda-shared-prefix-test -who-proposes 0"'
            - run:
                  name: Running test -- test_postake_split_snarkless:coda-shared-prefix-test -who-proposes 1
                  command: ./scripts/skip_if_only_frontend.sh bash -c 'source ~/.profile && ./scripts/test.py run "test_postake_split_snarkless:coda-shared-prefix-test -who-proposes 1"'
            - run:
                  name: Running test -- test_postake_split_snarkless:coda-restart-node-test
                  command: ./scripts/skip_if_only_frontend.sh bash -c 'source ~/.profile && ./scripts/test.py run "test_postake_split_snarkless:coda-restart-node-test"'
            - run:
                  name: Running test -- test_postake_split_snarkless:coda-change-snark-worker-test
                  command: ./scripts/skip_if_only_frontend.sh bash -c 'source ~/.profile && ./scripts/test.py run "test_postake_split_snarkless:coda-change-snark-worker-test"'
            - run:
                  name: Running test -- test_postake_split_snarkless:coda-archive-node-test
                  command: ./scripts/skip_if_only_frontend.sh bash -c 'source ~/.profile && ./scripts/test.py run "test_postake_split_snarkless:coda-archive-node-test"'
            - store_artifacts:
                  path: test_logs
    test--test_postake_txns:
        resource_class: large
        docker:
            - image: codaprotocol/coda:toolchain-6b64dedbb6e27f0cc57228f1b44aaa87da489e83
        steps:
            - checkout
            - run:
                  name: Update submodules
                  command: git submodule sync && git submodule update --init --recursive
            - run:
                  name: Running test -- test_postake_txns:coda-shared-state-test
                  command: ./scripts/skip_if_only_frontend.sh bash -c 'source ~/.profile && ./scripts/test.py run "test_postake_txns:coda-shared-state-test"'
            - run:
                  name: Running test -- test_postake_txns:coda-batch-payment-test
                  command: ./scripts/skip_if_only_frontend.sh bash -c 'source ~/.profile && ./scripts/test.py run "test_postake_txns:coda-batch-payment-test"'
            - store_artifacts:
                  path: test_logs
    test--test_postake_delegation_medium_curves:
        resource_class: large
        docker:
            - image: codaprotocol/coda:toolchain-6b64dedbb6e27f0cc57228f1b44aaa87da489e83
        steps:
            - checkout
            - run:
                  name: Update submodules
                  command: git submodule sync && git submodule update --init --recursive
            - run:
                  name: Running test -- test_postake_delegation_medium_curves:coda-delegation-test
                  command: ./scripts/skip_if_only_frontend.sh bash -c 'source ~/.profile && ./scripts/test.py run "test_postake_delegation_medium_curves:coda-delegation-test"'
            - store_artifacts:
                  path: test_logs
    test--test_postake_medium_curves:
        resource_class: large
        docker:
            - image: codaprotocol/coda:toolchain-6b64dedbb6e27f0cc57228f1b44aaa87da489e83
        steps:
            - checkout
            - run:
                  name: Update submodules
                  command: git submodule sync && git submodule update --init --recursive
            - run:
                  name: Running test -- test_postake_medium_curves:full-test
                  command: ./scripts/skip_if_only_frontend.sh bash -c 'source ~/.profile && ./scripts/test.py run "test_postake_medium_curves:full-test"'
                  no_output_timeout: 20m
            - run:
                  name: Running test -- test_postake_medium_curves:transaction-snark-profiler -k 2
                  command: ./scripts/skip_if_only_frontend.sh bash -c 'source ~/.profile && ./scripts/test.py run "test_postake_medium_curves:transaction-snark-profiler -k 2"'
                  no_output_timeout: 20m
            - store_artifacts:
                  path: test_logs
    test--test_postake_snarkless_medium_curves:
        resource_class: large
        docker:
            - image: codaprotocol/coda:toolchain-6b64dedbb6e27f0cc57228f1b44aaa87da489e83
        steps:
            - checkout
            - run:
                  name: Update submodules
                  command: git submodule sync && git submodule update --init --recursive
            - run:
                  name: Running test -- test_postake_snarkless_medium_curves:full-test
                  command: ./scripts/skip_if_only_frontend.sh bash -c 'source ~/.profile && ./scripts/test.py run "test_postake_snarkless_medium_curves:full-test"'
            - run:
                  name: Running test -- test_postake_snarkless_medium_curves:transaction-snark-profiler -k 2
                  command: ./scripts/skip_if_only_frontend.sh bash -c 'source ~/.profile && ./scripts/test.py run "test_postake_snarkless_medium_curves:transaction-snark-profiler -k 2"'
            - store_artifacts:
                  path: test_logs
    test--test_postake_split_medium_curves:
        resource_class: large
        docker:
            - image: codaprotocol/coda:toolchain-6b64dedbb6e27f0cc57228f1b44aaa87da489e83
        steps:
            - checkout
            - run:
                  name: Update submodules
                  command: git submodule sync && git submodule update --init --recursive
            - run:
                  name: Running test -- test_postake_split_medium_curves:coda-shared-prefix-multiproposer-test -num-proposers 2
                  command: ./scripts/skip_if_only_frontend.sh bash -c 'source ~/.profile && ./scripts/test.py run "test_postake_split_medium_curves:coda-shared-prefix-multiproposer-test -num-proposers 2"'
            - store_artifacts:
                  path: test_logs
    test--test_postake_split_snarkless_medium_curves:
        resource_class: large
        docker:
            - image: codaprotocol/coda:toolchain-6b64dedbb6e27f0cc57228f1b44aaa87da489e83
        steps:
            - checkout
            - run:
                  name: Update submodules
                  command: git submodule sync && git submodule update --init --recursive
            - run:
                  name: Running test -- test_postake_split_snarkless_medium_curves:coda-peers-test
                  command: ./scripts/skip_if_only_frontend.sh bash -c 'source ~/.profile && ./scripts/test.py run "test_postake_split_snarkless_medium_curves:coda-peers-test"'
            - run:
                  name: Running test -- test_postake_split_snarkless_medium_curves:coda-transitive-peers-test
                  command: ./scripts/skip_if_only_frontend.sh bash -c 'source ~/.profile && ./scripts/test.py run "test_postake_split_snarkless_medium_curves:coda-transitive-peers-test"'
            - run:
                  name: Running test -- test_postake_split_snarkless_medium_curves:coda-block-production-test
                  command: ./scripts/skip_if_only_frontend.sh bash -c 'source ~/.profile && ./scripts/test.py run "test_postake_split_snarkless_medium_curves:coda-block-production-test"'
            - run:
                  name: Running test -- test_postake_split_snarkless_medium_curves:coda-shared-prefix-test -who-proposes 0
                  command: ./scripts/skip_if_only_frontend.sh bash -c 'source ~/.profile && ./scripts/test.py run "test_postake_split_snarkless_medium_curves:coda-shared-prefix-test -who-proposes 0"'
            - run:
                  name: Running test -- test_postake_split_snarkless_medium_curves:coda-shared-prefix-test -who-proposes 1
                  command: ./scripts/skip_if_only_frontend.sh bash -c 'source ~/.profile && ./scripts/test.py run "test_postake_split_snarkless_medium_curves:coda-shared-prefix-test -who-proposes 1"'
            - run:
                  name: Running test -- test_postake_split_snarkless_medium_curves:coda-restart-node-test
                  command: ./scripts/skip_if_only_frontend.sh bash -c 'source ~/.profile && ./scripts/test.py run "test_postake_split_snarkless_medium_curves:coda-restart-node-test"'
            - run:
                  name: Running test -- test_postake_split_snarkless_medium_curves:coda-change-snark-worker-test
                  command: ./scripts/skip_if_only_frontend.sh bash -c 'source ~/.profile && ./scripts/test.py run "test_postake_split_snarkless_medium_curves:coda-change-snark-worker-test"'
            - run:
                  name: Running test -- test_postake_split_snarkless_medium_curves:coda-archive-node-test
                  command: ./scripts/skip_if_only_frontend.sh bash -c 'source ~/.profile && ./scripts/test.py run "test_postake_split_snarkless_medium_curves:coda-archive-node-test"'
            - store_artifacts:
                  path: test_logs
    test--test_postake_txns_medium_curves:
        resource_class: large
        docker:
            - image: codaprotocol/coda:toolchain-6b64dedbb6e27f0cc57228f1b44aaa87da489e83
        steps:
            - checkout
            - run:
                  name: Update submodules
                  command: git submodule sync && git submodule update --init --recursive
            - run:
                  name: Running test -- test_postake_txns_medium_curves:coda-shared-state-test
                  command: ./scripts/skip_if_only_frontend.sh bash -c 'source ~/.profile && ./scripts/test.py run "test_postake_txns_medium_curves:coda-shared-state-test"'
            - run:
                  name: Running test -- test_postake_txns_medium_curves:coda-batch-payment-test
                  command: ./scripts/skip_if_only_frontend.sh bash -c 'source ~/.profile && ./scripts/test.py run "test_postake_txns_medium_curves:coda-batch-payment-test"'
            - store_artifacts:
                  path: test_logs

workflows:
    version: 2
    coda_parallel:
        jobs:
            - lint
            - update-branch-protection:
                filters:
                  branches:
                    only: develop
            - tracetool
            - build-wallet
            - build-macos:
                # only run AFTER linux build
                requires:
                    - build-artifacts--testnet_postake_medium_curves
            - build-artifacts--testnet_postake_medium_curves
            - test-unit--test_postake_snarkless_unittest
            - test-unit--dev
            - test--fake_hash
            - test--test_postake
            - test--test_postake_bootstrap
            - test--test_postake_catchup
            - test--test_postake_delegation
            - test--test_postake_five_even_snarkless
            - test--test_postake_five_even_txns
            - test--test_postake_holy_grail
            - test--test_postake_snarkless
            - test--test_postake_split
            - test--test_postake_split_snarkless
            - test--test_postake_txns
    daily:
        triggers:
          - schedule:
              cron: "0 12 * * *"
              filters:
                branches:
                  only:
                    - develop
                    - /release\/.*/
        jobs:
          - test-unit--test_postake_snarkless_medium_curves_unit_test
          - test-unit--dev_medium_curves
          - test--test_postake_delegation_medium_curves
          - test--test_postake_medium_curves
          - test--test_postake_snarkless_medium_curves
          - test--test_postake_split_medium_curves
          - test--test_postake_split_snarkless_medium_curves
          - test--test_postake_txns_medium_curves<|MERGE_RESOLUTION|>--- conflicted
+++ resolved
@@ -234,39 +234,6 @@
             - run:
                   name: Upload deb to repo
                   command: ./scripts/skip_if_only_frontend.sh make publish_deb
-<<<<<<< HEAD
-=======
-            - run:
-                  name: Copy artifacts to cloud
-                  command: ./scripts/skip_if_only_frontend.sh scripts/artifacts.sh
-            - persist_to_workspace:
-                root: /tmp/artifacts
-                paths: coda_pvkeys*
-            - store_artifacts:
-                  path: /tmp/artifacts
-    build-artifacts--testnet_postake_many_proposers_medium_curves:
-        resource_class: xlarge
-        docker:
-            - image: codaprotocol/coda:toolchain-6b64dedbb6e27f0cc57228f1b44aaa87da489e83
-        environment:
-            DUNE_PROFILE: testnet_postake_many_proposers_medium_curves
-        steps:
-            - checkout
-            - run:
-                  name: Artifacts
-                  command: |
-                      mkdir -p /tmp/artifacts
-                      touch /tmp/artifacts/coda_pvkeys_dummy
-            - run:
-                  name: Update submodules
-                  command: git submodule sync && git submodule update --init --recursive
-            - run:
-                  name: Download candidate stable PV keys
-                  command: ./scripts/skip_if_only_frontend.sh scripts/pvkeys-download.sh
-            - run:
-                  name: Build OCaml
-                  command: ./scripts/skip_if_only_frontend.sh bash -c 'eval `opam config env` && make build 2>&1 | tee /tmp/artifacts/buildocaml.log'
->>>>>>> 75c1ff41
                   no_output_timeout: 20m
             - run:
                   name: Copy artifacts to cloud
