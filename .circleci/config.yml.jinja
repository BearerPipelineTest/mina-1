# WARNING: config.yml file is generated from config.yml.jinja
---

# this defines how to initialize all the opam deps on linux.
# the build-archive job is responsible for updating the cache!
# why that one? `\_(.)_/` seemed convenient

{% set opam_init_linux %}
            - run:
                  name: Update Submodules
                  command: git submodule sync && git submodule update --init --recursive
            - run:
                name: Create opam cache signature file including a year/date stamp to ensure occasional rebuilds
                command: |
                    cat scripts/setup-opam.sh > opam_ci_cache.sig
                    cat src/opam.export >> opam_ci_cache.sig
                    date +%Y-%m >> opam_ci_cache.sig
            - restore_cache:
                name: Restore cache - opam
                keys:
                    - opam-linux-v2-{{'{{'}} checksum "opam_ci_cache.sig" {{'}}'}}
            - run:
                name: Install opam dependencies - opam -- make setup-opam
                command: ./scripts/skip_if_only_frontend_or_rfcs.sh bash -c 'make setup-opam'
{%endset%}

{% set checkout_no_lfs %}
            - run:
                name: Disable LFS checkout
                command: |
                    git config --global filter.lfs.smudge "git-lfs smudge --skip %f"
                    git config --global lfs.fetchexclude "*"
            - checkout
{%endset%}

version: 2.1
parameters:
  run-ci:
    type: boolean
    default: false
jobs:
    tracetool:
        docker:
            - image: codaprotocol/coda:toolchain-rust-e855336d087a679f76f2dd2bbdc3fdfea9303be3
        steps:
            {{ checkout_no_lfs }}
            - run:
                  name: Update submodules
                  command: git submodule sync && git submodule update --init --recursive
            - run:
                  name: Build trace-tool
                  command: cd src/app/trace-tool && cargo build --frozen

    build-wallet:
        macos:
            xcode: "10.2.0"
        steps:
            - checkout
            - run:
                  name: Update submodules
                  command: git submodule sync && git submodule update --init --recursive
            - run: cd frontend/wallet && yarn
            - run:
                  name: Lint wallet
                  command: cd frontend/wallet && yarn run reformat && git diff --exit-code src
            - run:
                  name: Build wallet
                  command: cd frontend/wallet && yarn run build-ci
            - run:
                  name: Test wallet
                  command: cd frontend/wallet && yarn test
            - run:
                  name: Build dist wallet
                  command: cd frontend/wallet && yarn run dist
            - run:
                  name: Publish dist wallet
                  command: (env HOMEBREW_NO_AUTO_UPDATE=1 brew install awscli) && ./scripts/publish-wallet.sh
            - run: cd frontend/bot && yarn
            - run:
                  name: Lint bot
                  command: cd frontend/bot && yarn run reformat && git diff --exit-code src
            - run:
                  name: Build bot
                  command: cd frontend/bot && yarn run build-ci

    test-archive:
        resource_class: xlarge
        docker:
            - image: codaprotocol/coda:toolchain-9924f4c56a40d65d36440e8f70b93720f29ba171
              environment:
                MINA_DOCKER: true
            - image: postgres:12
              environment:
                POSTGRES_PASSWORD: codarules
                POSTGRES_USER: admin
                POSTGRES_DB: archiver
        steps:
            {{ checkout_no_lfs }}
            {{ opam_init_linux }}
            - run:
                name: Build libp2p_helper
                command: GO=/usr/lib/go/bin/go make libp2p_helper
            - run:
                  name: Set Up Database
                  command: |
                    sudo apt-get update
                    sudo apt-get install -y postgresql
                    PGPASSWORD=codarules psql -h localhost -p 5432 -U admin -d archiver -a -f src/app/archive/create_schema.sql
            - run:
                  name: Archive node unit tests
                  command: ./scripts/skip_if_only_frontend_or_rfcs.sh bash -c 'eval `opam config env`; export PATH="$HOME/.cargo/bin:$PATH" && dune runtest src/app/archive'
                  environment:
                    DUNE_PROFILE: test_archive_processor
            - run:
                  name: Clean Up Database
                  command: |
                    PGPASSWORD=codarules psql -h localhost -p 5432 -U admin -d archiver -a -f src/app/archive/drop_tables.sql
                    PGPASSWORD=codarules psql -h localhost -p 5432 -U admin -d archiver -a -f src/app/archive/create_schema.sql
            - run:
                  name: Running test -- test_archive_processor:mina-archive-processor-test
                  command: ./scripts/skip_if_only_frontend_or_rfcs.sh bash -c 'source ~/.profile && ./scripts/test.py run "test_archive_processor:mina-archive-processor-test"'

    build-archive:
        resource_class: xlarge
        docker:
            - image: codaprotocol/coda:toolchain-9924f4c56a40d65d36440e8f70b93720f29ba171
              environment:
                MINA_DOCKER: true
                HASURA_PORT: 8080
            - image: postgres:12
              environment:
                POSTGRES_PASSWORD: codarules
                POSTGRES_USER: admin
                POSTGRES_DB: archiver
            - image: hasura/graphql-engine:v1.0.0-beta.6
              entrypoint: ["sh", "-c"]
              command: ["sleep 10 && graphql-engine serve"]
              environment:
                HASURA_GRAPHQL_DATABASE_URL: postgres://admin:codarules@localhost:5432/archiver
                HASURA_GRAPHQL_ENABLE_CONSOLE: "true"
                HASURA_GRAPHQL_ENABLED_LOG_TYPES: startup, http-log, webhook-log, websocket-log, query-log
        steps:
            {{ checkout_no_lfs }}
            {{ opam_init_linux }}
            - save_cache:
                name: Save cache - opam
                key: opam-linux-v2-{{'{{'}} checksum "opam_ci_cache.sig" {{'}}'}}
                paths:
                    - "/home/opam/.opam"
                no_output_timeout: 1h
            - run:
                  name: Build Archive Process
                  command:  bash -c 'eval `opam config env` && export PATH="$HOME/.cargo/bin:$PATH" && make build_archive'
                  environment:
                    DUNE_PROFILE: testnet_postake_medium_curves
            # NOTE: If we were using a machine executor we would be able to mount the sql file in
            # as a volume for the container to seed itself, this is the workaround.
            # Ideally this DB setup step would be handled by the archive process itself.
            - run:
                  name: Set Up Database
                  command: |
                    sudo apt-get update
                    sudo apt-get install -y postgresql
                    PGPASSWORD=codarules psql -h localhost -p 5432 -U admin -d archiver -a -f src/app/archive/create_schema.sql
            - run:
                  name: Configure Hasura
                  command: ./scripts/archive/make_hasura_configurations.sh
            - setup_remote_docker
            - run:
                  name: Build and Release Archives
                  command: ./scripts/archive/build-release-archives.sh
    lint:
        docker:
            - image: codaprotocol/coda:toolchain-9924f4c56a40d65d36440e8f70b93720f29ba171
        steps:
            {{ checkout_no_lfs }}
            {{ opam_init_linux }}
            - run:
                  name: Check circle CI configuration rendering
                  command: ./scripts/test.py render --check .circleci/config.yml.jinja .mergify.yml.jinja
            - run:
                  name: OCamlformat (make check-format)
                  command: ./scripts/skip_if_only_frontend_or_rfcs.sh bash -c 'eval `opam config env` && make check-format'
            - run:
                  name: Snarky tracks master (make check-snarky-submodule)
                  command: ./scripts/skip_if_only_frontend_or_rfcs.sh bash -c 'make check-snarky-submodule'
            - run:
                  name: Check ppx_optcomp preprocessor_deps
                  command: ./scripts/skip_if_only_frontend_or_rfcs.sh bash -c './scripts/lint_preprocessor_deps.sh'
            - run:
                  name: Check CODEOWNERS file format
                  command: ./scripts/lint_codeowners.sh
            - run:
                  name: Check RFC ids
                  command: ./scripts/lint_rfcs.sh
            - run:
                  name: Require ppxs preprocessing
                  command: ./scripts/skip_if_only_frontend_or_rfcs.sh bash -c './scripts/require-ppxs.py'
    lint-opt:
        docker:
            - image: codaprotocol/coda:toolchain-9924f4c56a40d65d36440e8f70b93720f29ba171
        steps:
            {{ checkout_no_lfs }}
            - run:
                name: Show USER
                command: echo $USER
            {{ opam_init_linux }}
            - run:
                  name: Compare versioned types in PR
                  environment:
                    BASE_BRANCH_NAME: << pipeline.git.base_revision >>
                  command: ./scripts/compare_ci_diff_types.sh
            - run:
                  name: Compare binable functors in PR
                  environment:
                    BASE_BRANCH_NAME: << pipeline.git.base_revision >>
                  command: ./scripts/compare_ci_diff_binables.sh
    compare-test-signatures:
        docker:
            - image: codaprotocol/coda:toolchain-9924f4c56a40d65d36440e8f70b93720f29ba171
        steps:
            {{ checkout_no_lfs }}
            {{ opam_init_linux }}
            - run:
                  name: Compare test signatures for consensus, nonconsensus code
                  command: ./scripts/skip_if_only_frontend_or_rfcs.sh bash -c 'eval `opam config env` && export PATH="$HOME/.cargo/bin:$PATH" && ./scripts/compare_test_signatures.sh'
    client-sdk-unit-tests:
        docker:
            - image: codaprotocol/coda:toolchain-9924f4c56a40d65d36440e8f70b93720f29ba171
        steps:
            {{ checkout_no_lfs }}
            {{ opam_init_linux }}
            - run:
                  name: Build client SDK, run unit tests
                  command: ./scripts/skip_if_only_frontend_or_rfcs.sh bash -c 'eval `opam config env` && export PATH="$HOME/.cargo/bin:$PATH" && ./scripts/client-sdk-unit-tests.sh'
            - run:
                  name: Yarn deps
                  command: cd frontend/client_sdk && yarn install
            - run:
                  name: Prepublish client SDK packages
                  command: ./scripts/skip_if_only_frontend_or_rfcs.sh bash -c 'set -o pipefail; eval `opam config env` && cd frontend/client_sdk && yarn prepublishOnly'

    update-branch-protection:
        docker:
            - image: python:3
        steps:
            - run:
                name: Install dependencies
                command: pip install --user requests jinja2 readchar
            {{ checkout_no_lfs }}
            - run:
                  name: Update branch protection rule from test configuration
                  command: ./scripts/test.py required-status >required_status && cat required_status && ./scripts/update_branch_rule.py required_status ${CIRCLE_BRANCH}

    run-leaderboard:
        docker:
            - image: node:14.4.0
        steps:
            {{ checkout_no_lfs }}
            - run:
                name: Update the Leaderboard
                command: cd frontend/leaderboard && yarn && yarn build
            - run:
                name: Download blocks
                command: cd frontend/leaderboard/lib/js/src/ && mkdir blocks && gsutil -m rsync gs://points-data-hack-april20/v1/32b-joyous-occasion blocks
            - run:
                name: Run the Leaderboard
                command: node frontend/leaderboard/lib/js/src/Main.bs.js

    build-macos:
        macos:
            xcode: "10.2.1"
        resource_class: large
        working_directory: /Users/distiller/mina
        environment:
            HOMEBREW_LOGS: /Users/distiller/homebrew.log
            OPAMYES: 1
        steps:
            - run:
                name: Delete xcode simulators (Free 10GB - unused)
                command: |
                    sudo rm -rf /Library/Developer/CoreSimulator/Profiles/Runtimes/
                    df -h
                background: true
            {{ checkout_no_lfs }}
            - run:
                  name: Update submodules
                  command: git submodule sync && git submodule update --init --recursive
            ### homebrew
            - run:
                name: Create homebrew cache signature file including a year/date stamp to ensure occasional rebuilds
                command: |
                    cat scripts/macos-setup-brew.sh > brew_ci_cache.sig
                    date +%Y-%m > brew_ci_cache.sig
            - restore_cache:
                name: Restore cache - homebrew
                keys:
                    - homebrew-v9-{{'{{'}} checksum "brew_ci_cache.sig" {{'}}'}}-{{'{{'}} checksum "scripts/Brewfile" {{'}}'}}
                    - homebrew-v9-{{'{{'}} checksum "brew_ci_cache.sig" {{'}}'}}
            - run:
                name: Install macos dependencies - homebrew - macos-setup-brew.sh
                command: |
                    ./scripts/skip_if_only_frontend_or_rfcs.sh ./scripts/macos-setup-brew.sh
            - save_cache:
                name: Save cache - homebrew
                key: homebrew-v9-{{'{{'}} checksum "brew_ci_cache.sig" {{'}}'}}-{{'{{'}} checksum "scripts/Brewfile" {{'}}'}}
                paths:
                    - "/usr/local/Homebrew"
                    - "/Users/distiller/Library/Caches/Homebrew"
            ### opam
            - run:
                name: Create opam cache signature file including a year/date stamp to ensure occasional rebuilds
                command: |
                    cat scripts/setup-opam.sh > opam_ci_cache.sig
                    cat src/opam.export >> opam_ci_cache.sig
                    date +%Y-%m >> opam_ci_cache.sig
            - restore_cache:
                name: Restore cache - opam
                keys:
                    # Depend on the Brewfile, since brew installs opam and
                    # we'll need a refresh if we change version
                    - opam-v8-{{'{{'}} checksum "opam_ci_cache.sig" {{'}}'}}-{{'{{'}} checksum "scripts/Brewfile" {{'}}'}}

            - run:
                name: Install macos dependencies - opam -- make setup-opam
                command: ./scripts/skip_if_only_frontend_or_rfcs.sh bash -c 'make setup-opam'
            - save_cache:
                name: Save cache - opam
                key: opam-v8-{{'{{'}} checksum "opam_ci_cache.sig" {{'}}'}}-{{'{{'}} checksum "scripts/Brewfile" {{'}}'}}

                paths:
                    - "/Users/distiller/.opam"
                no_output_timeout: 1h
            - run:
                name: Standardize rust flags (remove unsupported flags)
                command: ./scripts/skip_if_only_frontend_or_rfcs.sh bash -c './scripts/zexe-standardize.sh'
            ### dune
            - run:
                name: Build ocaml
                environment:
                    DUNE_PROFILE: testnet_postake_medium_curves
                command: ./scripts/skip_if_only_frontend_or_rfcs.sh bash -c 'set -o pipefail; eval `opam config env` && make build 2>&1 | tee /tmp/buildocaml.log'
                no_output_timeout: 20m
            - run:
                name: Build ocaml - generate keypair
                environment:
                    DUNE_PROFILE: testnet_postake_medium_curves
                command: ./scripts/skip_if_only_frontend_or_rfcs.sh bash -c 'eval `opam config env` && dune build src/app/generate_keypair/generate_keypair.exe'
                no_output_timeout: 20m
            - run:
                  name: Generate runtime ledger with 10k accounts
                  command: |
                    ./scripts/skip_if_only_frontend_or_rfcs.sh bash -c 'eval `opam config env` && dune exec --profile=testnet_postake_medium_curves src/app/runtime_genesis_ledger/runtime_genesis_ledger.exe -- --config-file genesis_ledgers/phase_three/config.json'
                  no_output_timeout: 20m
            ### collection
            - run:
                name: Collect Keys and Binaries
                command: |
                    mkdir -p package/keys
                    echo 'keys and genesis'
                    cp /tmp/s3_cache_dir/* package/keys/. ||:
                    cp $TMPDIR/mina_cache_dir/genesis_ledger_*.tar.gz package/keys/. ||:
                    cp $TMPDIR/mina_cache_dir/genesis_proof_* package/keys/. ||:
                    cp /tmp/s3_cache_dir/genesis_ledger_*.tar.gz package/keys/. ||:
                    cp /tmp/s3_cache_dir/genesis_proof_* package/keys/. ||:
                    echo 'mina'
                    cp _build/default/src/app/cli/src/mina.exe package/mina
                    echo 'libp2p_helper'
                    cp src/app/libp2p_helper/result/bin/libp2p_helper package/mina-libp2p_helper
                    chmod +w package/mina-libp2p_helper
                    echo 'mina-logproc'
                    cp _build/default/src/app/logproc/logproc.exe package/mina-logproc
                    chmod +wx package/mina-logproc
            - run:
                name: Build homebrew mina package
                command: |
                    tar czvf homebrew-mina.tar.gz package
                    openssl dgst -sha256 homebrew-mina.tar.gz > homebrew-mina.tar.gz.sha256
                    cp homebrew-mina.tar.gz* package/.
            - run:
                name: Build homebrew generate-keypair-phase3 package
                command: |
                    mkdir -p mina-generate-keypair-phase3/package
                    cp _build/default/src/app/generate_keypair/generate_keypair.exe mina-generate-keypair-phase3/package/mina-generate-keypair-phase3
                    pushd mina-generate-keypair-phase3
                    tar czvf homebrew-mina-generate-keypair-phase3.tar.gz package
                    openssl dgst -sha256 homebrew-mina-generate-keypair-phase3.tar.gz > homebrew-mina-generate-keypair-phase3.tar.gz.sha256
                    cp homebrew-* ../package/.
                    popd
            - run:
                name: Decode Apple Certificates
                context: org-global
                command: bash -c '[ -z $APPLE_CERTIFICATES ] || base64 -D -o frontend/wallet/Certificates.p12 \<<< $APPLE_CERTIFICATES'
            - run:
                name: Fastlane
                context: org-global
                command: bash -c '[ -z $APPLE_CERTIFICATES ] || (cd frontend/wallet && bundle exec fastlane ci && cd ../..)'
            - run:
                name: Build portable binary
                command: |
                    make macos-portable
                    # Remove copies of keys to make some space
                    rm -r /tmp/s3_cache_dir/ $TMPDIR/mina_cache_dir ||:
                    cp _build/mina-daemon-macos.zip package/.
            - run:
                  name: Copy artifacts to cloud
                  command: ./scripts/skip_if_only_frontend_or_rfcs.sh scripts/artifacts.sh
                  environment:
                    CLOUDSDK_PYTHON: /usr/local/opt/python@3.8/libexec/bin/python
            - store_artifacts:
                  path: package

    {%- for profile in build_artifact_profiles %}
    build-artifacts--{{profile}}:
        resource_class: xlarge
        docker:
            - image: codaprotocol/coda:toolchain-9924f4c56a40d65d36440e8f70b93720f29ba171
        steps:
            {{ checkout_no_lfs }}
            - run:
                  name: Artifacts Path
                  command: |
                      mkdir -p /tmp/artifacts
            {{ opam_init_linux }}
            - run:
                name: Build libp2p_helper
                command: GO=/usr/lib/go/bin/go make libp2p_helper
            # Explicitly generate PV-keys and uploading before building
            # See https://bkase.dev/posts/ocaml-writer#fn-3 for rationale
            - run:
                  name: Generate PV keys
                  command: ./scripts/skip_if_only_frontend_or_rfcs.sh bash -c 'set -o pipefail; ./scripts/zexe-standardize.sh && eval `opam config env` && PATH="$HOME/.cargo/bin:$PATH" make build_or_download_pv_keys 2>&1 | tee /tmp/artifacts/buildocaml.log'
                  environment:
                    DUNE_PROFILE: {{profile}}
                  no_output_timeout: 20m
            - run:
                  name: Upload generated PV keys
                  command: ./scripts/skip_if_only_frontend_or_rfcs.sh scripts/publish-pvkeys.sh
            - run:
                  name: Rebuild for pvkey changes
                  command: |
                    ./scripts/skip_if_only_frontend_or_rfcs.sh bash -c 'set -o pipefail; ./scripts/zexe-standardize.sh &&  eval `opam config env` && export PATH="$HOME/.cargo/bin:$PATH" && make build 2>&1 | tee /tmp/artifacts/buildocaml2.log'
                    ./scripts/skip_if_only_frontend_or_rfcs.sh bash -c './scripts/zexe-standardize.sh && eval `opam config env` && export PATH="$HOME/.cargo/bin:$PATH" && dune build src/app/generate_keypair/generate_keypair.exe'
                  environment:
                    DUNE_PROFILE: {{profile}}
                    GO: /usr/lib/go/bin/go

                  no_output_timeout: 20m
            - run:
                name: Output compiled ledger and genesis proof
                command: |
                  ./scripts/skip_if_only_frontend_or_rfcs.sh bash -c './scripts/zexe-standardize.sh && eval `opam config env` && export PATH="$HOME/.cargo/bin:$PATH" && dune exec --profile={{profile}} src/app/runtime_genesis_ledger/runtime_genesis_ledger.exe'
            - run:
                name: Generate runtime ledger with 10k accounts
                command: |
                  ./scripts/skip_if_only_frontend_or_rfcs.sh bash -c './scripts/zexe-standardize.sh && eval `opam config env` && export PATH="$HOME/.cargo/bin:$PATH" && dune exec --profile={{profile}} src/app/runtime_genesis_ledger/runtime_genesis_ledger.exe -- --config-file genesis_ledgers/phase_three/config.json'
                no_output_timeout: 20m
            - run:
                name: Upload genesis data
                command: ./scripts/skip_if_only_frontend_or_rfcs.sh bash -c './scripts/upload-genesis.sh'
            - run:
                  name: Build deb package with PV keys and PV key tar
                  command:  ./scripts/skip_if_only_frontend_or_rfcs.sh bash -c 'make deb'
                  environment:
                    DUNE_PROFILE: {{profile}}
                  no_output_timeout: 20m
            - run:
                  name: Store genesis public/private keypairs
                  command: ./scripts/skip_if_only_frontend_or_rfcs.sh bash -c 'make genesiskeys'
                  environment:
            - run:
                  name: Upload deb to repo
                  command: ./scripts/skip_if_only_frontend_or_rfcs.sh bash -c 'make publish_deb'
                  environment:
                  no_output_timeout: 20m
            - run:
                  name: Copy artifacts to cloud
                  command: ./scripts/skip_if_only_frontend_or_rfcs.sh scripts/artifacts.sh
            {%- if profile in medium_curve_profiles %}
            - save_cache:
                name: Save cache - docker deploy env
                key: docker-deploy-env-v1-{{profile}}-{{'{{'}} .Revision {{'}}'}}
                paths:
                    - "/tmp/DOCKER_DEPLOY_ENV"
                    - "scripts"
                    - "dockerfiles"
            - store_artifacts:
                  path: /tmp/artifacts
            {%- endif %}
    {%- endfor %}


    {%- for profile in build_artifact_profiles %}
    {%- if profile in medium_curve_profiles %}
    {%- for docker_image_set in [
        {
          'images': ['mina-daemon', 'mina-daemon-puppeteered'],
          'build_args': {
            'mina-daemon': '--build-arg mina_deb_version=$MINA_DEB_VERSION --build-arg deb_repo=$MINA_DEB_REPO',
            'mina-daemon-puppeteered': '--build-arg mina_version=$MINA_GIT_TAG-$MINA_GIT_BRANCH-$MINA_GIT_HASH'
          }
        },
        {
          'images': ['mina-demo'],
          'build_args': {
            'mina-demo': '--build-arg mina_deb_version=$MINA_DEB_VERSION --build-arg deb_repo=$MINA_DEB_REPO'
          }
        }
    ] %}
    build-artifacts-docker--{{profile}}--{{docker_image_set['images'] | first}}:
        resource_class: xlarge
        docker:
            - image: codaprotocol/coda:toolchain-9924f4c56a40d65d36440e8f70b93720f29ba171
        steps:
            - restore_cache:
                name: Restore cache - docker deploy env
                key: docker-deploy-env-v1-{{profile}}-{{'{{'}} .Revision {{'}}'}}
            - setup_remote_docker
            - run:
                  name: Build and Upload Docker
                  command: |
                    # Check if we should deploy this build
                    FILE=/tmp/DOCKER_DEPLOY_ENV
                    if test -f "$FILE"; then
                        source $FILE
                        echo "Publishing Docker"
                        echo "Should Publish Docker: $MINA_WAS_PUBLISHED"
                        set -x
                        if [[ "$MINA_WAS_PUBLISHED" = true  ]]; then
                              echo "$DOCKER_PASSWORD" | docker login --username $DOCKER_USERNAME --password-stdin
                              {%- for docker_image in docker_image_set['images'] %}
                              scripts/release-docker.sh \
                                -s {{docker_image}} \
                                -v $MINA_GIT_TAG-$MINA_GIT_BRANCH-$MINA_GIT_HASH \
                                --extra-args "{{docker_image_set['build_args'][docker_image]}}"
                              {%- endfor %}
                        fi
                    fi
            - store_artifacts:
                  path: /tmp/artifacts
    {%- endfor %}
    {%- endif %}
    {%- endfor %}

    {%- for profile in unit_test_profiles %}
    test-unit--{{profile}}:
        resource_class: xlarge
        docker:
            - image: codaprotocol/coda:toolchain-9924f4c56a40d65d36440e8f70b93720f29ba171
        steps:
            {{ checkout_no_lfs }}
            - run: ulimit -c unlimited
            {{ opam_init_linux }}
            - run:
                name: Build libp2p_helper
                command: GO=/usr/lib/go/bin/go make libp2p_helper
            - run:
                  name: Run unit tests
                  command: ./scripts/skip_if_only_frontend_or_rfcs.sh bash -c 'source ~/.profile && make build && (dune runtest src/lib --profile={{profile}} -j8 || (./scripts/link-coredumps.sh && false))'
                  environment:
                    DUNE_PROFILE: {{profile}}
                    GO: /usr/lib/go/bin/go
                  no_output_timeout: 30m
            - store_artifacts:
                path: core_dumps
    {%- endfor %}

    # like the other unit test builds, but only runs tests in src/lib/nonconsensus
    test-unit--nonconsensus_medium_curves:
        resource_class: xlarge
        docker:
            - image: codaprotocol/coda:toolchain-9924f4c56a40d65d36440e8f70b93720f29ba171
        steps:
            {{ checkout_no_lfs }}
            - run: ulimit -c unlimited
            {{ opam_init_linux }}
            - run:
                name: Build libp2p_helper
                command: GO=/usr/lib/go/bin/go make libp2p_helper
            - run:
                  name: Run unit tests
                  command: ./scripts/skip_if_only_frontend_or_rfcs.sh bash -c 'source ~/.profile && (dune runtest src/nonconsensus --profile=nonconsensus_medium_curves -j8 || (./scripts/link-coredumps.sh && false))'
                  no_output_timeout: 30m
                  environment:
                    DUNE_PROFILE: nonconsensus_medium_curves
                    GO: /usr/lib/go/bin/go
            - store_artifacts:
                path: core_dumps

    {%- for profile in unit_test_profiles_medium_curves %}
    test-unit--{{profile}}:
        resource_class: xlarge
        docker:
            - image: codaprotocol/coda:toolchain-9924f4c56a40d65d36440e8f70b93720f29ba171
        steps:
            {{ checkout_no_lfs }}
            - run: ulimit -c unlimited
            {{ opam_init_linux }}
            - run:
                name: Build libp2p_helper
                command: GO=/usr/lib/go/bin/go make libp2p_helper
            - run:
                  name: Run unit tests
                  command: ./scripts/skip_if_only_frontend_or_rfcs.sh bash -c 'source ~/.profile && export GO=/usr/lib/go/bin/go && make build && (dune runtest src/lib --profile={{profile}} -j8 || (./scripts/link-coredumps.sh && false))'
                  environment:
                    DUNE_PROFILE: {{profile}}
                    GO: /usr/lib/go/bin/go
                  no_output_timeout: 1h
            - store_artifacts:
                path: core_dumps
    {%- endfor %}

    {%- for profile in compile_config_agnostic_profiles %}
    build-binaries--{{profile}}:
        resource_class: large
        docker:
            - image: codaprotocol/coda:toolchain-9924f4c56a40d65d36440e8f70b93720f29ba171
        steps:
            {{ checkout_no_lfs }}
            - run: ulimit -c unlimited
            {{ opam_init_linux }}
            - run:
                name: Build libp2p_helper
                command: GO=/usr/lib/go/bin/go make libp2p_helper
            - run:
                  name: Build OCaml
                  command: |
                      ./scripts/skip_if_only_frontend_or_rfcs.sh bash -c 'source ~/.profile && make build'
                      ./scripts/skip_if_only_frontend_or_rfcs.sh bash -c 'echo built > should_run_tests'
                  environment:
                    DUNE_PROFILE: {{profile}}
                    GO: /usr/lib/go/bin/go
            - save_cache:
                name: Store config-agnostic test binaries
                key: {{profile}}-build-binaries-v1-{{'{{'}} .Revision {{'}}'}}
                paths:
                    - "src/app/libp2p_helper/result"
                    - "_build/default/src/app/cli/src/mina.exe"
                    - "_build/default/src/app/logproc/logproc.exe"
                    - "scripts"
                    - "should_run_tests"

    {%- for test in compile_config_agnostic_tests %}
    test--{{profile}}--{{test.replace(' ','_')}}:
        resource_class: large
        docker:
            - image: codaprotocol/coda:toolchain-9924f4c56a40d65d36440e8f70b93720f29ba171
        steps:
            - restore_cache:
                name: Restore cache - opam
                keys:
                    -  {{profile}}-build-binaries-v1-{{'{{'}} .Revision {{'}}'}}
            - run:
                  name: Running test -- {{profile}}:{{test}}
                  command: if [ -f should_run_tests ]; then source ~/.profile && ./scripts/test.py run --no-build --non-interactive --collect-artifacts --yes "{{profile}}:{{test}}"; fi
                  environment:
                    MINA_LIBP2P_HELPER_PATH: /home/opam/project/src/app/libp2p_helper/result/bin/libp2p_helper
                    GO: /usr/lib/go/bin/go
                  no_output_timeout: 20m
            - store_artifacts:
                  path: test_output/artifacts
    {%- endfor %}
    {%- endfor %}


    {%- for profile in small_curves_tests.keys() | sort %}
    test--{{profile}}:
        resource_class: large
        docker:
            - image: codaprotocol/coda:toolchain-9924f4c56a40d65d36440e8f70b93720f29ba171
        steps:
            {{ checkout_no_lfs }}
            {{ opam_init_linux }}
            - run:
                name: Build libp2p_helper
                command: GO=/usr/lib/go/bin/go make libp2p_helper
            {%- for test in small_curves_tests[profile] %}
            - run:
                  name: Running test -- {{profile}}:{{test}}
                  command: ./scripts/skip_if_only_frontend_or_rfcs.sh bash -c 'source ~/.profile && ./scripts/test.py run --non-interactive --collect-artifacts --yes "{{profile}}:{{test}}"'
            {%- endfor %}
            - store_artifacts:
                  path: test_output/artifacts
    {%- endfor %}

    {%- for profile in medium_curves_and_other_tests.keys() | sort %}
    test--{{profile}}:
        resource_class: xlarge
        docker:
            - image: codaprotocol/coda:toolchain-9924f4c56a40d65d36440e8f70b93720f29ba171
        steps:
            {{ checkout_no_lfs }}
            {{ opam_init_linux }}
            - run:
                name: Build libp2p_helper
                command: GO=/usr/lib/go/bin/go make libp2p_helper
            {%- for test in medium_curves_and_other_tests[profile] %}
            - run:
                  name: Running test -- {{profile}}:{{test}}
                  command: ./scripts/skip_if_only_frontend_or_rfcs.sh bash -c 'source ~/.profile && ./scripts/test.py run --non-interactive --collect-artifacts --yes "{{profile}}:{{test}}"'
                  {%- if profile in medium_curve_profiles %}
                  no_output_timeout: 20m
                  {%- endif %}
            {%- endfor %}
            - store_artifacts:
                  path: test_output/artifacts
    {%- endfor %}

workflows:
    version: 2
    mina_parallel:
        when:
            # We do seem to need a useless `and true` here
            and:
              - true
              - << pipeline.parameters.run-ci >>
        jobs:
            #- lint
            #- lint-opt
            #- compare-test-signatures
            #- client-sdk-unit-tests
            #- update-branch-protection:
                #filters:
                  #branches:
                    #only:
                    #- develop
                    #- master
                    #- develop-until-4.1-hardfork
                    #- develop-until-adversarial
<<<<<<< HEAD
            - tracetool
            - test-archive
            - build-archive
            {%- for profile in build_artifact_profiles %}
            - build-artifacts--{{profile}}
            {%- endfor %}
            {%- for profile in build_artifact_profiles %}
            {%- if profile in medium_curve_profiles %}
            {%- for docker_image in ['mina-daemon', 'mina-demo'] %}
            - build-artifacts-docker--{{profile}}--{{docker_image}}:
                requires:
                  - build-artifacts--{{profile}}
            {%- endfor %}
            {%- endif %}
            {%- endfor %}
            {%- for profile in unit_test_profiles %}
            - test-unit--{{profile}}
            {%- endfor %}
            - test-unit--nonconsensus_medium_curves
            {%- for profile in small_curves_tests.keys() | sort %}
            - test--{{profile}}
            {%- endfor %}
            {%- for profile in compile_config_agnostic_profiles %}
            - build-binaries--{{profile}}
            {%- for test in compile_config_agnostic_tests %}
            - test--{{profile}}--{{test.replace(' ','_')}}:
                requires:
                  - build-binaries--{{profile}}
            {%- endfor %}
            {%- endfor %}
=======
            #- tracetool
            #- test-archive
            #- build-archive
            #{%- for profile in build_artifact_profiles %}
            #- build-artifacts--{{profile}}
            #{%- endfor %}
            #{%- for profile in build_artifact_profiles %}
            #{%- if profile in medium_curve_profiles %}
            #{%- for docker_image in ['coda-daemon', 'coda-demo'] %}
            #- build-artifacts-docker--{{profile}}--{{docker_image}}:
                #requires:
                  #- build-artifacts--{{profile}}
            #{%- endfor %}
            #{%- endif %}
            #{%- endfor %}
            #{%- for profile in unit_test_profiles %}
            #- test-unit--{{profile}}
            #{%- endfor %}
            #- test-unit--nonconsensus_medium_curves
            #{%- for profile in small_curves_tests.keys() | sort %}
            #- test--{{profile}}
            #{%- endfor %}
            #{%- for profile in compile_config_agnostic_profiles %}
            #- build-binaries--{{profile}}
            #{%- for test in compile_config_agnostic_tests %}
            #- test--{{profile}}--{{test.replace(' ','_')}}:
                #requires:
                  #- build-binaries--{{profile}}
            #{%- endfor %}
            #{%- endfor %}
>>>>>>> 90d6fc9b

    #daily:
        #triggers:
          #- schedule:
              #cron: "0 12 * * *"
              #filters:
                #branches:
                  #only:
                    #- develop
                    #- /release\/.*/
        #jobs:
          #{%- for profile in unit_test_profiles_medium_curves %}
          #- test-unit--{{profile}}
          #{%- endfor %}
          #{%- for profile in medium_curves_and_other_tests.keys() | sort %}
          #- test--{{profile}}
          #{%- endfor %}<|MERGE_RESOLUTION|>--- conflicted
+++ resolved
@@ -727,38 +727,6 @@
                     #- master
                     #- develop-until-4.1-hardfork
                     #- develop-until-adversarial
-<<<<<<< HEAD
-            - tracetool
-            - test-archive
-            - build-archive
-            {%- for profile in build_artifact_profiles %}
-            - build-artifacts--{{profile}}
-            {%- endfor %}
-            {%- for profile in build_artifact_profiles %}
-            {%- if profile in medium_curve_profiles %}
-            {%- for docker_image in ['mina-daemon', 'mina-demo'] %}
-            - build-artifacts-docker--{{profile}}--{{docker_image}}:
-                requires:
-                  - build-artifacts--{{profile}}
-            {%- endfor %}
-            {%- endif %}
-            {%- endfor %}
-            {%- for profile in unit_test_profiles %}
-            - test-unit--{{profile}}
-            {%- endfor %}
-            - test-unit--nonconsensus_medium_curves
-            {%- for profile in small_curves_tests.keys() | sort %}
-            - test--{{profile}}
-            {%- endfor %}
-            {%- for profile in compile_config_agnostic_profiles %}
-            - build-binaries--{{profile}}
-            {%- for test in compile_config_agnostic_tests %}
-            - test--{{profile}}--{{test.replace(' ','_')}}:
-                requires:
-                  - build-binaries--{{profile}}
-            {%- endfor %}
-            {%- endfor %}
-=======
             #- tracetool
             #- test-archive
             #- build-archive
@@ -767,7 +735,7 @@
             #{%- endfor %}
             #{%- for profile in build_artifact_profiles %}
             #{%- if profile in medium_curve_profiles %}
-            #{%- for docker_image in ['coda-daemon', 'coda-demo'] %}
+            #{%- for docker_image in ['mina-daemon', 'mina-demo'] %}
             #- build-artifacts-docker--{{profile}}--{{docker_image}}:
                 #requires:
                   #- build-artifacts--{{profile}}
@@ -789,7 +757,6 @@
                   #- build-binaries--{{profile}}
             #{%- endfor %}
             #{%- endfor %}
->>>>>>> 90d6fc9b
 
     #daily:
         #triggers:
