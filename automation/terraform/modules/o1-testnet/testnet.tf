resource "google_compute_address" "seed_static_ip" {
  count        = var.seed_count
  name         = "${var.testnet_name}-seed-static-ip-${count.index + 1}"
  address_type = "EXTERNAL"
  region       = var.cluster_region
  project      = "o1labs-192920"
}

data "aws_route53_zone" "selected" {
  name = "o1test.net."
}

resource "aws_route53_record" "seed_record" {
  count   = var.seed_count
  zone_id = data.aws_route53_zone.selected.zone_id
  name    = "seed-${count.index + 1}.${var.testnet_name}.${data.aws_route53_zone.selected.name}"
  type    = "A"
  ttl     = "300"
  records = [google_compute_address.seed_static_ip[count.index].address]
}

module "kubernetes_testnet" {
  providers = { google = google.gke }
  source    = "../kubernetes/testnet"

  cluster_name   = var.cluster_name
  cluster_region = var.cluster_region
  k8s_context    = var.k8s_context
  testnet_name   = var.testnet_name

  use_local_charts   = true
  coda_image         = var.coda_image
  coda_archive_image = var.coda_archive_image
  coda_agent_image   = var.coda_agent_image
  coda_bots_image    = var.coda_bots_image
  coda_points_image  = var.coda_points_image
  watchdog_image     = var.watchdog_image

  coda_faucet_amount = var.coda_faucet_amount
  coda_faucet_fee    = var.coda_faucet_amount

  log_level           = var.log_level
  log_txn_pool_gossip = var.log_txn_pool_gossip

  agent_min_fee         = var.agent_min_fee
  agent_max_fee         = var.agent_max_fee
  agent_min_tx          = var.agent_min_tx
  agent_max_tx          = var.agent_max_tx
  agent_send_every_mins = var.agent_send_every_mins

  additional_peers = [for peer in values(local.static_peers) : peer.full_peer]
  runtime_config   = data.local_file.genesis_ledger.content

  seed_zone   = var.seed_zone
  seed_region = var.seed_region

  archive_configs = length(var.archive_configs) != 0 ? var.archive_configs : concat(
    # by default, deploy a single local daemon and associated PostgresDB enabled archive server
    [
      {
        name              = "archive-1"
        enableLocalDaemon = true
        enablePostgresDB  = true
      }
    ],
    # in addition to stand-alone archive servers upto the input archive node count
    [
      for i in range(2, var.archive_node_count + 1) : {
        name              = "archive-${i}"
        enableLocalDaemon = false
        enablePostgresDB  = false
      }
    ]
  )
  mina_archive_schema = var.mina_archive_schema
  persistence_config  = var.postgres_persistence_config

  snark_worker_replicas   = var.snark_worker_replicas
  snark_worker_fee        = var.snark_worker_fee
  snark_worker_public_key = var.snark_worker_public_key
  snark_worker_host_port  = var.snark_worker_host_port

  block_producer_key_pass = var.block_producer_key_pass
  block_producer_configs = concat(
    [
      for i in range(var.whale_count) : {
        name                   = local.whale_block_producer_names[i]
        class                  = "whale"
        id                     = i + 1
        external_port          = local.static_peers[local.whale_block_producer_names[i]].port
        private_key_secret     = "online-whale-account-${i + 1}-key"
        libp2p_secret          = "online-whale-libp2p-${i + 1}-key"
        enable_gossip_flooding = false
        run_with_user_agent    = false
        run_with_bots          = false
        enable_peer_exchange   = true
        isolated               = false
        enableArchive          = false
        archiveAddress         = "archive-1:3086"
      }
    ],
    [
      for i in range(var.fish_count) : {
        name                   = local.fish_block_producer_names[i]
        class                  = "fish"
        id                     = i + 1
        external_port          = local.static_peers[local.fish_block_producer_names[i]].port
        private_key_secret     = "online-fish-account-${i + 1}-key"
        libp2p_secret          = "online-fish-libp2p-${i + 1}-key"
        enable_gossip_flooding = false
        run_with_user_agent    = true
        run_with_bots          = false
        enable_peer_exchange   = true
        isolated               = false
        enableArchive          = true
        archiveAddress         = "archive-1:3086"
      }
    ]
  )

  seed_configs = [
<<<<<<< HEAD
    for i in range(var.seed_count) : {
      name               = local.seed_names[i]
      class              = "seed"
      id                 = i + 1
      external_port      = local.static_peers[local.seed_names[i]].port
      node_port          = i + 30000
      external_ip        = google_compute_address.seed_static_ip[i].address
      private_key_secret = "online-seeds-account-${i + 1}-key"
      libp2p_secret      = "online-seeds-libp2p-${i + 1}-key"
    }
  ]
=======
      for i in range(var.seed_count): {
        name                   = local.seed_names[i]
        class                  = "seed"
        id                     = i + 1
        external_port          = local.static_peers[local.seed_names[i]].port
        external_ip            = google_compute_address.seed_static_ip[i].address
        private_key_secret     = "online-seeds-account-${i + 1}-key"
        libp2p_secret          = "online-seeds-libp2p-${i + 1}-key"
      }
    ]
>>>>>>> 33de4ad8

  upload_blocks_to_gcloud         = var.upload_blocks_to_gcloud
  restart_nodes                   = var.restart_nodes
  restart_nodes_every_mins        = var.restart_nodes_every_mins
  make_reports                    = var.make_reports
  make_report_every_mins          = var.make_report_every_mins
  make_report_discord_webhook_url = var.make_report_discord_webhook_url
  make_report_accounts            = var.make_report_accounts
  seed_peers_url                  = var.seed_peers_url
}<|MERGE_RESOLUTION|>--- conflicted
+++ resolved
@@ -119,19 +119,6 @@
   )
 
   seed_configs = [
-<<<<<<< HEAD
-    for i in range(var.seed_count) : {
-      name               = local.seed_names[i]
-      class              = "seed"
-      id                 = i + 1
-      external_port      = local.static_peers[local.seed_names[i]].port
-      node_port          = i + 30000
-      external_ip        = google_compute_address.seed_static_ip[i].address
-      private_key_secret = "online-seeds-account-${i + 1}-key"
-      libp2p_secret      = "online-seeds-libp2p-${i + 1}-key"
-    }
-  ]
-=======
       for i in range(var.seed_count): {
         name                   = local.seed_names[i]
         class                  = "seed"
@@ -142,7 +129,6 @@
         libp2p_secret          = "online-seeds-libp2p-${i + 1}-key"
       }
     ]
->>>>>>> 33de4ad8
 
   upload_blocks_to_gcloud         = var.upload_blocks_to_gcloud
   restart_nodes                   = var.restart_nodes
