terraform {
  required_version = ">= 0.12.0"
  backend "s3" {
    key     = "o1-testnet-alerts.tfstate"
    encrypt = true
    region  = "us-west-2"
    bucket  = "o1labs-terraform-state"
    acl     = "bucket-owner-full-control"
  }
}

module "o1testnet_alerts" {
  source = "../modules/testnet-alerts"

<<<<<<< HEAD
  rule_filter            = "{testnet!~\"^(it-|ci-net).+\"}" # omit testnets deployed by integration/CI tests
  rule_timeframe         = "1h"
=======
  rule_filter            = "{testnet!~\"^(it-|ci-net|test-).+\"}" # omit testnets deployed by integration/CI tests
  alert_timeframe        = "1h"
  alert_duration         = "10m"
>>>>>>> ce0c9db8
  pagerduty_alert_filter = "devnet2|mainnet"
}

output "testnet_alert_rules" {
  value = module.o1testnet_alerts.rendered_alerts_config
}

output "testnet_alert_receivers" {
  value     = module.o1testnet_alerts.rendered_receivers_config
  sensitive = true
}<|MERGE_RESOLUTION|>--- conflicted
+++ resolved
@@ -12,14 +12,9 @@
 module "o1testnet_alerts" {
   source = "../modules/testnet-alerts"
 
-<<<<<<< HEAD
-  rule_filter            = "{testnet!~\"^(it-|ci-net).+\"}" # omit testnets deployed by integration/CI tests
-  rule_timeframe         = "1h"
-=======
   rule_filter            = "{testnet!~\"^(it-|ci-net|test-).+\"}" # omit testnets deployed by integration/CI tests
   alert_timeframe        = "1h"
   alert_duration         = "10m"
->>>>>>> ce0c9db8
   pagerduty_alert_filter = "devnet2|mainnet"
 }
 
