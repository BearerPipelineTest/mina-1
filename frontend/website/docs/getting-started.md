# Getting Started

This section will walk you through the requirements needed to run a Coda protocol node on your local machine and connect to the network.

Join the Coda server on [Discord](http://bit.ly/CodaDiscord) to connect with the community, get support, and learn about how you can participate in weekly challenges for Testnet Points.[\*](#disclaimer)

!!! note
    Last updated for release v0.0.1

## Requirements

**Software**: macOS or Linux (currently supports Debian 9 and Ubuntu 18.04 LTS)

**Hardware**: Sending and receiving coda does not require any special hardware, but participating as a node operator currently requires:

- at least a 4-core processor
- at least 8 GB of RAM

GPUs aren't currently required, but may be required for node operators when the protoctol is upgraded.

**Network**: At least 1 Mbps connection

## Installation

The newest binary releases can be found below. Instructions are provided for macOS and Linux below:

!!! note
    This is a large download, around 1GB, so the install might take some time.

### macOS

<<<<<<< HEAD
- Install using [brew](https://brew.sh) *[NOTE: This is a large file (~1 GB), so this step might take some time]*
```
brew install codaprotocol/coda/coda
``` 
=======
- Run `brew install codaprotocol/coda/coda`
>>>>>>> 966f1314
- `coda -help` to see if it works
- Set up port forwarding ([see here](/docs/troubleshooting/#port-forwarding))

### Ubuntu 18.04 / Debian 9

<<<<<<< HEAD
- Add the Coda Debian repo and install. *[NOTE: This is a large file (~1 GB) so this step might take some time]*
=======
- Add the Coda Debian repo and install
>>>>>>> 966f1314

```
echo "deb [trusted=yes] http://packages.o1test.net unstable main" | sudo tee /etc/apt/sources.list.d/coda.list
sudo apt-get update
sudo apt-get install -t unstable coda-testnet-postake-medium-curves=0.0.1-release-beta-9fa6e5ec
```

- `coda -help` to see if it works
- Set up port forwarding ([see here](/docs/troubleshooting/#port-forwarding))


### Windows

Windows is not yet supported. If you have any interest in developing Coda for Windows, please reach out to support@o1labs.org or reach out in the [Discord server](https://bit.ly/CodaDiscord).

### Build from source

If you're running another Linux distro or a different version of macOS, you can [try building Coda from source code](https://github.com/CodaProtocol/coda/blob/master/README-dev.md#building-coda). Please note that other operating systems haven't been tested thoroughly, and may have issues. Feel free to share any logs and get troubleshooting help in the Discord channel.

## Next

Now that you've installed the Coda binary and configured settings, let's move on to the fun part - [sending a transaction](/docs/my-first-transaction/)!

<span id="disclaimer">
\*_Testnet Points are designed solely to track contributions to the Testnet and Testnet Points have no cash or other monetary value. Testnet Points are not transferable and are not redeemable or exchangeable for any cryptocurrency or digital assets. We may at any time amend or eliminate Testnet Points._
</span>
<|MERGE_RESOLUTION|>--- conflicted
+++ resolved
@@ -29,24 +29,16 @@
 
 ### macOS
 
-<<<<<<< HEAD
-- Install using [brew](https://brew.sh) *[NOTE: This is a large file (~1 GB), so this step might take some time]*
+- Install using [brew](https://brew.sh)
 ```
 brew install codaprotocol/coda/coda
 ``` 
-=======
-- Run `brew install codaprotocol/coda/coda`
->>>>>>> 966f1314
 - `coda -help` to see if it works
 - Set up port forwarding ([see here](/docs/troubleshooting/#port-forwarding))
 
 ### Ubuntu 18.04 / Debian 9
 
-<<<<<<< HEAD
-- Add the Coda Debian repo and install. *[NOTE: This is a large file (~1 GB) so this step might take some time]*
-=======
 - Add the Coda Debian repo and install
->>>>>>> 966f1314
 
 ```
 echo "deb [trusted=yes] http://packages.o1test.net unstable main" | sudo tee /etc/apt/sources.list.d/coda.list
