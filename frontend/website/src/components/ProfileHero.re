--- conflicted
+++ resolved
@@ -112,9 +112,6 @@
       ]),
     ]);
 
-<<<<<<< HEAD
-  let nameContainer = style([display(`flex), alignItems(`center)]);
-=======
   let nameContainer =
     style([
       display(`flex),
@@ -125,7 +122,6 @@
         [flexDirection(`row), alignItems(`center)],
       ),
     ]);
->>>>>>> 62c28c2f
 
   let username = merge([header, style([marginRight(`rem(1.5))])]);
 };
@@ -319,13 +315,9 @@
     </span>
     <div className=Styles.nameContainer>
       <p className=Styles.username> {React.string(member.name)} </p>
-<<<<<<< HEAD
-      {Leaderboard.LeaderboardRow.renderBadges(member, 2., 2.)}
-=======
       <span className=Css.(style([display(`flex), paddingTop(`rem(0.5))]))>
         {Leaderboard.LeaderboardRow.renderBadges(member, 2., 2.)}
       </span>
->>>>>>> 62c28c2f
     </div>
     <div className=Styles.middleRow> <Points member /> <Links /> </div>
   </div>;
