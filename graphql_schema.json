--- conflicted
+++ resolved
@@ -2560,7 +2560,6 @@
                   "ofType": {
                     "kind": "SCALAR",
                     "name": "Field",
-<<<<<<< HEAD
                     "ofType": null
                   }
                 }
@@ -5769,111 +5768,69 @@
                     "kind": "INPUT_OBJECT",
                     "name": "VrfThresholdInput",
                     "ofType": null
-=======
-                    "ofType": null
-                  }
-                }
-              },
-              "isDeprecated": false,
-              "deprecationReason": null
-            },
-            {
-              "name": "sequenceState",
-              "description": null,
-              "args": [],
-              "type": { "kind": "SCALAR", "name": "Field", "ofType": null },
-              "isDeprecated": false,
-              "deprecationReason": null
-            },
-            {
-              "name": "provedState",
-              "description": null,
-              "args": [],
+                  },
+                  "defaultValue": null
+                }
+              ],
               "type": { "kind": "SCALAR", "name": "Boolean", "ofType": null },
               "isDeprecated": false,
               "deprecationReason": null
-            },
-            {
-              "name": "isNew",
-              "description": null,
-              "args": [],
-              "type": { "kind": "SCALAR", "name": "Boolean", "ofType": null },
+            }
+          ],
+          "inputFields": null,
+          "interfaces": [],
+          "enumValues": null,
+          "possibleTypes": null
+        },
+        {
+          "kind": "INPUT_OBJECT",
+          "name": "SignatureInput",
+          "description":
+            "A cryptographic signature -- you must provide either field+scalar or rawSignature",
+          "fields": [
+            {
+              "name": "rawSignature",
+              "description": "Raw encoded signature",
+              "args": [],
+              "type": { "kind": "SCALAR", "name": "String", "ofType": null },
+              "isDeprecated": false,
+              "deprecationReason": null
+            },
+            {
+              "name": "scalar",
+              "description": "Scalar component of signature",
+              "args": [],
+              "type": { "kind": "SCALAR", "name": "String", "ofType": null },
+              "isDeprecated": false,
+              "deprecationReason": null
+            },
+            {
+              "name": "field",
+              "description": "Field component of signature",
+              "args": [],
+              "type": { "kind": "SCALAR", "name": "String", "ofType": null },
               "isDeprecated": false,
               "deprecationReason": null
             }
           ],
           "inputFields": [
             {
-              "name": "balance",
-              "description": null,
-              "type": {
-                "kind": "INPUT_OBJECT",
-                "name": "BalanceIntervalInput",
-                "ofType": null
-              },
+              "name": "rawSignature",
+              "description": "Raw encoded signature",
+              "type": { "kind": "SCALAR", "name": "String", "ofType": null },
               "defaultValue": null
             },
             {
-              "name": "nonce",
-              "description": null,
-              "type": {
-                "kind": "INPUT_OBJECT",
-                "name": "NonceIntervalInput",
-                "ofType": null
-              },
+              "name": "scalar",
+              "description": "Scalar component of signature",
+              "type": { "kind": "SCALAR", "name": "String", "ofType": null },
               "defaultValue": null
             },
             {
-              "name": "receiptChainHash",
-              "description": null,
-              "type": { "kind": "SCALAR", "name": "Field", "ofType": null },
+              "name": "field",
+              "description": "Field component of signature",
+              "type": { "kind": "SCALAR", "name": "String", "ofType": null },
               "defaultValue": null
-            },
-            {
-              "name": "delegate",
-              "description": null,
-              "type": {
-                "kind": "SCALAR",
-                "name": "PublicKey",
-                "ofType": null
-              },
-              "defaultValue": null
-            },
-            {
-              "name": "state",
-              "description": null,
-              "type": {
-                "kind": "NON_NULL",
-                "name": null,
-                "ofType": {
-                  "kind": "LIST",
-                  "name": null,
-                  "ofType": {
-                    "kind": "SCALAR",
-                    "name": "Field",
-                    "ofType": null
-                  }
-                }
-              },
-              "defaultValue": null
-            },
-            {
-              "name": "sequenceState",
-              "description": null,
-              "type": { "kind": "SCALAR", "name": "Field", "ofType": null },
-              "defaultValue": null
-            },
-            {
-              "name": "provedState",
-              "description": null,
-              "type": { "kind": "SCALAR", "name": "Boolean", "ofType": null },
-              "defaultValue": null
-            },
-            {
-              "name": "isNew",
-              "description": null,
-              "type": { "kind": "SCALAR", "name": "Boolean", "ofType": null },
-              "defaultValue": null
             }
           ],
           "interfaces": null,
@@ -5882,825 +5839,10 @@
         },
         {
           "kind": "INPUT_OBJECT",
-          "name": "PreconditionsInput",
+          "name": "SendPaymentInput",
           "description": null,
           "fields": [
             {
-              "name": "network",
-              "description": null,
-              "args": [],
-              "type": {
-                "kind": "NON_NULL",
-                "name": null,
-                "ofType": {
-                  "kind": "INPUT_OBJECT",
-                  "name": "NetworkPreconditionInput",
-                  "ofType": null
-                }
-              },
-              "isDeprecated": false,
-              "deprecationReason": null
-            },
-            {
-              "name": "account",
-              "description": null,
-              "args": [],
-              "type": {
-                "kind": "NON_NULL",
-                "name": null,
-                "ofType": {
-                  "kind": "INPUT_OBJECT",
-                  "name": "AccountPreconditionInput",
-                  "ofType": null
-                }
-              },
-              "isDeprecated": false,
-              "deprecationReason": null
-            }
-          ],
-          "inputFields": [
-            {
-              "name": "network",
-              "description": null,
-              "type": {
-                "kind": "NON_NULL",
-                "name": null,
-                "ofType": {
-                  "kind": "INPUT_OBJECT",
-                  "name": "NetworkPreconditionInput",
-                  "ofType": null
-                }
-              },
-              "defaultValue": null
-            },
-            {
-              "name": "account",
-              "description": null,
-              "type": {
-                "kind": "NON_NULL",
-                "name": null,
-                "ofType": {
-                  "kind": "INPUT_OBJECT",
-                  "name": "AccountPreconditionInput",
-                  "ofType": null
-                }
-              },
-              "defaultValue": null
-            }
-          ],
-          "interfaces": null,
-          "enumValues": null,
-          "possibleTypes": null
-        },
-        {
-          "kind": "INPUT_OBJECT",
-          "name": "PartyBodyInput",
-          "description": null,
-          "fields": [
-            {
-              "name": "publicKey",
-              "description": null,
-              "args": [],
-              "type": {
-                "kind": "NON_NULL",
-                "name": null,
-                "ofType": {
-                  "kind": "SCALAR",
-                  "name": "PublicKey",
-                  "ofType": null
-                }
-              },
-              "isDeprecated": false,
-              "deprecationReason": null
-            },
-            {
-              "name": "tokenId",
-              "description": null,
-              "args": [],
-              "type": {
-                "kind": "NON_NULL",
-                "name": null,
-                "ofType": {
-                  "kind": "SCALAR",
-                  "name": "TokenId",
-                  "ofType": null
-                }
-              },
-              "isDeprecated": false,
-              "deprecationReason": null
-            },
-            {
-              "name": "update",
-              "description": null,
-              "args": [],
-              "type": {
-                "kind": "NON_NULL",
-                "name": null,
-                "ofType": {
-                  "kind": "INPUT_OBJECT",
-                  "name": "PartyUpdateInput",
-                  "ofType": null
-                }
-              },
-              "isDeprecated": false,
-              "deprecationReason": null
-            },
-            {
-              "name": "balanceChange",
-              "description": null,
-              "args": [],
-              "type": {
-                "kind": "NON_NULL",
-                "name": null,
-                "ofType": {
-                  "kind": "INPUT_OBJECT",
-                  "name": "BalanceChangeInput",
-                  "ofType": null
-                }
-              },
-              "isDeprecated": false,
-              "deprecationReason": null
-            },
-            {
-              "name": "incrementNonce",
-              "description": null,
-              "args": [],
-              "type": {
-                "kind": "NON_NULL",
-                "name": null,
-                "ofType": {
-                  "kind": "SCALAR",
-                  "name": "Boolean",
-                  "ofType": null
-                }
-              },
-              "isDeprecated": false,
-              "deprecationReason": null
-            },
-            {
-              "name": "events",
-              "description": null,
-              "args": [],
-              "type": {
-                "kind": "NON_NULL",
-                "name": null,
-                "ofType": {
-                  "kind": "LIST",
-                  "name": null,
-                  "ofType": {
-                    "kind": "NON_NULL",
-                    "name": null,
-                    "ofType": {
-                      "kind": "LIST",
-                      "name": null,
-                      "ofType": {
-                        "kind": "NON_NULL",
-                        "name": null,
-                        "ofType": {
-                          "kind": "SCALAR",
-                          "name": "Field",
-                          "ofType": null
-                        }
-                      }
-                    }
-                  }
-                }
-              },
-              "isDeprecated": false,
-              "deprecationReason": null
-            },
-            {
-              "name": "sequenceEvents",
-              "description": null,
-              "args": [],
-              "type": {
-                "kind": "NON_NULL",
-                "name": null,
-                "ofType": {
-                  "kind": "LIST",
-                  "name": null,
-                  "ofType": {
-                    "kind": "NON_NULL",
-                    "name": null,
-                    "ofType": {
-                      "kind": "LIST",
-                      "name": null,
-                      "ofType": {
-                        "kind": "NON_NULL",
-                        "name": null,
-                        "ofType": {
-                          "kind": "SCALAR",
-                          "name": "Field",
-                          "ofType": null
-                        }
-                      }
-                    }
-                  }
-                }
-              },
-              "isDeprecated": false,
-              "deprecationReason": null
-            },
-            {
-              "name": "callData",
-              "description": null,
-              "args": [],
-              "type": {
-                "kind": "NON_NULL",
-                "name": null,
-                "ofType": {
-                  "kind": "SCALAR",
-                  "name": "Field",
-                  "ofType": null
-                }
-              },
-              "isDeprecated": false,
-              "deprecationReason": null
-            },
-            {
-              "name": "callDepth",
-              "description": null,
-              "args": [],
-              "type": {
-                "kind": "NON_NULL",
-                "name": null,
-                "ofType": { "kind": "SCALAR", "name": "Int", "ofType": null }
-              },
-              "isDeprecated": false,
-              "deprecationReason": null
-            },
-            {
-              "name": "preconditions",
-              "description": null,
-              "args": [],
-              "type": {
-                "kind": "NON_NULL",
-                "name": null,
-                "ofType": {
-                  "kind": "INPUT_OBJECT",
-                  "name": "PreconditionsInput",
-                  "ofType": null
-                }
-              },
-              "isDeprecated": false,
-              "deprecationReason": null
-            },
-            {
-              "name": "useFullCommitment",
-              "description": null,
-              "args": [],
-              "type": {
-                "kind": "NON_NULL",
-                "name": null,
-                "ofType": {
-                  "kind": "SCALAR",
-                  "name": "Boolean",
-                  "ofType": null
-                }
-              },
-              "isDeprecated": false,
-              "deprecationReason": null
-            },
-            {
-              "name": "caller",
-              "description": null,
-              "args": [],
-              "type": {
-                "kind": "NON_NULL",
-                "name": null,
-                "ofType": {
-                  "kind": "SCALAR",
-                  "name": "TokenId",
-                  "ofType": null
-                }
-              },
-              "isDeprecated": false,
-              "deprecationReason": null
-            }
-          ],
-          "inputFields": [
-            {
-              "name": "publicKey",
-              "description": null,
-              "type": {
-                "kind": "NON_NULL",
-                "name": null,
-                "ofType": {
-                  "kind": "SCALAR",
-                  "name": "PublicKey",
-                  "ofType": null
-                }
-              },
-              "defaultValue": null
-            },
-            {
-              "name": "tokenId",
-              "description": null,
-              "type": {
-                "kind": "NON_NULL",
-                "name": null,
-                "ofType": {
-                  "kind": "SCALAR",
-                  "name": "TokenId",
-                  "ofType": null
-                }
-              },
-              "defaultValue": null
-            },
-            {
-              "name": "update",
-              "description": null,
-              "type": {
-                "kind": "NON_NULL",
-                "name": null,
-                "ofType": {
-                  "kind": "INPUT_OBJECT",
-                  "name": "PartyUpdateInput",
-                  "ofType": null
-                }
-              },
-              "defaultValue": null
-            },
-            {
-              "name": "balanceChange",
-              "description": null,
-              "type": {
-                "kind": "NON_NULL",
-                "name": null,
-                "ofType": {
-                  "kind": "INPUT_OBJECT",
-                  "name": "BalanceChangeInput",
-                  "ofType": null
-                }
-              },
-              "defaultValue": null
-            },
-            {
-              "name": "incrementNonce",
-              "description": null,
-              "type": {
-                "kind": "NON_NULL",
-                "name": null,
-                "ofType": {
-                  "kind": "SCALAR",
-                  "name": "Boolean",
-                  "ofType": null
-                }
-              },
-              "defaultValue": null
-            },
-            {
-              "name": "events",
-              "description": null,
-              "type": {
-                "kind": "NON_NULL",
-                "name": null,
-                "ofType": {
-                  "kind": "LIST",
-                  "name": null,
-                  "ofType": {
-                    "kind": "NON_NULL",
-                    "name": null,
-                    "ofType": {
-                      "kind": "LIST",
-                      "name": null,
-                      "ofType": {
-                        "kind": "NON_NULL",
-                        "name": null,
-                        "ofType": {
-                          "kind": "SCALAR",
-                          "name": "Field",
-                          "ofType": null
-                        }
-                      }
-                    }
-                  }
-                }
-              },
-              "defaultValue": null
-            },
-            {
-              "name": "sequenceEvents",
-              "description": null,
-              "type": {
-                "kind": "NON_NULL",
-                "name": null,
-                "ofType": {
-                  "kind": "LIST",
-                  "name": null,
-                  "ofType": {
-                    "kind": "NON_NULL",
-                    "name": null,
-                    "ofType": {
-                      "kind": "LIST",
-                      "name": null,
-                      "ofType": {
-                        "kind": "NON_NULL",
-                        "name": null,
-                        "ofType": {
-                          "kind": "SCALAR",
-                          "name": "Field",
-                          "ofType": null
-                        }
-                      }
-                    }
-                  }
-                }
-              },
-              "defaultValue": null
-            },
-            {
-              "name": "callData",
-              "description": null,
-              "type": {
-                "kind": "NON_NULL",
-                "name": null,
-                "ofType": {
-                  "kind": "SCALAR",
-                  "name": "Field",
-                  "ofType": null
-                }
-              },
-              "defaultValue": null
-            },
-            {
-              "name": "callDepth",
-              "description": null,
-              "type": {
-                "kind": "NON_NULL",
-                "name": null,
-                "ofType": { "kind": "SCALAR", "name": "Int", "ofType": null }
-              },
-              "defaultValue": null
-            },
-            {
-              "name": "preconditions",
-              "description": null,
-              "type": {
-                "kind": "NON_NULL",
-                "name": null,
-                "ofType": {
-                  "kind": "INPUT_OBJECT",
-                  "name": "PreconditionsInput",
-                  "ofType": null
-                }
-              },
-              "defaultValue": null
-            },
-            {
-              "name": "useFullCommitment",
-              "description": null,
-              "type": {
-                "kind": "NON_NULL",
-                "name": null,
-                "ofType": {
-                  "kind": "SCALAR",
-                  "name": "Boolean",
-                  "ofType": null
-                }
-              },
-              "defaultValue": null
-            },
-            {
-              "name": "caller",
-              "description": null,
-              "type": {
-                "kind": "NON_NULL",
-                "name": null,
-                "ofType": {
-                  "kind": "SCALAR",
-                  "name": "TokenId",
-                  "ofType": null
-                }
-              },
-              "defaultValue": null
-            }
-          ],
-          "interfaces": null,
-          "enumValues": null,
-          "possibleTypes": null
-        },
-        {
-          "kind": "INPUT_OBJECT",
-          "name": "ControlInput",
-          "description": null,
-          "fields": [
-            {
-              "name": "proof",
-              "description": null,
-              "args": [],
-              "type": {
-                "kind": "SCALAR",
-                "name": "SnappProof",
-                "ofType": null
-              },
-              "isDeprecated": false,
-              "deprecationReason": null
-            },
-            {
-              "name": "signature",
-              "description": null,
-              "args": [],
-              "type": {
-                "kind": "SCALAR",
-                "name": "Signature",
-                "ofType": null
-              },
-              "isDeprecated": false,
-              "deprecationReason": null
-            }
-          ],
-          "inputFields": [
-            {
-              "name": "proof",
-              "description": null,
-              "type": {
-                "kind": "SCALAR",
-                "name": "SnappProof",
-                "ofType": null
-              },
-              "defaultValue": null
-            },
-            {
-              "name": "signature",
-              "description": null,
-              "type": {
-                "kind": "SCALAR",
-                "name": "Signature",
-                "ofType": null
-              },
-              "defaultValue": null
-            }
-          ],
-          "interfaces": null,
-          "enumValues": null,
-          "possibleTypes": null
-        },
-        {
-          "kind": "INPUT_OBJECT",
-          "name": "ZkappPartyInput",
-          "description": "A party to a zkApp transaction",
-          "fields": [
-            {
-              "name": "body",
-              "description": null,
-              "args": [],
-              "type": {
-                "kind": "NON_NULL",
-                "name": null,
-                "ofType": {
-                  "kind": "INPUT_OBJECT",
-                  "name": "PartyBodyInput",
-                  "ofType": null
-                }
-              },
-              "isDeprecated": false,
-              "deprecationReason": null
-            },
-            {
-              "name": "authorization",
-              "description": null,
-              "args": [],
-              "type": {
-                "kind": "NON_NULL",
-                "name": null,
-                "ofType": {
-                  "kind": "INPUT_OBJECT",
-                  "name": "ControlInput",
-                  "ofType": null
-                }
-              },
-              "isDeprecated": false,
-              "deprecationReason": null
-            }
-          ],
-          "inputFields": [
-            {
-              "name": "body",
-              "description": null,
-              "type": {
-                "kind": "NON_NULL",
-                "name": null,
-                "ofType": {
-                  "kind": "INPUT_OBJECT",
-                  "name": "PartyBodyInput",
-                  "ofType": null
-                }
-              },
-              "defaultValue": null
-            },
-            {
-              "name": "authorization",
-              "description": null,
-              "type": {
-                "kind": "NON_NULL",
-                "name": null,
-                "ofType": {
-                  "kind": "INPUT_OBJECT",
-                  "name": "ControlInput",
-                  "ofType": null
-                }
-              },
-              "defaultValue": null
-            }
-          ],
-          "interfaces": null,
-          "enumValues": null,
-          "possibleTypes": null
-        },
-        {
-          "kind": "INPUT_OBJECT",
-          "name": "PartiesInput",
-          "description": null,
-          "fields": [
-            {
-              "name": "feePayer",
-              "description": null,
-              "args": [],
-              "type": {
-                "kind": "NON_NULL",
-                "name": null,
-                "ofType": {
-                  "kind": "INPUT_OBJECT",
-                  "name": "ZkappPartyFeePayerInput",
-                  "ofType": null
-                }
-              },
-              "isDeprecated": false,
-              "deprecationReason": null
-            },
-            {
-              "name": "otherParties",
-              "description": null,
-              "args": [],
-              "type": {
-                "kind": "NON_NULL",
-                "name": null,
-                "ofType": {
-                  "kind": "LIST",
-                  "name": null,
-                  "ofType": {
-                    "kind": "NON_NULL",
-                    "name": null,
-                    "ofType": {
-                      "kind": "INPUT_OBJECT",
-                      "name": "ZkappPartyInput",
-                      "ofType": null
-                    }
-                  }
-                }
-              },
-              "isDeprecated": false,
-              "deprecationReason": null
-            },
-            {
-              "name": "memo",
-              "description": null,
-              "args": [],
-              "type": {
-                "kind": "NON_NULL",
-                "name": null,
-                "ofType": {
-                  "kind": "SCALAR",
-                  "name": "Memo",
-                  "ofType": null
-                }
-              },
-              "isDeprecated": false,
-              "deprecationReason": null
-            }
-          ],
-          "inputFields": [
-            {
-              "name": "feePayer",
-              "description": null,
-              "type": {
-                "kind": "NON_NULL",
-                "name": null,
-                "ofType": {
-                  "kind": "INPUT_OBJECT",
-                  "name": "ZkappPartyFeePayerInput",
-                  "ofType": null
-                }
-              },
-              "defaultValue": null
-            },
-            {
-              "name": "otherParties",
-              "description": null,
-              "type": {
-                "kind": "NON_NULL",
-                "name": null,
-                "ofType": {
-                  "kind": "LIST",
-                  "name": null,
-                  "ofType": {
-                    "kind": "NON_NULL",
-                    "name": null,
-                    "ofType": {
-                      "kind": "INPUT_OBJECT",
-                      "name": "ZkappPartyInput",
-                      "ofType": null
-                    }
-                  }
-                }
-              },
-              "defaultValue": null
-            },
-            {
-              "name": "memo",
-              "description": null,
-              "type": {
-                "kind": "NON_NULL",
-                "name": null,
-                "ofType": {
-                  "kind": "SCALAR",
-                  "name": "Memo",
-                  "ofType": null
-                }
-              },
-              "defaultValue": null
-            }
-          ],
-          "interfaces": null,
-          "enumValues": null,
-          "possibleTypes": null
-        },
-        {
-          "kind": "INPUT_OBJECT",
-          "name": "SendZkappInput",
-          "description": null,
-          "fields": [
-            {
-              "name": "parties",
-              "description": "Parties structure representing the transaction",
-              "args": [],
-              "type": {
-                "kind": "NON_NULL",
-                "name": null,
-                "ofType": {
-                  "kind": "INPUT_OBJECT",
-                  "name": "PartiesInput",
-                  "ofType": null
-                }
-              },
-              "isDeprecated": false,
-              "deprecationReason": null
-            }
-          ],
-          "inputFields": [
-            {
-              "name": "parties",
-              "description": "Parties structure representing the transaction",
-              "type": {
-                "kind": "NON_NULL",
-                "name": null,
-                "ofType": {
-                  "kind": "INPUT_OBJECT",
-                  "name": "PartiesInput",
-                  "ofType": null
-                }
-              },
-              "defaultValue": null
-            }
-          ],
-          "interfaces": null,
-          "enumValues": null,
-          "possibleTypes": null
-        },
-        {
-          "kind": "OBJECT",
-          "name": "SendZkappPayload",
-          "description": null,
-          "fields": [
-            {
-              "name": "zkapp",
-              "description": "zkApp transaction that was sent",
-              "args": [],
-              "type": {
-                "kind": "NON_NULL",
-                "name": null,
-                "ofType": {
-                  "kind": "OBJECT",
-                  "name": "ZkappCommand",
-                  "ofType": null
-                }
-              },
-              "isDeprecated": false,
-              "deprecationReason": null
-            }
-          ],
-          "inputFields": null,
-          "interfaces": [],
-          "enumValues": null,
-          "possibleTypes": null
-        },
-        {
-          "kind": "INPUT_OBJECT",
-          "name": "SendDelegationInput",
-          "description": null,
-          "fields": [
-            {
               "name": "nonce",
               "description":
                 "Should only be set when cancelling transactions, otherwise a nonce is determined automatically",
@@ -6728,7 +5870,7 @@
             },
             {
               "name": "fee",
-              "description": "Fee amount in order to send a stake delegation",
+              "description": "Fee amount in order to send payment",
               "args": [],
               "type": {
                 "kind": "NON_NULL",
@@ -6743,8 +5885,24 @@
               "deprecationReason": null
             },
             {
+              "name": "amount",
+              "description": "Amount of MINA to send to receiver",
+              "args": [],
+              "type": {
+                "kind": "NON_NULL",
+                "name": null,
+                "ofType": {
+                  "kind": "SCALAR",
+                  "name": "UInt64",
+                  "ofType": null
+                }
+              },
+              "isDeprecated": false,
+              "deprecationReason": null
+            },
+            {
               "name": "to",
-              "description": "Public key of the account being delegated to",
+              "description": "Public key of recipient of payment",
               "args": [],
               "type": {
                 "kind": "NON_NULL",
@@ -6760,7 +5918,7 @@
             },
             {
               "name": "from",
-              "description": "Public key of sender of a stake delegation",
+              "description": "Public key of sender of payment",
               "args": [],
               "type": {
                 "kind": "NON_NULL",
@@ -6798,7 +5956,7 @@
             },
             {
               "name": "fee",
-              "description": "Fee amount in order to send a stake delegation",
+              "description": "Fee amount in order to send payment",
               "type": {
                 "kind": "NON_NULL",
                 "name": null,
@@ -6811,8 +5969,22 @@
               "defaultValue": null
             },
             {
+              "name": "amount",
+              "description": "Amount of MINA to send to receiver",
+              "type": {
+                "kind": "NON_NULL",
+                "name": null,
+                "ofType": {
+                  "kind": "SCALAR",
+                  "name": "UInt64",
+                  "ofType": null
+                }
+              },
+              "defaultValue": null
+            },
+            {
               "name": "to",
-              "description": "Public key of the account being delegated to",
+              "description": "Public key of recipient of payment",
               "type": {
                 "kind": "NON_NULL",
                 "name": null,
@@ -6826,7 +5998,7 @@
             },
             {
               "name": "from",
-              "description": "Public key of sender of a stake delegation",
+              "description": "Public key of sender of payment",
               "type": {
                 "kind": "NON_NULL",
                 "name": null,
@@ -6845,19 +6017,36 @@
         },
         {
           "kind": "OBJECT",
-          "name": "SendDelegationPayload",
+          "name": "GenesisConstants",
           "description": null,
           "fields": [
             {
-              "name": "delegation",
-              "description": "Delegation change that was sent",
-              "args": [],
-              "type": {
-                "kind": "NON_NULL",
-                "name": null,
-                "ofType": {
-                  "kind": "INTERFACE",
-                  "name": "UserCommand",
+              "name": "accountCreationFee",
+              "description": "The fee charged to create a new account",
+              "args": [],
+              "type": {
+                "kind": "NON_NULL",
+                "name": null,
+                "ofType": {
+                  "kind": "SCALAR",
+                  "name": "UInt64",
+                  "ofType": null
+                }
+              },
+              "isDeprecated": false,
+              "deprecationReason": null
+            },
+            {
+              "name": "coinbase",
+              "description":
+                "The amount received as a coinbase reward for producing a block",
+              "args": [],
+              "type": {
+                "kind": "NON_NULL",
+                "name": null,
+                "ofType": {
+                  "kind": "SCALAR",
+                  "name": "UInt64",
                   "ofType": null
                 }
               },
@@ -6871,30 +6060,55 @@
           "possibleTypes": null
         },
         {
-          "kind": "SCALAR",
-          "name": "PrivateKey",
-          "description": "Base58Check-encoded private key",
+          "kind": "ENUM",
+          "name": "sign",
+          "description": null,
           "fields": null,
           "inputFields": null,
           "interfaces": null,
-          "enumValues": null,
+          "enumValues": [
+            {
+              "name": "PLUS",
+              "description": null,
+              "isDeprecated": false,
+              "deprecationReason": null
+            },
+            {
+              "name": "MINUS",
+              "description": null,
+              "isDeprecated": false,
+              "deprecationReason": null
+            }
+          ],
           "possibleTypes": null
         },
         {
           "kind": "OBJECT",
-          "name": "SendPaymentPayload",
-          "description": null,
+          "name": "SignedFee",
+          "description": "Signed fee",
           "fields": [
             {
-              "name": "payment",
-              "description": "Payment that was sent",
-              "args": [],
-              "type": {
-                "kind": "NON_NULL",
-                "name": null,
-                "ofType": {
-                  "kind": "INTERFACE",
-                  "name": "UserCommand",
+              "name": "sign",
+              "description": "+/-",
+              "args": [],
+              "type": {
+                "kind": "NON_NULL",
+                "name": null,
+                "ofType": { "kind": "ENUM", "name": "sign", "ofType": null }
+              },
+              "isDeprecated": false,
+              "deprecationReason": null
+            },
+            {
+              "name": "feeMagnitude",
+              "description": "Fee",
+              "args": [],
+              "type": {
+                "kind": "NON_NULL",
+                "name": null,
+                "ofType": {
+                  "kind": "SCALAR",
+                  "name": "UInt64",
                   "ofType": null
                 }
               },
@@ -6909,53 +6123,99 @@
         },
         {
           "kind": "OBJECT",
-          "name": "ImportAccountPayload",
-          "description": null,
+          "name": "WorkDescription",
+          "description":
+            "Transition from a source ledger to a target ledger with some fee excess and increase in supply ",
           "fields": [
             {
-              "name": "publicKey",
-              "description": "The public key of the imported account",
-              "args": [],
-              "type": {
-                "kind": "NON_NULL",
-                "name": null,
-                "ofType": {
-                  "kind": "SCALAR",
-                  "name": "PublicKey",
-                  "ofType": null
-                }
-              },
-              "isDeprecated": false,
-              "deprecationReason": null
-            },
-            {
-              "name": "alreadyImported",
-              "description": "True if the account had already been imported",
-              "args": [],
-              "type": {
-                "kind": "NON_NULL",
-                "name": null,
-                "ofType": {
-                  "kind": "SCALAR",
-                  "name": "Boolean",
-                  "ofType": null
-                }
-              },
-              "isDeprecated": false,
-              "deprecationReason": null
-            },
-            {
-              "name": "success",
-              "description": null,
-              "args": [],
-              "type": {
-                "kind": "NON_NULL",
-                "name": null,
-                "ofType": {
-                  "kind": "SCALAR",
-                  "name": "Boolean",
-                  "ofType": null
-                }
+              "name": "sourceLedgerHash",
+              "description": "Base58Check-encoded hash of the source ledger",
+              "args": [],
+              "type": {
+                "kind": "NON_NULL",
+                "name": null,
+                "ofType": {
+                  "kind": "SCALAR",
+                  "name": "String",
+                  "ofType": null
+                }
+              },
+              "isDeprecated": false,
+              "deprecationReason": null
+            },
+            {
+              "name": "targetLedgerHash",
+              "description": "Base58Check-encoded hash of the target ledger",
+              "args": [],
+              "type": {
+                "kind": "NON_NULL",
+                "name": null,
+                "ofType": {
+                  "kind": "SCALAR",
+                  "name": "String",
+                  "ofType": null
+                }
+              },
+              "isDeprecated": false,
+              "deprecationReason": null
+            },
+            {
+              "name": "feeExcess",
+              "description":
+                "Total transaction fee that is not accounted for in the transition from source ledger to target ledger",
+              "args": [],
+              "type": {
+                "kind": "NON_NULL",
+                "name": null,
+                "ofType": {
+                  "kind": "OBJECT",
+                  "name": "SignedFee",
+                  "ofType": null
+                }
+              },
+              "isDeprecated": false,
+              "deprecationReason": null
+            },
+            {
+              "name": "supplyIncrease",
+              "description": "Increase in total supply",
+              "args": [],
+              "type": {
+                "kind": "NON_NULL",
+                "name": null,
+                "ofType": {
+                  "kind": "SCALAR",
+                  "name": "UInt64",
+                  "ofType": null
+                }
+              },
+              "isDeprecated": true,
+              "deprecationReason": "Use supplyChange"
+            },
+            {
+              "name": "supplyChange",
+              "description": "Increase/Decrease in total supply",
+              "args": [],
+              "type": {
+                "kind": "NON_NULL",
+                "name": null,
+                "ofType": {
+                  "kind": "OBJECT",
+                  "name": "SignedFee",
+                  "ofType": null
+                }
+              },
+              "isDeprecated": false,
+              "deprecationReason": null
+            },
+            {
+              "name": "workId",
+              "description": "Unique identifier for a snark work",
+              "args": [],
+              "type": {
+                "kind": "NON_NULL",
+                "name": null,
+                "ofType": { "kind": "SCALAR", "name": "Int", "ofType": null }
               },
               "isDeprecated": false,
               "deprecationReason": null
@@ -6968,1275 +6228,14 @@
         },
         {
           "kind": "OBJECT",
-          "name": "ReloadAccountsPayload",
-          "description": null,
+          "name": "PendingSnarkWork",
+          "description":
+            "Snark work bundles that are not available in the pool yet",
           "fields": [
             {
-              "name": "success",
-              "description": "True when the reload was successful",
-              "args": [],
-              "type": {
-                "kind": "NON_NULL",
-                "name": null,
-                "ofType": {
-                  "kind": "SCALAR",
-                  "name": "Boolean",
-                  "ofType": null
-                }
-              },
-              "isDeprecated": false,
-              "deprecationReason": null
-            }
-          ],
-          "inputFields": null,
-          "interfaces": [],
-          "enumValues": null,
-          "possibleTypes": null
-        },
-        {
-          "kind": "INPUT_OBJECT",
-          "name": "DeleteAccountInput",
-          "description": null,
-          "fields": [
-            {
-              "name": "publicKey",
-              "description": "Public key of account to be deleted",
-              "args": [],
-              "type": {
-                "kind": "NON_NULL",
-                "name": null,
-                "ofType": {
-                  "kind": "SCALAR",
-                  "name": "PublicKey",
-                  "ofType": null
-                }
-              },
-              "isDeprecated": false,
-              "deprecationReason": null
-            }
-          ],
-          "inputFields": [
-            {
-              "name": "publicKey",
-              "description": "Public key of account to be deleted",
-              "type": {
-                "kind": "NON_NULL",
-                "name": null,
-                "ofType": {
-                  "kind": "SCALAR",
-                  "name": "PublicKey",
-                  "ofType": null
-                }
-              },
-              "defaultValue": null
-            }
-          ],
-          "interfaces": null,
-          "enumValues": null,
-          "possibleTypes": null
-        },
-        {
-          "kind": "OBJECT",
-          "name": "DeleteAccountPayload",
-          "description": null,
-          "fields": [
-            {
-              "name": "publicKey",
-              "description": "Public key of the deleted account",
-              "args": [],
-              "type": {
-                "kind": "NON_NULL",
-                "name": null,
-                "ofType": {
-                  "kind": "SCALAR",
-                  "name": "PublicKey",
-                  "ofType": null
-                }
-              },
-              "isDeprecated": false,
-              "deprecationReason": null
-            }
-          ],
-          "inputFields": null,
-          "interfaces": [],
-          "enumValues": null,
-          "possibleTypes": null
-        },
-        {
-          "kind": "INPUT_OBJECT",
-          "name": "LockInput",
-          "description": null,
-          "fields": [
-            {
-              "name": "publicKey",
-              "description": "Public key specifying which account to lock",
-              "args": [],
-              "type": {
-                "kind": "NON_NULL",
-                "name": null,
-                "ofType": {
-                  "kind": "SCALAR",
-                  "name": "PublicKey",
-                  "ofType": null
-                }
-              },
-              "isDeprecated": false,
-              "deprecationReason": null
-            }
-          ],
-          "inputFields": [
-            {
-              "name": "publicKey",
-              "description": "Public key specifying which account to lock",
-              "type": {
-                "kind": "NON_NULL",
-                "name": null,
-                "ofType": {
-                  "kind": "SCALAR",
-                  "name": "PublicKey",
-                  "ofType": null
-                }
-              },
-              "defaultValue": null
-            }
-          ],
-          "interfaces": null,
-          "enumValues": null,
-          "possibleTypes": null
-        },
-        {
-          "kind": "OBJECT",
-          "name": "LockPayload",
-          "description": null,
-          "fields": [
-            {
-              "name": "publicKey",
-              "description": "Public key of the locked account",
-              "args": [],
-              "type": {
-                "kind": "NON_NULL",
-                "name": null,
-                "ofType": {
-                  "kind": "SCALAR",
-                  "name": "PublicKey",
-                  "ofType": null
-                }
-              },
-              "isDeprecated": false,
-              "deprecationReason": null
-            },
-            {
-              "name": "account",
-              "description": "Details of locked account",
-              "args": [],
-              "type": {
-                "kind": "NON_NULL",
-                "name": null,
-                "ofType": {
-                  "kind": "OBJECT",
-                  "name": "Account",
-                  "ofType": null
-                }
-              },
-              "isDeprecated": false,
-              "deprecationReason": null
-            }
-          ],
-          "inputFields": null,
-          "interfaces": [],
-          "enumValues": null,
-          "possibleTypes": null
-        },
-        {
-          "kind": "INPUT_OBJECT",
-          "name": "UnlockInput",
-          "description": null,
-          "fields": [
-            {
-              "name": "publicKey",
-              "description": "Public key specifying which account to unlock",
-              "args": [],
-              "type": {
-                "kind": "NON_NULL",
-                "name": null,
-                "ofType": {
-                  "kind": "SCALAR",
-                  "name": "PublicKey",
-                  "ofType": null
-                }
-              },
-              "isDeprecated": false,
-              "deprecationReason": null
-            },
-            {
-              "name": "password",
-              "description": "Password for the account to be unlocked",
-              "args": [],
-              "type": {
-                "kind": "NON_NULL",
-                "name": null,
-                "ofType": {
-                  "kind": "SCALAR",
-                  "name": "String",
-                  "ofType": null
-                }
-              },
-              "isDeprecated": false,
-              "deprecationReason": null
-            }
-          ],
-          "inputFields": [
-            {
-              "name": "publicKey",
-              "description": "Public key specifying which account to unlock",
-              "type": {
-                "kind": "NON_NULL",
-                "name": null,
-                "ofType": {
-                  "kind": "SCALAR",
-                  "name": "PublicKey",
-                  "ofType": null
-                }
-              },
-              "defaultValue": null
-            },
-            {
-              "name": "password",
-              "description": "Password for the account to be unlocked",
-              "type": {
-                "kind": "NON_NULL",
-                "name": null,
-                "ofType": {
-                  "kind": "SCALAR",
-                  "name": "String",
-                  "ofType": null
-                }
-              },
-              "defaultValue": null
-            }
-          ],
-          "interfaces": null,
-          "enumValues": null,
-          "possibleTypes": null
-        },
-        {
-          "kind": "OBJECT",
-          "name": "UnlockPayload",
-          "description": null,
-          "fields": [
-            {
-              "name": "publicKey",
-              "description": "Public key of the unlocked account",
-              "args": [],
-              "type": {
-                "kind": "NON_NULL",
-                "name": null,
-                "ofType": {
-                  "kind": "SCALAR",
-                  "name": "PublicKey",
-                  "ofType": null
-                }
-              },
-              "isDeprecated": true,
-              "deprecationReason": "use account field instead"
-            },
-            {
-              "name": "account",
-              "description": "Details of unlocked account",
-              "args": [],
-              "type": {
-                "kind": "NON_NULL",
-                "name": null,
-                "ofType": {
-                  "kind": "OBJECT",
-                  "name": "Account",
-                  "ofType": null
-                }
-              },
-              "isDeprecated": false,
-              "deprecationReason": null
-            }
-          ],
-          "inputFields": null,
-          "interfaces": [],
-          "enumValues": null,
-          "possibleTypes": null
-        },
-        {
-          "kind": "INPUT_OBJECT",
-          "name": "CreateHDAccountInput",
-          "description": null,
-          "fields": [
-            {
-              "name": "index",
-              "description": "Index of the account in hardware wallet",
-              "args": [],
-              "type": {
-                "kind": "NON_NULL",
-                "name": null,
-                "ofType": {
-                  "kind": "SCALAR",
-                  "name": "UInt32",
-                  "ofType": null
-                }
-              },
-              "isDeprecated": false,
-              "deprecationReason": null
-            }
-          ],
-          "inputFields": [
-            {
-              "name": "index",
-              "description": "Index of the account in hardware wallet",
-              "type": {
-                "kind": "NON_NULL",
-                "name": null,
-                "ofType": {
-                  "kind": "SCALAR",
-                  "name": "UInt32",
-                  "ofType": null
-                }
-              },
-              "defaultValue": null
-            }
-          ],
-          "interfaces": null,
-          "enumValues": null,
-          "possibleTypes": null
-        },
-        {
-          "kind": "INPUT_OBJECT",
-          "name": "AddAccountInput",
-          "description": null,
-          "fields": [
-            {
-              "name": "password",
-              "description": "Password used to encrypt the new account",
-              "args": [],
-              "type": {
-                "kind": "NON_NULL",
-                "name": null,
-                "ofType": {
-                  "kind": "SCALAR",
-                  "name": "String",
-                  "ofType": null
-                }
-              },
-              "isDeprecated": false,
-              "deprecationReason": null
-            }
-          ],
-          "inputFields": [
-            {
-              "name": "password",
-              "description": "Password used to encrypt the new account",
-              "type": {
-                "kind": "NON_NULL",
-                "name": null,
-                "ofType": {
-                  "kind": "SCALAR",
-                  "name": "String",
-                  "ofType": null
-                }
-              },
-              "defaultValue": null
-            }
-          ],
-          "interfaces": null,
-          "enumValues": null,
-          "possibleTypes": null
-        },
-        {
-          "kind": "OBJECT",
-          "name": "AddAccountPayload",
-          "description": null,
-          "fields": [
-            {
-              "name": "publicKey",
-              "description": "Public key of the created account",
-              "args": [],
-              "type": {
-                "kind": "NON_NULL",
-                "name": null,
-                "ofType": {
-                  "kind": "SCALAR",
-                  "name": "PublicKey",
-                  "ofType": null
-                }
-              },
-              "isDeprecated": true,
-              "deprecationReason": "use account field instead"
-            },
-            {
-              "name": "account",
-              "description": "Details of created account",
-              "args": [],
-              "type": {
-                "kind": "NON_NULL",
-                "name": null,
-                "ofType": {
-                  "kind": "OBJECT",
-                  "name": "Account",
-                  "ofType": null
-                }
-              },
-              "isDeprecated": false,
-              "deprecationReason": null
-            }
-          ],
-          "inputFields": null,
-          "interfaces": [],
-          "enumValues": null,
-          "possibleTypes": null
-        },
-        {
-          "kind": "OBJECT",
-          "name": "mutation",
-          "description": null,
-          "fields": [
-            {
-              "name": "addWallet",
-              "description":
-                "Add a wallet - this will create a new keypair and store it in the daemon",
-              "args": [
-                {
-                  "name": "input",
-                  "description": null,
-                  "type": {
-                    "kind": "NON_NULL",
-                    "name": null,
-                    "ofType": {
-                      "kind": "INPUT_OBJECT",
-                      "name": "AddAccountInput",
-                      "ofType": null
-                    }
-                  },
-                  "defaultValue": null
-                }
-              ],
-              "type": {
-                "kind": "NON_NULL",
-                "name": null,
-                "ofType": {
-                  "kind": "OBJECT",
-                  "name": "AddAccountPayload",
-                  "ofType": null
-                }
-              },
-              "isDeprecated": true,
-              "deprecationReason": "use createAccount instead"
-            },
-            {
-              "name": "createAccount",
-              "description":
-                "Create a new account - this will create a new keypair and store it in the daemon",
-              "args": [
-                {
-                  "name": "input",
-                  "description": null,
-                  "type": {
-                    "kind": "NON_NULL",
-                    "name": null,
-                    "ofType": {
-                      "kind": "INPUT_OBJECT",
-                      "name": "AddAccountInput",
-                      "ofType": null
-                    }
-                  },
-                  "defaultValue": null
-                }
-              ],
-              "type": {
-                "kind": "NON_NULL",
-                "name": null,
-                "ofType": {
-                  "kind": "OBJECT",
-                  "name": "AddAccountPayload",
-                  "ofType": null
-                }
-              },
-              "isDeprecated": false,
-              "deprecationReason": null
-            },
-            {
-              "name": "createHDAccount",
-              "description":
-                "Create an account with hardware wallet - this will let the hardware wallet generate a keypair corresponds to the HD-index you give and store this HD-index and the generated public key in the daemon. Calling this command with the same HD-index and the same hardware wallet will always generate the same keypair.",
-              "args": [
-                {
-                  "name": "input",
-                  "description": null,
-                  "type": {
-                    "kind": "NON_NULL",
-                    "name": null,
-                    "ofType": {
-                      "kind": "INPUT_OBJECT",
-                      "name": "CreateHDAccountInput",
-                      "ofType": null
-                    }
-                  },
-                  "defaultValue": null
-                }
-              ],
-              "type": {
-                "kind": "NON_NULL",
-                "name": null,
-                "ofType": {
-                  "kind": "OBJECT",
-                  "name": "AddAccountPayload",
-                  "ofType": null
-                }
-              },
-              "isDeprecated": false,
-              "deprecationReason": null
-            },
-            {
-              "name": "unlockAccount",
-              "description":
-                "Allow transactions to be sent from the unlocked account",
-              "args": [
-                {
-                  "name": "input",
-                  "description": null,
-                  "type": {
-                    "kind": "NON_NULL",
-                    "name": null,
-                    "ofType": {
-                      "kind": "INPUT_OBJECT",
-                      "name": "UnlockInput",
-                      "ofType": null
-                    }
-                  },
-                  "defaultValue": null
-                }
-              ],
-              "type": {
-                "kind": "NON_NULL",
-                "name": null,
-                "ofType": {
-                  "kind": "OBJECT",
-                  "name": "UnlockPayload",
-                  "ofType": null
-                }
-              },
-              "isDeprecated": false,
-              "deprecationReason": null
-            },
-            {
-              "name": "unlockWallet",
-              "description":
-                "Allow transactions to be sent from the unlocked account",
-              "args": [
-                {
-                  "name": "input",
-                  "description": null,
-                  "type": {
-                    "kind": "NON_NULL",
-                    "name": null,
-                    "ofType": {
-                      "kind": "INPUT_OBJECT",
-                      "name": "UnlockInput",
-                      "ofType": null
-                    }
-                  },
-                  "defaultValue": null
-                }
-              ],
-              "type": {
-                "kind": "NON_NULL",
-                "name": null,
-                "ofType": {
-                  "kind": "OBJECT",
-                  "name": "UnlockPayload",
-                  "ofType": null
-                }
-              },
-              "isDeprecated": true,
-              "deprecationReason": "use unlockAccount instead"
-            },
-            {
-              "name": "lockAccount",
-              "description":
-                "Lock an unlocked account to prevent transaction being sent from it",
-              "args": [
-                {
-                  "name": "input",
-                  "description": null,
-                  "type": {
-                    "kind": "NON_NULL",
-                    "name": null,
-                    "ofType": {
-                      "kind": "INPUT_OBJECT",
-                      "name": "LockInput",
-                      "ofType": null
-                    }
-                  },
-                  "defaultValue": null
-                }
-              ],
-              "type": {
-                "kind": "NON_NULL",
-                "name": null,
-                "ofType": {
-                  "kind": "OBJECT",
-                  "name": "LockPayload",
-                  "ofType": null
-                }
-              },
-              "isDeprecated": false,
-              "deprecationReason": null
-            },
-            {
-              "name": "lockWallet",
-              "description":
-                "Lock an unlocked account to prevent transaction being sent from it",
-              "args": [
-                {
-                  "name": "input",
-                  "description": null,
-                  "type": {
-                    "kind": "NON_NULL",
-                    "name": null,
-                    "ofType": {
-                      "kind": "INPUT_OBJECT",
-                      "name": "LockInput",
-                      "ofType": null
-                    }
-                  },
-                  "defaultValue": null
-                }
-              ],
-              "type": {
-                "kind": "NON_NULL",
-                "name": null,
-                "ofType": {
-                  "kind": "OBJECT",
-                  "name": "LockPayload",
-                  "ofType": null
-                }
-              },
-              "isDeprecated": true,
-              "deprecationReason": "use lockAccount instead"
-            },
-            {
-              "name": "deleteAccount",
-              "description":
-                "Delete the private key for an account that you track",
-              "args": [
-                {
-                  "name": "input",
-                  "description": null,
-                  "type": {
-                    "kind": "NON_NULL",
-                    "name": null,
-                    "ofType": {
-                      "kind": "INPUT_OBJECT",
-                      "name": "DeleteAccountInput",
-                      "ofType": null
-                    }
-                  },
-                  "defaultValue": null
-                }
-              ],
-              "type": {
-                "kind": "NON_NULL",
-                "name": null,
-                "ofType": {
-                  "kind": "OBJECT",
-                  "name": "DeleteAccountPayload",
-                  "ofType": null
-                }
-              },
-              "isDeprecated": false,
-              "deprecationReason": null
-            },
-            {
-              "name": "deleteWallet",
-              "description":
-                "Delete the private key for an account that you track",
-              "args": [
-                {
-                  "name": "input",
-                  "description": null,
-                  "type": {
-                    "kind": "NON_NULL",
-                    "name": null,
-                    "ofType": {
-                      "kind": "INPUT_OBJECT",
-                      "name": "DeleteAccountInput",
-                      "ofType": null
-                    }
-                  },
-                  "defaultValue": null
-                }
-              ],
-              "type": {
-                "kind": "NON_NULL",
-                "name": null,
-                "ofType": {
-                  "kind": "OBJECT",
-                  "name": "DeleteAccountPayload",
-                  "ofType": null
-                }
-              },
-              "isDeprecated": true,
-              "deprecationReason": "use deleteAccount instead"
-            },
-            {
-              "name": "reloadAccounts",
-              "description": "Reload tracked account information from disk",
-              "args": [],
-              "type": {
-                "kind": "NON_NULL",
-                "name": null,
-                "ofType": {
-                  "kind": "OBJECT",
-                  "name": "ReloadAccountsPayload",
-                  "ofType": null
-                }
-              },
-              "isDeprecated": false,
-              "deprecationReason": null
-            },
-            {
-              "name": "importAccount",
-              "description": "Reload tracked account information from disk",
-              "args": [
-                {
-                  "name": "password",
-                  "description": "Password for the account to import",
-                  "type": {
-                    "kind": "NON_NULL",
-                    "name": null,
-                    "ofType": {
-                      "kind": "SCALAR",
-                      "name": "String",
-                      "ofType": null
-                    }
-                  },
-                  "defaultValue": null
-                },
-                {
-                  "name": "path",
-                  "description":
-                    "Path to the wallet file, relative to the daemon's current working directory.",
-                  "type": {
-                    "kind": "NON_NULL",
-                    "name": null,
-                    "ofType": {
-                      "kind": "SCALAR",
-                      "name": "String",
-                      "ofType": null
-                    }
-                  },
-                  "defaultValue": null
-                }
-              ],
-              "type": {
-                "kind": "NON_NULL",
-                "name": null,
-                "ofType": {
-                  "kind": "OBJECT",
-                  "name": "ImportAccountPayload",
-                  "ofType": null
-                }
-              },
-              "isDeprecated": false,
-              "deprecationReason": null
-            },
-            {
-              "name": "reloadWallets",
-              "description": "Reload tracked account information from disk",
-              "args": [],
-              "type": {
-                "kind": "NON_NULL",
-                "name": null,
-                "ofType": {
-                  "kind": "OBJECT",
-                  "name": "ReloadAccountsPayload",
-                  "ofType": null
-                }
-              },
-              "isDeprecated": true,
-              "deprecationReason": "use reloadAccounts instead"
-            },
-            {
-              "name": "sendPayment",
-              "description": "Send a payment",
-              "args": [
-                {
-                  "name": "signature",
-                  "description":
-                    "If a signature is provided, this transaction is considered signed and will be broadcasted to the network without requiring a private key",
-                  "type": {
-                    "kind": "INPUT_OBJECT",
-                    "name": "SignatureInput",
-                    "ofType": null
-                  },
-                  "defaultValue": null
-                },
-                {
-                  "name": "input",
-                  "description": null,
-                  "type": {
-                    "kind": "NON_NULL",
-                    "name": null,
-                    "ofType": {
-                      "kind": "INPUT_OBJECT",
-                      "name": "SendPaymentInput",
-                      "ofType": null
-                    }
-                  },
-                  "defaultValue": null
-                }
-              ],
-              "type": {
-                "kind": "NON_NULL",
-                "name": null,
-                "ofType": {
-                  "kind": "OBJECT",
-                  "name": "SendPaymentPayload",
-                  "ofType": null
-                }
-              },
-              "isDeprecated": false,
-              "deprecationReason": null
-            },
-            {
-              "name": "sendTestPayments",
-              "description": "Send a series of test payments",
-              "args": [
-                {
-                  "name": "repeat_delay_ms",
-                  "description":
-                    "Delay with which a transaction shall be repeated",
-                  "type": {
-                    "kind": "NON_NULL",
-                    "name": null,
-                    "ofType": {
-                      "kind": "SCALAR",
-                      "name": "UInt32",
-                      "ofType": null
-                    }
-                  },
-                  "defaultValue": null
-                },
-                {
-                  "name": "repeat_count",
-                  "description":
-                    "How many times shall transaction be repeated",
-                  "type": {
-                    "kind": "NON_NULL",
-                    "name": null,
-                    "ofType": {
-                      "kind": "SCALAR",
-                      "name": "UInt32",
-                      "ofType": null
-                    }
-                  },
-                  "defaultValue": null
-                },
-                {
-                  "name": "fee",
-                  "description": "The fee of each payment",
-                  "type": {
-                    "kind": "NON_NULL",
-                    "name": null,
-                    "ofType": {
-                      "kind": "SCALAR",
-                      "name": "UInt64",
-                      "ofType": null
-                    }
-                  },
-                  "defaultValue": null
-                },
-                {
-                  "name": "amount",
-                  "description": "The amount of each payment",
-                  "type": {
-                    "kind": "NON_NULL",
-                    "name": null,
-                    "ofType": {
-                      "kind": "SCALAR",
-                      "name": "UInt64",
-                      "ofType": null
-                    }
-                  },
-                  "defaultValue": null
-                },
-                {
-                  "name": "receiver",
-                  "description": "The receiver of the payments",
-                  "type": {
-                    "kind": "NON_NULL",
-                    "name": null,
-                    "ofType": {
-                      "kind": "SCALAR",
-                      "name": "PublicKey",
-                      "ofType": null
-                    }
-                  },
-                  "defaultValue": null
-                },
-                {
-                  "name": "senders",
-                  "description":
-                    "The private keys from which to sign the payments",
-                  "type": {
-                    "kind": "NON_NULL",
-                    "name": null,
-                    "ofType": {
-                      "kind": "LIST",
-                      "name": null,
-                      "ofType": {
-                        "kind": "NON_NULL",
-                        "name": null,
-                        "ofType": {
-                          "kind": "SCALAR",
-                          "name": "PrivateKey",
-                          "ofType": null
-                        }
-                      }
-                    }
-                  },
-                  "defaultValue": null
-                }
-              ],
-              "type": {
-                "kind": "NON_NULL",
-                "name": null,
-                "ofType": { "kind": "SCALAR", "name": "Int", "ofType": null }
-              },
-              "isDeprecated": false,
-              "deprecationReason": null
-            },
-            {
-              "name": "sendDelegation",
-              "description": "Change your delegate by sending a transaction",
-              "args": [
-                {
-                  "name": "signature",
-                  "description":
-                    "If a signature is provided, this transaction is considered signed and will be broadcasted to the network without requiring a private key",
-                  "type": {
-                    "kind": "INPUT_OBJECT",
-                    "name": "SignatureInput",
-                    "ofType": null
-                  },
-                  "defaultValue": null
-                },
-                {
-                  "name": "input",
-                  "description": null,
-                  "type": {
-                    "kind": "NON_NULL",
-                    "name": null,
-                    "ofType": {
-                      "kind": "INPUT_OBJECT",
-                      "name": "SendDelegationInput",
-                      "ofType": null
-                    }
-                  },
-                  "defaultValue": null
-                }
-              ],
-              "type": {
-                "kind": "NON_NULL",
-                "name": null,
-                "ofType": {
-                  "kind": "OBJECT",
-                  "name": "SendDelegationPayload",
-                  "ofType": null
-                }
-              },
-              "isDeprecated": false,
-              "deprecationReason": null
-            },
-            {
-              "name": "sendZkapp",
-              "description": "Send a zkApp transaction",
-              "args": [
-                {
-                  "name": "input",
-                  "description": null,
-                  "type": {
-                    "kind": "NON_NULL",
-                    "name": null,
-                    "ofType": {
-                      "kind": "INPUT_OBJECT",
-                      "name": "SendZkappInput",
-                      "ofType": null
-                    }
-                  },
-                  "defaultValue": null
-                }
-              ],
-              "type": {
-                "kind": "NON_NULL",
-                "name": null,
-                "ofType": {
-                  "kind": "OBJECT",
-                  "name": "SendZkappPayload",
-                  "ofType": null
-                }
-              },
-              "isDeprecated": false,
-              "deprecationReason": null
-            },
-            {
-              "name": "mockZkapp",
-              "description":
-                "Mock a zkApp transaction, no effect on blockchain",
-              "args": [
-                {
-                  "name": "input",
-                  "description": null,
-                  "type": {
-                    "kind": "NON_NULL",
-                    "name": null,
-                    "ofType": {
-                      "kind": "INPUT_OBJECT",
-                      "name": "SendZkappInput",
-                      "ofType": null
-                    }
-                  },
-                  "defaultValue": null
-                }
-              ],
-              "type": {
-                "kind": "NON_NULL",
-                "name": null,
-                "ofType": {
-                  "kind": "OBJECT",
-                  "name": "SendZkappPayload",
-                  "ofType": null
-                }
-              },
-              "isDeprecated": false,
-              "deprecationReason": null
-            },
-            {
-              "name": "internalSendZkapp",
-              "description": "Send a zkApp (for internal testing purposes)",
-              "args": [
-                {
-                  "name": "parties",
-                  "description": null,
-                  "type": {
-                    "kind": "NON_NULL",
-                    "name": null,
-                    "ofType": {
-                      "kind": "SCALAR",
-                      "name": "SendTestZkappInput",
-                      "ofType": null
-                    }
-                  },
-                  "defaultValue": null
-                }
-              ],
-              "type": {
-                "kind": "NON_NULL",
-                "name": null,
-                "ofType": {
-                  "kind": "OBJECT",
-                  "name": "SendZkappPayload",
-                  "ofType": null
-                }
-              },
-              "isDeprecated": false,
-              "deprecationReason": null
-            },
-            {
-              "name": "exportLogs",
-              "description": "Export daemon logs to tar archive",
-              "args": [
-                {
-                  "name": "basename",
-                  "description": null,
-                  "type": {
-                    "kind": "SCALAR",
-                    "name": "String",
-                    "ofType": null
-                  },
-                  "defaultValue": null
-                }
-              ],
-              "type": {
-                "kind": "NON_NULL",
-                "name": null,
-                "ofType": {
-                  "kind": "OBJECT",
-                  "name": "ExportLogsPayload",
-                  "ofType": null
-                }
-              },
-              "isDeprecated": false,
-              "deprecationReason": null
-            },
-            {
-              "name": "setCoinbaseReceiver",
-              "description": "Set the key to receive coinbases",
-              "args": [
-                {
-                  "name": "input",
-                  "description": null,
-                  "type": {
-                    "kind": "NON_NULL",
-                    "name": null,
-                    "ofType": {
-                      "kind": "INPUT_OBJECT",
-                      "name": "SetCoinbaseReceiverInput",
-                      "ofType": null
-                    }
-                  },
-                  "defaultValue": null
-                }
-              ],
-              "type": {
-                "kind": "NON_NULL",
-                "name": null,
-                "ofType": {
-                  "kind": "OBJECT",
-                  "name": "SetCoinbaseReceiverPayload",
-                  "ofType": null
-                }
-              },
-              "isDeprecated": false,
-              "deprecationReason": null
-            },
-            {
-              "name": "setSnarkWorker",
-              "description":
-                "Set key you wish to snark work with or disable snark working",
-              "args": [
-                {
-                  "name": "input",
-                  "description": null,
-                  "type": {
-                    "kind": "NON_NULL",
-                    "name": null,
-                    "ofType": {
-                      "kind": "INPUT_OBJECT",
-                      "name": "SetSnarkWorkerInput",
-                      "ofType": null
-                    }
-                  },
-                  "defaultValue": null
-                }
-              ],
-              "type": {
-                "kind": "NON_NULL",
-                "name": null,
-                "ofType": {
-                  "kind": "OBJECT",
-                  "name": "SetSnarkWorkerPayload",
-                  "ofType": null
-                }
-              },
-              "isDeprecated": false,
-              "deprecationReason": null
-            },
-            {
-              "name": "setSnarkWorkFee",
-              "description":
-                "Set fee that you will like to receive for doing snark work",
-              "args": [
-                {
-                  "name": "input",
-                  "description": null,
-                  "type": {
-                    "kind": "NON_NULL",
-                    "name": null,
-                    "ofType": {
-                      "kind": "INPUT_OBJECT",
-                      "name": "SetSnarkWorkFee",
-                      "ofType": null
-                    }
-                  },
-                  "defaultValue": null
-                }
-              ],
-              "type": {
-                "kind": "NON_NULL",
-                "name": null,
-                "ofType": {
-                  "kind": "OBJECT",
-                  "name": "SetSnarkWorkFeePayload",
-                  "ofType": null
-                }
-              },
-              "isDeprecated": false,
-              "deprecationReason": null
-            },
-            {
-              "name": "setConnectionGatingConfig",
-              "description":
-                "Set the connection gating config, returning the current config after the application (which may have failed)",
-              "args": [
-                {
-                  "name": "input",
-                  "description": null,
-                  "type": {
-                    "kind": "NON_NULL",
-                    "name": null,
-                    "ofType": {
-                      "kind": "INPUT_OBJECT",
-                      "name": "SetConnectionGatingConfigInput",
-                      "ofType": null
-                    }
-                  },
-                  "defaultValue": null
-                }
-              ],
-              "type": {
-                "kind": "NON_NULL",
-                "name": null,
-                "ofType": {
-                  "kind": "OBJECT",
-                  "name": "SetConnectionGatingConfigPayload",
-                  "ofType": null
-                }
-              },
-              "isDeprecated": false,
-              "deprecationReason": null
-            },
-            {
-              "name": "addPeers",
-              "description": "Connect to the given peers",
-              "args": [
-                {
-                  "name": "seed",
-                  "description": null,
-                  "type": {
-                    "kind": "SCALAR",
-                    "name": "Boolean",
-                    "ofType": null
-                  },
-                  "defaultValue": null
-                },
-                {
-                  "name": "peers",
-                  "description": null,
-                  "type": {
-                    "kind": "NON_NULL",
-                    "name": null,
-                    "ofType": {
-                      "kind": "LIST",
-                      "name": null,
-                      "ofType": {
-                        "kind": "NON_NULL",
-                        "name": null,
-                        "ofType": {
-                          "kind": "INPUT_OBJECT",
-                          "name": "NetworkPeer",
-                          "ofType": null
-                        }
-                      }
-                    }
-                  },
-                  "defaultValue": null
-                }
-              ],
+              "name": "workBundle",
+              "description": "Work bundle with one or two snark work",
+              "args": [],
               "type": {
                 "kind": "NON_NULL",
                 "name": null,
@@ -8248,7 +6247,7 @@
                     "name": null,
                     "ofType": {
                       "kind": "OBJECT",
-                      "name": "Peer",
+                      "name": "WorkDescription",
                       "ofType": null
                     }
                   }
@@ -8256,95 +6255,177 @@
               },
               "isDeprecated": false,
               "deprecationReason": null
-            },
-            {
-              "name": "archivePrecomputedBlock",
-              "description": null,
-              "args": [
-                {
-                  "name": "block",
-                  "description": "Block encoded in precomputed block format",
-                  "type": {
+            }
+          ],
+          "inputFields": null,
+          "interfaces": [],
+          "enumValues": null,
+          "possibleTypes": null
+        },
+        {
+          "kind": "SCALAR",
+          "name": "Float",
+          "description": null,
+          "fields": null,
+          "inputFields": null,
+          "interfaces": null,
+          "enumValues": null,
+          "possibleTypes": null
+        },
+        {
+          "kind": "OBJECT",
+          "name": "TrustStatusPayload",
+          "description": null,
+          "fields": [
+            {
+              "name": "ipAddr",
+              "description": "IP address",
+              "args": [],
+              "type": {
+                "kind": "NON_NULL",
+                "name": null,
+                "ofType": {
+                  "kind": "SCALAR",
+                  "name": "String",
+                  "ofType": null
+                }
+              },
+              "isDeprecated": false,
+              "deprecationReason": null
+            },
+            {
+              "name": "peerId",
+              "description": "libp2p Peer ID",
+              "args": [],
+              "type": {
+                "kind": "NON_NULL",
+                "name": null,
+                "ofType": {
+                  "kind": "SCALAR",
+                  "name": "String",
+                  "ofType": null
+                }
+              },
+              "isDeprecated": false,
+              "deprecationReason": null
+            },
+            {
+              "name": "trust",
+              "description": "Trust score",
+              "args": [],
+              "type": {
+                "kind": "NON_NULL",
+                "name": null,
+                "ofType": {
+                  "kind": "SCALAR",
+                  "name": "Float",
+                  "ofType": null
+                }
+              },
+              "isDeprecated": false,
+              "deprecationReason": null
+            },
+            {
+              "name": "bannedStatus",
+              "description": "Banned status",
+              "args": [],
+              "type": { "kind": "SCALAR", "name": "String", "ofType": null },
+              "isDeprecated": false,
+              "deprecationReason": null
+            }
+          ],
+          "inputFields": null,
+          "interfaces": [],
+          "enumValues": null,
+          "possibleTypes": null
+        },
+        {
+          "kind": "ENUM",
+          "name": "TransactionStatus",
+          "description": "Status of a transaction",
+          "fields": null,
+          "inputFields": null,
+          "interfaces": null,
+          "enumValues": [
+            {
+              "name": "INCLUDED",
+              "description": "A transaction that is on the longest chain",
+              "isDeprecated": false,
+              "deprecationReason": null
+            },
+            {
+              "name": "PENDING",
+              "description":
+                "A transaction either in the transition frontier or in transaction pool but is not on the longest chain",
+              "isDeprecated": false,
+              "deprecationReason": null
+            },
+            {
+              "name": "UNKNOWN",
+              "description":
+                "The transaction has either been snarked, reached finality through consensus or has been dropped",
+              "isDeprecated": false,
+              "deprecationReason": null
+            }
+          ],
+          "possibleTypes": null
+        },
+        {
+          "kind": "OBJECT",
+          "name": "CompletedWork",
+          "description": "Completed snark works",
+          "fields": [
+            {
+              "name": "prover",
+              "description": "Public key of the prover",
+              "args": [],
+              "type": {
+                "kind": "NON_NULL",
+                "name": null,
+                "ofType": {
+                  "kind": "SCALAR",
+                  "name": "PublicKey",
+                  "ofType": null
+                }
+              },
+              "isDeprecated": false,
+              "deprecationReason": null
+            },
+            {
+              "name": "fee",
+              "description": "Amount the prover is paid for the snark work",
+              "args": [],
+              "type": {
+                "kind": "NON_NULL",
+                "name": null,
+                "ofType": {
+                  "kind": "SCALAR",
+                  "name": "UInt64",
+                  "ofType": null
+                }
+              },
+              "isDeprecated": false,
+              "deprecationReason": null
+            },
+            {
+              "name": "workIds",
+              "description": "Unique identifier for the snark work purchased",
+              "args": [],
+              "type": {
+                "kind": "NON_NULL",
+                "name": null,
+                "ofType": {
+                  "kind": "LIST",
+                  "name": null,
+                  "ofType": {
                     "kind": "NON_NULL",
                     "name": null,
                     "ofType": {
                       "kind": "SCALAR",
-                      "name": "PrecomputedBlock",
+                      "name": "Int",
                       "ofType": null
                     }
-                  },
-                  "defaultValue": null
-                }
-              ],
-              "type": {
-                "kind": "NON_NULL",
-                "name": null,
-                "ofType": {
-                  "kind": "OBJECT",
-                  "name": "Applied",
-                  "ofType": null
-                }
-              },
-              "isDeprecated": false,
-              "deprecationReason": null
-            },
-            {
-              "name": "archiveExtensionalBlock",
-              "description": null,
-              "args": [
-                {
-                  "name": "block",
-                  "description": "Block encoded in extensional block format",
-                  "type": {
-                    "kind": "NON_NULL",
-                    "name": null,
-                    "ofType": {
-                      "kind": "SCALAR",
-                      "name": "ExtensionalBlock",
-                      "ofType": null
-                    }
-                  },
-                  "defaultValue": null
-                }
-              ],
-              "type": {
-                "kind": "NON_NULL",
-                "name": null,
-                "ofType": {
-                  "kind": "OBJECT",
-                  "name": "Applied",
-                  "ofType": null
-                }
-              },
-              "isDeprecated": false,
-              "deprecationReason": null
-            },
-            {
-              "name": "sendRosettaTransaction",
-              "description": "Send a transaction in Rosetta format",
-              "args": [
-                {
-                  "name": "input",
-                  "description": null,
-                  "type": {
-                    "kind": "NON_NULL",
-                    "name": null,
-                    "ofType": {
-                      "kind": "SCALAR",
-                      "name": "RosettaTransaction",
-                      "ofType": null
-                    }
-                  },
-                  "defaultValue": null
-                }
-              ],
-              "type": {
-                "kind": "NON_NULL",
-                "name": null,
-                "ofType": {
-                  "kind": "OBJECT",
-                  "name": "SendRosettaTransactionPayload",
-                  "ofType": null
+                  }
                 }
               },
               "isDeprecated": false,
@@ -8357,25 +6438,83 @@
           "possibleTypes": null
         },
         {
-          "kind": "INPUT_OBJECT",
-          "name": "VrfEvaluationInput",
-          "description": "The witness to a vrf evaluation",
+          "kind": "OBJECT",
+          "name": "FeeTransfer",
+          "description": null,
           "fields": [
             {
-              "name": "vrfThreshold",
-              "description": null,
-              "args": [],
-              "type": {
-                "kind": "INPUT_OBJECT",
-                "name": "VrfThresholdInput",
-                "ofType": null
-              },
-              "isDeprecated": false,
-              "deprecationReason": null
-            },
-            {
-              "name": "scaledMessageHash",
-              "description": null,
+              "name": "recipient",
+              "description": "Public key of fee transfer recipient",
+              "args": [],
+              "type": {
+                "kind": "NON_NULL",
+                "name": null,
+                "ofType": {
+                  "kind": "SCALAR",
+                  "name": "PublicKey",
+                  "ofType": null
+                }
+              },
+              "isDeprecated": false,
+              "deprecationReason": null
+            },
+            {
+              "name": "fee",
+              "description":
+                "Amount that the recipient is paid in this fee transfer",
+              "args": [],
+              "type": {
+                "kind": "NON_NULL",
+                "name": null,
+                "ofType": {
+                  "kind": "SCALAR",
+                  "name": "UInt64",
+                  "ofType": null
+                }
+              },
+              "isDeprecated": false,
+              "deprecationReason": null
+            },
+            {
+              "name": "type",
+              "description":
+                "Fee_transfer|Fee_transfer_via_coinbase Snark worker fees deducted from the coinbase amount are of type 'Fee_transfer_via_coinbase', rest are deducted from transaction fees",
+              "args": [],
+              "type": {
+                "kind": "NON_NULL",
+                "name": null,
+                "ofType": {
+                  "kind": "SCALAR",
+                  "name": "String",
+                  "ofType": null
+                }
+              },
+              "isDeprecated": false,
+              "deprecationReason": null
+            }
+          ],
+          "inputFields": null,
+          "interfaces": [],
+          "enumValues": null,
+          "possibleTypes": null
+        },
+        {
+          "kind": "OBJECT",
+          "name": "PartiesFailureReason",
+          "description": null,
+          "fields": [
+            {
+              "name": "index",
+              "description": "List index of the party that failed",
+              "args": [],
+              "type": { "kind": "SCALAR", "name": "String", "ofType": null },
+              "isDeprecated": false,
+              "deprecationReason": null
+            },
+            {
+              "name": "failures",
+              "description":
+                "Failure reason for the party or any nested parties",
               "args": [],
               "type": {
                 "kind": "NON_NULL",
@@ -8396,378 +6535,6 @@
               },
               "isDeprecated": false,
               "deprecationReason": null
-            },
-            {
-              "name": "s",
-              "description": null,
-              "args": [],
-              "type": {
-                "kind": "NON_NULL",
-                "name": null,
-                "ofType": {
-                  "kind": "SCALAR",
-                  "name": "String",
-                  "ofType": null
-                }
-              },
-              "isDeprecated": false,
-              "deprecationReason": null
-            },
-            {
-              "name": "c",
-              "description": null,
-              "args": [],
-              "type": {
-                "kind": "NON_NULL",
-                "name": null,
-                "ofType": {
-                  "kind": "SCALAR",
-                  "name": "String",
-                  "ofType": null
-                }
-              },
-              "isDeprecated": false,
-              "deprecationReason": null
-            },
-            {
-              "name": "publicKey",
-              "description": null,
-              "args": [],
-              "type": {
-                "kind": "NON_NULL",
-                "name": null,
-                "ofType": {
-                  "kind": "SCALAR",
-                  "name": "PublicKey",
-                  "ofType": null
-                }
-              },
-              "isDeprecated": false,
-              "deprecationReason": null
-            },
-            {
-              "name": "message",
-              "description": null,
-              "args": [],
-              "type": {
-                "kind": "NON_NULL",
-                "name": null,
-                "ofType": {
-                  "kind": "INPUT_OBJECT",
-                  "name": "VrfMessageInput",
-                  "ofType": null
-                }
-              },
-              "isDeprecated": false,
-              "deprecationReason": null
-            }
-          ],
-          "inputFields": [
-            {
-              "name": "vrfThreshold",
-              "description": null,
-              "type": {
-                "kind": "INPUT_OBJECT",
-                "name": "VrfThresholdInput",
-                "ofType": null
-              },
-              "defaultValue": null
-            },
-            {
-              "name": "scaledMessageHash",
-              "description": null,
-              "type": {
-                "kind": "NON_NULL",
-                "name": null,
-                "ofType": {
-                  "kind": "LIST",
-                  "name": null,
-                  "ofType": {
-                    "kind": "NON_NULL",
-                    "name": null,
-                    "ofType": {
-                      "kind": "SCALAR",
-                      "name": "String",
-                      "ofType": null
-                    }
-                  }
-                }
-              },
-              "defaultValue": null
-            },
-            {
-              "name": "s",
-              "description": null,
-              "type": {
-                "kind": "NON_NULL",
-                "name": null,
-                "ofType": {
-                  "kind": "SCALAR",
-                  "name": "String",
-                  "ofType": null
-                }
-              },
-              "defaultValue": null
-            },
-            {
-              "name": "c",
-              "description": null,
-              "type": {
-                "kind": "NON_NULL",
-                "name": null,
-                "ofType": {
-                  "kind": "SCALAR",
-                  "name": "String",
-                  "ofType": null
-                }
-              },
-              "defaultValue": null
-            },
-            {
-              "name": "publicKey",
-              "description": null,
-              "type": {
-                "kind": "NON_NULL",
-                "name": null,
-                "ofType": {
-                  "kind": "SCALAR",
-                  "name": "PublicKey",
-                  "ofType": null
-                }
-              },
-              "defaultValue": null
-            },
-            {
-              "name": "message",
-              "description": null,
-              "type": {
-                "kind": "NON_NULL",
-                "name": null,
-                "ofType": {
-                  "kind": "INPUT_OBJECT",
-                  "name": "VrfMessageInput",
-                  "ofType": null
-                }
-              },
-              "defaultValue": null
-            }
-          ],
-          "interfaces": null,
-          "enumValues": null,
-          "possibleTypes": null
-        },
-        {
-          "kind": "INPUT_OBJECT",
-          "name": "VrfMessageInput",
-          "description": "The inputs to a vrf evaluation",
-          "fields": [
-            {
-              "name": "delegatorIndex",
-              "description":
-                "Position in the ledger of the delegator's account",
-              "args": [],
-              "type": {
-                "kind": "NON_NULL",
-                "name": null,
-                "ofType": { "kind": "SCALAR", "name": "Int", "ofType": null }
-              },
-              "isDeprecated": false,
-              "deprecationReason": null
-            },
-            {
-              "name": "epochSeed",
-              "description": "Formatted with base58check",
-              "args": [],
-              "type": {
-                "kind": "NON_NULL",
-                "name": null,
-                "ofType": {
-                  "kind": "SCALAR",
-                  "name": "String",
-                  "ofType": null
-                }
-              },
-              "isDeprecated": false,
-              "deprecationReason": null
-            },
-            {
-              "name": "globalSlot",
-              "description": null,
-              "args": [],
-              "type": {
-                "kind": "NON_NULL",
-                "name": null,
-                "ofType": {
-                  "kind": "SCALAR",
-                  "name": "UInt32",
-                  "ofType": null
-                }
-              },
-              "isDeprecated": false,
-              "deprecationReason": null
-            }
-          ],
-          "inputFields": [
-            {
-              "name": "delegatorIndex",
-              "description":
-                "Position in the ledger of the delegator's account",
-              "type": {
-                "kind": "NON_NULL",
-                "name": null,
-                "ofType": { "kind": "SCALAR", "name": "Int", "ofType": null }
-              },
-              "defaultValue": null
-            },
-            {
-              "name": "epochSeed",
-              "description": "Formatted with base58check",
-              "type": {
-                "kind": "NON_NULL",
-                "name": null,
-                "ofType": {
-                  "kind": "SCALAR",
-                  "name": "String",
-                  "ofType": null
-                }
-              },
-              "defaultValue": null
-            },
-            {
-              "name": "globalSlot",
-              "description": null,
-              "type": {
-                "kind": "NON_NULL",
-                "name": null,
-                "ofType": {
-                  "kind": "SCALAR",
-                  "name": "UInt32",
-                  "ofType": null
-                }
-              },
-              "defaultValue": null
-            }
-          ],
-          "interfaces": null,
-          "enumValues": null,
-          "possibleTypes": null
-        },
-        {
-          "kind": "INPUT_OBJECT",
-          "name": "VrfThresholdInput",
-          "description":
-            "The amount of stake delegated, used to determine the threshold for a vrf evaluation producing a block",
-          "fields": [
-            {
-              "name": "totalStake",
-              "description":
-                "The total amount of stake across all accounts in the epoch's staking ledger.",
-              "args": [],
-              "type": {
-                "kind": "NON_NULL",
-                "name": null,
-                "ofType": {
-                  "kind": "SCALAR",
-                  "name": "UInt64",
-                  "ofType": null
-                }
-              },
-              "isDeprecated": false,
-              "deprecationReason": null
-            },
-            {
-              "name": "delegatedStake",
-              "description":
-                "The amount of stake delegated to the vrf evaluator by the delegating account. This should match the amount in the epoch's staking ledger, which may be different to the amount in the current ledger.",
-              "args": [],
-              "type": {
-                "kind": "NON_NULL",
-                "name": null,
-                "ofType": {
-                  "kind": "SCALAR",
-                  "name": "UInt64",
-                  "ofType": null
-                }
-              },
-              "isDeprecated": false,
-              "deprecationReason": null
-            }
-          ],
-          "inputFields": [
-            {
-              "name": "totalStake",
-              "description":
-                "The total amount of stake across all accounts in the epoch's staking ledger.",
-              "type": {
-                "kind": "NON_NULL",
-                "name": null,
-                "ofType": {
-                  "kind": "SCALAR",
-                  "name": "UInt64",
-                  "ofType": null
-                }
-              },
-              "defaultValue": null
-            },
-            {
-              "name": "delegatedStake",
-              "description":
-                "The amount of stake delegated to the vrf evaluator by the delegating account. This should match the amount in the epoch's staking ledger, which may be different to the amount in the current ledger.",
-              "type": {
-                "kind": "NON_NULL",
-                "name": null,
-                "ofType": {
-                  "kind": "SCALAR",
-                  "name": "UInt64",
-                  "ofType": null
-                }
-              },
-              "defaultValue": null
-            }
-          ],
-          "interfaces": null,
-          "enumValues": null,
-          "possibleTypes": null
-        },
-        {
-          "kind": "OBJECT",
-          "name": "VrfThreshold",
-          "description":
-            "The amount of stake delegated, used to determine the threshold for a vrf evaluation winning a slot",
-          "fields": [
-            {
-              "name": "delegatedStake",
-              "description":
-                "The amount of stake delegated to the vrf evaluator by the delegating account. This should match the amount in the epoch's staking ledger, which may be different to the amount in the current ledger.",
-              "args": [],
-              "type": {
-                "kind": "NON_NULL",
-                "name": null,
-                "ofType": {
-                  "kind": "SCALAR",
-                  "name": "UInt64",
-                  "ofType": null
-                }
-              },
-              "isDeprecated": false,
-              "deprecationReason": null
-            },
-            {
-              "name": "totalStake",
-              "description":
-                "The total amount of stake across all accounts in the epoch's staking ledger.",
-              "args": [],
-              "type": {
-                "kind": "NON_NULL",
-                "name": null,
-                "ofType": {
-                  "kind": "SCALAR",
-                  "name": "UInt64",
-                  "ofType": null
-                }
-              },
-              "isDeprecated": false,
-              "deprecationReason": null
             }
           ],
           "inputFields": null,
@@ -8776,1459 +6543,6 @@
           "possibleTypes": null
         },
         {
-          "kind": "SCALAR",
-          "name": "EpochSeed",
-          "description": "Base58Check-encoded epoch seed",
-          "fields": null,
-          "inputFields": null,
-          "interfaces": null,
-          "enumValues": null,
-          "possibleTypes": null
-        },
-        {
-          "kind": "OBJECT",
-          "name": "VrfMessage",
-          "description": "The inputs to a vrf evaluation",
-          "fields": [
-            {
-              "name": "globalSlot",
-              "description": null,
-              "args": [],
-              "type": {
-                "kind": "NON_NULL",
-                "name": null,
-                "ofType": {
-                  "kind": "SCALAR",
-                  "name": "UInt32",
-                  "ofType": null
-                }
-              },
-              "isDeprecated": false,
-              "deprecationReason": null
-            },
-            {
-              "name": "epochSeed",
-              "description": null,
-              "args": [],
-              "type": {
-                "kind": "NON_NULL",
-                "name": null,
-                "ofType": {
-                  "kind": "SCALAR",
-                  "name": "EpochSeed",
-                  "ofType": null
-                }
-              },
-              "isDeprecated": false,
-              "deprecationReason": null
-            },
-            {
-              "name": "delegatorIndex",
-              "description":
-                "Position in the ledger of the delegator's account",
-              "args": [],
-              "type": {
-                "kind": "NON_NULL",
-                "name": null,
-                "ofType": { "kind": "SCALAR", "name": "Int", "ofType": null }
-              },
-              "isDeprecated": false,
-              "deprecationReason": null
-            }
-          ],
-          "inputFields": null,
-          "interfaces": [],
-          "enumValues": null,
-          "possibleTypes": null
-        },
-        {
-          "kind": "OBJECT",
-          "name": "VrfEvaluation",
-          "description":
-            "A witness to a vrf evaluation, which may be externally verified",
-          "fields": [
-            {
-              "name": "message",
-              "description": null,
-              "args": [],
-              "type": {
-                "kind": "NON_NULL",
-                "name": null,
-                "ofType": {
-                  "kind": "OBJECT",
-                  "name": "VrfMessage",
-                  "ofType": null
-                }
-              },
-              "isDeprecated": false,
-              "deprecationReason": null
-            },
-            {
-              "name": "publicKey",
-              "description": null,
-              "args": [],
-              "type": {
-                "kind": "NON_NULL",
-                "name": null,
-                "ofType": {
-                  "kind": "SCALAR",
-                  "name": "PublicKey",
-                  "ofType": null
-                }
-              },
-              "isDeprecated": false,
-              "deprecationReason": null
-            },
-            {
-              "name": "c",
-              "description": null,
-              "args": [],
-              "type": {
-                "kind": "NON_NULL",
-                "name": null,
-                "ofType": {
-                  "kind": "SCALAR",
-                  "name": "String",
-                  "ofType": null
-                }
-              },
-              "isDeprecated": false,
-              "deprecationReason": null
-            },
-            {
-              "name": "s",
-              "description": null,
-              "args": [],
-              "type": {
-                "kind": "NON_NULL",
-                "name": null,
-                "ofType": {
-                  "kind": "SCALAR",
-                  "name": "String",
-                  "ofType": null
-                }
-              },
-              "isDeprecated": false,
-              "deprecationReason": null
-            },
-            {
-              "name": "scaledMessageHash",
-              "description":
-                "A group element represented as 2 field elements",
-              "args": [],
-              "type": {
-                "kind": "NON_NULL",
-                "name": null,
-                "ofType": {
-                  "kind": "LIST",
-                  "name": null,
-                  "ofType": {
-                    "kind": "NON_NULL",
-                    "name": null,
-                    "ofType": {
-                      "kind": "SCALAR",
-                      "name": "String",
-                      "ofType": null
-                    }
-                  }
-                }
-              },
-              "isDeprecated": false,
-              "deprecationReason": null
-            },
-            {
-              "name": "vrfThreshold",
-              "description": null,
-              "args": [],
-              "type": {
-                "kind": "OBJECT",
-                "name": "VrfThreshold",
-                "ofType": null
-              },
-              "isDeprecated": false,
-              "deprecationReason": null
-            },
-            {
-              "name": "vrfOutput",
-              "description":
-                "The vrf output derived from the evaluation witness. If null, the vrf witness was invalid.",
-              "args": [],
-              "type": { "kind": "SCALAR", "name": "String", "ofType": null },
-              "isDeprecated": false,
-              "deprecationReason": null
-            },
-            {
-              "name": "vrfOutputFractional",
-              "description":
-                "The vrf output derived from the evaluation witness, as a fraction. This represents a won slot if vrfOutputFractional <= (1 - (1 / 4)^(delegated_balance / total_stake)). If null, the vrf witness was invalid.",
-              "args": [],
-              "type": { "kind": "SCALAR", "name": "Float", "ofType": null },
-              "isDeprecated": false,
-              "deprecationReason": null
-            },
-            {
-              "name": "thresholdMet",
-              "description":
-                "Whether the threshold to produce a block was met, if specified",
-              "args": [
-                {
-                  "name": "input",
-                  "description": "Override for delegation threshold",
-                  "type": {
-                    "kind": "INPUT_OBJECT",
-                    "name": "VrfThresholdInput",
-                    "ofType": null
->>>>>>> 16bb042b
-                  },
-                  "defaultValue": null
-                }
-              ],
-              "type": { "kind": "SCALAR", "name": "Boolean", "ofType": null },
-              "isDeprecated": false,
-              "deprecationReason": null
-            }
-          ],
-          "inputFields": null,
-          "interfaces": [],
-          "enumValues": null,
-          "possibleTypes": null
-        },
-        {
-          "kind": "INPUT_OBJECT",
-          "name": "SignatureInput",
-          "description":
-            "A cryptographic signature -- you must provide either field+scalar or rawSignature",
-          "fields": [
-            {
-              "name": "rawSignature",
-              "description": "Raw encoded signature",
-              "args": [],
-              "type": { "kind": "SCALAR", "name": "String", "ofType": null },
-              "isDeprecated": false,
-              "deprecationReason": null
-            },
-            {
-              "name": "scalar",
-              "description": "Scalar component of signature",
-              "args": [],
-              "type": { "kind": "SCALAR", "name": "String", "ofType": null },
-              "isDeprecated": false,
-              "deprecationReason": null
-            },
-            {
-              "name": "field",
-              "description": "Field component of signature",
-              "args": [],
-              "type": { "kind": "SCALAR", "name": "String", "ofType": null },
-              "isDeprecated": false,
-              "deprecationReason": null
-            }
-          ],
-          "inputFields": [
-            {
-              "name": "rawSignature",
-              "description": "Raw encoded signature",
-              "type": { "kind": "SCALAR", "name": "String", "ofType": null },
-              "defaultValue": null
-            },
-            {
-              "name": "scalar",
-              "description": "Scalar component of signature",
-              "type": { "kind": "SCALAR", "name": "String", "ofType": null },
-              "defaultValue": null
-            },
-            {
-              "name": "field",
-              "description": "Field component of signature",
-              "type": { "kind": "SCALAR", "name": "String", "ofType": null },
-              "defaultValue": null
-            }
-          ],
-          "interfaces": null,
-          "enumValues": null,
-          "possibleTypes": null
-        },
-        {
-          "kind": "INPUT_OBJECT",
-          "name": "SendPaymentInput",
-          "description": null,
-          "fields": [
-            {
-              "name": "nonce",
-              "description":
-                "Should only be set when cancelling transactions, otherwise a nonce is determined automatically",
-              "args": [],
-              "type": { "kind": "SCALAR", "name": "UInt32", "ofType": null },
-              "isDeprecated": false,
-              "deprecationReason": null
-            },
-            {
-              "name": "memo",
-              "description": "Short arbitrary message provided by the sender",
-              "args": [],
-              "type": { "kind": "SCALAR", "name": "String", "ofType": null },
-              "isDeprecated": false,
-              "deprecationReason": null
-            },
-            {
-              "name": "validUntil",
-              "description":
-                "The global slot since genesis after which this transaction cannot be applied",
-              "args": [],
-              "type": { "kind": "SCALAR", "name": "UInt32", "ofType": null },
-              "isDeprecated": false,
-              "deprecationReason": null
-            },
-            {
-              "name": "fee",
-              "description": "Fee amount in order to send payment",
-              "args": [],
-              "type": {
-                "kind": "NON_NULL",
-                "name": null,
-                "ofType": {
-                  "kind": "SCALAR",
-                  "name": "UInt64",
-                  "ofType": null
-                }
-              },
-              "isDeprecated": false,
-              "deprecationReason": null
-            },
-            {
-              "name": "amount",
-              "description": "Amount of MINA to send to receiver",
-              "args": [],
-              "type": {
-                "kind": "NON_NULL",
-                "name": null,
-                "ofType": {
-                  "kind": "SCALAR",
-                  "name": "UInt64",
-                  "ofType": null
-<<<<<<< HEAD
-                }
-              },
-              "isDeprecated": false,
-              "deprecationReason": null
-            },
-            {
-              "name": "to",
-              "description": "Public key of recipient of payment",
-              "args": [],
-              "type": {
-                "kind": "NON_NULL",
-                "name": null,
-                "ofType": {
-                  "kind": "SCALAR",
-                  "name": "PublicKey",
-                  "ofType": null
-=======
->>>>>>> 16bb042b
-                }
-              },
-              "isDeprecated": false,
-              "deprecationReason": null
-            },
-            {
-<<<<<<< HEAD
-              "name": "from",
-              "description": "Public key of sender of payment",
-              "args": [],
-=======
-              "name": "to",
-              "description": "Public key of recipient of payment",
-              "args": [],
-              "type": {
-                "kind": "NON_NULL",
-                "name": null,
-                "ofType": {
-                  "kind": "SCALAR",
-                  "name": "PublicKey",
-                  "ofType": null
-                }
-              },
-              "isDeprecated": false,
-              "deprecationReason": null
-            },
-            {
-              "name": "from",
-              "description": "Public key of sender of payment",
-              "args": [],
-              "type": {
-                "kind": "NON_NULL",
-                "name": null,
-                "ofType": {
-                  "kind": "SCALAR",
-                  "name": "PublicKey",
-                  "ofType": null
-                }
-              },
-              "isDeprecated": false,
-              "deprecationReason": null
-            }
-          ],
-          "inputFields": [
-            {
-              "name": "nonce",
-              "description":
-                "Should only be set when cancelling transactions, otherwise a nonce is determined automatically",
-              "type": { "kind": "SCALAR", "name": "UInt32", "ofType": null },
-              "defaultValue": null
-            },
-            {
-              "name": "memo",
-              "description": "Short arbitrary message provided by the sender",
-              "type": { "kind": "SCALAR", "name": "String", "ofType": null },
-              "defaultValue": null
-            },
-            {
-              "name": "validUntil",
-              "description":
-                "The global slot since genesis after which this transaction cannot be applied",
-              "type": { "kind": "SCALAR", "name": "UInt32", "ofType": null },
-              "defaultValue": null
-            },
-            {
-              "name": "fee",
-              "description": "Fee amount in order to send payment",
->>>>>>> 16bb042b
-              "type": {
-                "kind": "NON_NULL",
-                "name": null,
-                "ofType": {
-                  "kind": "SCALAR",
-<<<<<<< HEAD
-                  "name": "PublicKey",
-                  "ofType": null
-                }
-              },
-              "isDeprecated": false,
-              "deprecationReason": null
-            }
-          ],
-          "inputFields": [
-            {
-              "name": "nonce",
-              "description":
-                "Should only be set when cancelling transactions, otherwise a nonce is determined automatically",
-              "type": { "kind": "SCALAR", "name": "UInt32", "ofType": null },
-              "defaultValue": null
-            },
-            {
-              "name": "memo",
-              "description": "Short arbitrary message provided by the sender",
-              "type": { "kind": "SCALAR", "name": "String", "ofType": null },
-              "defaultValue": null
-            },
-            {
-              "name": "validUntil",
-              "description":
-                "The global slot since genesis after which this transaction cannot be applied",
-              "type": { "kind": "SCALAR", "name": "UInt32", "ofType": null },
-              "defaultValue": null
-            },
-            {
-              "name": "fee",
-              "description": "Fee amount in order to send payment",
-=======
-                  "name": "UInt64",
-                  "ofType": null
-                }
-              },
-              "defaultValue": null
-            },
-            {
-              "name": "amount",
-              "description": "Amount of MINA to send to receiver",
-              "type": {
-                "kind": "NON_NULL",
-                "name": null,
-                "ofType": {
-                  "kind": "SCALAR",
-                  "name": "UInt64",
-                  "ofType": null
-                }
-              },
-              "defaultValue": null
-            },
-            {
-              "name": "to",
-              "description": "Public key of recipient of payment",
->>>>>>> 16bb042b
-              "type": {
-                "kind": "NON_NULL",
-                "name": null,
-                "ofType": {
-                  "kind": "SCALAR",
-<<<<<<< HEAD
-                  "name": "UInt64",
-=======
-                  "name": "PublicKey",
->>>>>>> 16bb042b
-                  "ofType": null
-                }
-              },
-              "defaultValue": null
-            },
-            {
-<<<<<<< HEAD
-              "name": "amount",
-              "description": "Amount of MINA to send to receiver",
-=======
-              "name": "from",
-              "description": "Public key of sender of payment",
->>>>>>> 16bb042b
-              "type": {
-                "kind": "NON_NULL",
-                "name": null,
-                "ofType": {
-                  "kind": "SCALAR",
-<<<<<<< HEAD
-                  "name": "UInt64",
-=======
-                  "name": "PublicKey",
->>>>>>> 16bb042b
-                  "ofType": null
-                }
-              },
-              "defaultValue": null
-<<<<<<< HEAD
-            },
-            {
-              "name": "to",
-              "description": "Public key of recipient of payment",
-=======
-            }
-          ],
-          "interfaces": null,
-          "enumValues": null,
-          "possibleTypes": null
-        },
-        {
-          "kind": "OBJECT",
-          "name": "GenesisConstants",
-          "description": null,
-          "fields": [
-            {
-              "name": "accountCreationFee",
-              "description": "The fee charged to create a new account",
-              "args": [],
->>>>>>> 16bb042b
-              "type": {
-                "kind": "NON_NULL",
-                "name": null,
-                "ofType": {
-                  "kind": "SCALAR",
-<<<<<<< HEAD
-                  "name": "PublicKey",
-=======
-                  "name": "UInt64",
->>>>>>> 16bb042b
-                  "ofType": null
-                }
-              },
-              "defaultValue": null
-            },
-            {
-<<<<<<< HEAD
-              "name": "from",
-              "description": "Public key of sender of payment",
-              "type": {
-                "kind": "NON_NULL",
-                "name": null,
-                "ofType": {
-                  "kind": "SCALAR",
-                  "name": "PublicKey",
-                  "ofType": null
-                }
-              },
-              "defaultValue": null
-            }
-          ],
-          "interfaces": null,
-          "enumValues": null,
-          "possibleTypes": null
-        },
-        {
-          "kind": "OBJECT",
-          "name": "GenesisConstants",
-          "description": null,
-          "fields": [
-            {
-              "name": "accountCreationFee",
-              "description": "The fee charged to create a new account",
-=======
-              "name": "coinbase",
-              "description":
-                "The amount received as a coinbase reward for producing a block",
->>>>>>> 16bb042b
-              "args": [],
-              "type": {
-                "kind": "NON_NULL",
-                "name": null,
-                "ofType": {
-                  "kind": "SCALAR",
-                  "name": "UInt64",
-                  "ofType": null
-                }
-              },
-              "isDeprecated": false,
-              "deprecationReason": null
-            }
-          ],
-          "inputFields": null,
-          "interfaces": [],
-          "enumValues": null,
-          "possibleTypes": null
-        },
-        {
-          "kind": "ENUM",
-          "name": "sign",
-          "description": null,
-          "fields": null,
-          "inputFields": null,
-          "interfaces": null,
-          "enumValues": [
-            {
-              "name": "PLUS",
-              "description": null,
-              "isDeprecated": false,
-              "deprecationReason": null
-            },
-            {
-<<<<<<< HEAD
-              "name": "coinbase",
-              "description":
-                "The amount received as a coinbase reward for producing a block",
-=======
-              "name": "MINUS",
-              "description": null,
-              "isDeprecated": false,
-              "deprecationReason": null
-            }
-          ],
-          "possibleTypes": null
-        },
-        {
-          "kind": "OBJECT",
-          "name": "SignedFee",
-          "description": "Signed fee",
-          "fields": [
-            {
-              "name": "sign",
-              "description": "+/-",
-              "args": [],
-              "type": {
-                "kind": "NON_NULL",
-                "name": null,
-                "ofType": { "kind": "ENUM", "name": "sign", "ofType": null }
-              },
-              "isDeprecated": false,
-              "deprecationReason": null
-            },
-            {
-              "name": "feeMagnitude",
-              "description": "Fee",
-              "args": [],
-              "type": {
-                "kind": "NON_NULL",
-                "name": null,
-                "ofType": {
-                  "kind": "SCALAR",
-                  "name": "UInt64",
-                  "ofType": null
-                }
-              },
-              "isDeprecated": false,
-              "deprecationReason": null
-            }
-          ],
-          "inputFields": null,
-          "interfaces": [],
-          "enumValues": null,
-          "possibleTypes": null
-        },
-        {
-          "kind": "OBJECT",
-          "name": "WorkDescription",
-          "description":
-            "Transition from a source ledger to a target ledger with some fee excess and increase in supply ",
-          "fields": [
-            {
-              "name": "sourceLedgerHash",
-              "description": "Base58Check-encoded hash of the source ledger",
->>>>>>> 16bb042b
-              "args": [],
-              "type": {
-                "kind": "NON_NULL",
-                "name": null,
-                "ofType": {
-                  "kind": "SCALAR",
-<<<<<<< HEAD
-                  "name": "UInt64",
-=======
-                  "name": "String",
->>>>>>> 16bb042b
-                  "ofType": null
-                }
-              },
-              "isDeprecated": false,
-              "deprecationReason": null
-            }
-          ],
-          "inputFields": null,
-          "interfaces": [],
-          "enumValues": null,
-          "possibleTypes": null
-        },
-        {
-          "kind": "ENUM",
-          "name": "sign",
-          "description": null,
-          "fields": null,
-          "inputFields": null,
-          "interfaces": null,
-          "enumValues": [
-            {
-              "name": "PLUS",
-              "description": null,
-              "isDeprecated": false,
-              "deprecationReason": null
-            },
-            {
-<<<<<<< HEAD
-              "name": "MINUS",
-              "description": null,
-              "isDeprecated": false,
-              "deprecationReason": null
-            }
-          ],
-          "possibleTypes": null
-        },
-        {
-          "kind": "OBJECT",
-          "name": "SignedFee",
-          "description": "Signed fee",
-          "fields": [
-            {
-              "name": "sign",
-              "description": "+/-",
-=======
-              "name": "targetLedgerHash",
-              "description": "Base58Check-encoded hash of the target ledger",
->>>>>>> 16bb042b
-              "args": [],
-              "type": {
-                "kind": "NON_NULL",
-                "name": null,
-<<<<<<< HEAD
-                "ofType": { "kind": "ENUM", "name": "sign", "ofType": null }
-=======
-                "ofType": {
-                  "kind": "SCALAR",
-                  "name": "String",
-                  "ofType": null
-                }
->>>>>>> 16bb042b
-              },
-              "isDeprecated": false,
-              "deprecationReason": null
-            },
-            {
-<<<<<<< HEAD
-              "name": "feeMagnitude",
-              "description": "Fee",
-=======
-              "name": "feeExcess",
-              "description":
-                "Total transaction fee that is not accounted for in the transition from source ledger to target ledger",
->>>>>>> 16bb042b
-              "args": [],
-              "type": {
-                "kind": "NON_NULL",
-                "name": null,
-                "ofType": {
-<<<<<<< HEAD
-                  "kind": "SCALAR",
-                  "name": "UInt64",
-=======
-                  "kind": "OBJECT",
-                  "name": "SignedFee",
->>>>>>> 16bb042b
-                  "ofType": null
-                }
-              },
-              "isDeprecated": false,
-              "deprecationReason": null
-            }
-          ],
-          "inputFields": null,
-          "interfaces": [],
-          "enumValues": null,
-          "possibleTypes": null
-        },
-        {
-          "kind": "OBJECT",
-          "name": "WorkDescription",
-          "description":
-            "Transition from a source ledger to a target ledger with some fee excess and increase in supply ",
-          "fields": [
-            {
-<<<<<<< HEAD
-              "name": "sourceLedgerHash",
-              "description": "Base58Check-encoded hash of the source ledger",
-=======
-              "name": "supplyIncrease",
-              "description": "Increase in total supply",
->>>>>>> 16bb042b
-              "args": [],
-              "type": {
-                "kind": "NON_NULL",
-                "name": null,
-                "ofType": {
-                  "kind": "SCALAR",
-<<<<<<< HEAD
-                  "name": "String",
-=======
-                  "name": "UInt64",
->>>>>>> 16bb042b
-                  "ofType": null
-                }
-              },
-              "isDeprecated": true,
-              "deprecationReason": "Use supplyChange"
-            },
-            {
-<<<<<<< HEAD
-              "name": "targetLedgerHash",
-              "description": "Base58Check-encoded hash of the target ledger",
-=======
-              "name": "supplyChange",
-              "description": "Increase/Decrease in total supply",
->>>>>>> 16bb042b
-              "args": [],
-              "type": {
-                "kind": "NON_NULL",
-                "name": null,
-                "ofType": {
-<<<<<<< HEAD
-                  "kind": "SCALAR",
-                  "name": "String",
-=======
-                  "kind": "OBJECT",
-                  "name": "SignedFee",
->>>>>>> 16bb042b
-                  "ofType": null
-                }
-              },
-              "isDeprecated": false,
-              "deprecationReason": null
-            },
-            {
-<<<<<<< HEAD
-              "name": "feeExcess",
-              "description":
-                "Total transaction fee that is not accounted for in the transition from source ledger to target ledger",
-=======
-              "name": "workId",
-              "description": "Unique identifier for a snark work",
->>>>>>> 16bb042b
-              "args": [],
-              "type": {
-                "kind": "NON_NULL",
-                "name": null,
-<<<<<<< HEAD
-                "ofType": {
-                  "kind": "OBJECT",
-                  "name": "SignedFee",
-                  "ofType": null
-                }
-=======
-                "ofType": { "kind": "SCALAR", "name": "Int", "ofType": null }
->>>>>>> 16bb042b
-              },
-              "isDeprecated": false,
-              "deprecationReason": null
-            }
-          ],
-          "inputFields": null,
-          "interfaces": [],
-          "enumValues": null,
-          "possibleTypes": null
-        },
-        {
-          "kind": "OBJECT",
-          "name": "PendingSnarkWork",
-          "description":
-            "Snark work bundles that are not available in the pool yet",
-          "fields": [
-            {
-<<<<<<< HEAD
-              "name": "supplyIncrease",
-              "description": "Increase in total coinbase reward ",
-=======
-              "name": "workBundle",
-              "description": "Work bundle with one or two snark work",
-              "args": [],
-              "type": {
-                "kind": "NON_NULL",
-                "name": null,
-                "ofType": {
-                  "kind": "LIST",
-                  "name": null,
-                  "ofType": {
-                    "kind": "NON_NULL",
-                    "name": null,
-                    "ofType": {
-                      "kind": "OBJECT",
-                      "name": "WorkDescription",
-                      "ofType": null
-                    }
-                  }
-                }
-              },
-              "isDeprecated": false,
-              "deprecationReason": null
-            }
-          ],
-          "inputFields": null,
-          "interfaces": [],
-          "enumValues": null,
-          "possibleTypes": null
-        },
-        {
-          "kind": "SCALAR",
-          "name": "Float",
-          "description": null,
-          "fields": null,
-          "inputFields": null,
-          "interfaces": null,
-          "enumValues": null,
-          "possibleTypes": null
-        },
-        {
-          "kind": "OBJECT",
-          "name": "TrustStatusPayload",
-          "description": null,
-          "fields": [
-            {
-              "name": "ipAddr",
-              "description": "IP address",
->>>>>>> 16bb042b
-              "args": [],
-              "type": {
-                "kind": "NON_NULL",
-                "name": null,
-                "ofType": {
-                  "kind": "SCALAR",
-<<<<<<< HEAD
-                  "name": "UInt64",
-=======
-                  "name": "String",
->>>>>>> 16bb042b
-                  "ofType": null
-                }
-              },
-              "isDeprecated": false,
-              "deprecationReason": null
-            },
-            {
-<<<<<<< HEAD
-              "name": "workId",
-              "description": "Unique identifier for a snark work",
-=======
-              "name": "peerId",
-              "description": "libp2p Peer ID",
->>>>>>> 16bb042b
-              "args": [],
-              "type": {
-                "kind": "NON_NULL",
-                "name": null,
-<<<<<<< HEAD
-                "ofType": { "kind": "SCALAR", "name": "Int", "ofType": null }
-=======
-                "ofType": {
-                  "kind": "SCALAR",
-                  "name": "String",
-                  "ofType": null
-                }
->>>>>>> 16bb042b
-              },
-              "isDeprecated": false,
-              "deprecationReason": null
-            }
-          ],
-          "inputFields": null,
-          "interfaces": [],
-          "enumValues": null,
-          "possibleTypes": null
-        },
-        {
-          "kind": "OBJECT",
-          "name": "PendingSnarkWork",
-          "description":
-            "Snark work bundles that are not available in the pool yet",
-          "fields": [
-            {
-<<<<<<< HEAD
-              "name": "workBundle",
-              "description": "Work bundle with one or two snark work",
-=======
-              "name": "trust",
-              "description": "Trust score",
->>>>>>> 16bb042b
-              "args": [],
-              "type": {
-                "kind": "NON_NULL",
-                "name": null,
-                "ofType": {
-<<<<<<< HEAD
-                  "kind": "LIST",
-                  "name": null,
-                  "ofType": {
-                    "kind": "NON_NULL",
-                    "name": null,
-                    "ofType": {
-                      "kind": "OBJECT",
-                      "name": "WorkDescription",
-                      "ofType": null
-                    }
-                  }
-=======
-                  "kind": "SCALAR",
-                  "name": "Float",
-                  "ofType": null
->>>>>>> 16bb042b
-                }
-              },
-              "isDeprecated": false,
-              "deprecationReason": null
-            },
-            {
-              "name": "bannedStatus",
-              "description": "Banned status",
-              "args": [],
-              "type": { "kind": "SCALAR", "name": "String", "ofType": null },
-              "isDeprecated": false,
-              "deprecationReason": null
-            }
-          ],
-          "inputFields": null,
-          "interfaces": [],
-          "enumValues": null,
-          "possibleTypes": null
-        },
-        {
-<<<<<<< HEAD
-          "kind": "SCALAR",
-          "name": "Float",
-          "description": null,
-=======
-          "kind": "ENUM",
-          "name": "TransactionStatus",
-          "description": "Status of a transaction",
->>>>>>> 16bb042b
-          "fields": null,
-          "inputFields": null,
-          "interfaces": null,
-          "enumValues": [
-            {
-              "name": "INCLUDED",
-              "description": "A transaction that is on the longest chain",
-              "isDeprecated": false,
-              "deprecationReason": null
-            },
-            {
-              "name": "PENDING",
-              "description":
-                "A transaction either in the transition frontier or in transaction pool but is not on the longest chain",
-              "isDeprecated": false,
-              "deprecationReason": null
-            },
-            {
-              "name": "UNKNOWN",
-              "description":
-                "The transaction has either been snarked, reached finality through consensus or has been dropped",
-              "isDeprecated": false,
-              "deprecationReason": null
-            }
-          ],
-          "possibleTypes": null
-        },
-        {
-          "kind": "OBJECT",
-<<<<<<< HEAD
-          "name": "TrustStatusPayload",
-          "description": null,
-          "fields": [
-            {
-              "name": "ipAddr",
-              "description": "IP address",
-=======
-          "name": "CompletedWork",
-          "description": "Completed snark works",
-          "fields": [
-            {
-              "name": "prover",
-              "description": "Public key of the prover",
-              "args": [],
-              "type": {
-                "kind": "NON_NULL",
-                "name": null,
-                "ofType": {
-                  "kind": "SCALAR",
-                  "name": "PublicKey",
-                  "ofType": null
-                }
-              },
-              "isDeprecated": false,
-              "deprecationReason": null
-            },
-            {
-              "name": "fee",
-              "description": "Amount the prover is paid for the snark work",
-              "args": [],
-              "type": {
-                "kind": "NON_NULL",
-                "name": null,
-                "ofType": {
-                  "kind": "SCALAR",
-                  "name": "UInt64",
-                  "ofType": null
-                }
-              },
-              "isDeprecated": false,
-              "deprecationReason": null
-            },
-            {
-              "name": "workIds",
-              "description": "Unique identifier for the snark work purchased",
->>>>>>> 16bb042b
-              "args": [],
-              "type": {
-                "kind": "NON_NULL",
-                "name": null,
-                "ofType": {
-<<<<<<< HEAD
-                  "kind": "SCALAR",
-                  "name": "String",
-                  "ofType": null
-=======
-                  "kind": "LIST",
-                  "name": null,
-                  "ofType": {
-                    "kind": "NON_NULL",
-                    "name": null,
-                    "ofType": {
-                      "kind": "SCALAR",
-                      "name": "Int",
-                      "ofType": null
-                    }
-                  }
->>>>>>> 16bb042b
-                }
-              },
-              "isDeprecated": false,
-              "deprecationReason": null
-            }
-          ],
-          "inputFields": null,
-          "interfaces": [],
-          "enumValues": null,
-          "possibleTypes": null
-        },
-        {
-          "kind": "OBJECT",
-          "name": "FeeTransfer",
-          "description": null,
-          "fields": [
-            {
-<<<<<<< HEAD
-              "name": "peerId",
-              "description": "libp2p Peer ID",
-=======
-              "name": "recipient",
-              "description": "Public key of fee transfer recipient",
->>>>>>> 16bb042b
-              "args": [],
-              "type": {
-                "kind": "NON_NULL",
-                "name": null,
-                "ofType": {
-                  "kind": "SCALAR",
-                  "name": "PublicKey",
-                  "ofType": null
-                }
-              },
-              "isDeprecated": false,
-              "deprecationReason": null
-            },
-            {
-<<<<<<< HEAD
-              "name": "trust",
-              "description": "Trust score",
-=======
-              "name": "fee",
-              "description":
-                "Amount that the recipient is paid in this fee transfer",
->>>>>>> 16bb042b
-              "args": [],
-              "type": {
-                "kind": "NON_NULL",
-                "name": null,
-                "ofType": {
-                  "kind": "SCALAR",
-<<<<<<< HEAD
-                  "name": "Float",
-=======
-                  "name": "UInt64",
->>>>>>> 16bb042b
-                  "ofType": null
-                }
-              },
-              "isDeprecated": false,
-              "deprecationReason": null
-            },
-            {
-<<<<<<< HEAD
-              "name": "bannedStatus",
-              "description": "Banned status",
-              "args": [],
-              "type": { "kind": "SCALAR", "name": "String", "ofType": null },
-              "isDeprecated": false,
-              "deprecationReason": null
-            }
-          ],
-          "inputFields": null,
-          "interfaces": [],
-          "enumValues": null,
-          "possibleTypes": null
-        },
-        {
-          "kind": "ENUM",
-          "name": "TransactionStatus",
-          "description": "Status of a transaction",
-          "fields": null,
-          "inputFields": null,
-          "interfaces": null,
-          "enumValues": [
-            {
-              "name": "INCLUDED",
-              "description": "A transaction that is on the longest chain",
-              "isDeprecated": false,
-              "deprecationReason": null
-            },
-            {
-              "name": "PENDING",
-              "description":
-                "A transaction either in the transition frontier or in transaction pool but is not on the longest chain",
-              "isDeprecated": false,
-              "deprecationReason": null
-            },
-            {
-              "name": "UNKNOWN",
-              "description":
-                "The transaction has either been snarked, reached finality through consensus or has been dropped",
-              "isDeprecated": false,
-              "deprecationReason": null
-            }
-          ],
-          "possibleTypes": null
-        },
-        {
-          "kind": "OBJECT",
-          "name": "CompletedWork",
-          "description": "Completed snark works",
-          "fields": [
-            {
-              "name": "prover",
-              "description": "Public key of the prover",
-=======
-              "name": "type",
-              "description":
-                "Fee_transfer|Fee_transfer_via_coinbase Snark worker fees deducted from the coinbase amount are of type 'Fee_transfer_via_coinbase', rest are deducted from transaction fees",
->>>>>>> 16bb042b
-              "args": [],
-              "type": {
-                "kind": "NON_NULL",
-                "name": null,
-                "ofType": {
-                  "kind": "SCALAR",
-                  "name": "String",
-                  "ofType": null
-                }
-              },
-              "isDeprecated": false,
-              "deprecationReason": null
-            }
-          ],
-          "inputFields": null,
-          "interfaces": [],
-          "enumValues": null,
-          "possibleTypes": null
-        },
-        {
-          "kind": "OBJECT",
-          "name": "PartiesFailureReason",
-          "description": null,
-          "fields": [
-            {
-<<<<<<< HEAD
-              "name": "fee",
-              "description": "Amount the prover is paid for the snark work",
-              "args": [],
-              "type": {
-                "kind": "NON_NULL",
-                "name": null,
-                "ofType": {
-                  "kind": "SCALAR",
-                  "name": "UInt64",
-                  "ofType": null
-                }
-              },
-=======
-              "name": "index",
-              "description": "List index of the party that failed",
-              "args": [],
-              "type": { "kind": "SCALAR", "name": "String", "ofType": null },
->>>>>>> 16bb042b
-              "isDeprecated": false,
-              "deprecationReason": null
-            },
-            {
-<<<<<<< HEAD
-              "name": "workIds",
-              "description": "Unique identifier for the snark work purchased",
-=======
-              "name": "failures",
-              "description":
-                "Failure reason for the party or any nested parties",
->>>>>>> 16bb042b
-              "args": [],
-              "type": {
-                "kind": "NON_NULL",
-                "name": null,
-                "ofType": {
-                  "kind": "LIST",
-                  "name": null,
-                  "ofType": {
-                    "kind": "NON_NULL",
-                    "name": null,
-                    "ofType": {
-                      "kind": "SCALAR",
-                      "name": "Int",
-                      "ofType": null
-                    }
-                  }
-                }
-              },
-              "isDeprecated": false,
-              "deprecationReason": null
-            }
-          ],
-          "inputFields": null,
-          "interfaces": [],
-          "enumValues": null,
-          "possibleTypes": null
-        },
-        {
-<<<<<<< HEAD
-          "kind": "OBJECT",
-          "name": "FeeTransfer",
-          "description": null,
-          "fields": [
-            {
-              "name": "recipient",
-              "description": "Public key of fee transfer recipient",
-              "args": [],
-              "type": {
-                "kind": "NON_NULL",
-                "name": null,
-                "ofType": {
-                  "kind": "SCALAR",
-                  "name": "PublicKey",
-                  "ofType": null
-                }
-              },
-              "isDeprecated": false,
-              "deprecationReason": null
-            },
-            {
-              "name": "fee",
-              "description":
-                "Amount that the recipient is paid in this fee transfer",
-              "args": [],
-              "type": {
-                "kind": "NON_NULL",
-                "name": null,
-                "ofType": {
-                  "kind": "SCALAR",
-                  "name": "UInt64",
-                  "ofType": null
-                }
-              },
-              "isDeprecated": false,
-              "deprecationReason": null
-            },
-            {
-              "name": "type",
-              "description":
-                "Fee_transfer|Fee_transfer_via_coinbase Snark worker fees deducted from the coinbase amount are of type 'Fee_transfer_via_coinbase', rest are deducted from transaction fees",
-              "args": [],
-              "type": {
-                "kind": "NON_NULL",
-                "name": null,
-                "ofType": {
-                  "kind": "SCALAR",
-                  "name": "String",
-                  "ofType": null
-                }
-              },
-              "isDeprecated": false,
-              "deprecationReason": null
-            }
-          ],
-          "inputFields": null,
-          "interfaces": [],
-          "enumValues": null,
-          "possibleTypes": null
-        },
-        {
-          "kind": "OBJECT",
-          "name": "PartiesFailureReason",
-          "description": null,
-          "fields": [
-            {
-              "name": "index",
-              "description": "List index of the party that failed",
-              "args": [],
-              "type": { "kind": "SCALAR", "name": "String", "ofType": null },
-              "isDeprecated": false,
-              "deprecationReason": null
-            },
-            {
-              "name": "failures",
-              "description":
-                "Failure reason for the party or any nested parties",
-              "args": [],
-              "type": {
-                "kind": "NON_NULL",
-                "name": null,
-                "ofType": {
-                  "kind": "LIST",
-                  "name": null,
-                  "ofType": {
-                    "kind": "NON_NULL",
-                    "name": null,
-                    "ofType": {
-                      "kind": "SCALAR",
-                      "name": "String",
-                      "ofType": null
-                    }
-                  }
-                }
-=======
           "kind": "SCALAR",
           "name": "Memo",
           "description": null,
@@ -10273,66 +6587,6 @@
                 "kind": "SCALAR",
                 "name": "Signature",
                 "ofType": null
->>>>>>> 16bb042b
-              },
-              "isDeprecated": false,
-              "deprecationReason": null
-            }
-          ],
-          "inputFields": null,
-          "interfaces": [],
-<<<<<<< HEAD
-          "enumValues": null,
-          "possibleTypes": null
-        },
-        {
-          "kind": "SCALAR",
-          "name": "Memo",
-          "description": null,
-          "fields": null,
-          "inputFields": null,
-          "interfaces": null,
-          "enumValues": null,
-          "possibleTypes": null
-        },
-        {
-          "kind": "SCALAR",
-          "name": "SnappProof",
-          "description": null,
-          "fields": null,
-          "inputFields": null,
-          "interfaces": null,
-=======
->>>>>>> 16bb042b
-          "enumValues": null,
-          "possibleTypes": null
-        },
-        {
-          "kind": "OBJECT",
-<<<<<<< HEAD
-          "name": "Control",
-          "description": null,
-          "fields": [
-            {
-              "name": "proof",
-              "description": null,
-              "args": [],
-              "type": {
-                "kind": "SCALAR",
-                "name": "SnappProof",
-                "ofType": null
-              },
-              "isDeprecated": false,
-              "deprecationReason": null
-            },
-            {
-              "name": "signature",
-              "description": null,
-              "args": [],
-              "type": {
-                "kind": "SCALAR",
-                "name": "Signature",
-                "ofType": null
               },
               "isDeprecated": false,
               "deprecationReason": null
@@ -10349,12 +6603,6 @@
           "description": null,
           "fields": [
             {
-=======
-          "name": "NonceInterval",
-          "description": null,
-          "fields": [
-            {
->>>>>>> 16bb042b
               "name": "lower",
               "description": null,
               "args": [],
@@ -10750,7 +6998,6 @@
               },
               "isDeprecated": false,
               "deprecationReason": null
-<<<<<<< HEAD
             }
           ],
           "inputFields": null,
@@ -10804,8 +7051,6 @@
               },
               "isDeprecated": false,
               "deprecationReason": null
-=======
->>>>>>> 16bb042b
             }
           ],
           "inputFields": null,
@@ -10814,7 +7059,6 @@
           "possibleTypes": null
         },
         {
-<<<<<<< HEAD
           "kind": "OBJECT",
           "name": "NetworkPrecondition",
           "description": null,
@@ -10835,40 +7079,11 @@
                 "kind": "OBJECT",
                 "name": "BlockTimeInterval",
                 "ofType": null
-=======
-          "kind": "SCALAR",
-          "name": "BlockTime",
-          "description": null,
-          "fields": null,
-          "inputFields": null,
-          "interfaces": null,
-          "enumValues": null,
-          "possibleTypes": null
-        },
-        {
-          "kind": "OBJECT",
-          "name": "BlockTimeInterval",
-          "description": null,
-          "fields": [
-            {
-              "name": "lower",
-              "description": null,
-              "args": [],
-              "type": {
-                "kind": "NON_NULL",
-                "name": null,
-                "ofType": {
-                  "kind": "SCALAR",
-                  "name": "BlockTime",
-                  "ofType": null
-                }
->>>>>>> 16bb042b
-              },
-              "isDeprecated": false,
-              "deprecationReason": null
-            },
-            {
-<<<<<<< HEAD
+              },
+              "isDeprecated": false,
+              "deprecationReason": null
+            },
+            {
               "name": "blockchainLength",
               "description": null,
               "args": [],
@@ -10876,70 +7091,11 @@
                 "kind": "OBJECT",
                 "name": "LengthInterval",
                 "ofType": null
-=======
-              "name": "upper",
-              "description": null,
-              "args": [],
-              "type": {
-                "kind": "NON_NULL",
-                "name": null,
-                "ofType": {
-                  "kind": "SCALAR",
-                  "name": "BlockTime",
-                  "ofType": null
-                }
->>>>>>> 16bb042b
-              },
-              "isDeprecated": false,
-              "deprecationReason": null
-            }
-          ],
-          "inputFields": null,
-          "interfaces": [],
-          "enumValues": null,
-          "possibleTypes": null
-        },
-        {
-          "kind": "OBJECT",
-          "name": "NetworkPrecondition",
-          "description": null,
-          "fields": [
-            {
-              "name": "snarkedLedgerHash",
-              "description": null,
-              "args": [],
-              "type": { "kind": "SCALAR", "name": "Field", "ofType": null },
-              "isDeprecated": false,
-              "deprecationReason": null
-            },
-            {
-              "name": "timestamp",
-              "description": null,
-              "args": [],
-              "type": {
-                "kind": "OBJECT",
-                "name": "BlockTimeInterval",
-                "ofType": null
-              },
-              "isDeprecated": false,
-              "deprecationReason": null
-            },
-            {
-<<<<<<< HEAD
-=======
-              "name": "blockchainLength",
-              "description": null,
-              "args": [],
-              "type": {
-                "kind": "OBJECT",
-                "name": "LengthInterval",
-                "ofType": null
-              },
-              "isDeprecated": false,
-              "deprecationReason": null
-            },
-            {
->>>>>>> 16bb042b
+              },
+              "isDeprecated": false,
+              "deprecationReason": null
+            },
+            {
               "name": "minWindowDensity",
               "description": null,
               "args": [],
