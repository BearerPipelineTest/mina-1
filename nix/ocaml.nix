{ inputs, static ? false, ... }@args:
let
  opam-nix = inputs.opam-nix.lib.${pkgs.system};

  pkgs = if static then args.pkgs.pkgsMusl else args.pkgs;

  inherit (builtins) filterSource path;

  inherit (pkgs.lib) hasPrefix;

  external-repo =
    opam-nix.makeOpamRepoRec ../src/external; # Pin external packages
  repos = [ external-repo inputs.opam-repository ];

  export = opam-nix.importOpam ../src/opam.export;
  external-packages = pkgs.lib.getAttrs [
    "sodium"
    "capnp"
    "rpc_parallel"
    "async_kernel"
    "base58"
  ] (builtins.mapAttrs (_: pkgs.lib.last) (opam-nix.listRepo external-repo));

  difference = a: b:
    pkgs.lib.filterAttrs (name: _: !builtins.elem name (builtins.attrNames b))
    a;

  export-installed = opam-nix.opamListToQuery export.installed;

  extra-packages = with implicit-deps; {
    dune-rpc = dune;
    dyn = dune;
    fiber = dune;
    ocaml-lsp-server = "1.11.6";
    ocaml-system = ocaml;
    ocamlformat-rpc-lib = "0.22.4";
    omd = "1.3.1";
    ordering = dune;
    pp = "1.1.2";
    ppx_yojson_conv_lib = "v0.15.0";
    stdune = dune;
    xdg = dune;
  };

  implicit-deps = export-installed // external-packages;

  pins = builtins.mapAttrs (name: pkg: { inherit name; } // pkg) export.package;

  scope = opam-nix.applyOverlays opam-nix.__overlays (opam-nix.defsToScope pkgs
    ((opam-nix.queryToDefs repos (extra-packages // implicit-deps)) // pins));

  installedPackageNames =
    map (x: (opam-nix.splitNameVer x).name) (builtins.attrNames implicit-deps);

  sourceInfo = inputs.self.sourceInfo or { };
  dds = x: x.overrideAttrs (o: { dontDisableStatic = true; });

  external-libs = with pkgs;
    if static then
      map dds [
        (zlib.override { splitStaticOutput = false; })
        (bzip2.override { linkStatic = true; })
        (jemalloc)
        (gmp.override { withStatic = true; })
        (openssl.override { static = true; })
        libffi
      ]
    else [
      zlib
      bzip2
      jemalloc
      gmp
      openssl
      libffi
    ];

  filtered-src = with inputs.nix-filter.lib;
    filter {
      root = ../.;
      include =
        [ (inDirectory "src") "dune" "dune-project" "./graphql_schema.json" ];
    };

  dockerfiles-scripts = with inputs.nix-filter.lib;
    filter {
      root = ../.;
      include = [ (inDirectory "dockerfiles") ];
    };

  overlay = self: super:
    let
      ocaml-libs =
        builtins.attrValues (pkgs.lib.getAttrs installedPackageNames self);

      # This is needed because
      # - lld package is not wrapped to pick up the correct linker flags
      # - bintools package also includes as which is incompatible with gcc
      lld_wrapped = pkgs.writeShellScriptBin "ld.lld"
        ''${pkgs.llvmPackages.bintools}/bin/ld.lld "$@"'';

      runMinaCheck = { name ? "check", extraInputs ? [ ], extraArgs ? { } }:
        check:
        self.mina-dev.overrideAttrs (oa:
          {
            pname = "mina-${name}";
            buildInputs = oa.buildInputs ++ extraInputs;
            buildPhase = check;
            outputs = [ "out" ];
            installPhase = "touch $out";
          } // extraArgs);
    in {
      sodium = super.sodium.overrideAttrs (_: {
        NIX_CFLAGS_COMPILE = "-I${pkgs.sodium-static.dev}/include";
        propagatedBuildInputs = [ pkgs.sodium-static ];
        preBuild = ''
          export LD_LIBRARY_PATH="${super.ctypes}/lib/ocaml/${super.ocaml.version}/site-lib/ctypes";
        '';
      });

      rpc_parallel = super.rpc_parallel.overrideAttrs
        (oa: { buildInputs = oa.buildInputs ++ [ self.ctypes ]; });

      mina-dev = pkgs.stdenv.mkDerivation ({
        pname = "mina";
        version = "dev";
        # Prevent unnecessary rebuilds on non-source changes
        src = filtered-src;

        # TODO, get this from somewhere
        MARLIN_REPO_SHA = "<unknown>";
        #MINA_COMMIT_DATE =
        #  if sourceInfo ? rev then sourceInfo.lastModifiedDate else "<unknown>";
        #MINA_COMMIT_SHA1 = sourceInfo.rev or "DIRTY";
        MINA_COMMIT_DATE = "__commit_date_";
        MINA_COMMIT_SHA1 = "__commit_sha1___________________________";
        MINA_BRANCH = "<unknown>";

        buildInputs = ocaml-libs ++ external-libs;

        nativeBuildInputs = [
          self.dune
          self.ocamlfind
          lld_wrapped
          pkgs.capnproto
          pkgs.removeReferencesTo
          pkgs.fd
        ] ++ ocaml-libs;

        # todo: slimmed rocksdb
        MINA_ROCKSDB = "${pkgs.rocksdb}/lib/librocksdb.a";
        GO_CAPNP_STD = "${pkgs.go-capnproto2.src}/std";

        MARLIN_PLONK_STUBS = "${pkgs.kimchi_bindings_stubs}";

        PLONK_WASM_NODEJS = "${pkgs.plonk_wasm}/nodejs";
        PLONK_WASM_WEB = "${pkgs.plonk_wasm}/web";

        configurePhase = ''
          export MINA_ROOT="$PWD"
          export -f patchShebangs stopNest isScript
          fd . --type executable -x bash -c "patchShebangs {}"
          export -n patchShebangs stopNest isScript
<<<<<<< HEAD
        '' + pkgs.lib.optionalString pkgs.stdenv.isDarwin ''
          export NIX_LDFLAGS="-F${pkgs.darwin.apple_sdk.frameworks.CoreFoundation}/Library/Frameworks -framework CoreFoundation $NIX_LDFLAGS"
=======
>>>>>>> 510a62a9
        '';

        buildPhase = ''
          dune build --display=short \
            src/app/logproc/logproc.exe \
            src/app/cli/src/mina.exe \
            src/app/cli/src/mina_testnet_signatures.exe \
            src/app/cli/src/mina_mainnet_signatures.exe \
            src/app/rosetta/rosetta.exe \
            src/app/rosetta/rosetta_testnet_signatures.exe \
            src/app/rosetta/rosetta_mainnet_signatures.exe \
            src/app/generate_keypair/generate_keypair.exe \
            src/app/runtime_genesis_ledger/runtime_genesis_ledger.exe \
            -j$NIX_BUILD_CORES
          dune exec src/app/runtime_genesis_ledger/runtime_genesis_ledger.exe -- --genesis-dir _build/coda_cache_dir
        '';

        outputs =
          [ "out" "generate_keypair" "mainnet" "testnet" "genesis" "sample" ];

        installPhase = ''
          mkdir -p $out/bin $sample/share/mina $generate_keypair/bin $mainnet/bin $testnet/bin $genesis/bin $genesis/var/lib/coda
          mv _build/default/src/app/cli/src/mina.exe $out/bin/mina
          mv _build/default/src/app/logproc/logproc.exe $out/bin/logproc
          mv _build/default/src/app/rosetta/rosetta.exe $out/bin/rosetta
          mv _build/default/src/app/runtime_genesis_ledger/runtime_genesis_ledger.exe $genesis/bin/runtime_genesis_ledger
          mv _build/default/src/app/cli/src/mina_mainnet_signatures.exe $mainnet/bin/mina_mainnet_signatures
          mv _build/default/src/app/rosetta/rosetta_mainnet_signatures.exe $mainnet/bin/rosetta_mainnet_signatures
          mv _build/default/src/app/cli/src/mina_testnet_signatures.exe $testnet/bin/mina_testnet_signatures
          mv _build/default/src/app/rosetta/rosetta_testnet_signatures.exe $testnet/bin/rosetta_testnet_signatures
          mv _build/coda_cache_dir/genesis* $genesis/var/lib/coda
          #mv _build/default/src/lib/mina_base/sample_keypairs.json $sample/share/mina
          mv _build/default/src/app/generate_keypair/generate_keypair.exe $generate_keypair/bin/generate_keypair
          remove-references-to -t $(dirname $(dirname $(command -v ocaml))) {$out/bin/*,$mainnet/bin/*,$testnet/bin*,$genesis/bin/*,$generate_keypair/bin/*}
        '';
        shellHook = "export MINA_LIBP2P_HELPER_PATH=${pkgs.libp2p_helper}/bin/libp2p_helper";
      } // pkgs.lib.optionalAttrs static { OCAMLPARAM = "_,ccopt=-static"; }
        // pkgs.lib.optionalAttrs pkgs.stdenv.isDarwin {
          OCAMLPARAM = "_,cclib=-lc++";
        });

      mina = let
        commit_sha1 =
          inputs.self.sourceInfo.rev or "<unknown>                               ";
        commit_date =
          inputs.self.sourceInfo.lastModifiedDate or "<unknown>     ";
        inherit (pkgs.lib) makeBinPath;
      in pkgs.runCommand "mina-release" {
        buildInputs = [ pkgs.makeWrapper ];
        outputs = self.mina-dev.outputs;
      } (map (output: ''
        cp -R ${self.mina-dev.${output}} ${placeholder output}
        chmod 700 ${placeholder output} -R
        for i in $(find "${placeholder output}/bin" -type f); do
          sed 's/__commit_sha1___________________________/${commit_sha1}/' -i "$i"
          sed 's/__commit_date_/${commit_date}/' -i "$i"
          wrapProgram "$i" \
            --prefix PATH : ${makeBinPath [ pkgs.gnutar pkgs.gzip ]} \
            --set MINA_LIBP2P_HELPER_PATH ${pkgs.libp2p_helper}/bin/libp2p_helper
        done
      '') self.mina-dev.outputs);

      mina_tests = runMinaCheck {
        name = "tests";
        extraArgs = {
          MINA_LIBP2P_HELPER_PATH = "${pkgs.libp2p_helper}/bin/libp2p_helper";
          TZDIR = "${pkgs.tzdata}/share/zoneinfo";
        };
        extraInputs = [ pkgs.ephemeralpg ];
      } ''
        dune build graphql_schema.json --display=short
        export MINA_TEST_POSTGRES="$(pg_tmp -w 1200)"
        pushd src/app/archive
        psql "$MINA_TEST_POSTGRES" < create_schema.sql
        popd
        # TODO: investigate failing tests, ideally we should run all tests in src/
        dune runtest src/app/archive src/lib/command_line_tests --display=short
      '';

      mina_ocaml_format = runMinaCheck { name = "ocaml-format"; } ''
        dune exec --profile=dev src/app/reformat/reformat.exe -- -path . -check
      '';

      mina_client_sdk = self.mina-dev.overrideAttrs (_: {
        pname = "mina_client_sdk";
        version = "dev";
        src = filtered-src;

        outputs = [ "out" ];

        checkInputs = [ pkgs.nodejs-16_x ];

        buildPhase = ''
          dune build --display=short \
            src/lib/crypto/kimchi_bindings/js/node_js \
            src/app/client_sdk/client_sdk.bc.js \
            src/lib/snarky_js_bindings/snarky_js_node.bc.js \
            src/lib/snarky_js_bindings/snarky_js_chrome.bc.js
        '';

        doCheck = true;
        checkPhase = ''
          node src/app/client_sdk/tests/run_unit_tests.js

          dune build src/app/client_sdk/tests/test_signatures.exe
          ./_build/default/src/app/client_sdk/tests/test_signatures.exe > nat.consensus.json
          node src/app/client_sdk/tests/test_signatures.js > js.nonconsensus.json
          if ! diff -q nat.consensus.json js.nonconsensus.json; then
            echo "Consensus and JS code generate different signatures";
            exit 1
          fi
        '';

        installPhase = ''
          mkdir -p $out/share/client_sdk $out/share/snarkyjs_bindings
          mv _build/default/src/app/client_sdk/client_sdk.bc.js $out/share/client_sdk
          mv _build/default/src/lib/snarky_js_bindings/snarky_js_*.js $out/share/snarkyjs_bindings
        '';
      });

      mina_build_config = pkgs.stdenv.mkDerivation {
        pname = "mina_build_config";
        version = "dev";
        src = filtered-src;
        nativeBuildInputs = [ pkgs.rsync ];

        installPhase = ''
          mkdir -p $out/etc/coda/build_config
          cp src/config/mainnet.mlh $out/etc/coda/build_config/BUILD.mlh
          rsync -Huav src/config/* $out/etc/coda/build_config/.
        '';
      };

      mina_daemon_scripts = pkgs.stdenv.mkDerivation {
        pname = "mina_daemon_scripts";
        version = "dev";
        src = dockerfiles-scripts;
        buildInputs = [ pkgs.bash pkgs.python3 ];
        installPhase = ''
          mkdir -p $out/healthcheck $out/entrypoint.d
          mv dockerfiles/scripts/healthcheck-utilities.sh $out/healthcheck/utilities.sh
          mv dockerfiles/scripts/cron_job_dump_ledger.sh $out/cron_job_dump_ledger.sh
          mv dockerfiles/scripts/daemon-entrypoint.sh $out/entrypoint.sh
          mv dockerfiles/puppeteer-context/* $out/
        '';
      };

      mina_integration_tests = self.mina-dev.overrideAttrs (oa: {
        pname = "mina_integration_tests";
        src = filtered-src;
        outputs = [ "out" ];

        buildPhase = ''
          dune build --profile=integration_tests src/app/test_executive/test_executive.exe src/app/logproc/logproc.exe -j$NIX_BUILD_CORES
        '';
        installPhase = ''
          mkdir -p $out/bin
          mv _build/default/src/app/test_executive/test_executive.exe $out/bin/test_executive
          mv _build/default/src/app/logproc/logproc.exe $out/bin/logproc
        '';
      });
    };
in scope.overrideScope' overlay<|MERGE_RESOLUTION|>--- conflicted
+++ resolved
@@ -160,11 +160,8 @@
           export -f patchShebangs stopNest isScript
           fd . --type executable -x bash -c "patchShebangs {}"
           export -n patchShebangs stopNest isScript
-<<<<<<< HEAD
         '' + pkgs.lib.optionalString pkgs.stdenv.isDarwin ''
           export NIX_LDFLAGS="-F${pkgs.darwin.apple_sdk.frameworks.CoreFoundation}/Library/Frameworks -framework CoreFoundation $NIX_LDFLAGS"
-=======
->>>>>>> 510a62a9
         '';
 
         buildPhase = ''
