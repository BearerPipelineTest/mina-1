#!/bin/bash

# Script collects binaries and keys and builds deb archives.

set -euo pipefail

SCRIPTPATH="$( cd "$(dirname "$0")" ; pwd -P )"
<<<<<<< HEAD
=======
cd "${SCRIPTPATH}/../_build"

GITHASH=$(git rev-parse --short=7 HEAD)
GITBRANCH=$(git rev-parse --symbolic-full-name --abbrev-ref HEAD |  sed 's!/!-!; s!_!-!g' )
GITTAG=$(git describe --abbrev=0)
GITHASH_CONFIG=$(git rev-parse --short=8 --verify HEAD)

# Identify All Artifacts by Branch and Git Hash
set +u
PVKEYHASH=$(./default/src/app/cli/src/coda.exe internal snark-hashes | sort | md5sum | cut -c1-8)

PROJECT="coda-$(echo "$DUNE_PROFILE" | tr _ -)"

BUILD_NUM=${BUILDKITE_BUILD_NUM}
BUILD_URL=${BUILDKITE_BUILD_URL}
>>>>>>> 7e04b66f

# Load in env vars for githash/branch/etc.
source "${SCRIPTPATH}/../buildkite/scripts/export-git-env-vars.sh"

cd "${SCRIPTPATH}/../_build"

if [[ "$1" == "optimized" ]] ; then
    echo "Optimized deb"
    VERSION=${VERSION}_optimized
else
    echo "Standard deb"
    VERSION=${VERSION}
fi

BUILDDIR="deb_build"

mkdir -p "${BUILDDIR}/DEBIAN"
cat << EOF > "${BUILDDIR}/DEBIAN/control"
Package: ${PROJECT}
Version: ${VERSION}
Section: base
Priority: optional
Architecture: amd64
Depends: libffi6, libgmp10, libgomp1, libjemalloc1, libprocps6, libssl1.1, miniupnpc, postgresql
Conflicts: coda-discovery
License: Apache-2.0
Homepage: https://codaprotocol.com/
Maintainer: o(1)Labs <build@o1labs.org>
Description: Coda Client and Daemon
 Coda Protocol Client and Daemon
 Built from ${GITHASH} by ${BUILD_URL}
EOF

echo "------------------------------------------------------------"
echo "Control File:"
cat "${BUILDDIR}/DEBIAN/control"

echo "------------------------------------------------------------"
# Binaries
mkdir -p "${BUILDDIR}/usr/local/bin"
cp ./default/src/app/cli/src/coda.exe "${BUILDDIR}/usr/local/bin/coda"
ls -l ../src/app/libp2p_helper/result/bin
p2p_path="${BUILDDIR}/usr/local/bin/coda-libp2p_helper"
cp ../src/app/libp2p_helper/result/bin/libp2p_helper $p2p_path
chmod +w $p2p_path
# Only for nix builds
# patchelf --set-interpreter /lib64/ld-linux-x86-64.so.2 "${BUILDDIR}/usr/local/bin/coda-libp2p_helper"
chmod -w $p2p_path
cp ./default/src/app/logproc/logproc.exe "${BUILDDIR}/usr/local/bin/coda-logproc"
cp ./default/src/app/runtime_genesis_ledger/runtime_genesis_ledger.exe "${BUILDDIR}/usr/local/bin/coda-create-genesis"

# Build Config
mkdir -p "${BUILDDIR}/etc/coda/build_config"
cp ../src/config/"$DUNE_PROFILE".mlh "${BUILDDIR}/etc/coda/build_config/BUILD.mlh"
rsync -Huav ../src/config/* "${BUILDDIR}/etc/coda/build_config/."

# Keys
# Identify actual keys used in build
echo "Checking PV keys"
mkdir -p "${BUILDDIR}/var/lib/coda"
compile_keys=$(./default/src/app/cli/src/coda.exe internal snark-hashes)
for key in $compile_keys
do
    echo -n "Looking for keys matching: ${key} -- "

    # Awkward, you can't do a filetest on a wildcard - use loops
    for f in  /tmp/s3_cache_dir/${key}*; do
        if [ -e "$f" ]; then
            echo " [OK] found key in s3 key set"
            cp /tmp/s3_cache_dir/${key}* "${BUILDDIR}/var/lib/coda/."
            break
        fi
    done

    for f in  /var/lib/coda/${key}*; do
        if [ -e "$f" ]; then
            echo " [OK] found key in stable key set"
            cp /var/lib/coda/${key}* "${BUILDDIR}/var/lib/coda/."
            break
        fi
    done

    for f in  /tmp/coda_cache_dir/${key}*; do
        if [ -e "$f" ]; then
            echo " [WARN] found key in compile-time set"
            cp /tmp/coda_cache_dir/${key}* "${BUILDDIR}/var/lib/coda/."
            break
        fi
    done
done

# Genesis Ledger Copy
for f in /tmp/coda_cache_dir/genesis*; do
    cp /tmp/coda_cache_dir/genesis* "${BUILDDIR}/var/lib/coda/."
    cp /tmp/s3_cache_dir/genesis* "${BUILDDIR}/var/lib/coda/."
done

#copy config.json
cp ../genesis_ledgers/phase_three/config.json "${BUILDDIR}/var/lib/coda/config_${GITHASH_CONFIG}.json"

# Bash autocompletion
# NOTE: We do not list bash-completion as a required package,
#       but it needs to be present for this to be effective
mkdir -p "${BUILDDIR}/etc/bash_completion.d"
cwd=$(pwd)
export PATH=${cwd}/${BUILDDIR}/usr/local/bin/:${PATH}
env COMMAND_OUTPUT_INSTALLATION_BASH=1 coda  > "${BUILDDIR}/etc/bash_completion.d/coda"

# echo contents of deb
echo "------------------------------------------------------------"
echo "Deb Contents:"
find "${BUILDDIR}"

# Build the package
echo "------------------------------------------------------------"
fakeroot dpkg-deb --build "${BUILDDIR}" ${PROJECT}_${VERSION}.deb
ls -lh coda*.deb

# Tar up keys for an artifact
echo "------------------------------------------------------------"
if [ -z "$(ls -A ${BUILDDIR}/var/lib/coda)" ]; then
    echo "PV Key Dir Empty"
    touch "${cwd}/coda_pvkeys_EMPTY"
else
    echo "Creating PV Key Tar"
    pushd "${BUILDDIR}/var/lib/coda"
    tar -cvjf "${cwd}"/coda_pvkeys_"${GITHASH}"_"${DUNE_PROFILE}".tar.bz2 * ; \
    popd
fi
ls -lh coda_pvkeys_*

# second deb without the proving keys -- FIXME: DRY
echo "------------------------------------------------------------"
echo "Building deb without keys:"

cat << EOF > "${BUILDDIR}/DEBIAN/control"
Package: ${PROJECT}-noprovingkeys
Version: ${VERSION}
Section: base
Priority: optional
Architecture: amd64
Depends: libffi6, libgmp10, libgomp1, libjemalloc1, libprocps6, libssl1.1, miniupnpc
License: Apache-2.0
Homepage: https://codaprotocol.com/
Maintainer: o(1)Labs <build@o1labs.org>
Description: Coda Client and Daemon
 Coda Protocol Client and Daemon
 Built from ${GITHASH} by ${BUILD_URL}
EOF

# remove proving keys
rm -f "${BUILDDIR}"/var/lib/coda/*_proving

# build another deb
fakeroot dpkg-deb --build "${BUILDDIR}" ${PROJECT}-noprovingkeys_${VERSION}.deb
ls -lh coda*.deb


# Export variables for use with downstream circle-ci steps (see buildkite/scripts/publish-deb.sh for BK DOCKER_DEPLOY_ENV)
echo "export CODA_DEB_VERSION=$VERSION" >> /tmp/DOCKER_DEPLOY_ENV
echo "export CODA_PROJECT=$PROJECT" >> /tmp/DOCKER_DEPLOY_ENV
echo "export CODA_GIT_HASH=$GITHASH" >> /tmp/DOCKER_DEPLOY_ENV
echo "export CODA_GIT_BRANCH=$GITBRANCH" >> /tmp/DOCKER_DEPLOY_ENV
echo "export CODA_GIT_TAG=$GITTAG" >> /tmp/DOCKER_DEPLOY_ENV<|MERGE_RESOLUTION|>--- conflicted
+++ resolved
@@ -5,8 +5,6 @@
 set -euo pipefail
 
 SCRIPTPATH="$( cd "$(dirname "$0")" ; pwd -P )"
-<<<<<<< HEAD
-=======
 cd "${SCRIPTPATH}/../_build"
 
 GITHASH=$(git rev-parse --short=7 HEAD)
@@ -22,7 +20,6 @@
 
 BUILD_NUM=${BUILDKITE_BUILD_NUM}
 BUILD_URL=${BUILDKITE_BUILD_URL}
->>>>>>> 7e04b66f
 
 # Load in env vars for githash/branch/etc.
 source "${SCRIPTPATH}/../buildkite/scripts/export-git-env-vars.sh"
