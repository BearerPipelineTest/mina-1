--- conflicted
+++ resolved
@@ -107,13 +107,9 @@
           (acct_id, account_creation_fee))
     in
     Transition_frontier.Breadcrumb_added
-<<<<<<< HEAD
-      { block
+      { block = With_hash.map ~f:External_transition.compose block
       ; accounts_accessed
       ; accounts_created
-=======
-      { block = With_hash.map ~f:External_transition.compose block
->>>>>>> 6c979a0b
       ; sender_receipt_chains_from_parent_ledger
       }
 
