--- conflicted
+++ resolved
@@ -74,12 +74,9 @@
     in
     let block_with_hash = Mina_block.Validated.forget validated_block in
     let block = With_hash.data block_with_hash in
-<<<<<<< HEAD
     let state_hash = (With_hash.hash block_with_hash).state_hash in
     let start = Time.now () in
-=======
     let account_ids_accessed = Mina_block.account_ids_accessed block in
->>>>>>> 2a77cca7
     let accounts_accessed =
       List.filter_map account_ids_accessed ~f:(fun acct_id ->
           (* an accessed account may not be the ledger *)
@@ -128,7 +125,7 @@
         ; ( "time"
           , `Float
               (Time.Span.to_ms
-                 (Time.diff account_created_time accounts_accessed_time)) )
+                 (Time.diff account_created_time accounts_accessed_time) ) )
         ] ;
     Transition_frontier.Breadcrumb_added
       { block = With_hash.map ~f:External_transition.compose block_with_hash
