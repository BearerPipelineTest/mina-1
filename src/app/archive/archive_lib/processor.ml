(* processor.ml -- database processing for archive node *)

module Archive_rpc = Rpc
open Async
open Core
open Caqti_async
open Mina_base
open Mina_state
open Mina_transition
open Pipe_lib
open Signature_lib
open Pickles_types

<<<<<<< HEAD
module Caqti_type_spec = struct
  type (_, _) t =
    | [] : (unit, unit) t
    | ( :: ) : 'c Caqti_type.t * ('a, 'b) t -> ('c -> 'a, 'c * 'b) t

  let rec to_rep : 'hlist 'tuple. ('hlist, 'tuple) t -> 'tuple Caqti_type.t =
    fun (type hlist tuple) (spec : (hlist, tuple) t) ->
     match spec with
     | [] ->
         (Caqti_type.unit : tuple Caqti_type.t)
     | rep :: spec ->
         Caqti_type.tup2 rep (to_rep spec)

  let rec hlist_to_tuple :
            'hlist 'tuple.    ('hlist, 'tuple) t -> (unit, 'hlist) H_list.t
            -> 'tuple =
    fun (type hlist tuple) (spec : (hlist, tuple) t)
        (l : (unit, hlist) H_list.t) ->
     match (spec, l) with
     | [], [] ->
         (() : tuple)
     | _ :: spec, x :: l ->
         ((x, hlist_to_tuple spec l) : tuple)

  let rec tuple_to_hlist :
            'hlist 'tuple.    ('hlist, 'tuple) t -> 'tuple
            -> (unit, 'hlist) H_list.t =
    fun (type hlist tuple) (spec : (hlist, tuple) t) (t : tuple) ->
     match (spec, t) with
     | [], () ->
         ([] : (unit, hlist) H_list.t)
     | _ :: spec, (x, t) ->
         x :: tuple_to_hlist spec t
end

let rec vector :
    type t n. n Nat.t -> t Caqti_type.t -> (t, n) Vector.t Caqti_type.t =
 fun n t ->
  match n with
  | Z ->
      Caqti_type.(custom unit)
        ~encode:(fun Vector.[] -> Ok ())
        ~decode:(fun () -> Ok Vector.[])
  | S n ->
      let r = vector n t in
      Caqti_type.(custom (tup2 t r))
        ~encode:(fun Vector.(x :: xs) -> Ok (x, xs))
        ~decode:(fun (x, xs) -> Ok (x :: xs))

(* process a Caqti query on list of items
   if we were instead to simply map the query over the list,
    we'd get "in use" assertion failures for the connection
   the bind makes sure the connection is available for
    each query
*)
let rec deferred_result_list_fold ls ~init ~f =
  let open Deferred.Result.Let_syntax in
  match ls with
  | [] ->
      return init
  | h :: t ->
      let%bind init = f init h in
      deferred_result_list_fold t ~init ~f

let query ~f pool =
  match%bind Caqti_async.Pool.use f pool with
  | Ok v ->
      return v
  | Error msg ->
      failwithf "Error querying db, error: %s" (Caqti_error.show msg) ()

=======
>>>>>>> a0fb5b18
module Public_key = struct
  let find (module Conn : CONNECTION) (t : Public_key.Compressed.t) =
    let public_key = Public_key.Compressed.to_base58_check t in
    Conn.find
      (Caqti_request.find Caqti_type.string Caqti_type.int
         "SELECT id FROM public_keys WHERE value = ?")
      public_key

  let find_opt (module Conn : CONNECTION) (t : Public_key.Compressed.t) =
    let public_key = Public_key.Compressed.to_base58_check t in
    Conn.find_opt
      (Caqti_request.find_opt Caqti_type.string Caqti_type.int
         "SELECT id FROM public_keys WHERE value = ?")
      public_key

  let add_if_doesn't_exist (module Conn : CONNECTION)
      (t : Public_key.Compressed.t) =
    let open Deferred.Result.Let_syntax in
    match%bind find_opt (module Conn) t with
    | Some id ->
        return id
    | None ->
        let public_key = Public_key.Compressed.to_base58_check t in
        Conn.find
          (Caqti_request.find Caqti_type.string Caqti_type.int
             "INSERT INTO public_keys (value) VALUES (?) RETURNING id")
          public_key
end

module Snapp_state_data = struct
  let table_name = "snapp_state_data"

  let add_if_doesn't_exist (module Conn : CONNECTION)
      (fp : Pickles.Backend.Tick.Field.t) =
    Mina_caqti.select_insert_into_cols ~select:("id", Caqti_type.int)
      ~table_name
      ~cols:([ "field" ], Caqti_type.string)
      (module Conn)
      (Pickles.Backend.Tick.Field.to_string fp)

  let load (module Conn : CONNECTION) id =
    Conn.find
      (Caqti_request.find Caqti_type.int Caqti_type.string
         (Mina_caqti.select_cols_from_id ~table_name ~cols:[ "field" ]))
      id
end

module Snapp_state_data_array = struct
  let table_name = "snapp_state_data_array"

  let add_if_doesn't_exist (module Conn : CONNECTION)
      (fps : Pickles.Backend.Tick.Field.t array) =
    let open Deferred.Result.Let_syntax in
    let%bind (element_ids : int array) =
      Mina_caqti.deferred_result_list_map (Array.to_list fps)
        ~f:(Snapp_state_data.add_if_doesn't_exist (module Conn))
      >>| Array.of_list
    in
    Mina_caqti.select_insert_into_cols ~select:("id", Caqti_type.int)
      ~table_name
      ~cols:([ "element_ids" ], Mina_caqti.array_int_typ)
      ~tannot:(function "element_ids" -> Some "int[]" | _ -> None)
      (module Conn)
      element_ids

  let load (module Conn : CONNECTION) id =
    Conn.find
      (Caqti_request.find Caqti_type.int Mina_caqti.array_int_typ
         (Mina_caqti.select_cols_from_id ~table_name ~cols:[ "element_ids" ]))
      id
end

module Snapp_states = struct
  let table_name = "snapp_states"

  let add_if_doesn't_exist (module Conn : CONNECTION)
      (fps : (Pickles.Backend.Tick.Field.t option, 'n) Vector.vec) =
    let open Deferred.Result.Let_syntax in
    let%bind (element_ids : int option array) =
      Mina_caqti.deferred_result_list_map (Vector.to_list fps)
        ~f:
          ( Mina_caqti.add_if_some
          @@ Snapp_state_data.add_if_doesn't_exist (module Conn) )
      >>| Array.of_list
    in
    Mina_caqti.select_insert_into_cols ~select:("id", Caqti_type.int)
      ~table_name
      ~cols:([ "element_ids" ], Mina_caqti.array_nullable_int_typ)
      ~tannot:(function "element_ids" -> Some "int[]" | _ -> None)
      (module Conn)
      element_ids

  let load (module Conn : CONNECTION) id =
    Conn.find
      (Caqti_request.find Caqti_type.int Mina_caqti.array_nullable_int_typ
         (Mina_caqti.select_cols_from_id ~table_name ~cols:[ "element_ids" ]))
      id
end

module Snapp_verification_keys = struct
  type t = { verification_key : string; hash : string }
  [@@deriving fields, hlist]

  let typ =
    Mina_caqti.Type_spec.custom_type ~to_hlist ~of_hlist
      Caqti_type.[ string; string ]

  let table_name = "snapp_verification_keys"

  let add_if_doesn't_exist (module Conn : CONNECTION)
      (vk :
        ( Pickles.Side_loaded.Verification_key.t
        , Pickles.Backend.Tick.Field.t )
        With_hash.Stable.Latest.t) =
    let verification_key =
      Binable.to_string
        (module Pickles.Side_loaded.Verification_key.Stable.Latest)
        vk.data
      |> Base64.encode_exn
    in
    let hash = Pickles.Backend.Tick.Field.to_string vk.hash in
    let value = { hash; verification_key } in
    Mina_caqti.select_insert_into_cols ~select:("id", Caqti_type.int)
      ~table_name ~cols:(Fields.names, typ)
      (module Conn)
      value

  let load (module Conn : CONNECTION) id =
    Conn.find
      (Caqti_request.find Caqti_type.int typ
         (Mina_caqti.select_cols_from_id ~table_name ~cols:Fields.names))
      id
end

module Snapp_permissions = struct
  let auth_required_typ =
    let encode = function
      | Permissions.Auth_required.None ->
          "none"
      | Permissions.Auth_required.Either ->
          "either"
      | Permissions.Auth_required.Proof ->
          "proof"
      | Permissions.Auth_required.Signature ->
          "signature"
      | Permissions.Auth_required.Both ->
          "both"
      | Permissions.Auth_required.Impossible ->
          "impossible"
    in
    let decode = function
      | "none" ->
          Result.return Permissions.Auth_required.None
      | "either" ->
          Result.return Permissions.Auth_required.Either
      | "proof" ->
          Result.return Permissions.Auth_required.Proof
      | "signature" ->
          Result.return Permissions.Auth_required.Signature
      | "both" ->
          Result.return Permissions.Auth_required.Both
      | "impossible" ->
          Result.return Permissions.Auth_required.Impossible
      | s ->
          Result.Error (sprintf "Failed to decode: \"%s\"" s)
    in
    Caqti_type.enum ~encode ~decode "snapp_auth_required_type"

  type t =
    { stake : bool
    ; edit_state : Permissions.Auth_required.t
    ; send : Permissions.Auth_required.t
    ; receive : Permissions.Auth_required.t
    ; set_delegate : Permissions.Auth_required.t
    ; set_permissions : Permissions.Auth_required.t
    ; set_verification_key : Permissions.Auth_required.t
    ; set_snapp_uri : Permissions.Auth_required.t
    ; edit_sequence_state : Permissions.Auth_required.t
    ; set_token_symbol : Permissions.Auth_required.t
    ; increment_nonce : Permissions.Auth_required.t
    }
  [@@deriving fields, hlist]

  let typ =
    Mina_caqti.Type_spec.custom_type ~to_hlist ~of_hlist
      Caqti_type.
        [ bool
        ; auth_required_typ
        ; auth_required_typ
        ; auth_required_typ
        ; auth_required_typ
        ; auth_required_typ
        ; auth_required_typ
        ; auth_required_typ
        ; auth_required_typ
        ; auth_required_typ
        ; auth_required_typ
        ]

  let table_name = "snapp_permissions"

  let add_if_doesn't_exist (module Conn : CONNECTION) (perms : Permissions.t) =
    let value =
      { stake = perms.stake
      ; edit_state = perms.edit_state
      ; send = perms.send
      ; receive = perms.receive
      ; set_delegate = perms.set_delegate
      ; set_permissions = perms.set_permissions
      ; set_verification_key = perms.set_verification_key
      ; set_snapp_uri = perms.set_snapp_uri
      ; edit_sequence_state = perms.edit_sequence_state
      ; set_token_symbol = perms.set_token_symbol
      ; increment_nonce = perms.increment_nonce
      }
    in
    Mina_caqti.select_insert_into_cols ~select:("id", Caqti_type.int)
      ~table_name ~cols:(Fields.names, typ)
      (module Conn)
      value

  let load (module Conn : CONNECTION) id =
    Conn.find
      (Caqti_request.find Caqti_type.int typ
         (Mina_caqti.select_cols_from_id ~table_name ~cols:Fields.names))
      id
end

module Snapp_timing_info = struct
  type t =
    { initial_minimum_balance : int64
    ; cliff_time : int64
    ; cliff_amount : int64
    ; vesting_period : int64
    ; vesting_increment : int64
    }
  [@@deriving fields, hlist]

  let typ =
    Mina_caqti.Type_spec.custom_type ~to_hlist ~of_hlist
      Caqti_type.[ int64; int64; int64; int64; int64 ]

  let table_name = "snapp_timing_info"

  let add_if_doesn't_exist (module Conn : CONNECTION)
      (timing_info : Party.Update.Timing_info.t) =
    let initial_minimum_balance =
      timing_info.initial_minimum_balance |> Currency.Balance.to_uint64
      |> Unsigned.UInt64.to_int64
    in
    let cliff_time = timing_info.cliff_time |> Unsigned.UInt32.to_int64 in
    let cliff_amount =
      timing_info.cliff_amount |> Currency.Amount.to_uint64
      |> Unsigned.UInt64.to_int64
    in
    let vesting_period =
      timing_info.vesting_period |> Unsigned.UInt32.to_int64
    in
    let vesting_increment =
      timing_info.vesting_increment |> Currency.Amount.to_uint64
      |> Unsigned.UInt64.to_int64
    in
    let value =
      { initial_minimum_balance
      ; cliff_time
      ; cliff_amount
      ; vesting_period
      ; vesting_increment
      }
    in
    Mina_caqti.select_insert_into_cols ~select:("id", Caqti_type.int)
      ~table_name ~cols:(Fields.names, typ)
      (module Conn)
      value

  let load (module Conn : CONNECTION) id =
    Conn.find
      (Caqti_request.find Caqti_type.int typ
         (Mina_caqti.select_cols_from_id ~table_name ~cols:Fields.names))
      id
end

module Snapp_updates = struct
  type t =
    { app_state_id : int
    ; delegate_id : int option
    ; verification_key_id : int option
    ; permissions_id : int option
    ; snapp_uri : string option
    ; token_symbol : string option
    ; timing_id : int option
    }
  [@@deriving fields, hlist]

  let typ =
    Mina_caqti.Type_spec.custom_type ~to_hlist ~of_hlist
      Caqti_type.
        [ int
        ; option int
        ; option int
        ; option int
        ; option string
        ; option string
        ; option int
        ]

  let table_name = "snapp_updates"

  let add_if_doesn't_exist (module Conn : CONNECTION) (update : Party.Update.t)
      =
    let open Deferred.Result.Let_syntax in
    let%bind app_state_id =
      Vector.map ~f:Snapp_basic.Set_or_keep.to_option update.app_state
      |> Snapp_states.add_if_doesn't_exist (module Conn)
    in
    let%bind delegate_id =
      Mina_caqti.add_if_snapp_set
        (Public_key.add_if_doesn't_exist (module Conn))
        update.delegate
    in
    let%bind verification_key_id =
      Mina_caqti.add_if_snapp_set
        (Snapp_verification_keys.add_if_doesn't_exist (module Conn))
        update.verification_key
    in
    let%bind permissions_id =
      Mina_caqti.add_if_snapp_set
        (Snapp_permissions.add_if_doesn't_exist (module Conn))
        update.permissions
    in
    let%bind timing_id =
      Mina_caqti.add_if_snapp_set
        (Snapp_timing_info.add_if_doesn't_exist (module Conn))
        update.timing
    in
    let snapp_uri = Snapp_basic.Set_or_keep.to_option update.snapp_uri in
    let token_symbol = Snapp_basic.Set_or_keep.to_option update.token_symbol in
    let value =
      { app_state_id
      ; delegate_id
      ; verification_key_id
      ; permissions_id
      ; snapp_uri
      ; token_symbol
      ; timing_id
      }
    in
    Mina_caqti.select_insert_into_cols ~select:("id", Caqti_type.int)
      ~table_name ~cols:(Fields.names, typ)
      (module Conn)
      value

  let load (module Conn : CONNECTION) id =
    Conn.find
      (Caqti_request.find Caqti_type.int typ
         (Mina_caqti.select_cols_from_id ~table_name ~cols:Fields.names))
      id
end

module Snapp_balance_bounds = struct
  type t = { balance_lower_bound : int64; balance_upper_bound : int64 }
  [@@deriving fields, hlist]

  let typ =
    Mina_caqti.Type_spec.custom_type ~to_hlist ~of_hlist
      Caqti_type.[ int64; int64 ]

  let table_name = "snapp_balance_bounds"

  let add_if_doesn't_exist (module Conn : CONNECTION)
      (balance_bounds :
        Currency.Balance.t Mina_base.Snapp_predicate.Closed_interval.t) =
    let balance_lower_bound =
      balance_bounds.lower |> Currency.Balance.to_uint64
      |> Unsigned.UInt64.to_int64
    in
    let balance_upper_bound =
      balance_bounds.upper |> Currency.Balance.to_uint64
      |> Unsigned.UInt64.to_int64
    in
    let value = { balance_lower_bound; balance_upper_bound } in
    Mina_caqti.select_insert_into_cols ~select:("id", Caqti_type.int)
      ~table_name ~cols:(Fields.names, typ)
      (module Conn)
      value

  let load (module Conn : CONNECTION) id =
    Conn.find
      (Caqti_request.find Caqti_type.int typ
         (Mina_caqti.select_cols_from_id ~table_name ~cols:Fields.names))
      id
end

module Snapp_nonce_bounds = struct
  type t = { nonce_lower_bound : int64; nonce_upper_bound : int64 }
  [@@deriving fields, hlist]

  let typ =
    Mina_caqti.Type_spec.custom_type ~to_hlist ~of_hlist
      Caqti_type.[ int64; int64 ]

  let table_name = "snapp_nonce_bounds"

  let add_if_doesn't_exist (module Conn : CONNECTION)
      (nonce_bounds :
        Mina_numbers.Account_nonce.t Mina_base.Snapp_predicate.Closed_interval.t)
      =
    let nonce_lower_bound = Unsigned.UInt32.to_int64 nonce_bounds.lower in
    let nonce_upper_bound = Unsigned.UInt32.to_int64 nonce_bounds.upper in
    let value = { nonce_lower_bound; nonce_upper_bound } in
    Mina_caqti.select_insert_into_cols ~select:("id", Caqti_type.int)
      ~table_name ~cols:(Fields.names, typ)
      (module Conn)
      value

  let load (module Conn : CONNECTION) id =
    Conn.find
      (Caqti_request.find Caqti_type.int typ
         (Mina_caqti.select_cols_from_id ~table_name ~cols:Fields.names))
      id
end

module Snapp_account = struct
  type t =
    { balance_id : int option
    ; nonce_id : int option
    ; receipt_chain_hash : string option
    ; public_key_id : int option
    ; delegate_id : int option
    ; state_id : int
    ; sequence_state_id : int option
    ; proved_state : bool option
    }
  [@@deriving fields, hlist]

  let typ =
    Mina_caqti.Type_spec.custom_type ~to_hlist ~of_hlist
      Caqti_type.
        [ option int
        ; option int
        ; option string
        ; option int
        ; option int
        ; int
        ; option int
        ; option bool
        ]

  let table_name = "snapp_account"

  let add_if_doesn't_exist (module Conn : CONNECTION)
      (acct : Snapp_predicate.Account.t) =
    let open Deferred.Result.Let_syntax in
    let%bind balance_id =
      Mina_caqti.add_if_snapp_check
        (Snapp_balance_bounds.add_if_doesn't_exist (module Conn))
        acct.balance
    in
    let%bind nonce_id =
      Mina_caqti.add_if_snapp_check
        (Snapp_nonce_bounds.add_if_doesn't_exist (module Conn))
        acct.nonce
    in
    let%bind public_key_id =
      Mina_caqti.add_if_snapp_check
        (Public_key.add_if_doesn't_exist (module Conn))
        acct.public_key
    in
    let%bind delegate_id =
      Mina_caqti.add_if_snapp_check
        (Public_key.add_if_doesn't_exist (module Conn))
        acct.delegate
    in
    let%bind state_id =
      Vector.map ~f:Snapp_basic.Or_ignore.to_option acct.state
      |> Snapp_states.add_if_doesn't_exist (module Conn)
    in
    let%bind sequence_state_id =
      Mina_caqti.add_if_snapp_check
        (Snapp_state_data.add_if_doesn't_exist (module Conn))
        acct.sequence_state
    in
    let receipt_chain_hash =
      Snapp_basic.Or_ignore.to_option acct.receipt_chain_hash
      |> Option.map ~f:Marlin_plonk_bindings_pasta_fp.to_string
    in
    let proved_state = Snapp_basic.Or_ignore.to_option acct.proved_state in
    let value =
      { balance_id
      ; nonce_id
      ; receipt_chain_hash
      ; public_key_id
      ; delegate_id
      ; state_id
      ; sequence_state_id
      ; proved_state
      }
    in
    Mina_caqti.select_insert_into_cols ~select:("id", Caqti_type.int)
      ~table_name ~cols:(Fields.names, typ)
      (module Conn)
      value

  let load (module Conn : CONNECTION) id =
    Conn.find
      (Caqti_request.find Caqti_type.int typ
         (Mina_caqti.select_cols_from_id ~table_name ~cols:Fields.names))
      id
end

module Snapp_predicate = struct
  type t =
    { kind : Party.Predicate.Tag.t
    ; account_id : int option
    ; nonce : int64 option
    }
  [@@deriving fields, hlist]

  let snapp_predicate_kind_typ =
    let encode = function
      | Party.Predicate.Tag.Full ->
          "full"
      | Party.Predicate.Tag.Nonce ->
          "nonce"
      | Party.Predicate.Tag.Accept ->
          "accept"
    in
    let decode = function
      | "full" ->
          Result.return Party.Predicate.Tag.Full
      | "nonce" ->
          Result.return Party.Predicate.Tag.Nonce
      | "accept" ->
          Result.return Party.Predicate.Tag.Accept
      | _ ->
          Result.failf "Failed to decode snapp_predicate_kind_typ"
    in
    Caqti_type.enum "snapp_predicate_type" ~encode ~decode

  let typ =
    Mina_caqti.Type_spec.custom_type ~to_hlist ~of_hlist
      Caqti_type.[ snapp_predicate_kind_typ; option int; option int64 ]

  let table_name = "snapp_predicate"

  let add_if_doesn't_exist (module Conn : CONNECTION)
      (predicate : Party.Predicate.t) =
    let open Deferred.Result.Let_syntax in
    let%bind account_id =
      match predicate with
      | Party.Predicate.Full acct ->
          Snapp_account.add_if_doesn't_exist (module Conn) acct >>| Option.some
      | _ ->
          return None
    in
    let kind = Party.Predicate.tag predicate in
    let nonce =
      match predicate with
      | Party.Predicate.Nonce nonce ->
          Option.some @@ Unsigned.UInt32.to_int64 nonce
      | _ ->
          None
    in
    let value = { kind; account_id; nonce } in
    Mina_caqti.select_insert_into_cols ~select:("id", Caqti_type.int)
      ~table_name ~cols:(Fields.names, typ)
      (module Conn)
      value

  let load (module Conn : CONNECTION) id =
    Conn.find
      (Caqti_request.find Caqti_type.int typ
         (Mina_caqti.select_cols_from_id ~table_name ~cols:Fields.names))
      id
end

module Snapp_token_id_bounds = struct
  type t = { token_id_lower_bound : int64; token_id_upper_bound : int64 }
  [@@deriving fields, hlist]

  let typ =
    Mina_caqti.Type_spec.custom_type ~to_hlist ~of_hlist
      Caqti_type.[ int64; int64 ]

  let table_name = "snapp_token_id_bounds"

  let add_if_doesn't_exist (module Conn : CONNECTION)
      (token_id_bounds : Token_id.t Mina_base.Snapp_predicate.Closed_interval.t)
      =
    let token_id_lower_bound =
      token_id_bounds.lower |> Token_id.to_uint64 |> Unsigned.UInt64.to_int64
    in
    let token_id_upper_bound =
      token_id_bounds.upper |> Token_id.to_uint64 |> Unsigned.UInt64.to_int64
    in
    let value = { token_id_lower_bound; token_id_upper_bound } in
    Mina_caqti.select_insert_into_cols ~select:("id", Caqti_type.int)
      ~table_name ~cols:(Fields.names, typ)
      (module Conn)
      value

  let load (module Conn : CONNECTION) id =
    Conn.find
      (Caqti_request.find Caqti_type.int typ
         (Mina_caqti.select_cols_from_id ~table_name ~cols:Fields.names))
      id
end

module Snapp_timestamp_bounds = struct
  type t = { timestamp_lower_bound : int64; timestamp_upper_bound : int64 }
  [@@deriving fields, hlist]

  let typ =
    Mina_caqti.Type_spec.custom_type ~to_hlist ~of_hlist
      Caqti_type.[ int64; int64 ]

  let table_name = "snapp_timestamp_bounds"

  let add_if_doesn't_exist (module Conn : CONNECTION)
      (timestamp_bounds :
        Block_time.t Mina_base.Snapp_predicate.Closed_interval.t) =
    let timestamp_lower_bound = Block_time.to_int64 timestamp_bounds.lower in
    let timestamp_upper_bound = Block_time.to_int64 timestamp_bounds.upper in
    let value = { timestamp_lower_bound; timestamp_upper_bound } in
    Mina_caqti.select_insert_into_cols ~select:("id", Caqti_type.int)
      ~table_name ~cols:(Fields.names, typ)
      (module Conn)
      value

  let load (module Conn : CONNECTION) id =
    Conn.find
      (Caqti_request.find Caqti_type.int typ
         (Mina_caqti.select_cols_from_id ~table_name ~cols:Fields.names))
      id
end

module Snapp_length_bounds = struct
  type t = { length_lower_bound : int64; length_upper_bound : int64 }
  [@@deriving fields, hlist]

  let typ =
    Mina_caqti.Type_spec.custom_type ~to_hlist ~of_hlist
      Caqti_type.[ int64; int64 ]

  let table_name = "snapp_length_bounds"

  let add_if_doesn't_exist (module Conn : CONNECTION)
      (length_bounds :
        Unsigned.uint32 Mina_base.Snapp_predicate.Closed_interval.t) =
    let length_lower_bound = Unsigned.UInt32.to_int64 length_bounds.lower in
    let length_upper_bound = Unsigned.UInt32.to_int64 length_bounds.upper in
    let value = { length_lower_bound; length_upper_bound } in
    Mina_caqti.select_insert_into_cols ~select:("id", Caqti_type.int)
      ~table_name ~cols:(Fields.names, typ)
      (module Conn)
      value

  let load (module Conn : CONNECTION) id =
    Conn.find
      (Caqti_request.find Caqti_type.int typ
         (Mina_caqti.select_cols_from_id ~table_name ~cols:Fields.names))
      id
end

module Snapp_amount_bounds = struct
  type t = { amount_lower_bound : int64; amount_upper_bound : int64 }
  [@@deriving fields, hlist]

  let typ =
    Mina_caqti.Type_spec.custom_type ~to_hlist ~of_hlist
      Caqti_type.[ int64; int64 ]

  let table_name = "snapp_amount_bounds"

  let add_if_doesn't_exist (module Conn : CONNECTION)
      (amount_bounds :
        Currency.Amount.t Mina_base.Snapp_predicate.Closed_interval.t) =
    let amount_lower_bound =
      Currency.Amount.to_uint64 amount_bounds.lower |> Unsigned.UInt64.to_int64
    in
    let amount_upper_bound =
      Currency.Amount.to_uint64 amount_bounds.upper |> Unsigned.UInt64.to_int64
    in
    let value = { amount_lower_bound; amount_upper_bound } in
    Mina_caqti.select_insert_into_cols ~select:("id", Caqti_type.int)
      ~table_name ~cols:(Fields.names, typ)
      (module Conn)
      value

  let load (module Conn : CONNECTION) id =
    Conn.find
      (Caqti_request.find Caqti_type.int typ
         (Mina_caqti.select_cols_from_id ~table_name ~cols:Fields.names))
      id
end

module Snapp_global_slot_bounds = struct
  type t = { global_slot_lower_bound : int64; global_slot_upper_bound : int64 }
  [@@deriving fields, hlist]

  let typ =
    Mina_caqti.Type_spec.custom_type ~to_hlist ~of_hlist
      Caqti_type.[ int64; int64 ]

  let table_name = "snapp_global_slot_bounds"

  let add_if_doesn't_exist (module Conn : CONNECTION)
      (global_slot_bounds :
        Mina_numbers.Global_slot.t Mina_base.Snapp_predicate.Closed_interval.t)
      =
    let global_slot_lower_bound =
      Mina_numbers.Global_slot.to_uint32 global_slot_bounds.lower
      |> Unsigned.UInt32.to_int64
    in
    let global_slot_upper_bound =
      Mina_numbers.Global_slot.to_uint32 global_slot_bounds.upper
      |> Unsigned.UInt32.to_int64
    in
    let value = { global_slot_lower_bound; global_slot_upper_bound } in
    Mina_caqti.select_insert_into_cols ~select:("id", Caqti_type.int)
      ~table_name ~cols:(Fields.names, typ)
      (module Conn)
      value

  let load (module Conn : CONNECTION) id =
    Conn.find
      (Caqti_request.find Caqti_type.int typ
         (Mina_caqti.select_cols_from_id ~table_name ~cols:Fields.names))
      id
end

module Timing_info = struct
  type t =
    { public_key_id : int
    ; token : int64
    ; initial_balance : int64
    ; initial_minimum_balance : int64
    ; cliff_time : int64
    ; cliff_amount : int64
    ; vesting_period : int64
    ; vesting_increment : int64
    }
  [@@deriving hlist]

  let typ =
<<<<<<< HEAD
    let open Caqti_type_spec in
    let spec =
      Caqti_type.[ int; int64; int64; int64; int64; int64; int64; int64 ]
    in
    let encode t = Ok (hlist_to_tuple spec (to_hlist t)) in
    let decode t = Ok (of_hlist (tuple_to_hlist spec t)) in
    Caqti_type.custom ~encode ~decode (to_rep spec)
=======
    Mina_caqti.Type_spec.custom_type ~to_hlist ~of_hlist
      Caqti_type.[ int; int64; int64; int64; int64; int64; int64; int64 ]
>>>>>>> a0fb5b18

  let find (module Conn : CONNECTION) (acc : Account.t) =
    let open Deferred.Result.Let_syntax in
    let%bind pk_id = Public_key.find (module Conn) acc.public_key in
    Conn.find
      (Caqti_request.find Caqti_type.int typ
         {sql| SELECT public_key_id, token, initial_balance,
                      initial_minimum_balance, cliff_time, cliff_amount,
                      vesting_period, vesting_increment
               FROM timing_info
               WHERE public_key_id = ?
         |sql})
      pk_id

  let find_by_pk_opt (module Conn : CONNECTION) public_key =
    let open Deferred.Result.Let_syntax in
    let%bind pk_id = Public_key.find (module Conn) public_key in
    Conn.find_opt
      (Caqti_request.find_opt Caqti_type.int typ
         {sql| SELECT public_key_id, token, initial_balance,
                     initial_minimum_balance, cliff_time, cliff_amount,
                     vesting_period, vesting_increment
               FROM timing_info
               WHERE public_key_id = ?
         |sql})
      pk_id

  let add_if_doesn't_exist (module Conn : CONNECTION) (acc : Account.t) =
    let open Deferred.Result.Let_syntax in
    let amount_to_int64 x =
      Unsigned.UInt64.to_int64 (Currency.Amount.to_uint64 x)
    in
    let balance_to_int64 x = amount_to_int64 (Currency.Balance.to_amount x) in
    let slot_to_int64 x =
      Mina_numbers.Global_slot.to_uint32 x |> Unsigned.UInt32.to_int64
    in
    let%bind public_key_id =
      Public_key.add_if_doesn't_exist (module Conn) acc.public_key
    in
    match%bind
      Conn.find_opt
        (Caqti_request.find_opt Caqti_type.int Caqti_type.int
           "SELECT id FROM timing_info WHERE public_key_id = ?")
        public_key_id
    with
    | Some id ->
        return id
    | None ->
        let values =
          let token =
            Token_id.to_uint64 (Account.token acc) |> Unsigned.UInt64.to_int64
          in
          match acc.timing with
          | Timed timing ->
              { public_key_id
              ; token
              ; initial_balance = balance_to_int64 acc.balance
              ; initial_minimum_balance =
                  balance_to_int64 timing.initial_minimum_balance
              ; cliff_time = slot_to_int64 timing.cliff_time
              ; cliff_amount = amount_to_int64 timing.cliff_amount
              ; vesting_period = slot_to_int64 timing.vesting_period
              ; vesting_increment = amount_to_int64 timing.vesting_increment
              }
          | Untimed ->
              let zero = Int64.zero in
              { public_key_id
              ; token
              ; initial_balance = balance_to_int64 acc.balance
              ; initial_minimum_balance = zero
              ; cliff_time = zero
              ; cliff_amount = zero
              ; vesting_period = zero
              ; vesting_increment = zero
              }
        in
        Conn.find
          (Caqti_request.find typ Caqti_type.int
             {sql| INSERT INTO timing_info
                    (public_key_id,token,initial_balance,initial_minimum_balance,
                     cliff_time, cliff_amount, vesting_period, vesting_increment)
                   VALUES (?, ?, ?, ?, ?, ?, ?, ?)
                   RETURNING id
             |sql})
          values
end

module Snarked_ledger_hash = struct
  let find (module Conn : CONNECTION) (t : Frozen_ledger_hash.t) =
    let hash = Frozen_ledger_hash.to_base58_check t in
    Conn.find
      (Caqti_request.find Caqti_type.string Caqti_type.int
         "SELECT id FROM snarked_ledger_hashes WHERE value = ?")
      hash

  let add_if_doesn't_exist (module Conn : CONNECTION) (t : Frozen_ledger_hash.t)
      =
    let open Deferred.Result.Let_syntax in
    let hash = Frozen_ledger_hash.to_base58_check t in
    match%bind
      Conn.find_opt
        (Caqti_request.find_opt Caqti_type.string Caqti_type.int
           "SELECT id FROM snarked_ledger_hashes WHERE value = ?")
        hash
    with
    | Some id ->
        return id
    | None ->
        Conn.find
          (Caqti_request.find Caqti_type.string Caqti_type.int
             "INSERT INTO snarked_ledger_hashes (value) VALUES (?) RETURNING id")
          hash

  let load (module Conn : CONNECTION) id =
    Conn.find
      (Caqti_request.find Caqti_type.int Caqti_type.string
         "SELECT value FROM snarked_ledger_hashes WHERE id = ?")
      id
end

<<<<<<< HEAD
module Epoch_data = struct
  type t = { seed : string; ledger_hash_id : int }

  let typ =
    let encode t = Ok (t.seed, t.ledger_hash_id) in
    let decode (seed, ledger_hash_id) = Ok { seed; ledger_hash_id } in
    let rep = Caqti_type.(tup2 string int) in
    Caqti_type.custom ~encode ~decode rep
=======
module Snapp_epoch_ledger = struct
  type t = { hash_id : int option; total_currency_id : int option }
  [@@deriving fields, hlist]

  let typ =
    Mina_caqti.Type_spec.custom_type ~to_hlist ~of_hlist
      Caqti_type.[ option int; option int ]

  let table_name = "snapp_epoch_ledger"
>>>>>>> a0fb5b18

  let add_if_doesn't_exist (module Conn : CONNECTION)
      (epoch_ledger : _ Epoch_ledger.Poly.t) =
    let open Deferred.Result.Let_syntax in
<<<<<<< HEAD
    let seed = Epoch_seed.to_base58_check seed in
    match%bind
      Conn.find_opt
        (Caqti_request.find_opt typ Caqti_type.int
           "SELECT id FROM epoch_data WHERE seed = ? AND ledger_hash_id = ?")
        { seed; ledger_hash_id }
    with
    | Some id ->
        return id
    | None ->
        Conn.find
          (Caqti_request.find typ Caqti_type.int
             {sql| INSERT INTO epoch_data (seed, ledger_hash_id) VALUES (?, ?)
                   RETURNING id
             |sql})
          { seed; ledger_hash_id }
=======
    let%bind hash_id =
      Mina_caqti.add_if_snapp_check
        (Snarked_ledger_hash.add_if_doesn't_exist (module Conn))
        epoch_ledger.hash
    in
    let%bind total_currency_id =
      Mina_caqti.add_if_snapp_check
        (Snapp_amount_bounds.add_if_doesn't_exist (module Conn))
        epoch_ledger.total_currency
    in
    let value = { hash_id; total_currency_id } in
    Mina_caqti.select_insert_into_cols ~select:("id", Caqti_type.int)
      ~table_name ~cols:(Fields.names, typ)
      (module Conn)
      value

  let load (module Conn : CONNECTION) id =
    Conn.find
      (Caqti_request.find Caqti_type.int typ
         (Mina_caqti.select_cols_from_id ~table_name ~cols:Fields.names))
      id
end

module Snapp_epoch_data = struct
  type t =
    { epoch_ledger_id : int
    ; epoch_seed : string option
    ; start_checkpoint : string option
    ; lock_checkpoint : string option
    ; epoch_length_id : int option
    }
  [@@deriving fields, hlist]

  let typ =
    Mina_caqti.Type_spec.custom_type ~to_hlist ~of_hlist
      Caqti_type.
        [ int; option string; option string; option string; option int ]

  let table_name = "snapp_epoch_data"

  let add_if_doesn't_exist (module Conn : CONNECTION)
      (epoch_data : Mina_base.Snapp_predicate.Protocol_state.Epoch_data.t) =
    let open Deferred.Result.Let_syntax in
    let%bind epoch_ledger_id =
      Snapp_epoch_ledger.add_if_doesn't_exist (module Conn) epoch_data.ledger
    in
    let%bind epoch_length_id =
      Mina_caqti.add_if_snapp_check
        (Snapp_length_bounds.add_if_doesn't_exist (module Conn))
        epoch_data.epoch_length
    in
    let epoch_seed =
      Snapp_basic.Or_ignore.to_option epoch_data.seed
      |> Option.map ~f:Marlin_plonk_bindings_pasta_fp.to_string
    in
    let start_checkpoint =
      Snapp_basic.Or_ignore.to_option epoch_data.start_checkpoint
      |> Option.map ~f:Marlin_plonk_bindings_pasta_fp.to_string
    in
    let lock_checkpoint =
      Snapp_basic.Or_ignore.to_option epoch_data.lock_checkpoint
      |> Option.map ~f:Marlin_plonk_bindings_pasta_fp.to_string
    in
    let value =
      { epoch_ledger_id
      ; epoch_seed
      ; start_checkpoint
      ; lock_checkpoint
      ; epoch_length_id
      }
    in
    Mina_caqti.select_insert_into_cols ~select:("id", Caqti_type.int)
      ~table_name ~cols:(Fields.names, typ)
      (module Conn)
      value

  let load (module Conn : CONNECTION) id =
    Conn.find
      (Caqti_request.find Caqti_type.int typ
         (Mina_caqti.select_cols_from_id ~table_name ~cols:Fields.names))
      id
end

module Snapp_predicate_protocol_states = struct
  type t =
    { snarked_ledger_hash_id : int option
    ; snarked_next_available_token_id : int option
    ; timestamp_id : int option
    ; blockchain_length_id : int option
    ; min_window_density_id : int option
    ; total_currency_id : int option
    ; curr_global_slot_since_hard_fork : int option
    ; global_slot_since_genesis : int option
    ; staking_epoch_data_id : int
    ; next_epoch_data_id : int
    }
  [@@deriving fields, hlist]

  let typ =
    Mina_caqti.Type_spec.custom_type ~to_hlist ~of_hlist
      Caqti_type.
        [ option int
        ; option int
        ; option int
        ; option int
        ; option int
        ; option int
        ; option int
        ; option int
        ; int
        ; int
        ]

  let table_name = "snapp_predicate_protocol_states"

  let add_if_doesn't_exist (module Conn : CONNECTION)
      (ps : Mina_base.Snapp_predicate.Protocol_state.t) =
    let open Deferred.Result.Let_syntax in
    let%bind snarked_ledger_hash_id =
      Mina_caqti.add_if_snapp_check
        (Snarked_ledger_hash.add_if_doesn't_exist (module Conn))
        ps.snarked_ledger_hash
    in
    let%bind snarked_next_available_token_id =
      Mina_caqti.add_if_snapp_check
        (Snapp_token_id_bounds.add_if_doesn't_exist (module Conn))
        ps.snarked_next_available_token
    in
    let%bind timestamp_id =
      Mina_caqti.add_if_snapp_check
        (Snapp_timestamp_bounds.add_if_doesn't_exist (module Conn))
        ps.timestamp
    in
    let%bind blockchain_length_id =
      Mina_caqti.add_if_snapp_check
        (Snapp_length_bounds.add_if_doesn't_exist (module Conn))
        ps.blockchain_length
    in
    let%bind min_window_density_id =
      Mina_caqti.add_if_snapp_check
        (Snapp_length_bounds.add_if_doesn't_exist (module Conn))
        ps.min_window_density
    in
    let%bind total_currency_id =
      Mina_caqti.add_if_snapp_check
        (Snapp_amount_bounds.add_if_doesn't_exist (module Conn))
        ps.total_currency
    in
    let%bind curr_global_slot_since_hard_fork =
      Mina_caqti.add_if_snapp_check
        (Snapp_global_slot_bounds.add_if_doesn't_exist (module Conn))
        ps.global_slot_since_hard_fork
    in
    let%bind global_slot_since_genesis =
      Mina_caqti.add_if_snapp_check
        (Snapp_global_slot_bounds.add_if_doesn't_exist (module Conn))
        ps.global_slot_since_genesis
    in
    let%bind staking_epoch_data_id =
      Snapp_epoch_data.add_if_doesn't_exist (module Conn) ps.staking_epoch_data
    in
    let%bind next_epoch_data_id =
      Snapp_epoch_data.add_if_doesn't_exist (module Conn) ps.next_epoch_data
    in
    let value =
      { snarked_ledger_hash_id
      ; snarked_next_available_token_id
      ; timestamp_id
      ; blockchain_length_id
      ; min_window_density_id
      ; total_currency_id
      ; curr_global_slot_since_hard_fork
      ; global_slot_since_genesis
      ; staking_epoch_data_id
      ; next_epoch_data_id
      }
    in
    Mina_caqti.select_insert_into_cols ~select:("id", Caqti_type.int)
      ~table_name ~cols:(Fields.names, typ)
      (module Conn)
      value

  let load (module Conn : CONNECTION) id =
    Conn.find
      (Caqti_request.find Caqti_type.int typ
         (Mina_caqti.select_cols_from_id ~table_name ~cols:Fields.names))
      id
end

module Snapp_party_body = struct
  type t =
    { public_key_id : int
    ; update_id : int
    ; token_id : int64
    ; balance_change : int64
    ; increment_nonce : bool
    ; events_ids : int array
    ; sequence_events_ids : int array
    ; call_data_id : int
    ; call_depth : int
    ; snapp_predicate_protocol_state_id : int
    ; use_full_commitment : bool
    }
  [@@deriving fields, hlist]

  let typ =
    Mina_caqti.Type_spec.custom_type ~to_hlist ~of_hlist
      Caqti_type.
        [ int
        ; int
        ; int64
        ; int64
        ; bool
        ; Mina_caqti.array_int_typ
        ; Mina_caqti.array_int_typ
        ; int
        ; int
        ; int
        ; bool
        ]

  let table_name = "snapp_party_body"

  let add_if_doesn't_exist (module Conn : CONNECTION) (body : Party.Body.t) =
    let open Deferred.Result.Let_syntax in
    let%bind public_key_id =
      Public_key.add_if_doesn't_exist (module Conn) body.pk
    in
    let%bind update_id =
      Snapp_updates.add_if_doesn't_exist (module Conn) body.update
    in
    let increment_nonce = body.increment_nonce in
    let%bind events_ids =
      Mina_caqti.deferred_result_list_map body.events
        ~f:(Snapp_state_data_array.add_if_doesn't_exist (module Conn))
      >>| Array.of_list
    in
    let%bind sequence_events_ids =
      Mina_caqti.deferred_result_list_map body.sequence_events
        ~f:(Snapp_state_data_array.add_if_doesn't_exist (module Conn))
      >>| Array.of_list
    in
    let%bind call_data_id =
      Snapp_state_data.add_if_doesn't_exist (module Conn) body.call_data
    in
    let%bind snapp_predicate_protocol_state_id =
      Snapp_predicate_protocol_states.add_if_doesn't_exist
        (module Conn)
        body.protocol_state
    in
    let token_id =
      Unsigned.UInt64.to_int64 @@ Token_id.to_uint64 body.token_id
    in
    let balance_change =
      let magnitude =
        Currency.Amount.to_uint64 body.balance_change.magnitude
        |> Unsigned.UInt64.to_int64
      in
      match body.balance_change.sgn with
      | Sgn.Pos ->
          magnitude
      | Sgn.Neg ->
          Int64.neg magnitude
    in
    let call_depth = body.call_depth in
    let use_full_commitment = body.use_full_commitment in
    let value =
      { public_key_id
      ; update_id
      ; token_id
      ; balance_change
      ; increment_nonce
      ; events_ids
      ; sequence_events_ids
      ; call_data_id
      ; call_depth
      ; snapp_predicate_protocol_state_id
      ; use_full_commitment
      }
    in
    Mina_caqti.select_insert_into_cols ~select:("id", Caqti_type.int)
      ~table_name ~cols:(Fields.names, typ)
      ~tannot:(function
        | "events_ids" | "sequence_events_ids" -> Some "int[]" | _ -> None)
      (module Conn)
      value

  let load (module Conn : CONNECTION) id =
    Conn.find
      (Caqti_request.find Caqti_type.int typ
         (Mina_caqti.select_cols_from_id ~table_name ~cols:Fields.names))
      id
end

module Snapp_party = struct
  type t =
    { body_id : int; predicate_id : int; authorization_kind : Control.Tag.t }
  [@@deriving fields, hlist]

  let authorization_kind_typ =
    let encode = function
      | Control.Tag.Proof ->
          "proof"
      | Control.Tag.Signature ->
          "signature"
      | Control.Tag.None_given ->
          "none_given"
    in
    let decode = function
      | "proof" ->
          Result.return Control.Tag.Proof
      | "signature" ->
          Result.return Control.Tag.Signature
      | "none_given" ->
          Result.return Control.Tag.None_given
      | _ ->
          Result.failf "Failed to decode authorization_kind_typ"
    in
    Caqti_type.enum "snapp_authorization_kind_type" ~encode ~decode

  let typ =
    Mina_caqti.Type_spec.custom_type ~to_hlist ~of_hlist
      Caqti_type.[ int; int; authorization_kind_typ ]

  let table_name = "snapp_party"

  let add_if_doesn't_exist (module Conn : CONNECTION) (party : Party.t) =
    let open Deferred.Result.Let_syntax in
    let%bind body_id =
      Snapp_party_body.add_if_doesn't_exist (module Conn) party.data.body
    in
    let%bind predicate_id =
      Snapp_predicate.add_if_doesn't_exist (module Conn) party.data.predicate
    in
    let authorization_kind = Control.tag party.authorization in
    let value = { body_id; predicate_id; authorization_kind } in
    Mina_caqti.select_insert_into_cols ~select:("id", Caqti_type.int)
      ~table_name ~cols:(Fields.names, typ)
      (module Conn)
      value

  let load (module Conn : CONNECTION) id =
    Conn.find
      (Caqti_request.find Caqti_type.int typ
         (Mina_caqti.select_cols_from_id ~table_name ~cols:Fields.names))
      id
end

module Snapp_fee_payers = struct
  type t = { body_id : int; nonce : int64 } [@@deriving fields, hlist]

  let typ =
    Mina_caqti.Type_spec.custom_type ~to_hlist ~of_hlist
      Caqti_type.[ int; int64 ]

  let table_name = "snapp_fee_payers"

  let add_if_doesn't_exist (module Conn : CONNECTION)
      (fp : Party.Predicated.Fee_payer.t) =
    let open Deferred.Result.Let_syntax in
    let%bind body_id =
      Snapp_party_body.add_if_doesn't_exist
        (module Conn)
        (Party.Body.of_fee_payer fp.body)
    in
    let nonce = fp.predicate |> Unsigned.UInt32.to_int64 in
    let value = { body_id; nonce } in
    Mina_caqti.select_insert_into_cols ~select:("id", Caqti_type.int)
      ~table_name ~cols:(Fields.names, typ)
      (module Conn)
      value

  let load (module Conn : CONNECTION) id =
    Conn.find
      (Caqti_request.find Caqti_type.int typ
         (Mina_caqti.select_cols_from_id ~table_name ~cols:Fields.names))
      id
end

module Epoch_data = struct
  type t =
    { seed : string
    ; ledger_hash_id : int
    ; total_currency : int64
    ; start_checkpoint : string
    ; lock_checkpoint : string
    ; epoch_length : int64
    }
  [@@deriving hlist, fields]

  let typ =
    Mina_caqti.Type_spec.custom_type ~to_hlist ~of_hlist
      Caqti_type.[ string; int; int64; string; string; int64 ]
>>>>>>> a0fb5b18

  let add_if_doesn't_exist (module Conn : CONNECTION)
      (t : Mina_base.Epoch_data.Value.t) =
    let open Deferred.Result.Let_syntax in
<<<<<<< HEAD
    let Mina_base.Epoch_ledger.Poly.{ hash; _ } =
=======
    let Mina_base.Epoch_ledger.Poly.{ hash; total_currency } =
>>>>>>> a0fb5b18
      Mina_base.Epoch_data.Poly.ledger t
    in
    let%bind ledger_hash_id =
      Snarked_ledger_hash.add_if_doesn't_exist (module Conn) hash
    in
    let seed = t.seed |> Epoch_seed.to_base58_check in
    let total_currency =
      total_currency |> Currency.Amount.to_uint64 |> Unsigned.UInt64.to_int64
    in
    let start_checkpoint = t.start_checkpoint |> State_hash.to_base58_check in
    let lock_checkpoint = t.lock_checkpoint |> State_hash.to_base58_check in
    let epoch_length =
      t.epoch_length |> Mina_numbers.Length.to_uint32
      |> Unsigned.UInt32.to_int64
    in
    match%bind
      Conn.find_opt
        (Caqti_request.find_opt typ Caqti_type.int
           {sql| SELECT id FROM epoch_data
                 WHERE seed = $1
                 AND ledger_hash_id = $2
                 AND total_currency = $3
                 AND start_checkpoint = $4
                 AND lock_checkpoint = $5
                 AND epoch_length = $6
           |sql})
        { seed
        ; ledger_hash_id
        ; total_currency
        ; start_checkpoint
        ; lock_checkpoint
        ; epoch_length
        }
    with
    | Some id ->
        return id
    | None ->
        Mina_caqti.select_insert_into_cols ~select:("id", Caqti_type.int)
          ~table_name:"epoch_data" ~cols:(Fields.names, typ)
          (module Conn)
          { seed
          ; ledger_hash_id
          ; total_currency
          ; start_checkpoint
          ; lock_checkpoint
          ; epoch_length
          }

  let load (module Conn : CONNECTION) id =
    Conn.find
      (Caqti_request.find Caqti_type.int typ
         (Mina_caqti.select_cols_from_id ~table_name:"epoch_data"
            ~cols:Fields.names))
      id
end

module User_command = struct
  module Signed_command = struct
    type t =
      { typ : string
      ; fee_payer_id : int
      ; source_id : int
      ; receiver_id : int
      ; fee_token : int64
      ; token : int64
      ; nonce : int
      ; amount : int64 option
      ; fee : int64
      ; valid_until : int64 option
      ; memo : string
      ; hash : string
      }
    [@@deriving hlist]

    let typ =
      Mina_caqti.Type_spec.custom_type ~to_hlist ~of_hlist
        Caqti_type.
          [ string
          ; int
          ; int
          ; int
          ; int64
          ; int64
          ; int
          ; option int64
          ; int64
          ; option int64
          ; string
          ; string
          ]
<<<<<<< HEAD
      in
      let encode t = Ok (hlist_to_tuple spec (to_hlist t)) in
      let decode t = Ok (of_hlist (tuple_to_hlist spec t)) in
      Caqti_type.custom ~encode ~decode (to_rep spec)
=======
>>>>>>> a0fb5b18

    let find (module Conn : CONNECTION) ~(transaction_hash : Transaction_hash.t)
        =
      Conn.find_opt
        (Caqti_request.find_opt Caqti_type.string Caqti_type.int
           "SELECT id FROM user_commands WHERE hash = ?")
        (Transaction_hash.to_base58_check transaction_hash)

    let load (module Conn : CONNECTION) ~(id : int) =
      Conn.find
        (Caqti_request.find Caqti_type.int typ
           {sql| SELECT type,fee_payer_id,source_id,receiver_id,
                 fee_token,token,
                 nonce,amount,fee,valid_until,memo,hash
                 FROM user_commands
                 WHERE id = ?
           |sql})
        id

    type balance_public_key_ids =
      { fee_payer_id : int; source_id : int; receiver_id : int }

    let add_balance_public_keys_if_don't_exist (module Conn : CONNECTION)
        (t : Signed_command.t) =
      let open Deferred.Result.Let_syntax in
      let%bind fee_payer_id =
        Public_key.add_if_doesn't_exist
          (module Conn)
          (Signed_command.fee_payer_pk t)
      in
      let%bind source_id =
        Public_key.add_if_doesn't_exist
          (module Conn)
          (Signed_command.source_pk t)
      in
      let%map receiver_id =
        Public_key.add_if_doesn't_exist
          (module Conn)
          (Signed_command.receiver_pk t)
      in
      { fee_payer_id; source_id; receiver_id }

    let add_if_doesn't_exist ?(via = `Ident) (module Conn : CONNECTION)
        (t : Signed_command.t) =
      let open Deferred.Result.Let_syntax in
      let transaction_hash = Transaction_hash.hash_command (Signed_command t) in
      match%bind find (module Conn) ~transaction_hash with
      | Some user_command_id ->
          return user_command_id
      | None ->
          let%bind { fee_payer_id; source_id; receiver_id } =
            add_balance_public_keys_if_don't_exist (module Conn) t
          in
          let valid_until =
            let open Mina_numbers in
            let slot = Signed_command.valid_until t in
            if Global_slot.equal slot Global_slot.max_value then None
            else
              Some
                ( slot |> Mina_numbers.Global_slot.to_uint32
                |> Unsigned.UInt32.to_int64 )
          in
          (* TODO: Converting these uint64s to int64 can overflow; see #5419 *)
          Conn.find
            (Caqti_request.find typ Caqti_type.int
               {sql| INSERT INTO user_commands (type, fee_payer_id, source_id,
                      receiver_id, fee_token, token, nonce, amount, fee,
                      valid_until, memo, hash)
                    VALUES (?::user_command_type, ?, ?, ?, ?, ?, ?, ?, ?, ?, ?, ?)
                    RETURNING id |sql})
            { typ =
                ( match via with
                | `Ident ->
                    Signed_command.tag_string t
                | `Parties ->
                    "snapp" )
            ; fee_payer_id
            ; source_id
            ; receiver_id
            ; fee_token =
                Signed_command.fee_token t |> Token_id.to_uint64
                |> Unsigned.UInt64.to_int64
            ; token =
                Signed_command.token t |> Token_id.to_uint64
                |> Unsigned.UInt64.to_int64
            ; nonce = Signed_command.nonce t |> Unsigned.UInt32.to_int
            ; amount =
                Signed_command.amount t
                |> Core.Option.map ~f:(fun amt ->
                       Currency.Amount.to_uint64 amt |> Unsigned.UInt64.to_int64)
            ; fee =
                ( Signed_command.fee t
                |> fun amt ->
                Currency.Fee.to_uint64 amt |> Unsigned.UInt64.to_int64 )
            ; valid_until
            ; memo = Signed_command.memo t |> Signed_command_memo.to_string
            ; hash = transaction_hash |> Transaction_hash.to_base58_check
            }
<<<<<<< HEAD
  end

  let as_signed_command (t : User_command.t) : Mina_base.Signed_command.t =
    match t with Signed_command c -> c | Parties _ -> failwith "TODO"

  let via (t : User_command.t) : [ `Snapp_command | `Ident ] =
    match t with Signed_command _ -> `Ident | Parties _ -> failwith "TODO"
=======
  end

  module Snapp_command = struct
    type t =
      { snapp_fee_payer_id : int
      ; snapp_other_parties_ids : int array
      ; hash : string
      }
    [@@deriving fields, hlist]

    let typ =
      Mina_caqti.Type_spec.custom_type ~to_hlist ~of_hlist
        Caqti_type.[ int; Mina_caqti.array_int_typ; string ]

    let find_opt (module Conn : CONNECTION)
        ~(transaction_hash : Transaction_hash.t) =
      Conn.find_opt
        ( Caqti_request.find_opt Caqti_type.string Caqti_type.int
        @@ Mina_caqti.select_cols ~select:"id" ~table_name:"snapp_commands"
             [ "hash" ] )
        (Transaction_hash.to_base58_check transaction_hash)

    let add_if_doesn't_exist (module Conn : CONNECTION) (ps : Parties.t) =
      let open Deferred.Result.Let_syntax in
      let%bind snapp_fee_payer_id =
        Snapp_fee_payers.add_if_doesn't_exist (module Conn) ps.fee_payer.data
      in
      let%bind snapp_other_parties_ids =
        Mina_caqti.deferred_result_list_map ps.other_parties
          ~f:(Snapp_party.add_if_doesn't_exist (module Conn))
        >>| Array.of_list
      in
      let hash =
        Transaction_hash.hash_command (Parties ps)
        |> Transaction_hash.to_base58_check
      in
      let value = { snapp_fee_payer_id; snapp_other_parties_ids; hash } in
      Mina_caqti.select_insert_into_cols ~select:("id", Caqti_type.int)
        ~table_name:"snapp_commands" ~cols:(Fields.names, typ)
        ~tannot:(function
          | "snapp_other_parties_ids" -> Some "int[]" | _ -> None)
        (module Conn)
        value
  end

  let as_signed_command (t : User_command.t) : Mina_base.Signed_command.t =
    match t with
    | Signed_command c ->
        c
    | Parties _ ->
        let `Needs_some_work_for_snapps_on_mainnet =
          Mina_base.Util.todo_snapps
        in
        failwith "TODO"

  let via (t : User_command.t) : [ `Parties | `Ident ] =
    match t with Signed_command _ -> `Ident | Parties _ -> `Parties
>>>>>>> a0fb5b18

  let add_if_doesn't_exist conn (t : User_command.t) =
    match t with
    | Signed_command sc ->
        Signed_command.add_if_doesn't_exist conn ~via:(via t) sc
    | Parties ps ->
        Snapp_command.add_if_doesn't_exist conn ps

  let find conn ~(transaction_hash : Transaction_hash.t) =
    let open Deferred.Result.Let_syntax in
    let%bind signed_command_id =
      Signed_command.find conn ~transaction_hash
      >>| Option.map ~f:(fun id -> `Signed_command_id id)
    in
    let%map snapp_command_id =
      Snapp_command.find_opt conn ~transaction_hash
      >>| Option.map ~f:(fun id -> `Snapp_command_id id)
    in
    Option.first_some signed_command_id snapp_command_id

  (* meant to work with either a signed command, or a snapp *)
  let add_extensional (module Conn : CONNECTION)
      (user_cmd : Extensional.User_command.t) =
    let amount_opt_to_int64_opt amt_opt =
      Option.map amt_opt
        ~f:(Fn.compose Unsigned.UInt64.to_int64 Currency.Amount.to_uint64)
    in
    let open Deferred.Result.Let_syntax in
    let%bind fee_payer_id =
      Public_key.add_if_doesn't_exist (module Conn) user_cmd.fee_payer
    in
    let%bind source_id =
      Public_key.add_if_doesn't_exist (module Conn) user_cmd.source
    in
    let%bind receiver_id =
      Public_key.add_if_doesn't_exist (module Conn) user_cmd.receiver
    in
    Conn.find
      (Caqti_request.find Signed_command.typ Caqti_type.int
         {sql| INSERT INTO user_commands (type, fee_payer_id, source_id,
                      receiver_id, fee_token, token, nonce, amount, fee,
                      valid_until, memo, hash)
                    VALUES (?::user_command_type, ?, ?, ?, ?, ?, ?, ?, ?, ?, ?, ?)
                    RETURNING id
         |sql})
      { typ = user_cmd.typ
      ; fee_payer_id
      ; source_id
      ; receiver_id
      ; fee_token =
          user_cmd.fee_token |> Token_id.to_uint64 |> Unsigned.UInt64.to_int64
      ; token = user_cmd.token |> Token_id.to_uint64 |> Unsigned.UInt64.to_int64
      ; nonce = user_cmd.nonce |> Unsigned.UInt32.to_int
      ; amount = user_cmd.amount |> amount_opt_to_int64_opt
      ; fee =
          user_cmd.fee
          |> Fn.compose Unsigned.UInt64.to_int64 Currency.Fee.to_uint64
      ; valid_until =
          Option.map user_cmd.valid_until
            ~f:
              (Fn.compose Unsigned.UInt32.to_int64
                 Mina_numbers.Global_slot.to_uint32)
      ; memo = user_cmd.memo |> Signed_command_memo.to_string
      ; hash = user_cmd.hash |> Transaction_hash.to_base58_check
      }

  let add_extensional_if_doesn't_exist (module Conn : CONNECTION)
      (user_cmd : Extensional.User_command.t) =
    let open Deferred.Result.Let_syntax in
    match%bind find (module Conn) ~transaction_hash:user_cmd.hash with
    | None ->
        add_extensional (module Conn) user_cmd
    | Some (`Signed_command_id user_cmd_id) ->
        return user_cmd_id
    | Some (`Snapp_command_id _user_cmd_id) ->
        failwith "Unexpected snapp command"
end

module Internal_command = struct
  type t =
    { typ : string
    ; receiver_id : int
    ; fee : int64
    ; token : int64
    ; hash : string
    }

  let typ =
    let encode t = Ok ((t.typ, t.receiver_id, t.fee, t.token), t.hash) in
    let decode ((typ, receiver_id, fee, token), hash) =
      Ok { typ; receiver_id; fee; token; hash }
    in
    let rep = Caqti_type.(tup2 (tup4 string int int64 int64) string) in
    Caqti_type.custom ~encode ~decode rep

  let find (module Conn : CONNECTION) ~(transaction_hash : Transaction_hash.t)
      ~(typ : string) =
    Conn.find_opt
      (Caqti_request.find_opt
         Caqti_type.(tup2 string string)
         Caqti_type.int
         "SELECT id FROM internal_commands WHERE hash = $1 AND type = \
          $2::internal_command_type")
      (Transaction_hash.to_base58_check transaction_hash, typ)

  let load (module Conn : CONNECTION) ~(id : int) =
    Conn.find
      (Caqti_request.find Caqti_type.int typ
         {sql| SELECT type,receiver_id,fee,token,hash
               FROM internal_commands
               WHERE id = ?
         |sql})
      id

  let add_extensional_if_doesn't_exist (module Conn : CONNECTION)
      (internal_cmd : Extensional.Internal_command.t) =
    let open Deferred.Result.Let_syntax in
    match%bind
      find
        (module Conn)
        ~transaction_hash:internal_cmd.hash ~typ:internal_cmd.typ
    with
    | Some internal_command_id ->
        return internal_command_id
    | None ->
        let%bind receiver_id =
          Public_key.add_if_doesn't_exist (module Conn) internal_cmd.receiver
        in
        Conn.find
          (Caqti_request.find typ Caqti_type.int
             {sql| INSERT INTO internal_commands
                    (type, receiver_id, fee, token,hash)
                   VALUES (?::internal_command_type, ?, ?, ?, ?)
                   RETURNING id
             |sql})
          { typ = internal_cmd.typ
          ; receiver_id
          ; fee =
              internal_cmd.fee |> Currency.Fee.to_uint64
              |> Unsigned.UInt64.to_int64
          ; token =
              internal_cmd.token |> Token_id.to_uint64
              |> Unsigned.UInt64.to_int64
          ; hash = internal_cmd.hash |> Transaction_hash.to_base58_check
          }
end

module Fee_transfer = struct
  module Kind = struct
    type t = [ `Normal | `Via_coinbase ]

    let to_string : t -> string = function
      | `Normal ->
          "fee_transfer"
      | `Via_coinbase ->
          "fee_transfer_via_coinbase"
  end

  type t =
    { kind : Kind.t
    ; receiver_id : int
    ; fee : int64
    ; token : int64
    ; hash : string
    }

  let typ =
    let encode t =
      let kind = Kind.to_string t.kind in
      Ok ((kind, t.receiver_id, t.fee, t.token), t.hash)
    in
    let decode ((kind, receiver_id, fee, token), hash) =
      let open Result.Let_syntax in
      let%bind kind =
        match kind with
        | "fee_transfer" ->
            return `Normal
        | "fee_transfer_via_coinbase" ->
            return `Via_coinbase
        | s ->
            Result.fail (sprintf "Bad kind %s in decode attempt" s)
      in
      Ok { kind; receiver_id; fee; token; hash }
    in
    let rep = Caqti_type.(tup2 (tup4 string int int64 int64) string) in
    Caqti_type.custom ~encode ~decode rep

  let add_if_doesn't_exist (module Conn : CONNECTION)
      (t : Fee_transfer.Single.t) (kind : [ `Normal | `Via_coinbase ]) =
    let open Deferred.Result.Let_syntax in
    let transaction_hash = Transaction_hash.hash_fee_transfer t in
    match%bind
      Internal_command.find
        (module Conn)
        ~transaction_hash ~typ:(Kind.to_string kind)
    with
    | Some internal_command_id ->
        return internal_command_id
    | None ->
        let%bind receiver_id =
          Public_key.add_if_doesn't_exist
            (module Conn)
            (Fee_transfer.Single.receiver_pk t)
        in
        Conn.find
          (Caqti_request.find typ Caqti_type.int
             {sql| INSERT INTO internal_commands
                    (type, receiver_id, fee, token, hash)
                   VALUES (?::internal_command_type, ?, ?, ?, ?)
                   RETURNING id
             |sql})
          { kind
          ; receiver_id
          ; fee =
              Fee_transfer.Single.fee t |> Currency.Fee.to_uint64
              |> Unsigned.UInt64.to_int64
          ; token = Token_id.to_string t.fee_token |> Int64.of_string
          ; hash = transaction_hash |> Transaction_hash.to_base58_check
          }
end

module Coinbase = struct
  type t = { receiver_id : int; amount : int64; hash : string }

  let coinbase_typ = "coinbase"

  let typ =
    let encode t =
      Ok
        ( ( coinbase_typ
          , t.receiver_id
          , t.amount
          , Token_id.(to_string default) |> Int64.of_string )
        , t.hash )
    in
    let decode ((_, receiver_id, amount, _), hash) =
      Ok { receiver_id; amount; hash }
    in
    let rep = Caqti_type.(tup2 (tup4 string int int64 int64) string) in
    Caqti_type.custom ~encode ~decode rep

  let add_if_doesn't_exist (module Conn : CONNECTION) (t : Coinbase.t) =
    let open Deferred.Result.Let_syntax in
    let transaction_hash = Transaction_hash.hash_coinbase t in
    match%bind
      Internal_command.find (module Conn) ~transaction_hash ~typ:coinbase_typ
    with
    | Some internal_command_id ->
        return internal_command_id
    | None ->
        let%bind receiver_id =
          Public_key.add_if_doesn't_exist (module Conn) (Coinbase.receiver_pk t)
        in
        Conn.find
          (Caqti_request.find typ Caqti_type.int
             {sql| INSERT INTO internal_commands
                    (type, receiver_id, fee, token, hash)
                   VALUES (?::internal_command_type, ?, ?, ?, ?)
                   RETURNING id
             |sql})
          { receiver_id
          ; amount =
              Coinbase.amount t |> Currency.Amount.to_uint64
              |> Unsigned.UInt64.to_int64
          ; hash = transaction_hash |> Transaction_hash.to_base58_check
          }
end

module Balance = struct
  type t = { id : int; public_key_id : int; balance : int64 } [@@deriving hlist]

  let typ =
<<<<<<< HEAD
    let open Caqti_type_spec in
    let spec = Caqti_type.[ int; int; int64 ] in
    let encode t = Ok (hlist_to_tuple spec (to_hlist t)) in
    let decode t = Ok (of_hlist (tuple_to_hlist spec t)) in
    Caqti_type.custom ~encode ~decode (to_rep spec)
=======
    Mina_caqti.Type_spec.custom_type ~to_hlist ~of_hlist
      Caqti_type.[ int; int; int64 ]
>>>>>>> a0fb5b18

  let balance_to_int64 (balance : Currency.Balance.t) : int64 =
    balance |> Currency.Balance.to_amount |> Currency.Amount.to_uint64
    |> Unsigned.UInt64.to_int64

  let find (module Conn : CONNECTION) ~(public_key_id : int)
      ~(balance : Currency.Balance.t) =
    Conn.find_opt
      (Caqti_request.find_opt
         Caqti_type.(tup2 int int64)
         Caqti_type.int
         {sql| SELECT id FROM balances
               WHERE public_key_id = $1
               AND balance = $2
         |sql})
      (public_key_id, balance_to_int64 balance)

  let load (module Conn : CONNECTION) ~(id : int) =
    Conn.find
      (Caqti_request.find Caqti_type.int
         Caqti_type.(tup2 int int64)
         {sql| SELECT public_key_id, balance FROM balances
               WHERE id = $1
         |sql})
      id

  let add (module Conn : CONNECTION) ~(public_key_id : int)
      ~(balance : Currency.Balance.t) =
    Conn.find
      (Caqti_request.find
         Caqti_type.(tup2 int int64)
         Caqti_type.int
         {sql| INSERT INTO balances (public_key_id, balance) VALUES (?, ?) RETURNING id |sql})
      (public_key_id, balance_to_int64 balance)

  let add_if_doesn't_exist (module Conn : CONNECTION) ~(public_key_id : int)
      ~(balance : Currency.Balance.t) =
    let open Deferred.Result.Let_syntax in
    match%bind find (module Conn) ~public_key_id ~balance with
    | Some balance_id ->
        return balance_id
    | None ->
        add (module Conn) ~public_key_id ~balance
end

module Block_and_internal_command = struct
  type t =
    { block_id : int
    ; internal_command_id : int
    ; sequence_no : int
    ; secondary_sequence_no : int
    ; receiver_account_creation_fee_paid : int64 option
    ; receiver_balance_id : int
    }
  [@@deriving hlist]

  let typ =
<<<<<<< HEAD
    let open Caqti_type_spec in
    let spec = Caqti_type.[ int; int; int; int; option int64; int ] in
    let encode t = Ok (hlist_to_tuple spec (to_hlist t)) in
    let decode t = Ok (of_hlist (tuple_to_hlist spec t)) in
    Caqti_type.custom ~encode ~decode (to_rep spec)
=======
    Mina_caqti.Type_spec.custom_type ~to_hlist ~of_hlist
      Caqti_type.[ int; int; int; int; option int64; int ]
>>>>>>> a0fb5b18

  let add (module Conn : CONNECTION) ~block_id ~internal_command_id ~sequence_no
      ~secondary_sequence_no ~receiver_account_creation_fee_paid
      ~receiver_balance_id =
    Conn.exec
      (Caqti_request.exec typ
         {sql| INSERT INTO blocks_internal_commands
                (block_id, internal_command_id, sequence_no, secondary_sequence_no,
                 receiver_account_creation_fee_paid,receiver_balance)
                VALUES (?, ?, ?, ?, ?, ?)
         |sql})
      { block_id
      ; internal_command_id
      ; sequence_no
      ; secondary_sequence_no
      ; receiver_account_creation_fee_paid
      ; receiver_balance_id
      }

  let find (module Conn : CONNECTION) ~block_id ~internal_command_id
      ~sequence_no ~secondary_sequence_no =
    Conn.find_opt
      (Caqti_request.find_opt
         Caqti_type.(tup4 int int int int)
         Caqti_type.string
         {sql| SELECT 'exists' FROM blocks_internal_commands
               WHERE block_id = $1
               AND internal_command_id = $2
               AND sequence_no = $3
               AND secondary_sequence_no = $4
         |sql})
      (block_id, internal_command_id, sequence_no, secondary_sequence_no)

  let add_if_doesn't_exist (module Conn : CONNECTION) ~block_id
      ~internal_command_id ~sequence_no ~secondary_sequence_no
      ~receiver_account_creation_fee_paid ~receiver_balance_id =
    let open Deferred.Result.Let_syntax in
    match%bind
      find
        (module Conn)
        ~block_id ~internal_command_id ~sequence_no ~secondary_sequence_no
    with
    | Some _ ->
        return ()
    | None ->
        add
          (module Conn)
          ~block_id ~internal_command_id ~sequence_no ~secondary_sequence_no
          ~receiver_account_creation_fee_paid ~receiver_balance_id
end

module Block_and_signed_command = struct
  type t =
    { block_id : int
    ; user_command_id : int
    ; sequence_no : int
    ; status : string
    ; failure_reason : string option
    ; fee_payer_account_creation_fee_paid : int64 option
    ; receiver_account_creation_fee_paid : int64 option
    ; created_token : int64 option
    ; fee_payer_balance_id : int
    ; source_balance_id : int option
    ; receiver_balance_id : int option
    }
  [@@deriving hlist]

  let typ =
    Mina_caqti.Type_spec.custom_type ~to_hlist ~of_hlist
      Caqti_type.
        [ int
        ; int
        ; int
        ; string
        ; option string
        ; option int64
        ; option int64
        ; option int64
        ; int
        ; option int
        ; option int
        ]
<<<<<<< HEAD
    in
    let encode t = Ok (hlist_to_tuple spec (to_hlist t)) in
    let decode t = Ok (of_hlist (tuple_to_hlist spec t)) in
    Caqti_type.custom ~encode ~decode (to_rep spec)
=======
>>>>>>> a0fb5b18

  let add (module Conn : CONNECTION) ~block_id ~user_command_id ~sequence_no
      ~status ~failure_reason ~fee_payer_account_creation_fee_paid
      ~receiver_account_creation_fee_paid ~created_token ~fee_payer_balance_id
      ~source_balance_id ~receiver_balance_id =
    let failure_reason =
      Option.map ~f:Transaction_status.Failure.to_string failure_reason
    in
    let amount_to_int64 x =
      Unsigned.UInt64.to_int64 (Currency.Amount.to_uint64 x)
    in
    let fee_payer_account_creation_fee_paid =
      Option.map ~f:amount_to_int64 fee_payer_account_creation_fee_paid
    in
    let receiver_account_creation_fee_paid =
      Option.map ~f:amount_to_int64 receiver_account_creation_fee_paid
    in
    let created_token =
      Option.map created_token ~f:(fun tid ->
          Unsigned.UInt64.to_int64 (Token_id.to_uint64 tid))
    in
    Conn.exec
      (Caqti_request.exec typ
         {sql| INSERT INTO blocks_user_commands
                 (block_id,
                 user_command_id,
                 sequence_no,
                 status,
                 failure_reason,
                 fee_payer_account_creation_fee_paid,
                 receiver_account_creation_fee_paid,
                 created_token,
                 fee_payer_balance,
                 source_balance,
                 receiver_balance)
               VALUES (?, ?, ?, ?::user_command_status, ?, ?, ?, ?, ?, ?, ?)
         |sql})
      { block_id
      ; user_command_id
      ; sequence_no
      ; status
      ; failure_reason
      ; fee_payer_account_creation_fee_paid
      ; receiver_account_creation_fee_paid
      ; created_token
      ; fee_payer_balance_id
      ; source_balance_id
      ; receiver_balance_id
      }

  let add_with_status (module Conn : CONNECTION) ~block_id ~user_command_id
      ~sequence_no ~(status : Transaction_status.t) ~fee_payer_id ~source_id
      ~receiver_id =
    let open Deferred.Result.Let_syntax in
    let ( status_str
        , failure_reason
        , fee_payer_account_creation_fee_paid
        , receiver_account_creation_fee_paid
        , created_token
        , { Transaction_status.Balance_data.fee_payer_balance
          ; source_balance
          ; receiver_balance
          } ) =
      match status with
      | Applied
          ( { fee_payer_account_creation_fee_paid
            ; receiver_account_creation_fee_paid
            ; created_token
            }
          , balances ) ->
          ( "applied"
          , None
          , fee_payer_account_creation_fee_paid
          , receiver_account_creation_fee_paid
          , created_token
          , balances )
      | Failed (failure, balances) ->
          ("failed", Some failure, None, None, None, balances)
    in
    let add_optional_balance id balance =
      match balance with
      | None ->
          Deferred.Result.return None
      | Some balance ->
          let%map balance_id =
            Balance.add_if_doesn't_exist
              (module Conn)
              ~public_key_id:id ~balance
          in
          Some balance_id
    in
    (* Any transaction included in a block will have had its fee paid, so we can
     * assume the fee payer balance will be Some here *)
    let fee_payer_balance = Option.value_exn fee_payer_balance in
    let%bind fee_payer_balance_id =
      Balance.add_if_doesn't_exist
        (module Conn)
        ~public_key_id:fee_payer_id ~balance:fee_payer_balance
    in
    let%bind source_balance_id =
      add_optional_balance source_id source_balance
    in
    let%bind receiver_balance_id =
      add_optional_balance receiver_id receiver_balance
    in
    add
      (module Conn)
      ~block_id ~user_command_id ~sequence_no ~status:status_str ~failure_reason
      ~fee_payer_account_creation_fee_paid ~receiver_account_creation_fee_paid
      ~created_token ~fee_payer_balance_id ~source_balance_id
      ~receiver_balance_id

  let add_if_doesn't_exist (module Conn : CONNECTION) ~block_id ~user_command_id
      ~sequence_no ~(status : string) ~failure_reason
      ~fee_payer_account_creation_fee_paid ~receiver_account_creation_fee_paid
      ~created_token ~fee_payer_balance_id ~source_balance_id
      ~receiver_balance_id =
    let open Deferred.Result.Let_syntax in
    match%bind
      Conn.find_opt
        (Caqti_request.find_opt
           Caqti_type.(tup3 int int int)
           Caqti_type.string
           {sql| SELECT 'exists' FROM blocks_user_commands
                 WHERE block_id = $1
                 AND user_command_id = $2
                 AND sequence_no = $3
           |sql})
        (block_id, user_command_id, sequence_no)
    with
    | Some _ ->
        return ()
    | None ->
        add
          (module Conn)
          ~block_id ~user_command_id ~sequence_no ~status ~failure_reason
          ~fee_payer_account_creation_fee_paid
          ~receiver_account_creation_fee_paid ~created_token
          ~fee_payer_balance_id ~source_balance_id ~receiver_balance_id

  let load (module Conn : CONNECTION) ~block_id ~user_command_id =
    Conn.find
      (Caqti_request.find
         Caqti_type.(tup2 int int)
         typ
         {sql| SELECT block_id, user_command_id,
               sequence_no,
               status,failure_reason,
               fee_payer_account_creation_fee_paid,
               receiver_account_creation_fee_paid,
               created_token,
               fee_payer_balance,
               source_balance,
               receiver_balance
               FROM blocks_user_commands
               WHERE block_id = $1
               AND user_command_id = $2
           |sql})
      (block_id, user_command_id)
end

module Block = struct
  type t =
    { state_hash : string
    ; parent_id : int option
    ; parent_hash : string
    ; creator_id : int
    ; block_winner_id : int
    ; snarked_ledger_hash_id : int
    ; staking_epoch_data_id : int
    ; next_epoch_data_id : int
<<<<<<< HEAD
=======
    ; min_window_density : int64
    ; total_currency : int64
    ; next_available_token : int64
>>>>>>> a0fb5b18
    ; ledger_hash : string
    ; height : int64
    ; global_slot_since_hard_fork : int64
    ; global_slot_since_genesis : int64
    ; timestamp : int64
<<<<<<< HEAD
    ; chain_status : string
    }
  [@@deriving hlist]
=======
    }
  [@@deriving hlist, fields]
>>>>>>> a0fb5b18

  let typ =
    Mina_caqti.Type_spec.custom_type ~to_hlist ~of_hlist
      Caqti_type.
        [ string
        ; option int
        ; string
        ; int
        ; int
        ; int
        ; int
        ; int
        ; int64
        ; int64
        ; int64
        ; string
        ; int64
        ; int64
        ; int64
        ; int64
<<<<<<< HEAD
        ; string
        ]
    in
    let encode t = Ok (hlist_to_tuple spec (to_hlist t)) in
    let decode t = Ok (of_hlist (tuple_to_hlist spec t)) in
    Caqti_type.custom ~encode ~decode (to_rep spec)
=======
        ]
>>>>>>> a0fb5b18

  let find (module Conn : CONNECTION) ~(state_hash : State_hash.t) =
    Conn.find
      (Caqti_request.find Caqti_type.string Caqti_type.int
         "SELECT id FROM blocks WHERE state_hash = ?")
      (State_hash.to_base58_check state_hash)

  let find_opt (module Conn : CONNECTION) ~(state_hash : State_hash.t) =
    Conn.find_opt
      (Caqti_request.find_opt Caqti_type.string Caqti_type.int
         "SELECT id FROM blocks WHERE state_hash = ?")
      (State_hash.to_base58_check state_hash)

  let load (module Conn : CONNECTION) ~id =
    Conn.find
      (Caqti_request.find Caqti_type.int typ
<<<<<<< HEAD
         {sql| SELECT state_hash, parent_id, parent_hash, creator_id,
                      block_winner_id, snarked_ledger_hash_id, staking_epoch_data_id,
                      next_epoch_data_id, ledger_hash, height, global_slot,
                      global_slot_since_genesis, timestamp, chain_status FROM blocks
               WHERE id = ?
         |sql})
=======
         (Mina_caqti.select_cols_from_id ~table_name:"blocks"
            ~cols:Fields.names))
>>>>>>> a0fb5b18
      id

  let add_parts_if_doesn't_exist (module Conn : CONNECTION)
      ~constraint_constants ~protocol_state ~staged_ledger_diff ~hash =
    let open Deferred.Result.Let_syntax in
    match%bind find_opt (module Conn) ~state_hash:hash with
    | Some block_id ->
        return block_id
    | None ->
        let consensus_state = Protocol_state.consensus_state protocol_state in
        let%bind parent_id =
          find_opt
            (module Conn)
            ~state_hash:(Protocol_state.previous_state_hash protocol_state)
        in
        let%bind creator_id =
          Public_key.add_if_doesn't_exist
            (module Conn)
            (Consensus.Data.Consensus_state.block_creator consensus_state)
        in
        let%bind block_winner_id =
          Public_key.add_if_doesn't_exist
            (module Conn)
            (Consensus.Data.Consensus_state.block_stake_winner consensus_state)
        in
        let%bind snarked_ledger_hash_id =
          Snarked_ledger_hash.add_if_doesn't_exist
            (module Conn)
            ( Protocol_state.blockchain_state protocol_state
            |> Blockchain_state.snarked_ledger_hash )
        in
        let%bind staking_epoch_data_id =
          Epoch_data.add_if_doesn't_exist
            (module Conn)
            (Consensus.Data.Consensus_state.staking_epoch_data consensus_state)
        in
        let%bind next_epoch_data_id =
          Epoch_data.add_if_doesn't_exist
            (module Conn)
            (Consensus.Data.Consensus_state.next_epoch_data consensus_state)
        in
        let%bind block_id =
          Conn.find
            (Caqti_request.find typ Caqti_type.int
               {sql| INSERT INTO blocks (state_hash, parent_id, parent_hash,
                      creator_id, block_winner_id,
<<<<<<< HEAD
                      snarked_ledger_hash_id, staking_epoch_data_id,
                      next_epoch_data_id, ledger_hash, height, global_slot,
                      global_slot_since_genesis, timestamp, chain_status)
                     VALUES (?, ?, ?, ?, ?, ?, ?, ?, ?, ?, ?, ?, ?, ?::chain_status_type)
                     RETURNING id
=======
                      snarked_ledger_hash_id, staking_epoch_data_id, next_epoch_data_id,
                      min_window_density, total_currency, next_available_token,
                      ledger_hash, height, global_slot_since_hard_fork,
                      global_slot_since_genesis, timestamp)
                     VALUES (?, ?, ?, ?, ?, ?, ?, ?, ?, ?, ?, ?, ?, ?, ?, ?) RETURNING id
>>>>>>> a0fb5b18
               |sql})
            { state_hash = hash |> State_hash.to_base58_check
            ; parent_id
            ; parent_hash =
                Protocol_state.previous_state_hash protocol_state
                |> State_hash.to_base58_check
            ; creator_id
            ; block_winner_id
            ; snarked_ledger_hash_id
            ; staking_epoch_data_id
            ; next_epoch_data_id
<<<<<<< HEAD
=======
            ; min_window_density =
                Protocol_state.consensus_state protocol_state
                |> Consensus.Data.Consensus_state.min_window_density
                |> Mina_numbers.Length.to_uint32 |> Unsigned.UInt32.to_int64
            ; total_currency =
                Protocol_state.consensus_state protocol_state
                |> Consensus.Data.Consensus_state.total_currency
                |> Currency.Amount.to_uint64 |> Unsigned.UInt64.to_int64
            ; next_available_token =
                Protocol_state.blockchain_state protocol_state
                |> Blockchain_state.registers |> Registers.next_available_token
                |> Token_id.to_uint64 |> Unsigned.UInt64.to_int64
>>>>>>> a0fb5b18
            ; ledger_hash =
                Protocol_state.blockchain_state protocol_state
                |> Blockchain_state.staged_ledger_hash
                |> Staged_ledger_hash.ledger_hash |> Ledger_hash.to_base58_check
            ; height =
                consensus_state
                |> Consensus.Data.Consensus_state.blockchain_length
                |> Unsigned.UInt32.to_int64
            ; global_slot_since_hard_fork =
                Consensus.Data.Consensus_state.curr_global_slot consensus_state
                |> Unsigned.UInt32.to_int64
            ; global_slot_since_genesis =
                consensus_state
                |> Consensus.Data.Consensus_state.global_slot_since_genesis
                |> Unsigned.UInt32.to_int64
            ; timestamp =
                Protocol_state.blockchain_state protocol_state
                |> Blockchain_state.timestamp |> Block_time.to_int64
<<<<<<< HEAD
                (* we don't yet know the chain status for a block we're adding *)
            ; chain_status = Chain_status.(to_string Pending)
=======
>>>>>>> a0fb5b18
            }
        in
        let transactions =
          let coinbase_receiver =
            Consensus.Data.Consensus_state.coinbase_receiver consensus_state
          in
          let supercharge_coinbase =
            Consensus.Data.Consensus_state.supercharge_coinbase consensus_state
          in
          match
            Staged_ledger.Pre_diff_info.get_transactions ~constraint_constants
              ~coinbase_receiver ~supercharge_coinbase staged_ledger_diff
          with
          | Ok transactions ->
              transactions
          | Error e ->
              Error.raise (Staged_ledger.Pre_diff_info.Error.to_error e)
        in
        let account_creation_fee_of_fees_and_balance ?additional_fee fee balance
            =
          (* TODO: add transaction statuses to internal commands
             the archive lib should not know the details of
             account creation fees; the calculation below is
             a temporizing hack
          *)
          let fee_uint64 = Currency.Fee.to_uint64 fee in
          let balance_uint64 = Currency.Balance.to_uint64 balance in
          let account_creation_fee_uint64 =
            Currency.Fee.to_uint64 constraint_constants.account_creation_fee
          in
          (* for coinbases, an associated fee transfer may reduce
             the amount given to the coinbase receiver beyond
             the account creation fee
          *)
          let creation_deduction_uint64 =
            match additional_fee with
            | None ->
                account_creation_fee_uint64
            | Some fee' ->
                Unsigned.UInt64.add
                  (Currency.Fee.to_uint64 fee')
                  account_creation_fee_uint64
          in
          (* first compare guards against underflow in subtraction *)
          if
            Unsigned.UInt64.compare fee_uint64 creation_deduction_uint64 >= 0
            && Unsigned.UInt64.equal balance_uint64
                 (Unsigned.UInt64.sub fee_uint64 creation_deduction_uint64)
          then Some (Unsigned.UInt64.to_int64 account_creation_fee_uint64)
          else None
        in
        let%bind (_ : int) =
          Mina_caqti.deferred_result_list_fold transactions ~init:0
            ~f:(fun sequence_no -> function
            | { Mina_base.With_status.status
              ; data = Mina_base.Transaction.Command command
              } ->
                let user_command =
                  { Mina_base.With_status.status; data = command }
                in
                let%bind id =
                  User_command.add_if_doesn't_exist
                    (module Conn)
                    user_command.data
                in
<<<<<<< HEAD
                let%bind { fee_payer_id; source_id; receiver_id } =
                  User_command.Signed_command
                  .add_balance_public_keys_if_don't_exist
                    (module Conn)
                    (User_command.as_signed_command user_command.data)
                in
=======
>>>>>>> a0fb5b18
                let%map () =
                  match command with
                  | Signed_command c ->
                      let%bind { fee_payer_id; source_id; receiver_id } =
                        User_command.Signed_command
                        .add_balance_public_keys_if_don't_exist
                          (module Conn)
                          c
                      in
                      Block_and_signed_command.add_with_status
                        (module Conn)
                        ~block_id ~user_command_id:id ~sequence_no
                        ~status:user_command.status ~fee_payer_id ~source_id
                        ~receiver_id
                      >>| ignore
                  | Parties _ ->
                      Deferred.Result.return ()
                in
                sequence_no + 1
            | { data = Fee_transfer fee_transfer_bundled; status } ->
                let balances =
                  Transaction_status.Fee_transfer_balance_data
                  .of_balance_data_exn
                    (Transaction_status.balance_data status)
                in
                let fee_transfers =
                  Mina_base.Fee_transfer.to_numbered_list fee_transfer_bundled
                in
                (* balances.receiver1_balance is for receiver of head of fee_transfers
                   balances.receiver2_balance, if it exists, is for receiver of
                     next element of fee_transfers
                *)
                let%bind fee_transfer_infos =
                  Mina_caqti.deferred_result_list_fold fee_transfers ~init:[]
                    ~f:(fun acc (secondary_sequence_no, fee_transfer) ->
                      let%map id =
                        Fee_transfer.add_if_doesn't_exist
                          (module Conn)
                          fee_transfer `Normal
                      in
                      ( id
                      , secondary_sequence_no
                      , fee_transfer.fee
                      , fee_transfer.receiver_pk )
                      :: acc)
                in
                let fee_transfer_infos_with_balances =
                  match fee_transfer_infos with
                  | [ id ] ->
                      [ (id, balances.receiver1_balance) ]
                  | [ id2; id1 ] ->
                      (* the fold reverses the order of the infos from the fee transfers *)
                      [ (id1, balances.receiver1_balance)
                      ; (id2, Option.value_exn balances.receiver2_balance)
                      ]
                  | _ ->
                      failwith
                        "Unexpected number of single fee transfers in a fee \
                         transfer transaction"
                in
                let%map () =
<<<<<<< HEAD
                  deferred_result_list_fold fee_transfer_infos_with_balances
                    ~init:()
=======
                  Mina_caqti.deferred_result_list_fold
                    fee_transfer_infos_with_balances ~init:()
>>>>>>> a0fb5b18
                    ~f:(fun
                         ()
                         ( ( fee_transfer_id
                           , secondary_sequence_no
                           , fee
                           , receiver_pk )
                         , balance )
                       ->
                      let%bind receiver_id =
                        Public_key.add_if_doesn't_exist
                          (module Conn)
                          receiver_pk
                      in
                      let%bind receiver_balance_id =
                        Balance.add_if_doesn't_exist
                          (module Conn)
                          ~public_key_id:receiver_id ~balance
                      in
                      let receiver_account_creation_fee_paid =
                        account_creation_fee_of_fees_and_balance fee balance
                      in
                      Block_and_internal_command.add
                        (module Conn)
                        ~block_id ~internal_command_id:fee_transfer_id
                        ~sequence_no ~secondary_sequence_no
                        ~receiver_account_creation_fee_paid ~receiver_balance_id
                      >>| ignore)
                in
                sequence_no + 1
            | { data = Coinbase coinbase; status } ->
                let balances =
                  Transaction_status.Coinbase_balance_data.of_balance_data_exn
                    (Transaction_status.balance_data status)
                in
                let%bind additional_fee =
                  match Mina_base.Coinbase.fee_transfer coinbase with
                  | None ->
                      return None
                  | Some { receiver_pk; fee } ->
                      let fee_transfer =
                        Mina_base.Fee_transfer.Single.create ~receiver_pk ~fee
                          ~fee_token:Token_id.default
                      in
                      let%bind id =
                        Fee_transfer.add_if_doesn't_exist
                          (module Conn)
                          fee_transfer `Via_coinbase
                      in
                      let%bind fee_transfer_receiver_id =
                        Public_key.add_if_doesn't_exist
                          (module Conn)
                          receiver_pk
                      in
                      let balance =
                        Option.value_exn balances.fee_transfer_receiver_balance
                      in
                      let%bind receiver_balance_id =
                        Balance.add_if_doesn't_exist
                          (module Conn)
                          ~public_key_id:fee_transfer_receiver_id ~balance
                      in
                      let receiver_account_creation_fee_paid =
                        account_creation_fee_of_fees_and_balance fee balance
                      in
                      let%bind () =
                        Block_and_internal_command.add
                          (module Conn)
                          ~block_id ~internal_command_id:id ~sequence_no
                          ~secondary_sequence_no:0
                          ~receiver_account_creation_fee_paid
                          ~receiver_balance_id
                      in
                      return (Some fee)
                in
                let%bind id =
                  Coinbase.add_if_doesn't_exist (module Conn) coinbase
                in
                let%bind coinbase_receiver_id =
                  Public_key.add_if_doesn't_exist
                    (module Conn)
                    coinbase.receiver
                in
                let%bind receiver_balance_id =
                  Balance.add_if_doesn't_exist
                    (module Conn)
                    ~public_key_id:coinbase_receiver_id
                    ~balance:balances.coinbase_receiver_balance
                in
                let receiver_account_creation_fee_paid =
                  account_creation_fee_of_fees_and_balance ?additional_fee
                    (Currency.Amount.to_fee coinbase.amount)
                    balances.coinbase_receiver_balance
                in
                let%map () =
                  Block_and_internal_command.add
                    (module Conn)
                    ~block_id ~internal_command_id:id ~sequence_no
                    ~secondary_sequence_no:0 ~receiver_account_creation_fee_paid
                    ~receiver_balance_id
                  >>| ignore
                in
                sequence_no + 1)
        in
        return block_id

  let add_if_doesn't_exist conn ~constraint_constants
      ({ data = t; hash } : (External_transition.t, State_hash.t) With_hash.t) =
    add_parts_if_doesn't_exist conn ~constraint_constants
      ~protocol_state:(External_transition.protocol_state t)
      ~staged_ledger_diff:(External_transition.staged_ledger_diff t)
      ~hash

  let add_from_precomputed conn ~constraint_constants
      (t : External_transition.Precomputed_block.t) =
    add_parts_if_doesn't_exist conn ~constraint_constants
      ~protocol_state:t.protocol_state ~staged_ledger_diff:t.staged_ledger_diff
      ~hash:(Protocol_state.hash t.protocol_state)

  let add_from_extensional (module Conn : CONNECTION)
      (block : Extensional.Block.t) =
    let open Deferred.Result.Let_syntax in
    let%bind block_id =
      match%bind find_opt (module Conn) ~state_hash:block.state_hash with
      | Some block_id ->
          return block_id
      | None ->
          let%bind parent_id =
            find_opt (module Conn) ~state_hash:block.parent_hash
          in
          let%bind creator_id =
            Public_key.add_if_doesn't_exist (module Conn) block.creator
          in
          let%bind block_winner_id =
            Public_key.add_if_doesn't_exist (module Conn) block.block_winner
          in
          let%bind snarked_ledger_hash_id =
            Snarked_ledger_hash.add_if_doesn't_exist
              (module Conn)
              block.snarked_ledger_hash
          in
          let%bind staking_epoch_data_id =
            Epoch_data.add_if_doesn't_exist
              (module Conn)
              block.staking_epoch_data
          in
          let%bind next_epoch_data_id =
            Epoch_data.add_if_doesn't_exist (module Conn) block.next_epoch_data
          in
          Conn.find
            (Caqti_request.find typ Caqti_type.int
               {sql| INSERT INTO blocks
                     (state_hash, parent_id, parent_hash,
                      creator_id, block_winner_id,
                      snarked_ledger_hash_id, staking_epoch_data_id,
<<<<<<< HEAD
                      next_epoch_data_id, ledger_hash, height, global_slot,
                      global_slot_since_genesis, timestamp, chain_status)
                     VALUES (?, ?, ?, ?, ?, ?, ?, ?, ?, ?, ?, ?, ?, ?::chain_status_type)
=======
                      next_epoch_data_id,
                      min_window_density, total_currency, next_available_token,
                      ledger_hash, height, global_slot_since_hard_fork,
                      global_slot_since_genesis, timestamp)
                     VALUES (?, ?, ?, ?, ?, ?, ?, ?, ?, ?, ?, ?, ?, ?, ?, ?)
>>>>>>> a0fb5b18
                     RETURNING id
               |sql})
            { state_hash = block.state_hash |> State_hash.to_base58_check
            ; parent_id
            ; parent_hash = block.parent_hash |> State_hash.to_base58_check
            ; creator_id
            ; block_winner_id
            ; snarked_ledger_hash_id
            ; staking_epoch_data_id
            ; next_epoch_data_id
<<<<<<< HEAD
=======
            ; min_window_density =
                block.min_window_density |> Mina_numbers.Length.to_uint32
                |> Unsigned.UInt32.to_int64
            ; total_currency =
                block.total_currency |> Currency.Amount.to_uint64
                |> Unsigned.UInt64.to_int64
            ; next_available_token =
                block.next_available_token |> Token_id.to_uint64
                |> Unsigned.UInt64.to_int64
>>>>>>> a0fb5b18
            ; ledger_hash = block.ledger_hash |> Ledger_hash.to_base58_check
            ; height = block.height |> Unsigned.UInt32.to_int64
            ; global_slot_since_hard_fork =
                block.global_slot_since_hard_fork |> Unsigned.UInt32.to_int64
            ; global_slot_since_genesis =
                block.global_slot_since_genesis |> Unsigned.UInt32.to_int64
            ; timestamp = block.timestamp |> Block_time.to_int64
<<<<<<< HEAD
            ; chain_status = Chain_status.to_string block.chain_status
=======
>>>>>>> a0fb5b18
            }
    in
    (* add user commands *)
    let%bind user_cmds_with_ids =
      let%map user_cmd_ids_rev =
        Mina_caqti.deferred_result_list_fold block.user_cmds ~init:[]
          ~f:(fun acc user_cmd ->
            let%map cmd_id =
              User_command.add_extensional_if_doesn't_exist
                (module Conn)
                user_cmd
            in
            cmd_id :: acc)
      in
      List.zip_exn block.user_cmds (List.rev user_cmd_ids_rev)
    in
    let balance_id_of_pk_and_balance pk balance =
      let%bind public_key_id =
        Public_key.add_if_doesn't_exist (module Conn) pk
      in
      Balance.add_if_doesn't_exist (module Conn) ~public_key_id ~balance
    in
    let balance_id_of_pk_and_balance_opt pk balance_opt =
      Option.value_map balance_opt ~default:(Deferred.Result.return None)
        ~f:(fun balance ->
          let%map id = balance_id_of_pk_and_balance pk balance in
          Some id)
    in
    (* add user commands to join table *)
    let%bind () =
      Mina_caqti.deferred_result_list_fold user_cmds_with_ids ~init:()
        ~f:(fun () (user_command, user_command_id) ->
          let%bind source_balance_id =
            balance_id_of_pk_and_balance_opt user_command.source
              user_command.source_balance
          in
          let%bind fee_payer_balance_id =
            balance_id_of_pk_and_balance user_command.fee_payer
              user_command.fee_payer_balance
          in
          let%bind receiver_balance_id =
            balance_id_of_pk_and_balance_opt user_command.receiver
              user_command.receiver_balance
          in
          Block_and_signed_command.add_if_doesn't_exist
            (module Conn)
            ~block_id ~user_command_id ~sequence_no:user_command.sequence_no
            ~status:user_command.status
            ~failure_reason:user_command.failure_reason
            ~fee_payer_account_creation_fee_paid:
              user_command.fee_payer_account_creation_fee_paid
            ~receiver_account_creation_fee_paid:
              user_command.receiver_account_creation_fee_paid
            ~created_token:user_command.created_token ~fee_payer_balance_id
            ~source_balance_id ~receiver_balance_id)
    in
    (* add internal commands *)
    let%bind internal_cmds_ids_and_seq_nos =
      let%map internal_cmds_and_ids_rev =
        Mina_caqti.deferred_result_list_fold block.internal_cmds ~init:[]
          ~f:(fun acc internal_cmd ->
            let%map cmd_id =
              Internal_command.add_extensional_if_doesn't_exist
                (module Conn)
                internal_cmd
            in
            (internal_cmd, cmd_id) :: acc)
      in
      let sequence_nos =
        List.map block.internal_cmds ~f:(fun internal_cmd ->
            (internal_cmd.sequence_no, internal_cmd.secondary_sequence_no))
      in
      List.zip_exn (List.rev internal_cmds_and_ids_rev) sequence_nos
    in
    (* add internal commands to join table *)
    let%bind () =
<<<<<<< HEAD
      deferred_result_list_fold internal_cmds_ids_and_seq_nos ~init:()
=======
      Mina_caqti.deferred_result_list_fold internal_cmds_ids_and_seq_nos
        ~init:()
>>>>>>> a0fb5b18
        ~f:(fun
             ()
             ( (internal_command, internal_command_id)
             , (sequence_no, secondary_sequence_no) )
           ->
          let%bind receiver_balance_id =
            balance_id_of_pk_and_balance internal_command.receiver
              internal_command.receiver_balance
          in
          Block_and_internal_command.add_if_doesn't_exist
            (module Conn)
            ~block_id ~internal_command_id ~sequence_no ~secondary_sequence_no
            ~receiver_account_creation_fee_paid:None (* TEMP *)
            ~receiver_balance_id)
    in
    return block_id

  let set_parent_id_if_null (module Conn : CONNECTION) ~parent_hash
      ~(parent_id : int) =
    Conn.exec
      (Caqti_request.exec
         Caqti_type.(tup2 int string)
         {sql| UPDATE blocks SET parent_id = ?
               WHERE parent_hash = ?
               AND parent_id IS NULL
         |sql})
      (parent_id, State_hash.to_base58_check parent_hash)

  let get_subchain (module Conn : CONNECTION) ~start_block_id ~end_block_id =
    Conn.collect_list
      (Caqti_request.collect
         Caqti_type.(tup2 int int)
         typ
         {sql| WITH RECURSIVE chain AS (
              SELECT id,state_hash,parent_id,parent_hash,creator_id,block_winner_id,snarked_ledger_hash_id,staking_epoch_data_id,
                     next_epoch_data_id,ledger_hash,height,global_slot,global_slot_since_genesis,timestamp, chain_status
              FROM blocks b WHERE b.id = $1

              UNION ALL

              SELECT b.id,b.state_hash,b.parent_id,b.parent_hash,b.creator_id,b.block_winner_id,b.snarked_ledger_hash_id,b.staking_epoch_data_id,
                     b.next_epoch_data_id,b.ledger_hash,b.height,b.global_slot,b.global_slot_since_genesis,b.timestamp,b.chain_status
              FROM blocks b

              INNER JOIN chain

              ON b.id = chain.parent_id AND (chain.id <> $2 OR b.id = $2)

           )

           SELECT state_hash,parent_id,parent_hash,creator_id,block_winner_id,snarked_ledger_hash_id,staking_epoch_data_id,
                  next_epoch_data_id,ledger_hash,height,global_slot,global_slot_since_genesis,timestamp,chain_status
           FROM chain ORDER BY height ASC
      |sql})
      (end_block_id, start_block_id)

  let get_highest_canonical_blocks (module Conn : CONNECTION) =
    Conn.collect_list
      (Caqti_request.collect Caqti_type.unit
         Caqti_type.(tup2 int int64)
         "SELECT id,height FROM blocks WHERE chain_status='canonical' ORDER BY \
          height DESC LIMIT 1")

  let mark_as_canonical (module Conn : CONNECTION) ~state_hash =
    Conn.exec
      (Caqti_request.exec Caqti_type.string
         "UPDATE blocks SET chain_status='canonical' WHERE state_hash = ?")
      state_hash

  let mark_as_orphaned (module Conn : CONNECTION) ~state_hash ~height =
    Conn.exec
      (Caqti_request.exec
         Caqti_type.(tup2 string int64)
         {sql| UPDATE blocks SET chain_status='orphaned'
               WHERE height = $2
               AND state_hash <> $1
         |sql})
      (state_hash, height)

  (* update chain_status for blocks now known to be canonical or orphaned *)
  let update_chain_status (module Conn : CONNECTION) ~block_id =
    let open Deferred.Result.Let_syntax in
    match%bind get_highest_canonical_blocks (module Conn) () with
    | [] ->
        (* no canonical blocks in this database, don't update statuses
           this can happen on a new database, such as a test database
        *)
        Deferred.Result.return ()
    | [ (highest_canonical_block_id, greatest_canonical_height) ] ->
        let%bind block = load (module Conn) ~id:block_id in
        let k_int64 = Genesis_constants.k |> Int64.of_int in
        let block_height_less_k_int64 = Int64.( - ) block.height k_int64 in
        if
          Int64.( > ) block.height
            (Int64.( + ) greatest_canonical_height k_int64)
        then
          (* subchain between new block and highest canonical block *)
          let%bind subchain_blocks =
            get_subchain
              (module Conn)
              ~start_block_id:highest_canonical_block_id ~end_block_id:block_id
          in
          (* mark canonical, orphaned blocks in subchain at least k behind the new block *)
          let canonical_blocks =
            List.filter subchain_blocks ~f:(fun subchain_block ->
                Int64.( <= ) subchain_block.height block_height_less_k_int64)
          in
          deferred_result_list_fold canonical_blocks ~init:()
            ~f:(fun () block ->
              let%bind () =
                mark_as_canonical (module Conn) ~state_hash:block.state_hash
              in
              mark_as_orphaned
                (module Conn)
                ~state_hash:block.state_hash ~height:block.height)
        else Deferred.Result.return ()
    | _ ->
        failwith
          "update_chain_status: expected 0 or 1 results from \
           get_highest_canonical_blocks"

  let delete_if_older_than ?height ?num_blocks ?timestamp
      (module Conn : CONNECTION) =
    let open Deferred.Result.Let_syntax in
    let%bind height =
      match (height, num_blocks) with
      | Some height, _ ->
          return height
      | None, Some num_blocks -> (
          match%map
            Conn.find_opt
              (Caqti_request.find_opt Caqti_type.unit Caqti_type.int
                 "SELECT MAX(height) FROM blocks")
              ()
          with
          | Some max_block_height ->
              max_block_height - num_blocks
          | _ ->
              0 )
      | None, None ->
          return 0
    in
    let timestamp = Option.value ~default:Int64.zero timestamp in
    if height > 0 || Int64.(timestamp > 0L) then
      let%bind () =
        (* Delete user commands from old blocks. *)
        Conn.exec
          (Caqti_request.exec
             Caqti_type.(tup2 int int64)
             "DELETE FROM user_commands\n\
              WHERE id IN\n\
              (SELECT user_command_id FROM blocks_user_commands\n\
              INNER JOIN blocks ON blocks.id = block_id\n\
              WHERE (blocks.height < ? OR blocks.timestamp < ?))")
          (height, timestamp)
      in
      let%bind () =
        (* Delete old blocks. *)
        Conn.exec
          (Caqti_request.exec
             Caqti_type.(tup2 int int64)
             "DELETE FROM blocks WHERE blocks.height < ? OR blocks.timestamp < \
              ?")
          (height, timestamp)
      in
      let%bind () =
        (* Delete orphaned internal commands. *)
        Conn.exec
          (Caqti_request.exec Caqti_type.unit
             "DELETE FROM internal_commands\n\
              WHERE id NOT IN\n\
              (SELECT internal_commands.id FROM internal_commands\n\
              INNER JOIN blocks_internal_commands ON\n\
              internal_command_id = internal_commands.id)")
          ()
      in
      let%bind () =
        (* Delete orphaned snarked ledger hashes. *)
        Conn.exec
          (Caqti_request.exec Caqti_type.unit
             "DELETE FROM snarked_ledger_hashes\n\
              WHERE id NOT IN\n\
              (SELECT snarked_ledger_hash_id FROM blocks)")
          ()
      in
      let%bind () =
        (* Delete orphaned public keys. *)
        Conn.exec
          (Caqti_request.exec Caqti_type.unit
             "DELETE FROM public_keys\n\
              WHERE id NOT IN (SELECT fee_payer_id FROM user_commands)\n\
              AND id NOT IN (SELECT source_id FROM user_commands)\n\
              AND id NOT IN (SELECT receiver_id FROM user_commands)\n\
              AND id NOT IN (SELECT receiver_id FROM internal_commands)\n\
              AND id NOT IN (SELECT creator_id FROM blocks)")
          ()
      in
      return ()
    else return ()
end

let retry ~f ~logger ~error_str retries =
  let rec go retry_count =
    match%bind f () with
    | Error e ->
        if retry_count <= 0 then return (Error e)
        else (
          [%log warn] "Error in %s : $error. Retrying..." error_str
            ~metadata:[ ("error", `String (Caqti_error.show e)) ] ;
          let wait_for = Random.float_range 20. 2000. in
          let%bind () = after (Time.Span.of_ms wait_for) in
          go (retry_count - 1) )
    | Ok res ->
        return (Ok res)
  in
  go retries

let add_block_aux ?(retries = 3) ~logger ~add_block ~hash ~delete_older_than
    pool block =
  let add () =
    Caqti_async.Pool.use
      (fun (module Conn : CONNECTION) ->
        let%bind res =
          let open Deferred.Result.Let_syntax in
          let%bind () = Conn.start () in
          let%bind block_id = add_block (module Conn : CONNECTION) block in
          (* if an existing block has a parent hash that's for the block just added,
             set its parent id
          *)
          let%bind () =
            Block.set_parent_id_if_null
              (module Conn)
              ~parent_hash:(hash block) ~parent_id:block_id
          in
          (* update chain status for existing blocks *)
          let%bind () = Block.update_chain_status (module Conn) ~block_id in
          match delete_older_than with
          | Some num_blocks ->
              Block.delete_if_older_than ~num_blocks (module Conn)
          | None ->
              return ()
        in
        match res with
        | Error e as err ->
            (*Error in the current transaction*)
            [%log warn]
              "Error when adding block data to the database, rolling it back: \
               $error"
              ~metadata:[ ("error", `String (Caqti_error.show e)) ] ;
            let%map _ = Conn.rollback () in
            err
        | Ok _ ->
            [%log info] "Committing block data for $state_hash"
              ~metadata:
                [ ("state_hash", Mina_base.State_hash.to_yojson (hash block)) ] ;
            Conn.commit ())
      pool
  in
  retry ~f:add ~logger ~error_str:"add_block_aux" retries

let add_block_aux_precomputed ~constraint_constants =
  add_block_aux ~add_block:(Block.add_from_precomputed ~constraint_constants)
    ~hash:(fun block ->
      block.External_transition.Precomputed_block.protocol_state
      |> Protocol_state.hash)

let add_block_aux_extensional =
  add_block_aux ~add_block:Block.add_from_extensional
    ~hash:(fun (block : Extensional.Block.t) -> block.state_hash)

let run pool reader ~constraint_constants ~logger ~delete_older_than =
  Strict_pipe.Reader.iter reader ~f:(function
    | Diff.Transition_frontier (Breadcrumb_added { block; _ }) -> (
        let add_block = Block.add_if_doesn't_exist ~constraint_constants in
        let hash block = With_hash.hash block in
        match%map
          add_block_aux ~logger ~delete_older_than ~hash ~add_block pool block
        with
        | Error e ->
            [%log warn]
              ~metadata:
                [ ("block", With_hash.hash block |> State_hash.to_yojson)
                ; ("error", `String (Caqti_error.show e))
                ]
              "Failed to archive block: $block, see $error"
        | Ok () ->
            () )
    | Transition_frontier _ ->
        Deferred.return ()
    | Transaction_pool { added; removed = _ } ->
        let%map _ =
          Caqti_async.Pool.use
            (fun (module Conn : CONNECTION) ->
              let%map () =
                Deferred.List.iter added ~f:(fun command ->
                    match%map
                      User_command.add_if_doesn't_exist (module Conn) command
                    with
                    | Ok _ ->
                        ()
                    | Error e ->
                        [%log warn]
                          ~metadata:
                            [ ("error", `String (Caqti_error.show e))
                            ; ( "command"
                              , Mina_base.User_command.to_yojson command )
                            ]
                          "Failed to archive user command $command from \
                           transaction pool: $block, see $error")
              in
              Ok ())
            pool
        in
        ())

let add_genesis_accounts ~logger ~(runtime_config_opt : Runtime_config.t option)
    pool =
  match runtime_config_opt with
  | None ->
      Deferred.unit
  | Some runtime_config -> (
      let accounts =
        match Option.map runtime_config.ledger ~f:(fun l -> l.base) with
        | Some (Accounts accounts) ->
            Genesis_ledger_helper.Accounts.to_full accounts
        | Some (Named name) -> (
            match Genesis_ledger.fetch_ledger name with
            | Some (module M) ->
                [%log info] "Found ledger with name $ledger_name"
                  ~metadata:[ ("ledger_name", `String name) ] ;
                Lazy.force M.accounts
            | None ->
                [%log error]
                  "Could not find a built-in ledger named $ledger_name"
                  ~metadata:[ ("ledger_name", `String name) ] ;
                failwith
                  "Could not add genesis accounts: Named ledger not found" )
        | _ ->
            failwith "No accounts found in runtime config file"
      in
      let add_accounts () =
        Caqti_async.Pool.use
          (fun (module Conn : CONNECTION) ->
            let open Deferred.Result.Let_syntax in
            let%bind () = Conn.start () in
            let rec go accounts =
              let open Deferred.Let_syntax in
              match accounts with
              | [] ->
                  Deferred.Result.return ()
              | (_, account) :: accounts' -> (
                  match%bind
                    Timing_info.add_if_doesn't_exist (module Conn) account
                  with
                  | Error e as err ->
                      [%log error]
                        ~metadata:
                          [ ("account", Account.to_yojson account)
                          ; ("error", `String (Caqti_error.show e))
                          ]
                        "Failed to add genesis account: $account, see $error" ;
                      let%map _ = Conn.rollback () in
                      err
                  | Ok _ ->
                      go accounts' )
            in
            let%bind () = go accounts in
            Conn.commit ())
          pool
      in
      match%map
        retry ~f:add_accounts ~logger ~error_str:"add_genesis_accounts" 3
      with
      | Error e ->
          [%log warn] "genesis accounts could not be added"
            ~metadata:[ ("error", `String (Caqti_error.show e)) ] ;
          failwith "Failed to add genesis accounts"
      | Ok () ->
          () )

let create_metrics_server ~logger ~metrics_server_port ~missing_blocks_width
    pool =
  match metrics_server_port with
  | None ->
      return ()
  | Some port ->
      let missing_blocks_width =
        Option.value ~default:Metrics.default_missing_blocks_width
          missing_blocks_width
      in
      let%bind metric_server =
        Mina_metrics.Archive.create_archive_server ~port ~logger ()
      in
      let interval =
        Float.of_int (Mina_compile_config.block_window_duration_ms * 2)
      in
      let rec go () =
        let%bind () =
          Metrics.update pool metric_server ~logger ~missing_blocks_width
        in
        let%bind () = after (Time.Span.of_ms interval) in
        go ()
      in
      go ()

let setup_server ~metrics_server_port ~constraint_constants ~logger
    ~postgres_address ~server_port ~delete_older_than ~runtime_config_opt
    ~missing_blocks_width =
  let where_to_listen =
    Async.Tcp.Where_to_listen.bind_to All_addresses (On_port server_port)
  in
  let reader, writer = Strict_pipe.create ~name:"archive" Synchronous in
  let precomputed_block_reader, precomputed_block_writer =
    Strict_pipe.create ~name:"precomputed_archive_block" Synchronous
  in
  let extensional_block_reader, extensional_block_writer =
    Strict_pipe.create ~name:"extensional_archive_block" Synchronous
  in
  let implementations =
    [ Async.Rpc.Rpc.implement Archive_rpc.t (fun () archive_diff ->
          Strict_pipe.Writer.write writer archive_diff)
    ; Async.Rpc.Rpc.implement Archive_rpc.precomputed_block
        (fun () precomputed_block ->
          Strict_pipe.Writer.write precomputed_block_writer precomputed_block)
    ; Async.Rpc.Rpc.implement Archive_rpc.extensional_block
        (fun () extensional_block ->
          Strict_pipe.Writer.write extensional_block_writer extensional_block)
    ]
  in
  match Caqti_async.connect_pool ~max_size:30 postgres_address with
  | Error e ->
      [%log error]
        "Failed to create a Caqti pool for Postgresql, see error: $error"
        ~metadata:[ ("error", `String (Caqti_error.show e)) ] ;
      Deferred.unit
  | Ok pool ->
      let%bind () = add_genesis_accounts pool ~logger ~runtime_config_opt in
      run ~constraint_constants pool reader ~logger ~delete_older_than
      |> don't_wait_for ;
      Strict_pipe.Reader.iter precomputed_block_reader
        ~f:(fun precomputed_block ->
          match%map
            add_block_aux_precomputed ~logger ~constraint_constants
              ~delete_older_than pool precomputed_block
          with
          | Error e ->
              [%log warn]
                "Precomputed block $block could not be archived: $error"
                ~metadata:
                  [ ( "block"
                    , Protocol_state.hash precomputed_block.protocol_state
                      |> State_hash.to_yojson )
                  ; ("error", `String (Caqti_error.show e))
                  ]
          | Ok () ->
              ())
      |> don't_wait_for ;
      Strict_pipe.Reader.iter extensional_block_reader
        ~f:(fun extensional_block ->
          match%map
            add_block_aux_extensional ~logger ~delete_older_than pool
              extensional_block
          with
          | Error e ->
              [%log warn]
                "Extensional block $block could not be archived: $error"
                ~metadata:
                  [ ( "block"
                    , extensional_block.state_hash |> State_hash.to_yojson )
                  ; ("error", `String (Caqti_error.show e))
                  ]
          | Ok () ->
              ())
      |> don't_wait_for ;
      Deferred.ignore_m
      @@ Tcp.Server.create
           ~on_handler_error:
             (`Call
               (fun _net exn ->
                 [%log error]
                   "Exception while handling TCP server request: $error"
                   ~metadata:
                     [ ("error", `String (Core.Exn.to_string_mach exn))
                     ; ("context", `String "rpc_tcp_server")
                     ]))
           where_to_listen
           (fun address reader writer ->
             let address = Socket.Address.Inet.addr address in
             Async.Rpc.Connection.server_with_close reader writer
               ~implementations:
                 (Async.Rpc.Implementations.create_exn ~implementations
                    ~on_unknown_rpc:`Raise)
               ~connection_state:(fun _ -> ())
               ~on_handshake_error:
                 (`Call
                   (fun exn ->
                     [%log error]
                       "Exception while handling RPC server request from \
                        $address: $error"
                       ~metadata:
                         [ ("error", `String (Core.Exn.to_string_mach exn))
                         ; ("context", `String "rpc_server")
                         ; ( "address"
                           , `String (Unix.Inet_addr.to_string address) )
                         ] ;
                     Deferred.unit)))
      |> don't_wait_for ;
      (*Update archive metrics*)
      create_metrics_server ~logger ~metrics_server_port ~missing_blocks_width
        pool
      |> don't_wait_for ;
      [%log info] "Archive process ready. Clients can now connect" ;
      Async.never ()

module For_test = struct
  let assert_parent_exist ~parent_id ~parent_hash conn =
    let open Deferred.Result.Let_syntax in
    match parent_id with
    | Some id ->
        let%map Block.{ state_hash = actual; _ } = Block.load conn ~id in
        [%test_result: string]
          ~expect:(parent_hash |> State_hash.to_base58_check)
          actual
    | None ->
        failwith "Failed to find parent block in database"
end<|MERGE_RESOLUTION|>--- conflicted
+++ resolved
@@ -11,80 +11,6 @@
 open Signature_lib
 open Pickles_types
 
-<<<<<<< HEAD
-module Caqti_type_spec = struct
-  type (_, _) t =
-    | [] : (unit, unit) t
-    | ( :: ) : 'c Caqti_type.t * ('a, 'b) t -> ('c -> 'a, 'c * 'b) t
-
-  let rec to_rep : 'hlist 'tuple. ('hlist, 'tuple) t -> 'tuple Caqti_type.t =
-    fun (type hlist tuple) (spec : (hlist, tuple) t) ->
-     match spec with
-     | [] ->
-         (Caqti_type.unit : tuple Caqti_type.t)
-     | rep :: spec ->
-         Caqti_type.tup2 rep (to_rep spec)
-
-  let rec hlist_to_tuple :
-            'hlist 'tuple.    ('hlist, 'tuple) t -> (unit, 'hlist) H_list.t
-            -> 'tuple =
-    fun (type hlist tuple) (spec : (hlist, tuple) t)
-        (l : (unit, hlist) H_list.t) ->
-     match (spec, l) with
-     | [], [] ->
-         (() : tuple)
-     | _ :: spec, x :: l ->
-         ((x, hlist_to_tuple spec l) : tuple)
-
-  let rec tuple_to_hlist :
-            'hlist 'tuple.    ('hlist, 'tuple) t -> 'tuple
-            -> (unit, 'hlist) H_list.t =
-    fun (type hlist tuple) (spec : (hlist, tuple) t) (t : tuple) ->
-     match (spec, t) with
-     | [], () ->
-         ([] : (unit, hlist) H_list.t)
-     | _ :: spec, (x, t) ->
-         x :: tuple_to_hlist spec t
-end
-
-let rec vector :
-    type t n. n Nat.t -> t Caqti_type.t -> (t, n) Vector.t Caqti_type.t =
- fun n t ->
-  match n with
-  | Z ->
-      Caqti_type.(custom unit)
-        ~encode:(fun Vector.[] -> Ok ())
-        ~decode:(fun () -> Ok Vector.[])
-  | S n ->
-      let r = vector n t in
-      Caqti_type.(custom (tup2 t r))
-        ~encode:(fun Vector.(x :: xs) -> Ok (x, xs))
-        ~decode:(fun (x, xs) -> Ok (x :: xs))
-
-(* process a Caqti query on list of items
-   if we were instead to simply map the query over the list,
-    we'd get "in use" assertion failures for the connection
-   the bind makes sure the connection is available for
-    each query
-*)
-let rec deferred_result_list_fold ls ~init ~f =
-  let open Deferred.Result.Let_syntax in
-  match ls with
-  | [] ->
-      return init
-  | h :: t ->
-      let%bind init = f init h in
-      deferred_result_list_fold t ~init ~f
-
-let query ~f pool =
-  match%bind Caqti_async.Pool.use f pool with
-  | Ok v ->
-      return v
-  | Error msg ->
-      failwithf "Error querying db, error: %s" (Caqti_error.show msg) ()
-
-=======
->>>>>>> a0fb5b18
 module Public_key = struct
   let find (module Conn : CONNECTION) (t : Public_key.Compressed.t) =
     let public_key = Public_key.Compressed.to_base58_check t in
@@ -830,18 +756,8 @@
   [@@deriving hlist]
 
   let typ =
-<<<<<<< HEAD
-    let open Caqti_type_spec in
-    let spec =
-      Caqti_type.[ int; int64; int64; int64; int64; int64; int64; int64 ]
-    in
-    let encode t = Ok (hlist_to_tuple spec (to_hlist t)) in
-    let decode t = Ok (of_hlist (tuple_to_hlist spec t)) in
-    Caqti_type.custom ~encode ~decode (to_rep spec)
-=======
     Mina_caqti.Type_spec.custom_type ~to_hlist ~of_hlist
       Caqti_type.[ int; int64; int64; int64; int64; int64; int64; int64 ]
->>>>>>> a0fb5b18
 
   let find (module Conn : CONNECTION) (acc : Account.t) =
     let open Deferred.Result.Let_syntax in
@@ -962,16 +878,6 @@
       id
 end
 
-<<<<<<< HEAD
-module Epoch_data = struct
-  type t = { seed : string; ledger_hash_id : int }
-
-  let typ =
-    let encode t = Ok (t.seed, t.ledger_hash_id) in
-    let decode (seed, ledger_hash_id) = Ok { seed; ledger_hash_id } in
-    let rep = Caqti_type.(tup2 string int) in
-    Caqti_type.custom ~encode ~decode rep
-=======
 module Snapp_epoch_ledger = struct
   type t = { hash_id : int option; total_currency_id : int option }
   [@@deriving fields, hlist]
@@ -981,29 +887,10 @@
       Caqti_type.[ option int; option int ]
 
   let table_name = "snapp_epoch_ledger"
->>>>>>> a0fb5b18
 
   let add_if_doesn't_exist (module Conn : CONNECTION)
       (epoch_ledger : _ Epoch_ledger.Poly.t) =
     let open Deferred.Result.Let_syntax in
-<<<<<<< HEAD
-    let seed = Epoch_seed.to_base58_check seed in
-    match%bind
-      Conn.find_opt
-        (Caqti_request.find_opt typ Caqti_type.int
-           "SELECT id FROM epoch_data WHERE seed = ? AND ledger_hash_id = ?")
-        { seed; ledger_hash_id }
-    with
-    | Some id ->
-        return id
-    | None ->
-        Conn.find
-          (Caqti_request.find typ Caqti_type.int
-             {sql| INSERT INTO epoch_data (seed, ledger_hash_id) VALUES (?, ?)
-                   RETURNING id
-             |sql})
-          { seed; ledger_hash_id }
-=======
     let%bind hash_id =
       Mina_caqti.add_if_snapp_check
         (Snarked_ledger_hash.add_if_doesn't_exist (module Conn))
@@ -1397,16 +1284,11 @@
   let typ =
     Mina_caqti.Type_spec.custom_type ~to_hlist ~of_hlist
       Caqti_type.[ string; int; int64; string; string; int64 ]
->>>>>>> a0fb5b18
 
   let add_if_doesn't_exist (module Conn : CONNECTION)
       (t : Mina_base.Epoch_data.Value.t) =
     let open Deferred.Result.Let_syntax in
-<<<<<<< HEAD
-    let Mina_base.Epoch_ledger.Poly.{ hash; _ } =
-=======
     let Mina_base.Epoch_ledger.Poly.{ hash; total_currency } =
->>>>>>> a0fb5b18
       Mina_base.Epoch_data.Poly.ledger t
     in
     let%bind ledger_hash_id =
@@ -1497,13 +1379,6 @@
           ; string
           ; string
           ]
-<<<<<<< HEAD
-      in
-      let encode t = Ok (hlist_to_tuple spec (to_hlist t)) in
-      let decode t = Ok (of_hlist (tuple_to_hlist spec t)) in
-      Caqti_type.custom ~encode ~decode (to_rep spec)
-=======
->>>>>>> a0fb5b18
 
     let find (module Conn : CONNECTION) ~(transaction_hash : Transaction_hash.t)
         =
@@ -1602,15 +1477,6 @@
             ; memo = Signed_command.memo t |> Signed_command_memo.to_string
             ; hash = transaction_hash |> Transaction_hash.to_base58_check
             }
-<<<<<<< HEAD
-  end
-
-  let as_signed_command (t : User_command.t) : Mina_base.Signed_command.t =
-    match t with Signed_command c -> c | Parties _ -> failwith "TODO"
-
-  let via (t : User_command.t) : [ `Snapp_command | `Ident ] =
-    match t with Signed_command _ -> `Ident | Parties _ -> failwith "TODO"
-=======
   end
 
   module Snapp_command = struct
@@ -1668,7 +1534,6 @@
 
   let via (t : User_command.t) : [ `Parties | `Ident ] =
     match t with Signed_command _ -> `Ident | Parties _ -> `Parties
->>>>>>> a0fb5b18
 
   let add_if_doesn't_exist conn (t : User_command.t) =
     match t with
@@ -1941,16 +1806,8 @@
   type t = { id : int; public_key_id : int; balance : int64 } [@@deriving hlist]
 
   let typ =
-<<<<<<< HEAD
-    let open Caqti_type_spec in
-    let spec = Caqti_type.[ int; int; int64 ] in
-    let encode t = Ok (hlist_to_tuple spec (to_hlist t)) in
-    let decode t = Ok (of_hlist (tuple_to_hlist spec t)) in
-    Caqti_type.custom ~encode ~decode (to_rep spec)
-=======
     Mina_caqti.Type_spec.custom_type ~to_hlist ~of_hlist
       Caqti_type.[ int; int; int64 ]
->>>>>>> a0fb5b18
 
   let balance_to_int64 (balance : Currency.Balance.t) : int64 =
     balance |> Currency.Balance.to_amount |> Currency.Amount.to_uint64
@@ -2008,16 +1865,8 @@
   [@@deriving hlist]
 
   let typ =
-<<<<<<< HEAD
-    let open Caqti_type_spec in
-    let spec = Caqti_type.[ int; int; int; int; option int64; int ] in
-    let encode t = Ok (hlist_to_tuple spec (to_hlist t)) in
-    let decode t = Ok (of_hlist (tuple_to_hlist spec t)) in
-    Caqti_type.custom ~encode ~decode (to_rep spec)
-=======
     Mina_caqti.Type_spec.custom_type ~to_hlist ~of_hlist
       Caqti_type.[ int; int; int; int; option int64; int ]
->>>>>>> a0fb5b18
 
   let add (module Conn : CONNECTION) ~block_id ~internal_command_id ~sequence_no
       ~secondary_sequence_no ~receiver_account_creation_fee_paid
@@ -2100,13 +1949,6 @@
         ; option int
         ; option int
         ]
-<<<<<<< HEAD
-    in
-    let encode t = Ok (hlist_to_tuple spec (to_hlist t)) in
-    let decode t = Ok (of_hlist (tuple_to_hlist spec t)) in
-    Caqti_type.custom ~encode ~decode (to_rep spec)
-=======
->>>>>>> a0fb5b18
 
   let add (module Conn : CONNECTION) ~block_id ~user_command_id ~sequence_no
       ~status ~failure_reason ~fee_payer_account_creation_fee_paid
@@ -2278,25 +2120,17 @@
     ; snarked_ledger_hash_id : int
     ; staking_epoch_data_id : int
     ; next_epoch_data_id : int
-<<<<<<< HEAD
-=======
     ; min_window_density : int64
     ; total_currency : int64
     ; next_available_token : int64
->>>>>>> a0fb5b18
     ; ledger_hash : string
     ; height : int64
     ; global_slot_since_hard_fork : int64
     ; global_slot_since_genesis : int64
     ; timestamp : int64
-<<<<<<< HEAD
     ; chain_status : string
     }
-  [@@deriving hlist]
-=======
-    }
   [@@deriving hlist, fields]
->>>>>>> a0fb5b18
 
   let typ =
     Mina_caqti.Type_spec.custom_type ~to_hlist ~of_hlist
@@ -2317,16 +2151,8 @@
         ; int64
         ; int64
         ; int64
-<<<<<<< HEAD
         ; string
         ]
-    in
-    let encode t = Ok (hlist_to_tuple spec (to_hlist t)) in
-    let decode t = Ok (of_hlist (tuple_to_hlist spec t)) in
-    Caqti_type.custom ~encode ~decode (to_rep spec)
-=======
-        ]
->>>>>>> a0fb5b18
 
   let find (module Conn : CONNECTION) ~(state_hash : State_hash.t) =
     Conn.find
@@ -2343,17 +2169,8 @@
   let load (module Conn : CONNECTION) ~id =
     Conn.find
       (Caqti_request.find Caqti_type.int typ
-<<<<<<< HEAD
-         {sql| SELECT state_hash, parent_id, parent_hash, creator_id,
-                      block_winner_id, snarked_ledger_hash_id, staking_epoch_data_id,
-                      next_epoch_data_id, ledger_hash, height, global_slot,
-                      global_slot_since_genesis, timestamp, chain_status FROM blocks
-               WHERE id = ?
-         |sql})
-=======
          (Mina_caqti.select_cols_from_id ~table_name:"blocks"
             ~cols:Fields.names))
->>>>>>> a0fb5b18
       id
 
   let add_parts_if_doesn't_exist (module Conn : CONNECTION)
@@ -2400,19 +2217,11 @@
             (Caqti_request.find typ Caqti_type.int
                {sql| INSERT INTO blocks (state_hash, parent_id, parent_hash,
                       creator_id, block_winner_id,
-<<<<<<< HEAD
-                      snarked_ledger_hash_id, staking_epoch_data_id,
-                      next_epoch_data_id, ledger_hash, height, global_slot,
-                      global_slot_since_genesis, timestamp, chain_status)
-                     VALUES (?, ?, ?, ?, ?, ?, ?, ?, ?, ?, ?, ?, ?, ?::chain_status_type)
-                     RETURNING id
-=======
                       snarked_ledger_hash_id, staking_epoch_data_id, next_epoch_data_id,
                       min_window_density, total_currency, next_available_token,
                       ledger_hash, height, global_slot_since_hard_fork,
-                      global_slot_since_genesis, timestamp)
-                     VALUES (?, ?, ?, ?, ?, ?, ?, ?, ?, ?, ?, ?, ?, ?, ?, ?) RETURNING id
->>>>>>> a0fb5b18
+                      global_slot_since_genesis, timestamp, chain_status)
+                     VALUES (?, ?, ?, ?, ?, ?, ?, ?, ?, ?, ?, ?, ?, ?, ?, ?, ?::chain_status_type) RETURNING id
                |sql})
             { state_hash = hash |> State_hash.to_base58_check
             ; parent_id
@@ -2424,8 +2233,6 @@
             ; snarked_ledger_hash_id
             ; staking_epoch_data_id
             ; next_epoch_data_id
-<<<<<<< HEAD
-=======
             ; min_window_density =
                 Protocol_state.consensus_state protocol_state
                 |> Consensus.Data.Consensus_state.min_window_density
@@ -2438,7 +2245,6 @@
                 Protocol_state.blockchain_state protocol_state
                 |> Blockchain_state.registers |> Registers.next_available_token
                 |> Token_id.to_uint64 |> Unsigned.UInt64.to_int64
->>>>>>> a0fb5b18
             ; ledger_hash =
                 Protocol_state.blockchain_state protocol_state
                 |> Blockchain_state.staged_ledger_hash
@@ -2457,11 +2263,8 @@
             ; timestamp =
                 Protocol_state.blockchain_state protocol_state
                 |> Blockchain_state.timestamp |> Block_time.to_int64
-<<<<<<< HEAD
                 (* we don't yet know the chain status for a block we're adding *)
             ; chain_status = Chain_status.(to_string Pending)
-=======
->>>>>>> a0fb5b18
             }
         in
         let transactions =
@@ -2527,15 +2330,6 @@
                     (module Conn)
                     user_command.data
                 in
-<<<<<<< HEAD
-                let%bind { fee_payer_id; source_id; receiver_id } =
-                  User_command.Signed_command
-                  .add_balance_public_keys_if_don't_exist
-                    (module Conn)
-                    (User_command.as_signed_command user_command.data)
-                in
-=======
->>>>>>> a0fb5b18
                 let%map () =
                   match command with
                   | Signed_command c ->
@@ -2597,13 +2391,8 @@
                          transfer transaction"
                 in
                 let%map () =
-<<<<<<< HEAD
-                  deferred_result_list_fold fee_transfer_infos_with_balances
-                    ~init:()
-=======
                   Mina_caqti.deferred_result_list_fold
                     fee_transfer_infos_with_balances ~init:()
->>>>>>> a0fb5b18
                     ~f:(fun
                          ()
                          ( ( fee_transfer_id
@@ -2758,17 +2547,11 @@
                      (state_hash, parent_id, parent_hash,
                       creator_id, block_winner_id,
                       snarked_ledger_hash_id, staking_epoch_data_id,
-<<<<<<< HEAD
-                      next_epoch_data_id, ledger_hash, height, global_slot,
-                      global_slot_since_genesis, timestamp, chain_status)
-                     VALUES (?, ?, ?, ?, ?, ?, ?, ?, ?, ?, ?, ?, ?, ?::chain_status_type)
-=======
                       next_epoch_data_id,
                       min_window_density, total_currency, next_available_token,
                       ledger_hash, height, global_slot_since_hard_fork,
-                      global_slot_since_genesis, timestamp)
-                     VALUES (?, ?, ?, ?, ?, ?, ?, ?, ?, ?, ?, ?, ?, ?, ?, ?)
->>>>>>> a0fb5b18
+                      global_slot_since_genesis, timestamp, chain_status)
+                     VALUES (?, ?, ?, ?, ?, ?, ?, ?, ?, ?, ?, ?, ?, ?, ?, ?, ?::chain_status_type)
                      RETURNING id
                |sql})
             { state_hash = block.state_hash |> State_hash.to_base58_check
@@ -2779,8 +2562,6 @@
             ; snarked_ledger_hash_id
             ; staking_epoch_data_id
             ; next_epoch_data_id
-<<<<<<< HEAD
-=======
             ; min_window_density =
                 block.min_window_density |> Mina_numbers.Length.to_uint32
                 |> Unsigned.UInt32.to_int64
@@ -2790,7 +2571,6 @@
             ; next_available_token =
                 block.next_available_token |> Token_id.to_uint64
                 |> Unsigned.UInt64.to_int64
->>>>>>> a0fb5b18
             ; ledger_hash = block.ledger_hash |> Ledger_hash.to_base58_check
             ; height = block.height |> Unsigned.UInt32.to_int64
             ; global_slot_since_hard_fork =
@@ -2798,10 +2578,7 @@
             ; global_slot_since_genesis =
                 block.global_slot_since_genesis |> Unsigned.UInt32.to_int64
             ; timestamp = block.timestamp |> Block_time.to_int64
-<<<<<<< HEAD
             ; chain_status = Chain_status.to_string block.chain_status
-=======
->>>>>>> a0fb5b18
             }
     in
     (* add user commands *)
@@ -2878,12 +2655,8 @@
     in
     (* add internal commands to join table *)
     let%bind () =
-<<<<<<< HEAD
-      deferred_result_list_fold internal_cmds_ids_and_seq_nos ~init:()
-=======
       Mina_caqti.deferred_result_list_fold internal_cmds_ids_and_seq_nos
         ~init:()
->>>>>>> a0fb5b18
         ~f:(fun
              ()
              ( (internal_command, internal_command_id)
@@ -2991,7 +2764,7 @@
             List.filter subchain_blocks ~f:(fun subchain_block ->
                 Int64.( <= ) subchain_block.height block_height_less_k_int64)
           in
-          deferred_result_list_fold canonical_blocks ~init:()
+          Mina_caqti.deferred_result_list_fold canonical_blocks ~init:()
             ~f:(fun () block ->
               let%bind () =
                 mark_as_canonical (module Conn) ~state_hash:block.state_hash
