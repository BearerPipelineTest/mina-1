--- conflicted
+++ resolved
@@ -1534,18 +1534,8 @@
       Strict_pipe.Reader.iter precomputed_block_reader
         ~f:(fun precomputed_block ->
           match%map
-<<<<<<< HEAD
-            add_block_aux
-              ~add_block:(Block.add_from_precomputed ~constraint_constants)
-              ~logger
-              ~hash:(fun block ->
-                block.External_transition.Precomputed_block.protocol_state
-                |> Protocol_state.hash )
+            add_block_aux_precomputed ~logger ~constraint_constants
               ~delete_older_than conn precomputed_block
-=======
-            add_block_aux_precomputed ~constraint_constants ~delete_older_than
-              conn precomputed_block
->>>>>>> 13de24ed
           with
           | Error e ->
               [%log warn]
@@ -1561,13 +1551,8 @@
       Strict_pipe.Reader.iter extensional_block_reader
         ~f:(fun extensional_block ->
           match%map
-<<<<<<< HEAD
-            add_block_aux ~logger ~add_block:Block.add_from_extensional
-              ~hash:(fun block -> block.state_hash)
-              ~delete_older_than conn extensional_block
-=======
-            add_block_aux_extensional ~delete_older_than conn extensional_block
->>>>>>> 13de24ed
+            add_block_aux_extensional ~logger ~delete_older_than conn
+              extensional_block
           with
           | Error e ->
               [%log warn]
