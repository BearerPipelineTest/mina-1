open Async
open Core
open Mina_base
open Mina_transaction
open Pipe_lib
open Signature_lib

let%test_module "Archive node unit tests" =
  ( module struct
    let logger = Logger.create ()

    let proof_level = Genesis_constants.Proof_level.None

    let precomputed_values =
      { (Lazy.force Precomputed_values.for_unit_tests) with proof_level }

    let constraint_constants = precomputed_values.constraint_constants

    let verifier =
      Async.Thread_safe.block_on_async_exn (fun () ->
          Verifier.create ~logger ~proof_level ~constraint_constants
            ~conf_dir:None
            ~pids:(Child_processes.Termination.create_pid_table ()) )

    module Genesis_ledger = (val Genesis_ledger.for_unit_tests)

    let archive_uri =
      Uri.of_string
        (Option.value
           (Sys.getenv "MINA_TEST_POSTGRES")
           ~default:"postgres://admin:codarules@localhost:5432/archiver" )

    let conn_lazy =
      lazy
        ( Thread_safe.block_on_async_exn
        @@ fun () ->
        match%map Caqti_async.connect archive_uri with
        | Ok conn ->
            conn
        | Error e ->
            failwith @@ Caqti_error.show e )

    let conn_pool_lazy =
      lazy
        ( match Caqti_async.connect_pool archive_uri with
        | Ok pool ->
            pool
        | Error e ->
            failwith @@ Caqti_error.show e )

    let keys = Array.init 5 ~f:(fun _ -> Keypair.create ())

    let user_command_signed_gen =
      Mina_generators.User_command_generators.payment_with_random_participants
        ~keys ~max_amount:1000 ~fee_range:10 ()

    let user_command_zkapp_gen :
        ('a, Parties.t) User_command.t_ Base_quickcheck.Generator.t =
      let open Base_quickcheck.Generator.Let_syntax in
      let%bind initial_balance =
        Base_quickcheck.Generator.int64_uniform_inclusive 2_000_000_000L
          4_000_000_000L
        >>| Unsigned.UInt64.of_int64 >>| Currency.Balance.of_uint64
      and fee_payer_key_index =
        Base_quickcheck.Generator.int_inclusive 0 @@ (Array.length keys - 1)
      in
      let keys = Array.init 10 ~f:(fun _ -> Keypair.create ()) in
      let fee_payer_keypair = keys.(fee_payer_key_index) in
      let keymap =
        Array.map keys ~f:(fun { public_key; private_key } ->
            (Public_key.compress public_key, private_key))
        |> Array.to_list |> Public_key.Compressed.Map.of_alist_exn
      in
      let ledger = Mina_ledger.Ledger.create ~depth:10 () in
      let fee_payer_cpk = Public_key.compress fee_payer_keypair.public_key in
      let fee_payer_account_id =
        Account_id.create fee_payer_cpk Token_id.default
      in
      let account = Account.create fee_payer_account_id initial_balance in
      Mina_ledger.Ledger.get_or_create_account ledger fee_payer_account_id
        account
      |> Or_error.ok_exn
      |> fun _ ->
      let%map (parties : Parties.t) =
        Mina_generators.Parties_generators.gen_parties_from ~fee_payer_keypair
          ~keymap ~ledger ()
      in
      User_command.Parties parties

    let fee_transfer_gen =
      Fee_transfer.Single.Gen.with_random_receivers ~keys ~min_fee:0 ~max_fee:10
        ~token:(Quickcheck.Generator.return Token_id.default)

    let coinbase_gen =
      Coinbase.Gen.with_random_receivers ~keys ~min_amount:20 ~max_amount:100
        ~fee_transfer:
          (Coinbase.Fee_transfer.Gen.with_random_receivers ~keys
             ~min_fee:Currency.Fee.zero )

    let%test_unit "User_command: read and write signed command" =
      let conn = Lazy.force conn_lazy in
      Thread_safe.block_on_async_exn
      @@ fun () ->
      Async.Quickcheck.async_test ~sexp_of:[%sexp_of: User_command.t]
        user_command_signed_gen ~f:(fun user_command ->
          let transaction_hash = Transaction_hash.hash_command user_command in
          match%map
            let open Deferred.Result.Let_syntax in
            let%bind user_command_id =
              Processor.User_command.add_if_doesn't_exist conn user_command
            in
            let%map result =
              Processor.User_command.find conn ~transaction_hash
              >>| function
              | Some (`Signed_command_id signed_command_id) ->
                  Some signed_command_id
              | Some (`Zkapp_command_id _) | None ->
                  None
            in
            [%test_result: int] ~expect:user_command_id
              (Option.value_exn result)
          with
          | Ok () ->
              ()
          | Error e ->
              failwith @@ Caqti_error.show e)

    let%test_unit "User_command: read and write zkapp command" =
      let conn = Lazy.force conn_lazy in
      Thread_safe.block_on_async_exn
      @@ fun () ->
      Async.Quickcheck.async_test ~trials:20 ~sexp_of:[%sexp_of: User_command.t]
        user_command_zkapp_gen ~f:(fun user_command ->
          let transaction_hash = Transaction_hash.hash_command user_command in
          match%map
            let open Deferred.Result.Let_syntax in
            let%bind user_command_id =
              Processor.User_command.add_if_doesn't_exist conn user_command
            in
            let%map result =
              Processor.User_command.find conn ~transaction_hash
              >>| function
              | Some (`Zkapp_command_id zkapp_command_id) ->
                  Some zkapp_command_id
              | Some (`Signed_command_id _) | None ->
                  None
            in
            [%test_result: int] ~expect:user_command_id
              (Option.value_exn result)
          with
          | Ok () ->
              ()
          | Error e ->
              failwith @@ Caqti_error.show e )

    let%test_unit "Fee_transfer: read and write" =
      let kind_gen =
        let open Quickcheck.Generator in
        let open Quickcheck.Generator.Let_syntax in
        let%map b = bool in
        if b then `Normal else `Via_coinbase
      in
      let conn = Lazy.force conn_lazy in
      Thread_safe.block_on_async_exn
      @@ fun () ->
      Async.Quickcheck.async_test
        ~sexp_of:[%sexp_of: [ `Normal | `Via_coinbase ] * Fee_transfer.Single.t]
        (Quickcheck.Generator.tuple2 kind_gen fee_transfer_gen)
        ~f:(fun (kind, fee_transfer) ->
          let transaction_hash =
            Transaction_hash.hash_fee_transfer fee_transfer
          in
          match%map
            let open Deferred.Result.Let_syntax in
            let%bind fee_transfer_id =
              Processor.Fee_transfer.add_if_doesn't_exist conn fee_transfer kind
            in
            let%map result =
              Processor.Internal_command.find_opt conn ~transaction_hash
                ~typ:(Processor.Fee_transfer.Kind.to_string kind)
            in
            [%test_result: int] ~expect:fee_transfer_id
              (Option.value_exn result)
          with
          | Ok () ->
              ()
          | Error e ->
              failwith @@ Caqti_error.show e )

    let%test_unit "Coinbase: read and write" =
      let conn = Lazy.force conn_lazy in
      Thread_safe.block_on_async_exn
      @@ fun () ->
      Async.Quickcheck.async_test ~sexp_of:[%sexp_of: Coinbase.t] coinbase_gen
        ~f:(fun coinbase ->
          let transaction_hash = Transaction_hash.hash_coinbase coinbase in
          match%map
            let open Deferred.Result.Let_syntax in
            let%bind coinbase_id =
              Processor.Coinbase.add_if_doesn't_exist conn coinbase
            in
            let%map result =
              Processor.Internal_command.find_opt conn ~transaction_hash
                ~typ:Processor.Coinbase.coinbase_typ
            in
            [%test_result: int] ~expect:coinbase_id (Option.value_exn result)
          with
          | Ok () ->
              ()
          | Error e ->
              failwith @@ Caqti_error.show e )

    let%test_unit "Block: read and write" =
      let pool = Lazy.force conn_pool_lazy in
      Quickcheck.test ~trials:20
        ( Quickcheck.Generator.with_size ~size:10
        @@ Quickcheck_lib.gen_imperative_list
             (Transition_frontier.For_tests.gen_genesis_breadcrumb
                ~precomputed_values ~verifier () )
             (Transition_frontier.Breadcrumb.For_tests.gen_non_deferred
                ?logger:None ~precomputed_values ~verifier ?trust_system:None
                ~accounts_with_secret_keys:(Lazy.force Genesis_ledger.accounts) )
        )
        ~f:(fun breadcrumbs ->
          Thread_safe.block_on_async_exn
          @@ fun () ->
          let reader, writer =
            Strict_pipe.create ~name:"archive"
              (Buffered (`Capacity 100, `Overflow Crash))
          in
          let processor_deferred_computation =
            Processor.run
              ~constraint_constants:precomputed_values.constraint_constants pool
              reader ~logger ~delete_older_than:None
          in
          let diffs =
            List.map
              ~f:(fun breadcrumb ->
                Diff.Transition_frontier
<<<<<<< HEAD
                  (Diff.Builder.breadcrumb_added breadcrumb) )
=======
                  (Diff.Builder.breadcrumb_added ~precomputed_values breadcrumb))
>>>>>>> ea6c7ee8
              breadcrumbs
          in
          List.iter diffs ~f:(Strict_pipe.Writer.write writer) ;
          Strict_pipe.Writer.close writer ;
          let%bind () = processor_deferred_computation in
          match%map
            Mina_caqti.deferred_result_list_fold breadcrumbs ~init:()
              ~f:(fun () breadcrumb ->
                Caqti_async.Pool.use
                  (fun conn ->
                    let open Deferred.Result.Let_syntax in
                    match%bind
                      Processor.Block.find_opt conn
                        ~state_hash:
                          (Transition_frontier.Breadcrumb.state_hash breadcrumb)
                    with
                    | Some id ->
                        let%bind Processor.Block.{ parent_id; _ } =
                          Processor.Block.load conn ~id
                        in
                        if
                          Unsigned.UInt32.compare
                            ( Consensus.Data.Consensus_state.blockchain_length
                            @@ Transition_frontier.Breadcrumb.consensus_state
                                 breadcrumb )
                            (Unsigned.UInt32.of_int 1)
                          > 0
                        then
                          Processor.For_test.assert_parent_exist ~parent_id
                            ~parent_hash:
                              (Transition_frontier.Breadcrumb.parent_hash
                                 breadcrumb )
                            conn
                        else Deferred.Result.return ()
                    | None ->
                        failwith "Failed to find saved block in database" )
                  pool )
          with
          | Ok () ->
              ()
          | Error e ->
              failwith @@ Caqti_error.show e )

    (*
    let%test_unit "Block: read and write with pruning" =
      let conn = Lazy.force conn_lazy in
      Quickcheck.test ~trials:20
        ( Quickcheck.Generator.with_size ~size:10
        @@ Quickcheck_lib.gen_imperative_list
             (Transition_frontier.For_tests.gen_genesis_breadcrumb
                ~precomputed_values ())
             (Transition_frontier.Breadcrumb.For_tests.gen_non_deferred
                ?logger:None ~precomputed_values ~verifier
                ?trust_system:None
                ~accounts_with_secret_keys:(Lazy.force Genesis_ledger.accounts))
        )
        ~f:(fun breadcrumbs ->
          Thread_safe.block_on_async_exn
          @@ fun () ->
          let reader, writer =
            Strict_pipe.create ~name:"archive"
              (Buffered (`Capacity 100, `Overflow Crash))
          in
          let delete_older_than = 7 in
          let processor_deferred_computation =
            Processor.run
              ~constraint_constants:precomputed_values.constraint_constants
              conn reader ~logger ~delete_older_than:(Some delete_older_than)
          in
          let diffs =
            List.map
              ~f:(fun breadcrumb ->
                Diff.Transition_frontier
                  (Diff.Builder.breadcrumb_added breadcrumb) )
              breadcrumbs
          in
          let max_height =
            List.fold ~init:Unsigned.UInt32.zero breadcrumbs
              ~f:(fun prev_max breadcrumb ->
                breadcrumb |> Transition_frontier.Breadcrumb.blockchain_length
                |> Unsigned.UInt32.max prev_max )
          in
          List.iter diffs ~f:(Strict_pipe.Writer.write writer) ;
          Strict_pipe.Writer.close writer ;
          let%bind () = processor_deferred_computation in
          match%map
            Processor.deferred_result_list_fold breadcrumbs ~init:()
              ~f:(fun () breadcrumb ->
                let open Deferred.Result.Let_syntax in
                let height =
                  breadcrumb
                  |> Transition_frontier.Breadcrumb.blockchain_length
                in
                match%bind
                  Processor.Block.find_opt conn
                    ~state_hash:
                      (Transition_frontier.Breadcrumb.state_hash breadcrumb)
                with
                | Some id ->
                    if
                      Unsigned.UInt32.(
                        height < sub max_height (of_int delete_older_than))
                    then
                      Error.raise
                        (Error.createf
                           !"The block with id %i was not pruned correctly: \
                             height %i < max_height %i - delete_older_than %i"
                           id
                           (Unsigned.UInt32.to_int height)
                           (Unsigned.UInt32.to_int max_height)
                           delete_older_than)
                    else
                      let%map.Async () =
                        Deferred.List.iter
                          (Transition_frontier.Breadcrumb.commands breadcrumb)
                          ~f:(fun cmd ->
                            match%map.Async
                              Processor.User_command.find conn
                                ~transaction_hash:
                                  (Transaction_hash.hash_command
                                     (User_command.forget_check cmd.data))
                            with
                            | Ok (Some _) ->
                                ()
                            | Ok None ->
                                Error.raise
                                  (Error.createf
                                     !"The user command %{sexp: \
                                       User_command.t} was pruned when it \
                                       should not have been"
                                     (User_command.forget_check cmd.data))
                            | Error e ->
                                failwith @@ Caqti_error.show e )
                      in
                      Ok ()
                | None ->
                    if
                      Unsigned.UInt32.(
                        height >= sub max_height (of_int delete_older_than))
                    then
                      Error.raise
                        (Error.createf
                           !"A block was pruned incorrectly: height %i >= \
                             max_height %i - delete_older_than %i "
                           (Unsigned.UInt32.to_int height)
                           (Unsigned.UInt32.to_int max_height)
                           delete_older_than)
                    else
                      let%map.Async () =
                        Deferred.List.iter
                          (Transition_frontier.Breadcrumb.commands breadcrumb)
                          ~f:(fun cmd ->
                            match%map.Async
                              Processor.User_command.find conn
                                ~transaction_hash:
                                  (Transaction_hash.hash_command
                                     (User_command.forget_check cmd.data))
                            with
                            | Ok None ->
                                ()
                            | Ok (Some _) ->
                                Error.raise
                                  (Error.createf
                                     !"The user command %{sexp: \
                                       User_command.t} was not pruned when it \
                                       should have been"
                                     (User_command.forget_check cmd.data))
                            | Error e ->
                                failwith @@ Caqti_error.show e )
                      in
                      Ok () )
          with
          | Ok () ->
              ()
          | Error e ->
              failwith @@ Caqti_error.show e )
    *)
  end )<|MERGE_RESOLUTION|>--- conflicted
+++ resolved
@@ -68,7 +68,7 @@
       let fee_payer_keypair = keys.(fee_payer_key_index) in
       let keymap =
         Array.map keys ~f:(fun { public_key; private_key } ->
-            (Public_key.compress public_key, private_key))
+            (Public_key.compress public_key, private_key) )
         |> Array.to_list |> Public_key.Compressed.Map.of_alist_exn
       in
       let ledger = Mina_ledger.Ledger.create ~depth:10 () in
@@ -123,7 +123,7 @@
           | Ok () ->
               ()
           | Error e ->
-              failwith @@ Caqti_error.show e)
+              failwith @@ Caqti_error.show e )
 
     let%test_unit "User_command: read and write zkapp command" =
       let conn = Lazy.force conn_lazy in
@@ -237,11 +237,8 @@
             List.map
               ~f:(fun breadcrumb ->
                 Diff.Transition_frontier
-<<<<<<< HEAD
-                  (Diff.Builder.breadcrumb_added breadcrumb) )
-=======
-                  (Diff.Builder.breadcrumb_added ~precomputed_values breadcrumb))
->>>>>>> ea6c7ee8
+                  (Diff.Builder.breadcrumb_added ~precomputed_values breadcrumb)
+                )
               breadcrumbs
           in
           List.iter diffs ~f:(Strict_pipe.Writer.write writer) ;
