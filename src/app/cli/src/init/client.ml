open Core
open Async
open Signature_lib
open Coda_base

module Client = Graphql_lib.Client.Make (struct
  let preprocess_variables_string = Fn.id

  let headers = String.Map.empty
end)

module Args = struct
  open Command.Param

  let zip2 = map2 ~f:(fun arg1 arg2 -> (arg1, arg2))

  let zip3 = map3 ~f:(fun arg1 arg2 arg3 -> (arg1, arg2, arg3))

  let zip4 arg1 arg2 arg3 arg4 =
    return (fun a b c d -> (a, b, c, d)) <*> arg1 <*> arg2 <*> arg3 <*> arg4

  let zip5 arg1 arg2 arg3 arg4 arg5 =
    return (fun a b c d e -> (a, b, c, d, e))
    <*> arg1 <*> arg2 <*> arg3 <*> arg4 <*> arg5

  let zip6 arg1 arg2 arg3 arg4 arg5 arg6 =
    return (fun a b c d e f -> (a, b, c, d, e, f))
    <*> arg1 <*> arg2 <*> arg3 <*> arg4 <*> arg5 <*> arg6

  let zip7 arg1 arg2 arg3 arg4 arg5 arg6 arg7 =
    return (fun a b c d e f g -> (a, b, c, d, e, f, g))
    <*> arg1 <*> arg2 <*> arg3 <*> arg4 <*> arg5 <*> arg6 <*> arg7
end

let or_error_str ~f_ok ~error = function
  | Ok x ->
      f_ok x
  | Error e ->
      sprintf "%s\n%s\n" error (Error.to_string_hum e)

let stop_daemon =
  let open Deferred.Let_syntax in
  let open Daemon_rpcs in
  let open Command.Param in
  Command.async ~summary:"Stop the daemon"
    (Cli_lib.Background_daemon.rpc_init (return ()) ~f:(fun port () ->
         let%map res = Daemon_rpcs.Client.dispatch Stop_daemon.rpc () port in
         printf "%s"
           (or_error_str res
              ~f_ok:(fun _ -> "Daemon stopping\n")
              ~error:"Daemon likely stopped") ))

let get_balance =
  let open Command.Param in
  let open Deferred.Let_syntax in
  let address_flag =
    flag "address"
      ~doc:"PUBLICKEY Public-key for which you want to check the balance"
      (required Cli_lib.Arg_type.public_key_compressed)
  in
  let token_flag =
    flag "token" ~doc:"TOKEN_ID The token ID for the account"
      (optional_with_default Token_id.default Cli_lib.Arg_type.token_id)
  in
  let flags = Args.zip2 address_flag token_flag in
  Command.async ~summary:"Get balance associated with a public key"
    (Cli_lib.Background_daemon.rpc_init flags ~f:(fun port (pk, token_id) ->
         let account_id = Account_id.create pk token_id in
         let%map res =
           Daemon_rpcs.Client.dispatch_join_errors Daemon_rpcs.Get_balance.rpc
             account_id port
         in
         let balance_str = function
           | Some b when Token_id.(equal default) token_id ->
               sprintf "Balance: %s coda\n"
                 (Currency.Balance.to_formatted_string b)
           | Some b ->
               sprintf "Balance: %s\n" (Currency.Balance.to_formatted_string b)
           | None ->
               "There are no funds in this account\n"
         in
         printf "%s"
           (or_error_str res ~f_ok:balance_str ~error:"Failed to get balance")
     ))

let get_balance_graphql =
  let open Command.Param in
  let pk_flag =
    flag "public-key"
      ~doc:"KEY Public key for which you want to check the balance"
      (required Cli_lib.Arg_type.public_key_compressed)
  in
  Command.async ~summary:"Get balance associated with a public key"
    (Cli_lib.Background_daemon.graphql_init pk_flag
       ~f:(fun graphql_endpoint public_key ->
         let%map response =
           Graphql_client.query_exn
             (Graphql_queries.Get_wallet.make
                ~public_key:(Graphql_client.Encoders.public_key public_key)
                ())
             graphql_endpoint
         in
         match response#wallet with
         | Some wallet ->
             printf "Balance: %s coda\n"
               (Currency.Balance.to_formatted_string (wallet#balance)#total)
         | None ->
             printf "There are no funds in this account\n" ))

let print_trust_status status json =
  if json then
    printf "%s\n"
      (Yojson.Safe.to_string (Trust_system.Peer_status.to_yojson status))
  else
    let ban_status =
      match status.banned with
      | Unbanned ->
          "Unbanned"
      | Banned_until tm ->
          sprintf "Banned_until %s" (Time.to_string_abs tm ~zone:Time.Zone.utc)
    in
    printf "%0.04f, %s\n" status.trust ban_status

let round_trust_score trust_status =
  let open Trust_system.Peer_status in
  let trust = Float.round_decimal trust_status.trust ~decimal_digits:4 in
  {trust_status with trust}

let get_trust_status =
  let open Command.Param in
  let open Deferred.Let_syntax in
  let address_flag =
    flag "ip-address"
      ~doc:
        "IP An IPv4 or IPv6 address for which you want to query the trust \
         status"
      (required Cli_lib.Arg_type.ip_address)
  in
  let json_flag = Cli_lib.Flag.json in
  let flags = Args.zip2 address_flag json_flag in
  Command.async ~summary:"Get the trust status associated with an IP address"
    (Cli_lib.Background_daemon.rpc_init flags
       ~f:(fun port (ip_address, json) ->
         match%map
           Daemon_rpcs.Client.dispatch Daemon_rpcs.Get_trust_status.rpc
             ip_address port
         with
         | Ok status ->
             print_trust_status (round_trust_score status) json
         | Error e ->
             printf "Failed to get trust status %s\n" (Error.to_string_hum e)
     ))

let ip_trust_statuses_to_yojson ip_trust_statuses =
  let items =
    List.map ip_trust_statuses ~f:(fun (ip_addr, status) ->
        `Assoc
          [ ("ip", `String (Unix.Inet_addr.to_string ip_addr))
          ; ("status", Trust_system.Peer_status.to_yojson status) ] )
  in
  `List items

let print_ip_trust_statuses ip_statuses json =
  if json then
    printf "%s\n"
      (Yojson.Safe.to_string @@ ip_trust_statuses_to_yojson ip_statuses)
  else
    List.iter ip_statuses ~f:(fun (ip_addr, status) ->
        printf "%s : " (Unix.Inet_addr.to_string ip_addr) ;
        print_trust_status status false )

let get_trust_status_all =
  let open Command.Param in
  let open Deferred.Let_syntax in
  let nonzero_flag =
    flag "nonzero-only" no_arg
      ~doc:"Only show trust statuses whose trust score is nonzero"
  in
  let json_flag = Cli_lib.Flag.json in
  let flags = Args.zip2 nonzero_flag json_flag in
  Command.async
    ~summary:"Get trust statuses for all peers known to the trust system"
    (Cli_lib.Background_daemon.rpc_init flags ~f:(fun port (nonzero, json) ->
         match%map
           Daemon_rpcs.Client.dispatch Daemon_rpcs.Get_trust_status_all.rpc ()
             port
         with
         | Ok ip_trust_statuses ->
             (* always round the trust scores for display *)
             let ip_rounded_trust_statuses =
               List.map ip_trust_statuses ~f:(fun (ip_addr, status) ->
                   (ip_addr, round_trust_score status) )
             in
             let filtered_ip_trust_statuses =
               if nonzero then
                 List.filter ip_rounded_trust_statuses
                   ~f:(fun (_ip_addr, status) ->
                     not Float.(equal status.trust zero) )
               else ip_rounded_trust_statuses
             in
             print_ip_trust_statuses filtered_ip_trust_statuses json
         | Error e ->
             printf "Failed to get trust statuses %s\n" (Error.to_string_hum e)
     ))

let reset_trust_status =
  let open Command.Param in
  let open Deferred.Let_syntax in
  let address_flag =
    flag "ip-address"
      ~doc:
        "IP An IPv4 or IPv6 address for which you want to reset the trust \
         status"
      (required Cli_lib.Arg_type.ip_address)
  in
  let json_flag = Cli_lib.Flag.json in
  let flags = Args.zip2 address_flag json_flag in
  Command.async ~summary:"Reset the trust status associated with an IP address"
    (Cli_lib.Background_daemon.rpc_init flags
       ~f:(fun port (ip_address, json) ->
         match%map
           Daemon_rpcs.Client.dispatch Daemon_rpcs.Reset_trust_status.rpc
             ip_address port
         with
         | Ok status ->
             print_trust_status status json
         | Error e ->
             printf "Failed to reset trust status %s\n" (Error.to_string_hum e)
     ))

let get_public_keys =
  let open Daemon_rpcs in
  let open Command.Param in
  let with_details_flag =
    flag "with-details" no_arg
      ~doc:"Show extra details (eg. balance, nonce) in addition to public keys"
  in
  let error_ctx = "Failed to get public-keys" in
  Command.async ~summary:"Get public keys"
    (Cli_lib.Background_daemon.rpc_init
       (Args.zip2 with_details_flag Cli_lib.Flag.json)
       ~f:(fun port (is_balance_included, json) ->
         if is_balance_included then
           Daemon_rpcs.Client.dispatch_pretty_message ~json
             ~join_error:Or_error.join ~error_ctx
             (module Cli_lib.Render.Public_key_with_details)
             Get_public_keys_with_details.rpc () port
         else
           Daemon_rpcs.Client.dispatch_pretty_message ~json
             ~join_error:Or_error.join ~error_ctx
             (module Cli_lib.Render.String_list_formatter)
             Get_public_keys.rpc () port ))

let generate_receipt =
  let open Daemon_rpcs in
  let open Command.Param in
  let open Cli_lib.Arg_type in
  let receipt_hash_flag =
    flag "receipt-chain-hash"
      ~doc:
        "RECEIPTHASH Receipt-chain-hash of the payment that you want to\n\
        \        generate a receipt for"
      (required receipt_chain_hash)
  in
  let address_flag =
    flag "address" ~doc:"PUBLICKEY Public-key address of sender"
      (required public_key_compressed)
  in
  let token_flag =
    flag "token" ~doc:"TOKEN_ID The token ID for the account"
      (optional_with_default Token_id.default Cli_lib.Arg_type.token_id)
  in
  Command.async ~summary:"Generate a receipt for a sent payment"
    (Cli_lib.Background_daemon.rpc_init
       (Args.zip3 receipt_hash_flag address_flag token_flag)
       ~f:(fun port (receipt_chain_hash, pk, token_id) ->
         let account_id = Account_id.create pk token_id in
         Daemon_rpcs.Client.dispatch_with_message Prove_receipt.rpc
           (receipt_chain_hash, account_id)
           port ~success:Cli_lib.Render.Prove_receipt.to_text
           ~error:Error.to_string_hum ~join_error:Or_error.join ))

let read_json filepath ~flag =
  let%map res =
    Deferred.Or_error.try_with (fun () ->
        let%map json_contents = Reader.file_contents filepath in
        Ok (Yojson.Safe.from_string json_contents) )
  in
  match res with
  | Ok c ->
      c
  | Error e ->
      Or_error.errorf "Could not read %s at %s\n%s" flag filepath
        (Error.to_string_hum e)

let verify_receipt =
  let open Deferred.Let_syntax in
  let open Daemon_rpcs in
  let open Command.Param in
  let open Cli_lib.Arg_type in
  let proof_path_flag =
    flag "proof-path"
      ~doc:"PROOFFILE File to read json version of payment receipt"
      (required string)
  in
  let payment_path_flag =
    flag "payment-path"
      ~doc:"PAYMENTPATH File to read json version of verifying payment"
      (required string)
  in
  let address_flag =
    flag "address" ~doc:"PUBLICKEY Public-key address of sender"
      (required public_key_compressed)
  in
  let token_flag =
    flag "token" ~doc:"TOKEN_ID The token ID for the account"
      (optional_with_default Token_id.default Cli_lib.Arg_type.token_id)
  in
  Command.async ~summary:"Verify a receipt of a sent payment"
    (Cli_lib.Background_daemon.rpc_init
       (Args.zip4 payment_path_flag proof_path_flag address_flag token_flag)
       ~f:(fun port (payment_path, proof_path, pk, token_id) ->
         let account_id = Account_id.create pk token_id in
         let dispatch_result =
           let open Deferred.Or_error.Let_syntax in
           let%bind payment_json =
             read_json payment_path ~flag:"payment-path"
           in
           let%bind proof_json = read_json proof_path ~flag:"proof-path" in
           let to_deferred_or_error result ~error =
             Result.map_error result ~f:(fun s ->
                 Error.of_string (sprintf "%s: %s" error s) )
             |> Deferred.return
           in
           let%bind payment =
             User_command.of_yojson payment_json
             |> to_deferred_or_error
                  ~error:
                    (sprintf "Payment file %s has invalid json format"
                       payment_path)
           and proof =
             [%of_yojson: Receipt.Chain_hash.t * User_command.t list]
               proof_json
             |> to_deferred_or_error
                  ~error:
                    (sprintf "Proof file %s has invalid json format" proof_path)
           in
           Daemon_rpcs.Client.dispatch Verify_proof.rpc
             (account_id, payment, proof)
             port
         in
         match%map dispatch_result with
         | Ok (Ok ()) ->
             printf "Payment is valid on the existing blockchain!\n"
         | Error e | Ok (Error e) ->
             eprintf "Error verifying the receipt: %s\n"
               (Error.to_string_hum e) ))

let get_nonce :
       rpc:(Account_id.t, Account.Nonce.t option Or_error.t) Rpc.Rpc.t
    -> Account_id.t
    -> Host_and_port.t
    -> (Account.Nonce.t, string) Deferred.Result.t =
 fun ~rpc account_id port ->
  let open Deferred.Let_syntax in
  let%map res = Daemon_rpcs.Client.dispatch rpc account_id port in
  match Or_error.join res with
  | Ok (Some n) ->
      Ok n
  | Ok None ->
      Error "No account found at that public_key"
  | Error e ->
      Error (Error.to_string_hum e)

let get_nonce_cmd =
  let open Command.Param in
  let address_flag =
    flag "address" ~doc:"PUBLICKEY Public-key address you want the nonce for"
      (required Cli_lib.Arg_type.public_key_compressed)
  in
  let token_flag =
    flag "token" ~doc:"TOKEN_ID The token ID for the account"
      (optional_with_default Token_id.default Cli_lib.Arg_type.token_id)
  in
  let flags = Args.zip2 address_flag token_flag in
  Command.async ~summary:"Get the current nonce for an account"
    (Cli_lib.Background_daemon.rpc_init flags ~f:(fun port (pk, token_flag) ->
         let account_id = Account_id.create pk token_flag in
         match%bind
           get_nonce ~rpc:Daemon_rpcs.Get_nonce.rpc account_id port
         with
         | Error e ->
             eprintf "Failed to get nonce\n%s\n" e ;
             exit 2
         | Ok nonce ->
             printf "%s\n" (Account.Nonce.to_string nonce) ;
             exit 0 ))

let status =
  let open Daemon_rpcs in
  let flag = Args.zip2 Cli_lib.Flag.json Cli_lib.Flag.performance in
  Command.async ~summary:"Get running daemon status"
    (Cli_lib.Background_daemon.rpc_init flag
       ~f:(fun port (json, performance) ->
         Daemon_rpcs.Client.dispatch_pretty_message ~json ~join_error:Fn.id
           ~error_ctx:"Failed to get status"
           (module Daemon_rpcs.Types.Status)
           Get_status.rpc
           (if performance then `Performance else `None)
           port ))

let status_clear_hist =
  let open Daemon_rpcs in
  let flag = Args.zip2 Cli_lib.Flag.json Cli_lib.Flag.performance in
  Command.async ~summary:"Clear histograms reported in status"
    (Cli_lib.Background_daemon.rpc_init flag
       ~f:(fun port (json, performance) ->
         Daemon_rpcs.Client.dispatch_pretty_message ~json ~join_error:Fn.id
           ~error_ctx:"Failed to clear histograms reported in status"
           (module Daemon_rpcs.Types.Status)
           Clear_hist_status.rpc
           (if performance then `Performance else `None)
           port ))

let get_nonce_exn ~rpc public_key port =
  match%bind get_nonce ~rpc public_key port with
  | Error e ->
      eprintf "Failed to get nonce\n%s\n" e ;
      exit 3
  | Ok nonce ->
      return nonce

let batch_send_payments =
  let module Payment_info = struct
    type t =
      { receiver: string
      ; amount: Currency.Amount.t
      ; fee: Currency.Fee.t
      ; valid_until: Coda_numbers.Global_slot.t sexp_option }
    [@@deriving sexp]
  end in
  let payment_path_flag =
    Command.Param.(anon @@ ("payments-file" %: string))
  in
  let get_infos payments_path =
    match%bind
      Reader.load_sexp payments_path [%of_sexp: Payment_info.t list]
    with
    | Ok x ->
        return x
    | Error _ ->
        let sample_info () : Payment_info.t =
          let keypair = Keypair.create () in
          { Payment_info.receiver=
              Public_key.(
                Compressed.to_base58_check (compress keypair.public_key))
          ; valid_until= Some (Coda_numbers.Global_slot.random ())
          ; amount= Currency.Amount.of_int (Random.int 100)
          ; fee= Currency.Fee.of_int (Random.int 100) }
        in
        eprintf "Could not read payments from %s.\n" payments_path ;
        eprintf
          "The file should be a sexp list of payments with optional expiry \
           slot number \"valid_until\". Here is an example file:\n\
           %s\n"
          (Sexp.to_string_hum
             ([%sexp_of: Payment_info.t list]
                (List.init 3 ~f:(fun _ -> sample_info ())))) ;
        exit 5
  in
  let main port (privkey_path, payments_path) =
    let open Deferred.Let_syntax in
    let%bind keypair = Secrets.Keypair.Terminal_stdin.read_exn privkey_path
    and infos = get_infos payments_path in
    let%bind nonce0 =
      get_nonce_exn ~rpc:Daemon_rpcs.Get_nonce.rpc
        (Account_id.create
           (Public_key.compress keypair.public_key)
           Token_id.default)
        port
    in
    let _, ts =
      List.fold_map ~init:nonce0 infos
        ~f:(fun nonce {receiver; valid_until; amount; fee} ->
          ( Account.Nonce.succ nonce
          , User_command.sign keypair
              (User_command_payload.create ~fee ~fee_token:Token_id.default
                 ~nonce ~memo:User_command_memo.empty
                 ~valid_until:
                   (Option.value valid_until
                      ~default:Coda_numbers.Global_slot.max_value)
                 ~body:
                   (Payment
                      { receiver=
                          Account_id.create
                            (Public_key.Compressed.of_base58_check_exn receiver)
                            Token_id.default
                      ; amount })) ) )
    in
    Daemon_rpcs.Client.dispatch_with_message Daemon_rpcs.Send_user_commands.rpc
      (ts :> User_command.t list)
      port
      ~success:(fun _ -> "Successfully enqueued payments in pool")
      ~error:(fun e ->
        sprintf "Failed to send payments %s" (Error.to_string_hum e) )
      ~join_error:Or_error.join
  in
  Command.async ~summary:"Send multiple payments from a file"
    (Cli_lib.Background_daemon.rpc_init
       (Args.zip2 Cli_lib.Flag.privkey_read_path payment_path_flag)
       ~f:main)

let user_command (body_args : User_command_payload.Body.t Command.Param.t)
    ~label ~summary ~error =
  let flag =
    let open Cli_lib.Flag in
    Args.zip6 body_args Cli_lib.Flag.privkey_read_path User_command.fee
      User_command.nonce User_command.valid_until User_command.memo
  in
  Command.async ~summary
    (Cli_lib.Background_daemon.rpc_init flag
       ~f:(fun port
          (body, from_account, fee_opt, nonce_opt, valid_until_opt, memo_opt)
          ->
         let open Deferred.Let_syntax in
         let%bind sender_kp =
           Secrets.Keypair.Terminal_stdin.read_exn from_account
         in
         let%bind nonce =
           match nonce_opt with
           | Some nonce ->
               return nonce
           | None ->
               let sender_account_id =
                 Account_id.create
                   (Public_key.compress sender_kp.public_key)
                   (User_command.Payload.Body.token body)
               in
               get_nonce_exn ~rpc:Daemon_rpcs.Get_inferred_nonce.rpc
                 sender_account_id port
         in
         let fee =
           Option.value ~default:Cli_lib.Default.transaction_fee fee_opt
         in
         if Currency.Fee.( < ) fee User_command.minimum_fee then (
           printf "Fee %d is less than the minimum, %d\n%!"
             (Currency.Fee.to_int fee)
             (Currency.Fee.to_int User_command.minimum_fee) ;
           exit 29 )
         else
           let memo =
             Option.value_map memo_opt ~default:User_command_memo.empty
               ~f:User_command_memo.create_from_string_exn
           in
           let valid_until =
             Option.value valid_until_opt
               ~default:Coda_numbers.Global_slot.max_value
           in
           let command =
             Coda_commands.setup_user_command ~fee ~nonce ~memo ~valid_until
               ~sender_kp body
           in
           Daemon_rpcs.Client.dispatch_with_message
             Daemon_rpcs.Send_user_command.rpc command port
             ~success:(fun receipt_chain_hash ->
               sprintf
                 "Dispatched %s with ID %s\nReceipt chain hash is now %s\n"
                 label
                 (User_command.to_base58_check command)
                 (Receipt.Chain_hash.to_string receipt_chain_hash) )
             ~error:(fun e -> sprintf "%s: %s" error (Error.to_string_hum e))
             ~join_error:Or_error.join ))

let send_payment =
  let body =
    let open Command.Let_syntax in
<<<<<<< HEAD
    let open Cli_lib.Arg_type in
    let%map_open receiver_pk =
      flag "receiver"
        ~doc:"PUBLICKEY Public key address to which you want to send money"
        (required public_key_compressed)
    and token_id =
      flag "token" ~doc:"TOKEN_ID The token ID for the account"
        (optional_with_default Token_id.default Cli_lib.Arg_type.token_id)
    and amount =
      flag "amount" ~doc:"VALUE Payment amount you want to send"
        (required txn_amount)
    in
    let receiver = Account_id.create receiver_pk token_id in
=======
    let open Cli_lib.Flag in
    let%map_open receiver = User_command.receiver
    and amount = User_command.amount in
>>>>>>> a924d634
    User_command_payload.Body.Payment {receiver; amount}
  in
  user_command body ~label:"payment" ~summary:"Send payment to an address"
    ~error:"Failed to send payment"

let send_payment_graphql =
  let open Command.Param in
  let open Cli_lib.Arg_type in
  let receiver_flag =
    flag "receiver" ~doc:"PUBLICKEY Public key to which you want to send money"
      (required public_key_compressed)
  in
  let amount_flag =
    flag "amount" ~doc:"VALUE Payment amount you want to send"
      (required txn_amount)
  in
  let args =
    Args.zip3 Cli_lib.Flag.user_command_common receiver_flag amount_flag
  in
  Command.async ~summary:"Send payment to an address"
    (Cli_lib.Background_daemon.graphql_init args
       ~f:(fun graphql_endpoint
          ({Cli_lib.Flag.sender; fee; nonce; memo}, receiver, amount)
          ->
         let%map response =
           Graphql_client.(
             Graphql_client.query_exn
               (Graphql_queries.Send_payment.make
                  ~receiver:(Encoders.public_key receiver)
                  ~sender:(Encoders.public_key sender)
                  ~amount:(Encoders.amount amount) ~fee:(Encoders.fee fee)
                  ?nonce:(Option.map nonce ~f:Encoders.nonce)
                  ?memo ()))
             graphql_endpoint
         in
         printf "Dispatched payment with ID %s\n"
           ((response#sendPayment)#payment)#id ))

let delegate_stake_graphql =
  let open Command.Param in
  let open Cli_lib.Arg_type in
  let receiver_flag =
    flag "receiver"
      ~doc:"PUBLICKEY Public key to which you want to delegate your stake"
      (required public_key_compressed)
  in
  let args = Args.zip2 Cli_lib.Flag.user_command_common receiver_flag in
  Command.async ~summary:"Delegate your stake to another public key"
    (Cli_lib.Background_daemon.graphql_init args
       ~f:(fun graphql_endpoint
          ({Cli_lib.Flag.sender; fee; nonce; memo}, receiver)
          ->
         let%map response =
           Graphql_client.(
             Graphql_client.query_exn
               (Graphql_queries.Send_delegation.make
                  ~receiver:(Encoders.public_key receiver)
                  ~sender:(Encoders.public_key sender)
                  ~fee:(Encoders.fee fee)
                  ?nonce:(Option.map nonce ~f:Encoders.nonce)
                  ?memo ()))
             graphql_endpoint
         in
         printf "Dispatched stake delegation with ID %s\n"
           ((response#sendDelegation)#delegation)#id ))

let cancel_transaction =
  let txn_id_flag =
    Command.Param.(
      flag "id" ~doc:"ID Transaction ID to be cancelled" (required string))
  in
  let args = Args.zip2 Cli_lib.Flag.privkey_read_path txn_id_flag in
  Command.async
    ~summary:
      "Cancel a transaction -- this submits a replacement transaction with a \
       fee larger than the cancelled transaction."
    (Cli_lib.Background_daemon.rpc_init args
       ~f:(fun port (privkey_read_path, serialized_transaction) ->
         match User_command.of_base58_check serialized_transaction with
         | Ok user_command ->
             let receiver =
               user_command |> User_command.payload
               |> User_command.Payload.body
               |> User_command.Payload.Body.receiver
             in
             let%bind sender_kp =
               Secrets.Keypair.Terminal_stdin.read_exn privkey_read_path
             in
             let cancel_sender = User_command.fee_payer user_command in
             let cancel_sender_pk = Account_id.public_key cancel_sender in
             if
               not
                 (Public_key.Compressed.equal cancel_sender_pk
                    (Public_key.compress sender_kp.public_key))
             then (
               eprintf
                 "Provided key doesn't match transaction to be cancelled.\n\
                  Wanted key for %s\n"
                 (Public_key.Compressed.to_base58_check cancel_sender_pk) ;
               Deferred.don't_wait_for (exit 17) ) ;
             let%bind inferred_nonce =
               get_nonce_exn ~rpc:Daemon_rpcs.Get_inferred_nonce.rpc
                 cancel_sender port
             in
             let cancelled_nonce = User_command.nonce user_command in
             let cancel_fee =
               let diff =
                 Unsigned.UInt64.of_int
                   Coda_numbers.Account_nonce.(
                     to_int inferred_nonce - to_int cancelled_nonce)
               in
               let fee =
                 Currency.Fee.to_uint64 (User_command.fee user_command)
               in
               let replace_fee =
                 Currency.Fee.to_uint64 Network_pool.Indexed_pool.replace_fee
               in
               let open Unsigned.UInt64.Infix in
               (* fee amount "inspired by" network_pool/indexed_pool.ml *)
               Currency.Fee.of_uint64 (fee + (replace_fee * diff))
             in
             printf "Fee to cancel transaction is %s coda.\n"
               (Currency.Fee.to_formatted_string cancel_fee) ;
             let body =
               User_command_payload.Body.Payment
                 {receiver; amount= Currency.Amount.zero}
             in
             let command =
               Coda_commands.setup_user_command ~fee:cancel_fee
                 ~nonce:cancelled_nonce ~memo:User_command_memo.empty
                 ~valid_until:user_command.payload.common.valid_until
                 ~sender_kp body
             in
             Daemon_rpcs.Client.dispatch_with_message
               Daemon_rpcs.Send_user_command.rpc command port
               ~success:(fun receipt_chain_hash ->
                 sprintf
                   "Dispatched cancel transaction with ID %s\n\
                    Receipt chain hash is now %s\n"
                   (User_command.to_base58_check command)
                   (Receipt.Chain_hash.to_string receipt_chain_hash) )
               ~error:(fun e ->
                 sprintf "Failed to cancel transaction: %s"
                   (Error.to_string_hum e) )
               ~join_error:Or_error.join
         | Error _e ->
             eprintf "Could not deserialize user command\n" ;
             exit 16 ))

let cancel_transaction_graphql =
  let txn_id_flag =
    Command.Param.(
      flag "id" ~doc:"ID Transaction ID to be cancelled"
        (required Cli_lib.Arg_type.user_command))
  in
  Command.async
    ~summary:
      "Cancel a transaction -- this submits a replacement transaction with a \
       fee larger than the cancelled transaction."
    (Cli_lib.Background_daemon.graphql_init txn_id_flag
       ~f:(fun graphql_endpoint user_command ->
         let receiver =
           user_command |> User_command.payload |> User_command.Payload.body
           |> User_command.Payload.Body.receiver
         in
         let receiver_pk = Account_id.public_key receiver in
         let cancel_sender = User_command.fee_payer user_command in
         let cancel_sender_pk = Account_id.public_key cancel_sender in
         let open Deferred.Let_syntax in
         let%bind nonce_response =
           let open Graphql_client.Encoders in
           Graphql_client.query_exn
             (Graphql_queries.Get_inferred_nonce.make
                ~public_key:(public_key cancel_sender_pk)
                ())
             graphql_endpoint
         in
         let maybe_inferred_nonce =
           let open Option.Let_syntax in
           let%bind wallet = nonce_response#wallet in
           let%map nonce = wallet#inferredNonce in
           int_of_string nonce
         in
         let cancelled_nonce =
           Coda_numbers.Account_nonce.to_int (User_command.nonce user_command)
         in
         let inferred_nonce =
           Option.value maybe_inferred_nonce ~default:cancelled_nonce
         in
         let cancel_fee =
           let diff =
             Unsigned.UInt64.of_int (inferred_nonce - cancelled_nonce)
           in
           let fee = Currency.Fee.to_uint64 (User_command.fee user_command) in
           let replace_fee =
             Currency.Fee.to_uint64 Network_pool.Indexed_pool.replace_fee
           in
           let open Unsigned.UInt64.Infix in
           (* fee amount "inspired by" network_pool/indexed_pool.ml *)
           Currency.Fee.of_uint64 (fee + (replace_fee * diff))
         in
         printf "Fee to cancel transaction is %s coda.\n"
           (Currency.Fee.to_formatted_string cancel_fee) ;
         let cancel_query =
           let open Graphql_client.Encoders in
           Graphql_queries.Send_payment.make
             ~sender:(public_key cancel_sender_pk)
             ~receiver:(public_key receiver_pk) ~fee:(fee cancel_fee)
             ~amount:(amount Currency.Amount.zero)
             ~nonce:
               (uint32
                  (Coda_numbers.Account_nonce.to_uint32
                     (User_command.nonce user_command)))
             ()
         in
         let%map cancel_response =
           Graphql_client.query_exn cancel_query graphql_endpoint
         in
         printf "🛑 Cancelled transaction! Cancel ID: %s\n"
           ((cancel_response#sendPayment)#payment)#id ))

let get_transaction_status =
  Command.async ~summary:"Get the status of a transaction"
    (Cli_lib.Background_daemon.rpc_init
       Command.Param.(anon @@ ("txn-id" %: string))
       ~f:(fun port serialized_transaction ->
         match User_command.of_base58_check serialized_transaction with
         | Ok user_command ->
             Daemon_rpcs.Client.dispatch_with_message
               Daemon_rpcs.Get_transaction_status.rpc user_command port
               ~success:(fun status ->
                 sprintf !"Transaction status : %s\n"
                 @@ Transaction_status.State.to_string status )
               ~error:(fun e ->
                 sprintf "Failed to get transaction status : %s"
                   (Error.to_string_hum e) )
               ~join_error:Or_error.join
         | Error _e ->
             eprintf "Could not deserialize user command" ;
             exit 16 ))

let delegate_stake =
  let body =
    let open Command.Let_syntax in
    let open Cli_lib.Arg_type in
    let%map_open new_delegate =
      flag "delegate"
        ~doc:
          "PUBLICKEY Public key address to which you want to which you want \
           to delegate your stake"
        (required public_key_compressed)
    in
    User_command_payload.Body.Stake_delegation (Set_delegate {new_delegate})
  in
  user_command body ~label:"delegate"
    ~summary:"Change the address to which you're delegating your coda"
    ~error:"Failed to change delegate"

let wrap_key =
  Command.async ~summary:"Wrap a private key into a private key file"
    (let open Command.Let_syntax in
    let%map_open privkey_path = Cli_lib.Flag.privkey_write_path in
    Cli_lib.Exceptions.handle_nicely
    @@ fun () ->
    let open Deferred.Let_syntax in
    let%bind privkey =
      Secrets.Password.hidden_line_or_env "Private key: " ~env:"CODA_PRIVKEY"
    in
    let pk = Private_key.of_base58_check_exn (Bytes.to_string privkey) in
    let kp = Keypair.of_private_key_exn pk in
    Secrets.Keypair.Terminal_stdin.write_exn kp ~privkey_path)

let dump_keypair =
  Command.async ~summary:"Print out a keypair from a private key file"
    (let open Command.Let_syntax in
    let%map_open privkey_path = Cli_lib.Flag.privkey_read_path in
    Cli_lib.Exceptions.handle_nicely
    @@ fun () ->
    let open Deferred.Let_syntax in
    let%map kp = Secrets.Keypair.Terminal_stdin.read_exn privkey_path in
    printf "Public key: %s\nPrivate key: %s\n"
      ( kp.public_key |> Public_key.compress
      |> Public_key.Compressed.to_base58_check )
      (kp.private_key |> Private_key.to_base58_check))

let dump_ledger =
  let sl_hash_flag =
    Command.Param.(
      flag "staged-ledger-hash (default: hash of best staged ledger)"
        ~doc:"STAGED-LEDGER-HASH Staged ledger hash" (optional string))
  in
  let json_flag = Cli_lib.Flag.json in
  let flags = Args.zip2 sl_hash_flag json_flag in
  Command.async ~summary:"Print the ledger with given Merkle root"
    (Cli_lib.Background_daemon.rpc_init flags ~f:(fun port (sl_hash, json) ->
         (* TODO: allow input in Base58Check format: issue #3036 *)
         let staged_ledger_hash =
           Option.map sl_hash ~f:(fun s ->
               Sexp.of_string_conv_exn s Staged_ledger_hash.Stable.V1.t_of_sexp
           )
         in
         Daemon_rpcs.Client.dispatch Daemon_rpcs.Get_ledger.rpc
           staged_ledger_hash port
         >>| function
         | Error e ->
             Daemon_rpcs.Client.print_rpc_error e
         | Ok (Error e) ->
             printf !"Ledger not found: %s\n" (Error.to_string_hum e)
         | Ok (Ok accounts) ->
             if json then
               List.iter accounts ~f:(fun acct ->
                   printf "%s\n"
                     (Yojson.Safe.to_string
                        (Account.Stable.Latest.to_yojson acct)) )
             else printf !"%{sexp:Account.t list}\n" accounts ))

let constraint_system_digests =
  Command.async ~summary:"Print MD5 digest of each SNARK constraint"
    (Command.Param.return (fun () ->
         let all =
           Transaction_snark.constraint_system_digests ()
           @ Blockchain_snark.Blockchain_transition.constraint_system_digests
               ()
         in
         let all =
           List.sort ~compare:(fun (k1, _) (k2, _) -> String.compare k1 k2) all
         in
         List.iter all ~f:(fun (k, v) -> printf "%s\t%s\n" k (Md5.to_hex v)) ;
         Deferred.unit ))

let snark_job_list =
  let open Deferred.Let_syntax in
  let open Command.Param in
  Command.async
    ~summary:
      "List of snark jobs in JSON format that are yet to be included in the \
       blocks"
    (Cli_lib.Background_daemon.rpc_init (return ()) ~f:(fun port () ->
         match%map
           Daemon_rpcs.Client.dispatch_join_errors
             Daemon_rpcs.Snark_job_list.rpc () port
         with
         | Ok str ->
             printf "%s" str
         | Error e ->
             Daemon_rpcs.Client.print_rpc_error e ))

let snark_pool_list =
  let open Command.Param in
  Command.async ~summary:"List of snark works in the snark pool in JSON format"
    (Cli_lib.Background_daemon.graphql_init (return ())
       ~f:(fun graphql_endpoint () ->
         Deferred.map
           (Graphql_client.query_exn
              (Graphql_queries.Snark_pool.make ())
              graphql_endpoint)
           ~f:(fun response ->
             let lst =
               [%to_yojson: Cli_lib.Graphql_types.Completed_works.t]
                 (Array.to_list
                    (Array.map
                       ~f:(fun w ->
                         { Cli_lib.Graphql_types.Completed_works.Work.work_ids=
                             Array.to_list w#work_ids
                         ; fee= Currency.Fee.of_uint64 w#fee
                         ; prover= w#prover } )
                       response#snarkPool))
             in
             print_string (Yojson.Safe.to_string lst) ) ))

let pooled_user_commands =
  let public_key_flag =
    Command.Param.(
      anon @@ maybe @@ ("public-key" %: Cli_lib.Arg_type.public_key_compressed))
  in
  Command.async
    ~summary:
      "Retrieve all the user commands submitted by the current daemon that \
       are pending inclusion"
    (Cli_lib.Background_daemon.graphql_init public_key_flag
       ~f:(fun graphql_endpoint maybe_public_key ->
         let public_key =
           Yojson.Safe.to_basic
           @@ [%to_yojson: Public_key.Compressed.t option] maybe_public_key
         in
         let graphql =
           Graphql_queries.Pooled_user_commands.make ~public_key ()
         in
         let%map response =
           Graphql_client.query_exn graphql graphql_endpoint
         in
         let json_response : Yojson.Safe.json =
           `List
             ( List.map ~f:Graphql_client.User_command.to_yojson
             @@ Array.to_list response#pooledUserCommands )
         in
         print_string (Yojson.Safe.to_string json_response) ))

let to_signed_fee_exn sign magnitude =
  let sgn = match sign with `PLUS -> Sgn.Pos | `MINUS -> Neg in
  let magnitude = Currency.Fee.of_uint64 magnitude in
  Currency.Fee.Signed.create ~sgn ~magnitude

let pending_snark_work =
  let open Command.Param in
  Command.async
    ~summary:
      "List of snark works in JSON format that are not available in the pool \
       yet"
    (Cli_lib.Background_daemon.graphql_init (return ())
       ~f:(fun graphql_endpoint () ->
         Deferred.map
           (Graphql_client.query_exn
              (Graphql_queries.Pending_snark_work.make ())
              graphql_endpoint)
           ~f:(fun response ->
             let lst =
               [%to_yojson: Cli_lib.Graphql_types.Pending_snark_work.t]
                 (Array.map
                    ~f:(fun bundle ->
                      Array.map bundle#workBundle ~f:(fun w ->
                          let f = w#fee_excess in
                          let hash_of_string =
                            Coda_base.Frozen_ledger_hash.of_string
                          in
                          { Cli_lib.Graphql_types.Pending_snark_work.Work
                            .work_id= w#work_id
                          ; fee_excess=
                              to_signed_fee_exn f#sign f#fee_magnitude
                          ; supply_increase=
                              Currency.Amount.of_uint64 w#supply_increase
                          ; source_ledger_hash=
                              hash_of_string w#source_ledger_hash
                          ; target_ledger_hash=
                              hash_of_string w#target_ledger_hash } ) )
                    response#pendingSnarkWork)
             in
             print_string (Yojson.Safe.to_string lst) ) ))

let start_tracing =
  let open Deferred.Let_syntax in
  let open Command.Param in
  Command.async ~summary:"Start async tracing to $config-directory/$pid.trace"
    (Cli_lib.Background_daemon.rpc_init (return ()) ~f:(fun port () ->
         match%map
           Daemon_rpcs.Client.dispatch Daemon_rpcs.Start_tracing.rpc () port
         with
         | Ok () ->
             printf "Daemon started tracing!"
         | Error e ->
             Daemon_rpcs.Client.print_rpc_error e ))

let stop_tracing =
  let open Deferred.Let_syntax in
  let open Command.Param in
  Command.async ~summary:"Stop async tracing"
    (Cli_lib.Background_daemon.rpc_init (return ()) ~f:(fun port () ->
         match%map
           Daemon_rpcs.Client.dispatch Daemon_rpcs.Stop_tracing.rpc () port
         with
         | Ok () ->
             printf "Daemon stopped printing!"
         | Error e ->
             Daemon_rpcs.Client.print_rpc_error e ))

let set_staking =
  let privkey_path = Cli_lib.Flag.privkey_read_path in
  Command.async ~summary:"Set new keys for block production"
    (Cli_lib.Background_daemon.rpc_init privkey_path
       ~f:(fun port privkey_path ->
         let%bind ({Keypair.public_key; _} as keypair) =
           Secrets.Keypair.Terminal_stdin.read_exn privkey_path
         in
         match%map
           Daemon_rpcs.Client.dispatch Daemon_rpcs.Set_staking.rpc [keypair]
             port
         with
         | Error e ->
             Daemon_rpcs.Client.print_rpc_error e
         | Ok () ->
             printf
               !"New block producer public key : %s\n"
               (Public_key.Compressed.to_base58_check
                  (Public_key.compress public_key)) ))

let set_staking_graphql =
  let open Command.Param in
  let open Cli_lib.Arg_type in
  let pk_flag =
    flag "public-key"
      ~doc:"PUBLICKEY Public key of account with which to produce blocks"
      (required public_key_compressed)
  in
  Command.async ~summary:"Start producing blocks"
    (Cli_lib.Background_daemon.graphql_init pk_flag
       ~f:(fun graphql_endpoint public_key ->
         let print_message msg arr =
           if not (Array.is_empty arr) then
             printf "%s: %s\n" msg
               (String.concat_array ~sep:", "
                  (Array.map ~f:Public_key.Compressed.to_base58_check arr))
         in
         let%map result =
           Graphql_client.(
             Graphql_client.query_exn
               (Graphql_queries.Set_staking.make
                  ~public_key:(Encoders.public_key public_key)
                  ()))
             graphql_endpoint
         in
         print_message "Stopped staking with" (result#setStaking)#lastStaking ;
         print_message
           "❌ Failed to start staking with keys (try `coda accounts unlock` \
            first)"
           (result#setStaking)#lockedPublicKeys ;
         print_message "Started staking with"
           (result#setStaking)#currentStakingKeys ))

let set_snark_worker =
  let open Command.Param in
  let public_key_flag =
    flag "address"
      ~doc:
        "PUBLICKEY Public-key address you wish to start snark-working on; \
         null to stop doing any snark work"
      (optional Cli_lib.Arg_type.public_key_compressed)
  in
  Command.async
    ~summary:"Set key you wish to snark work with or disable snark working"
    (Cli_lib.Background_daemon.graphql_init public_key_flag
       ~f:(fun graphql_endpoint optional_public_key ->
         let graphql =
           Graphql_queries.Set_snark_worker.make
             ~wallet:
               Graphql_client.Encoders.(
                 optional optional_public_key ~f:public_key)
             ()
         in
         Deferred.map (Graphql_client.query_exn graphql graphql_endpoint)
           ~f:(fun response ->
             ( match optional_public_key with
             | Some public_key ->
                 printf
                   !"New snark worker public key : %s\n"
                   (Public_key.Compressed.to_base58_check public_key)
             | None ->
                 printf "Will stop doing snark work\n" ) ;
             printf "Previous snark worker public key : %s\n"
               (Option.value_map (response#setSnarkWorker)#lastSnarkWorker
                  ~default:"None" ~f:Public_key.Compressed.to_base58_check) )
     ))

let set_snark_work_fee =
  Command.async ~summary:"Set fee reward for doing transaction snark work"
  @@ Cli_lib.Background_daemon.graphql_init
       Command.Param.(anon @@ ("fee" %: Cli_lib.Arg_type.txn_fee))
       ~f:(fun graphql_endpoint fee ->
         let graphql =
           Graphql_queries.Set_snark_work_fee.make
             ~fee:(Graphql_client.Encoders.uint64 @@ Currency.Fee.to_uint64 fee)
             ()
         in
         Deferred.map (Graphql_client.query_exn graphql graphql_endpoint)
           ~f:(fun response ->
             printf
               !"Updated snark work fee: %i\nOld snark work fee: %i\n"
               (Currency.Fee.to_int fee)
               (Unsigned.UInt64.to_int (response#setSnarkWorkFee)#lastFee) ) )

(* A step towards `account import`, for now `unsafe-import` will suffice *)
(* TODO: remove this when systems are transitioned to using "safe" import *)
let unsafe_import =
  Command.async
    ~summary:
      "Unsafely import a password protected private key to one with the \
       password stripped, but tracked by this daemon and accessible via the \
       GraphQL API"
    (let open Command.Let_syntax in
    (* We'll do this entirely without talking to the daemon for now, though in the future this may change *)
    let%map_open privkey_path = Cli_lib.Flag.privkey_read_path
    and conf_dir = Cli_lib.Flag.conf_dir in
    fun () ->
      let open Deferred.Let_syntax in
      let%bind home = Sys.home_directory () in
      let conf_dir =
        Option.value ~default:(home ^/ Cli_lib.Default.conf_dir_name) conf_dir
      in
      let wallets_disk_location = conf_dir ^/ "wallets" in
      let%bind ({Keypair.public_key; _} as keypair) =
        Secrets.Keypair.Terminal_stdin.read_exn privkey_path
      in
      let pk = Public_key.compress public_key in
      let%bind wallets =
        Secrets.Wallets.load ~logger:(Logger.create ())
          ~disk_location:wallets_disk_location
      in
      let password = lazy (Deferred.return (Bytes.create 0)) in
      (* Either we already are tracking it *)
      match Secrets.Wallets.check_locked wallets ~needle:pk with
      | Some _ ->
          printf
            !"Key already present, no need to import : %s\n"
            (Public_key.Compressed.to_base58_check
               (Public_key.compress public_key)) ;
          Deferred.unit
      | None ->
          (* Or we import it *)
          let%map _ =
            Secrets.Wallets.import_keypair wallets keypair ~password
          in
          printf
            !"Key imported successfully : %s\n"
            (Public_key.Compressed.to_base58_check
               (Public_key.compress public_key)))

let import_key =
  (* We'll do this entirely without talking to the daemon for now, though in the future this may change *)
  let privkey_path = Cli_lib.Flag.privkey_read_path in
  let conf_dir = Cli_lib.Flag.conf_dir in
  let flags = Args.zip2 privkey_path conf_dir in
  Command.async
    ~summary:
      "Import a password protected private key to be tracked by the daemon.\n\
       Set CODA_PRIVKEY_PASS environment variable to use non-interactively \
       (key will be imported using the same password)."
    (Cli_lib.Background_daemon.graphql_init flags
       ~f:(fun graphql_endpoint (privkey_path, conf_dir) ->
         let open Deferred.Let_syntax in
         let%bind home = Sys.home_directory () in
         let conf_dir =
           Option.value
             ~default:(home ^/ Cli_lib.Default.conf_dir_name)
             conf_dir
         in
         let wallets_disk_location = conf_dir ^/ "wallets" in
         let%bind ({Keypair.public_key; _} as keypair) =
           Secrets.Keypair.Terminal_stdin.read_exn privkey_path
         in
         let pk = Public_key.compress public_key in
         let%bind wallets =
           Secrets.Wallets.load ~logger:(Logger.create ())
             ~disk_location:wallets_disk_location
         in
         (* Either we already are tracking it *)
         match Secrets.Wallets.check_locked wallets ~needle:pk with
         | Some _ ->
             printf
               !"Key already present, no need to import : %s\n"
               (Public_key.Compressed.to_base58_check
                  (Public_key.compress public_key)) ;
             Deferred.unit
         | None ->
             (* Or we import it *)
             let%bind _ =
               Secrets.Wallets.import_keypair_terminal_stdin wallets keypair
             in
             let%map _response =
               Graphql_client.query
                 (Graphql_queries.Reload_wallets.make ())
                 graphql_endpoint
             in
             printf
               !"\n😄 Imported account!\nPublic key: %s\n"
               (Public_key.Compressed.to_base58_check
                  (Public_key.compress public_key)) ))

let list_accounts =
  let open Command.Param in
  Command.async ~summary:"List all owned accounts"
    (Cli_lib.Background_daemon.graphql_init (return ())
       ~f:(fun graphql_endpoint () ->
         let%map response =
           Graphql_client.query_exn
             (Graphql_queries.Get_wallets.make ())
             graphql_endpoint
         in
         match response#ownedWallets with
         | [||] ->
             printf
               "😢 You have no wallets!\n\
                You can make a new one using `coda accounts create`\n"
         | wallets ->
             Array.iteri wallets ~f:(fun i w ->
                 printf
                   "Wallet #%d:\n\
                   \  Public key: %s\n\
                   \  Balance: %s\n\
                   \  Locked: %b\n"
                   (i + 1)
                   (Public_key.Compressed.to_base58_check w#public_key)
                   (Currency.Balance.to_formatted_string (w#balance)#total)
                   (Option.value ~default:true w#locked) ) ))

let create_account =
  let open Command.Param in
  Command.async ~summary:"Create new account"
    (Cli_lib.Background_daemon.graphql_init (return ())
       ~f:(fun graphql_endpoint () ->
         let%bind password =
           Secrets.Keypair.Terminal_stdin.prompt_password
             "Password for new account: "
         in
         let%map response =
           Graphql_client.query_exn
             (Graphql_queries.Add_wallet.make
                ~password:(Bytes.to_string password) ())
             graphql_endpoint
         in
         let pk_string =
           Public_key.Compressed.to_base58_check
             (response#addWallet)#public_key
         in
         printf "\n😄 Added new account!\nPublic key: %s\n" pk_string ))

let create_hd_account =
  Command.async ~summary:Secrets.Hardware_wallets.create_hd_account_summary
    (Cli_lib.Background_daemon.graphql_init Cli_lib.Flag.User_command.hd_index
       ~f:(fun graphql_endpoint hd_index ->
         let%map response =
           Graphql_client.(
             query_exn
               (Graphql_queries.Create_hd_account.make
                  ~hd_index:(Encoders.uint32 hd_index) ()))
             graphql_endpoint
         in
         let pk_string =
           Public_key.Compressed.to_base58_check
             (response#createHDAccount)#public_key
         in
         printf "\n😄 created HD account with HD-index %s!\nPublic key: %s\n"
           (Coda_numbers.Hd_index.to_string hd_index)
           pk_string ))

let unlock_account =
  let open Command.Param in
  let pk_flag =
    flag "public-key" ~doc:"KEY Public key to be unlocked"
      (required Cli_lib.Arg_type.public_key_compressed)
  in
  Command.async ~summary:"Unlock a tracked account"
    (Cli_lib.Background_daemon.graphql_init pk_flag
       ~f:(fun graphql_endpoint pk_str ->
         let args =
           let open Deferred.Or_error.Let_syntax in
           let%map password =
             Deferred.map ~f:Or_error.return
               (Secrets.Password.hidden_line_or_env
                  "Password to unlock account: " ~env:Secrets.Keypair.env)
           in
           password
         in
         match%bind args with
         | Ok password_bytes ->
             let%map response =
               Graphql_client.query_exn
                 (Graphql_queries.Unlock_wallet.make
                    ~public_key:(Graphql_client.Encoders.public_key pk_str)
                    ~password:(Bytes.to_string password_bytes)
                    ())
                 graphql_endpoint
             in
             let pk_string =
               Public_key.Compressed.to_base58_check
                 (response#unlockWallet)#public_key
             in
             printf "\n🔓 Unlocked account!\nPublic key: %s\n" pk_string
         | Error e ->
             Deferred.return
               (printf "❌ Error unlocking account: %s\n"
                  (Error.to_string_hum e)) ))

let lock_account =
  let open Command.Param in
  let pk_flag =
    flag "public-key" ~doc:"KEY Public key of account to be locked"
      (required Cli_lib.Arg_type.public_key_compressed)
  in
  Command.async ~summary:"Lock a tracked account"
    (Cli_lib.Background_daemon.graphql_init pk_flag
       ~f:(fun graphql_endpoint pk ->
         let%map response =
           Graphql_client.query_exn
             (Graphql_queries.Lock_wallet.make
                ~public_key:(Graphql_client.Encoders.public_key pk)
                ())
             graphql_endpoint
         in
         let pk_string =
           Public_key.Compressed.to_base58_check
             (response#lockWallet)#public_key
         in
         printf "🔒 Locked account!\nPublic key: %s\n" pk_string ))

let generate_libp2p_keypair =
  Command.async
    ~summary:"Generate a new libp2p keypair and print out the peer ID"
    (let open Command.Let_syntax in
    let%map_open privkey_path = Cli_lib.Flag.privkey_write_path in
    Cli_lib.Exceptions.handle_nicely
    @@ fun () ->
    Deferred.ignore
      (let open Deferred.Let_syntax in
      (* FIXME: I'd like to accumulate messages into this logger and only dump them out in failure paths. *)
      let logger = Logger.null () in
      (* Using the helper only for keypair generation requires no state. *)
      File_system.with_temp_dir "coda-generate-libp2p-keypair" ~f:(fun tmpd ->
          match%bind Coda_net2.create ~logger ~conf_dir:tmpd with
          | Ok net ->
              let%bind me = Coda_net2.Keypair.random net in
              let%bind () = Coda_net2.shutdown net in
              let%map () =
                Secrets.Libp2p_keypair.Terminal_stdin.write_exn ~privkey_path
                  me
              in
              printf "libp2p keypair:\n%s\n" (Coda_net2.Keypair.to_string me)
          | Error e ->
              Logger.fatal logger "failed to generate libp2p keypair: $err"
                ~module_:__MODULE__ ~location:__LOC__
                ~metadata:[("err", `String (Error.to_string_hum e))] ;
              exit 20 )))

let trustlist_ip_flag =
  Command.Param.(
    flag "ip-address"
      ~doc:"IP An IPv4 or IPv6 address for the client trustlist"
      (required Cli_lib.Arg_type.ip_address))

let trustlist_add =
  let open Deferred.Let_syntax in
  let open Daemon_rpcs in
  Command.async ~summary:"Add an IP to the trustlist"
    (Cli_lib.Background_daemon.rpc_init trustlist_ip_flag
       ~f:(fun port trustlist_ip ->
         let trustlist_ip_string = Unix.Inet_addr.to_string trustlist_ip in
         match%map Client.dispatch Add_trustlist.rpc trustlist_ip port with
         | Ok (Ok ()) ->
             printf "Added %s to client trustlist" trustlist_ip_string
         | Ok (Error e) ->
             eprintf "Error adding %s to client trustlist: %s"
               trustlist_ip_string (Error.to_string_hum e)
         | Error e ->
             eprintf "Unknown error doing daemon RPC: %s"
               (Error.to_string_hum e) ))

let trustlist_remove =
  let open Deferred.Let_syntax in
  let open Daemon_rpcs in
  Command.async ~summary:"Add an IP to the trustlist"
    (Cli_lib.Background_daemon.rpc_init trustlist_ip_flag
       ~f:(fun port trustlist_ip ->
         let trustlist_ip_string = Unix.Inet_addr.to_string trustlist_ip in
         match%map Client.dispatch Remove_trustlist.rpc trustlist_ip port with
         | Ok (Ok ()) ->
             printf "Removed %s to client trustlist" trustlist_ip_string
         | Ok (Error e) ->
             eprintf "Error removing %s from client trustlist: %s"
               trustlist_ip_string (Error.to_string_hum e)
         | Error e ->
             eprintf "Unknown error doing daemon RPC: %s"
               (Error.to_string_hum e) ))

let trustlist_list =
  let open Deferred.Let_syntax in
  let open Daemon_rpcs in
  let open Command.Param in
  Command.async ~summary:"Add an IP to the trustlist"
    (Cli_lib.Background_daemon.rpc_init (return ()) ~f:(fun port () ->
         match%map Client.dispatch Get_trustlist.rpc () port with
         | Ok ips ->
             printf
               "The following IPs are permitted to connect to the daemon \
                control port:\n" ;
             List.iter ips ~f:(fun ip ->
                 printf "%s\n" (Unix.Inet_addr.to_string ip) )
         | Error e ->
             eprintf "Unknown error doing daemon RPC: %s"
               (Error.to_string_hum e) ))

let compile_time_constants =
  Command.basic
    ~summary:"Print a JSON map of the compile-time consensus parameters"
    (Command.Param.return (fun () ->
         Core.printf "%s\n%!"
           (Yojson.Safe.to_string Consensus.Constants.all_constants) ))

module Visualization = struct
  let create_command (type rpc_response) ~name ~f
      (rpc : (string, rpc_response) Rpc.Rpc.t) =
    let open Deferred.Let_syntax in
    Command.async
      ~summary:(sprintf !"Produce a visualization of the %s" name)
      (Cli_lib.Background_daemon.rpc_init
         Command.Param.(anon @@ ("output-filepath" %: string))
         ~f:(fun port filename ->
           let%map message =
             match%map Daemon_rpcs.Client.dispatch rpc filename port with
             | Ok response ->
                 f filename response
             | Error e ->
                 sprintf "Could not save file: %s\n" (Error.to_string_hum e)
           in
           print_string message ))

  module Frontier = struct
    let name = "transition-frontier"

    let command =
      create_command ~name Daemon_rpcs.Visualization.Frontier.rpc
        ~f:(fun filename -> function
        | `Active () ->
            Visualization_message.success name filename
        | `Bootstrapping ->
            Visualization_message.bootstrap name )
  end

  module Registered_masks = struct
    let name = "registered-masks"

    let command =
      create_command ~name Daemon_rpcs.Visualization.Registered_masks.rpc
        ~f:(fun filename () -> Visualization_message.success name filename)
  end

  let command_group =
    Command.group ~summary:"Visualize data structures special to Coda"
      [ (Frontier.name, Frontier.command)
      ; (Registered_masks.name, Registered_masks.command) ]
end

let accounts =
  Command.group ~summary:"Client commands concerning account management"
    ~preserve_subcommand_order:()
    [ ("list", list_accounts)
    ; ("create", create_account)
    ; ("import", import_key)
    ; ("unlock", unlock_account)
    ; ("lock", lock_account) ]

let client =
  Command.group ~summary:"Lightweight client commands"
    ~preserve_subcommand_order:()
    [ ("get-balance", get_balance_graphql)
    ; ("send-payment", send_payment_graphql)
    ; ("delegate-stake", delegate_stake_graphql)
    ; ("cancel-transaction", cancel_transaction_graphql)
    ; ("set-staking", set_staking_graphql)
    ; ("set-snark-worker", set_snark_worker)
    ; ("set-snark-work-fee", set_snark_work_fee)
    ; ("stop-daemon", stop_daemon)
    ; ("status", status) ]

let command =
  Command.group ~summary:"[Deprecated] Lightweight client commands"
    ~preserve_subcommand_order:()
    [ ("get-balance", get_balance)
    ; ("send-payment", send_payment)
    ; ("generate-keypair", Cli_lib.Commands.generate_keypair)
    ; ("delegate-stake", delegate_stake)
    ; ("cancel-transaction", cancel_transaction)
    ; ("set-staking", set_staking)
    ; ("set-snark-worker", set_snark_worker)
    ; ("set-snark-work-fee", set_snark_work_fee)
    ; ("generate-receipt", generate_receipt)
    ; ("verify-receipt", verify_receipt)
    ; ("stop-daemon", stop_daemon)
    ; ("status", status) ]

let client_trustlist_group =
  Command.group ~summary:"Client trustlist management"
    ~preserve_subcommand_order:()
    [ ("add", trustlist_add)
    ; ("list", trustlist_list)
    ; ("remove", trustlist_remove) ]

let advanced =
  Command.group ~summary:"Advanced client commands"
    [ ("get-nonce", get_nonce_cmd)
    ; ("client-trustlist", client_trustlist_group)
    ; ("get-trust-status", get_trust_status)
    ; ("get-trust-status-all", get_trust_status_all)
    ; ("get-public-keys", get_public_keys)
    ; ("reset-trust-status", reset_trust_status)
    ; ("batch-send-payments", batch_send_payments)
    ; ("status-clear-hist", status_clear_hist)
    ; ("wrap-key", wrap_key)
    ; ("dump-keypair", dump_keypair)
    ; ("dump-ledger", dump_ledger)
    ; ("constraint-system-digests", constraint_system_digests)
    ; ("start-tracing", start_tracing)
    ; ("stop-tracing", stop_tracing)
    ; ("snark-job-list", snark_job_list)
    ; ("pooled-user-commands", pooled_user_commands)
    ; ("snark-pool-list", snark_pool_list)
    ; ("pending-snark-work", pending_snark_work)
    ; ("unsafe-import", unsafe_import)
    ; ("import", import_key)
    ; ("generate-libp2p-keypair", generate_libp2p_keypair)
    ; ("compile-time-constants", compile_time_constants)
    ; ("visualization", Visualization.command_group) ]<|MERGE_RESOLUTION|>--- conflicted
+++ resolved
@@ -574,25 +574,13 @@
 let send_payment =
   let body =
     let open Command.Let_syntax in
-<<<<<<< HEAD
-    let open Cli_lib.Arg_type in
-    let%map_open receiver_pk =
-      flag "receiver"
-        ~doc:"PUBLICKEY Public key address to which you want to send money"
-        (required public_key_compressed)
+    let open Cli_lib.Flag in
+    let%map_open receiver_pk = User_command.receiver
     and token_id =
       flag "token" ~doc:"TOKEN_ID The token ID for the account"
         (optional_with_default Token_id.default Cli_lib.Arg_type.token_id)
-    and amount =
-      flag "amount" ~doc:"VALUE Payment amount you want to send"
-        (required txn_amount)
-    in
+    and amount = User_command.amount in
     let receiver = Account_id.create receiver_pk token_id in
-=======
-    let open Cli_lib.Flag in
-    let%map_open receiver = User_command.receiver
-    and amount = User_command.amount in
->>>>>>> a924d634
     User_command_payload.Body.Payment {receiver; amount}
   in
   user_command body ~label:"payment" ~summary:"Send payment to an address"
