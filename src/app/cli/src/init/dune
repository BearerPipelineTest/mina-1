(rule
 (targets assets.ml)
 (deps (source_tree assets))
 (action (run %{bin:ocaml-crunch} -m plain assets -o assets.ml)))

(library
 (name init)
 (public_name init)
 (libraries
   ;;opam libraries
   stdio
   integers
   astring
   async_ssl
   sexplib0
   async.async_rpc
   result
   graphql
   async_kernel
   async_unix
   uri
   core_kernel
   core
   async
   cohttp
   graphql_parser
   async.async_command
   async_rpc_kernel
   base.caml
   graphql-cohttp
   cohttp-async
   graphql-async
   archive_lib
   ;;local libraries
   perf_histograms
   one_or_two
   block_time
   child_processes
   mina_net2
   snark_worker
   allocation_functor
   blockchain_snark
   genesis_ledger_helper.lib
   transaction_inclusion_status
   error_json
   network_pool
   user_command_input
   network_peer
   logger
   coda_genesis_proof
   data_hash_lib
   currency
   genesis_constants
   bash_colors
   graphql_lib
   node_status
   o1trace_webkit_event
   generated_graphql_queries
<<<<<<< HEAD
=======
   snarky_log
   cli_lib
   mina_base mina_graphql mina_lib mina_state mina_ledger mina_transaction
   consensus mina_transition mina_version
>>>>>>> 62eec610
   mina_user_error
   mina_transition
   mina_ledger
   mina_lib
   mina_base
   cli_lib
   mina_graphql
   mina_state
   consensus
   mina_version
   o1trace
   protocol_version
   node_error_service
   genesis_ledger_helper
   signature_lib
   mina_base.import
   mina_numbers
   precomputed_values
   with_hash
   transaction_snark
   transaction_protocol_state
   test_util
   file_system
   daemon_rpcs
   trust_system
   secrets
   participating_state
   staged_ledger
   mina_commands
   coda_runtime_config
   coda_genesis_ledger
   mina_networking
   sgn
   unsigned_extended
   mina_metrics
   group_map
   snark_work_lib
   mina_compile_config
 )
 (instrumentation (backend bisect_ppx))
 (preprocessor_deps ../../../../config.mlh ../../../../../graphql_schema.json)
 (preprocess (pps ppx_coda graphql_ppx ppx_version ppx_jane ppx_deriving_yojson)))<|MERGE_RESOLUTION|>--- conflicted
+++ resolved
@@ -56,13 +56,7 @@
    node_status
    o1trace_webkit_event
    generated_graphql_queries
-<<<<<<< HEAD
-=======
-   snarky_log
-   cli_lib
-   mina_base mina_graphql mina_lib mina_state mina_ledger mina_transaction
-   consensus mina_transition mina_version
->>>>>>> 62eec610
+   mina_transaction
    mina_user_error
    mina_transition
    mina_ledger
@@ -101,6 +95,7 @@
    group_map
    snark_work_lib
    mina_compile_config
+   mina_transaction_logic
  )
  (instrumentation (backend bisect_ppx))
  (preprocessor_deps ../../../../config.mlh ../../../../../graphql_schema.json)
