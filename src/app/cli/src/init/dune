--- conflicted
+++ resolved
@@ -13,13 +13,8 @@
     snarky_log
     cli_lib
     coda_base coda_graphql coda_lib coda_state
-<<<<<<< HEAD
-    consensus coda_transition coda_version fork_id
-    o1trace telemetry transition_frontier web_client_pipe
-=======
-    consensus coda_transition coda_version lite_compat lite_lib
+    consensus coda_transition coda_version
     o1trace protocol_version telemetry transition_frontier web_client_pipe
->>>>>>> 9a3593c5
     web_request graphql_lib genesis_ledger_helper)
   (preprocessor_deps ../../../../config.mlh)
   (preprocess (pps graphql_ppx ppx_coda ppx_jane ppx_deriving_yojson)))