--- conflicted
+++ resolved
@@ -283,19 +283,8 @@
                 "A memo created in full-test"
             in
             User_command_input.create ?nonce ~signer ~fee ~fee_payer_pk:signer
-<<<<<<< HEAD
-              ~fee_token:Token_id.default ~memo ~valid_until:None
-              ~body:
-                (Payment
-                   { source_pk = signer
-                   ; receiver_pk
-                   ; token_id = Token_id.default
-                   ; amount
-                   } )
-=======
               ~memo ~valid_until:None
               ~body:(Payment { source_pk = signer; receiver_pk; amount })
->>>>>>> ea6c7ee8
               ~sign_choice:
                 (User_command_input.Sign_choice.Keypair
                    (Keypair.of_private_key_exn sender_sk) )
