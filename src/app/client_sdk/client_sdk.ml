(* client_sdk.ml *)

[%%import "/src/config.mlh"]

open Js_of_ocaml
open Signature_lib
open Mina_base
open Mina_transaction
open Rosetta_lib
open Rosetta_coding
open Js_util

let _ =
  Js.export "minaSDK"
    (object%js (_self)
       (** public key corresponding to a private key *)
       method publicKeyOfPrivateKey (sk_base58_check_js : string_js) =
         let sk =
           Js.to_string sk_base58_check_js |> Private_key.of_base58_check_exn
         in
         Public_key.(
           of_private_key_exn sk |> compress |> Compressed.to_base58_check
           |> Js.string)

       (** generate a private key, public key pair *)
       method genKeys =
         let sk = Private_key.create () in
         let sk_str_js = sk |> Private_key.to_base58_check |> Js.string in
         let pk_str_js = _self##publicKeyOfPrivateKey sk_str_js in
         object%js
           val privateKey = sk_str_js

           val publicKey = pk_str_js
         end

       (** generate a parties fee payer and sign other parties with the fee payer account *)
       method signParty (parties_js : string_js)
           (fee_payer_party_js : payload_fee_payer_party_js)
           (sk_base58_check_js : string_js) =
         let other_parties_json =
           parties_js |> Js.to_string |> Yojson.Safe.from_string
         in
         let other_parties = Parties.other_parties_of_json other_parties_json in
         let other_parties =
           Parties.Call_forest.of_parties_list
             ~party_depth:(fun (p : Party.t) -> p.body.call_depth)
             other_parties
           |> Parties.Call_forest.accumulate_hashes
                ~hash_party:(fun (p : Party.t) -> Parties.Digest.Party.create p)
         in
         let other_parties_hash = Parties.Call_forest.hash other_parties in
<<<<<<< HEAD
         let protocol_state_predicate_hash =
           Zkapp_precondition.Protocol_state.digest
             Zkapp_precondition.Protocol_state.accept
         in
=======
>>>>>>> 392c8fa1
         let memo =
           fee_payer_party_js##.memo |> Js.to_string
           |> Memo.create_from_string_exn
         in
         let commitment : Parties.Transaction_commitment.t =
           Parties.Transaction_commitment.create ~other_parties_hash
<<<<<<< HEAD
             ~protocol_state_predicate_hash
             ~memo_hash:(Signed_command_memo.hash memo)
         in
         let fee_payer = payload_of_fee_payer_party_js fee_payer_party_js in
         let full_commitment =
           Parties.Transaction_commitment.with_fee_payer commitment
=======
         in
         let fee_payer = payload_of_fee_payer_party_js fee_payer_party_js in
         let full_commitment =
           Parties.Transaction_commitment.create_complete commitment
             ~memo_hash:(Signed_command_memo.hash memo)
>>>>>>> 392c8fa1
             ~fee_payer_hash:
               (Parties.Digest.Party.create (Party.of_fee_payer fee_payer))
         in
         let sk =
           Js.to_string sk_base58_check_js |> Private_key.of_base58_check_exn
         in
         let fee_payer =
           let fee_payer_signature_auth =
             Signature_lib.Schnorr.Chunked.sign sk
               (Random_oracle.Input.Chunked.field full_commitment)
           in
           { fee_payer with authorization = fee_payer_signature_auth }
         in
         { Parties.fee_payer; other_parties; memo }
         |> Parties.parties_to_json |> Yojson.Safe.to_string |> Js.string

       (** return public key associated with private key in raw hex format for Rosetta *)
       method rawPublicKeyOfPrivateKey (sk_base58_check_js : string_js) =
         let sk =
           Js.to_string sk_base58_check_js |> Private_key.of_base58_check_exn
         in
         Public_key.of_private_key_exn sk |> Coding.of_public_key |> Js.string

       (** return public key in raw hex format for Rosetta *)
       method rawPublicKeyOfPublicKey (pk_base58_check_js : string_js) =
         let pk =
           Js.to_string pk_base58_check_js
           |> Public_key.of_base58_check_decompress_exn
         in
         Coding.of_public_key_compressed pk |> Js.string

       (** return public key, given that key in raw hex format for Rosetta *)
       method publicKeyOfRawPublicKey (pk_raw_js : string_js) =
         let pk_raw_str = Js.to_string pk_raw_js in
         Coding.to_public_key_compressed pk_raw_str
         |> Public_key.Compressed.to_base58_check |> Js.string

       (** is the public key valid and derivable from private key; can
           the private key be used to sign a transaction?
       *)
       method validKeypair (keypair_js : keypair_js) =
         let sk_base58_check = Js.to_string keypair_js##.privateKey in
         let pk_base58_check = Js.to_string keypair_js##.publicKey in
         let derived_pk =
           Js.to_string @@ _self##publicKeyOfPrivateKey keypair_js##.privateKey
         in
         if not (String.equal pk_base58_check derived_pk) then
           raise_js_error "Public key not derivable from private key"
         else
           let sk = Private_key.of_base58_check_exn sk_base58_check in
           let pk =
             Public_key.Compressed.of_base58_check_exn pk_base58_check
             |> Public_key.decompress_exn
           in
           let dummy_payload = Mina_base.Signed_command_payload.dummy in
           let signature =
             Mina_base.Signed_command.sign_payload sk dummy_payload
           in
           let message =
             Mina_base.Signed_command.to_input_legacy dummy_payload
           in
           let verified =
             Schnorr.Legacy.verify signature
               (Snark_params.Tick.Inner_curve.of_affine pk)
               message
           in
           if verified then Js._true
           else raise_js_error "Could not sign a transaction with private key"

       (** sign arbitrary string with private key *)
       method signString (network_js : string_js)
           (sk_base58_check_js : string_js) (str_js : string_js) : signed_string
           =
         let sk_base58_check = Js.to_string sk_base58_check_js in
         let sk = Private_key.of_base58_check_exn sk_base58_check in
         let str = Js.to_string str_js in
         let signature_kind =
           signature_kind_of_string_js network_js "signString"
         in
         let signature =
           String_sign.sign ~signature_kind sk str |> signature_to_js_object
         in
         let publicKey = _self##publicKeyOfPrivateKey sk_base58_check_js in
         object%js
           val string = str_js

           val signer = publicKey

           val signature = signature
         end

       (** verify signature of arbitrary string signed with signString *)
       method verifyStringSignature (network_js : string_js)
           (signed_string : signed_string) : bool Js.t =
         let signature = signature_of_js_object signed_string##.signature in
         let signature_kind =
           signature_kind_of_string_js network_js "verify_StringSignature"
         in
         let pk =
           signed_string##.signer |> Js.to_string
           |> Public_key.Compressed.of_base58_check_exn
           |> Public_key.decompress_exn
         in
         let str = Js.to_string signed_string##.string in
         if String_sign.verify ~signature_kind signature pk str then Js._true
         else Js._false

       (** sign payment transaction payload with private key *)
       method signPayment (network_js : string_js)
           (sk_base58_check_js : string_js) (payment_js : payment_js)
           : signed_payment =
         let signature_kind =
           signature_kind_of_string_js network_js "signPayment"
         in
         let sk_base58_check = Js.to_string sk_base58_check_js in
         let sk = Private_key.of_base58_check_exn sk_base58_check in
         let payload = payload_of_payment_js payment_js in
         let signature =
           Signed_command.sign_payload ~signature_kind sk payload
           |> signature_to_js_object
         in
         let publicKey = _self##publicKeyOfPrivateKey sk_base58_check_js in
         object%js
           val payment = payment_js

           val sender = publicKey

           val signature = signature
         end

       (** verify signed payments *)
       method verifyPaymentSignature (network_js : string_js)
           (signed_payment : signed_payment) : bool Js.t =
         let signature_kind =
           signature_kind_of_string_js network_js "verifyPaymentSignature"
         in
         let payload : Signed_command_payload.t =
           payload_of_payment_js signed_payment##.payment
         in
         let signer =
           signed_payment##.sender |> Js.to_string
           |> Public_key.Compressed.of_base58_check_exn
           |> Public_key.decompress_exn
         in
         let signature = signature_of_js_object signed_payment##.signature in
         let signed = Signed_command.Poly.{ payload; signer; signature } in
         if Signed_command.check_signature ~signature_kind signed then Js._true
         else Js._false

       method hashPayment (signed_payment : signed_payment) : Js.js_string Js.t
           =
         let payload : Signed_command_payload.t =
           payload_of_payment_js signed_payment##.payment
         in
         let signer =
           signed_payment##.sender |> Js.to_string
           |> Public_key.Compressed.of_base58_check_exn
           |> Public_key.decompress_exn
         in
         Transaction_hash.hash_signed_command
           { payload; signer; signature = Signature.dummy }
         |> Transaction_hash.to_base58_check |> Js.string

       (** sign payment transaction payload with private key *)
       method signStakeDelegation (network_js : string_js)
           (sk_base58_check_js : string_js)
           (stake_delegation_js : stake_delegation_js) : signed_stake_delegation
           =
         let signature_kind =
           signature_kind_of_string_js network_js "signStakeDelegation"
         in
         let sk_base58_check = Js.to_string sk_base58_check_js in
         let sk = Private_key.of_base58_check_exn sk_base58_check in
         let payload = payload_of_stake_delegation_js stake_delegation_js in
         let signature =
           Signed_command.sign_payload ~signature_kind sk payload
           |> signature_to_js_object
         in
         let publicKey = _self##publicKeyOfPrivateKey sk_base58_check_js in
         object%js
           val stakeDelegation = stake_delegation_js

           val sender = publicKey

           val signature = signature
         end

       (** verify signed delegations *)
       method verifyStakeDelegationSignature (network_js : string_js)
           (signed_stake_delegation : signed_stake_delegation) : bool Js.t =
         let signature_kind =
           signature_kind_of_string_js network_js
             "verifyStakeDelegationSignature"
         in
         let payload : Signed_command_payload.t =
           payload_of_stake_delegation_js
             signed_stake_delegation##.stakeDelegation
         in
         let signer =
           signed_stake_delegation##.sender
           |> Js.to_string |> Public_key.Compressed.of_base58_check_exn
           |> Public_key.decompress_exn
         in
         let signature =
           signature_of_js_object signed_stake_delegation##.signature
         in
         let signed = Signed_command.Poly.{ payload; signer; signature } in
         if Signed_command.check_signature ~signature_kind signed then Js._true
         else Js._false

       method hashStakeDelegation
           (signed_stake_delegation : signed_stake_delegation)
           : Js.js_string Js.t =
         let payload : Signed_command_payload.t =
           payload_of_stake_delegation_js
             signed_stake_delegation##.stakeDelegation
         in
         let signer =
           signed_stake_delegation##.sender
           |> Js.to_string |> Public_key.Compressed.of_base58_check_exn
           |> Public_key.decompress_exn
         in
         Transaction_hash.hash_signed_command
           { payload; signer; signature = Signature.dummy }
         |> Transaction_hash.to_base58_check |> Js.string

       (** sign a transaction in Rosetta rendered format *)
       method signRosettaTransaction (sk_base58_check_js : string_js)
           (unsignedRosettaTxn : string_js) =
         let sk_base58_check = Js.to_string sk_base58_check_js in
         let sk = Private_key.of_base58_check_exn sk_base58_check in
         let unsigned_txn_json =
           Js.to_string unsignedRosettaTxn |> Yojson.Safe.from_string
         in
         let make_error err =
           let json = `Assoc [ ("error", `String err) ] in
           Js.string (Yojson.Safe.to_string json)
         in
         let make_signed_transaction command nonce =
           let payload_or_err =
             command
             |> Rosetta_lib.User_command_info.Partial.to_user_command_payload
                  ~nonce
           in
           match payload_or_err with
           | Ok payload -> (
               let signature = Signed_command.sign_payload sk payload in
               let signed_txn =
                 Transaction.Signed.{ command; nonce; signature }
               in
               match Transaction.Signed.render signed_txn with
               | Ok signed ->
                   let json = Transaction.Signed.Rendered.to_yojson signed in
                   let json' = `Assoc [ ("data", json) ] in
                   Js.string (Yojson.Safe.to_string json')
               | Error errs ->
                   make_error (Rosetta_lib.Errors.show errs) )
           | Error errs ->
               make_error (Rosetta_lib.Errors.show errs)
         in
         match Transaction.Unsigned.Rendered.of_yojson unsigned_txn_json with
         | Ok
             { random_oracle_input = _
             ; signer_input = _
             ; payment = Some payment
             ; stake_delegation = None
             } ->
             let command = Transaction.Unsigned.of_rendered_payment payment in
             make_signed_transaction command payment.nonce
         | Ok
             { random_oracle_input = _
             ; signer_input = _
             ; payment = None
             ; stake_delegation = Some delegation
             } ->
             let command =
               Transaction.Unsigned.of_rendered_delegation delegation
             in
             make_signed_transaction command delegation.nonce
         | Ok _ ->
             make_error
               "Unsigned transaction must contain a payment or a delegation, \
                exclusively"
         | Error msg ->
             make_error msg

       method signedRosettaTransactionToSignedCommand
           (signedRosettaTxn : string_js) =
         let signed_txn_json =
           Js.to_string signedRosettaTxn |> Yojson.Safe.from_string
         in
         let result_json =
           match Transaction.to_mina_signed signed_txn_json with
           | Ok signed_cmd ->
               let cmd_json = Signed_command.to_yojson signed_cmd in
               `Assoc [ ("data", cmd_json) ]
           | Error err ->
               let open Core_kernel in
               let err_msg =
                 sprintf
                   "Could not parse JSON for signed Rosetta transaction: %s"
                   (Error.to_string_hum err)
               in
               `Assoc [ ("error", `String err_msg) ]
         in
         Js.string (Yojson.Safe.to_string result_json)

       method hashBytearray = Poseidon_hash.hash_bytearray

       method hashFieldElems = Poseidon_hash.hash_field_elems

       val hashOrder =
         let open Core_kernel in
         let field_order_bytes =
           let bits_to_bytes bits =
             let byte_of_bits bs =
               List.foldi bs ~init:0 ~f:(fun i acc b ->
                   if b then acc lor (1 lsl i) else acc)
               |> Char.of_int_exn
             in
             List.map
               (List.groupi bits ~break:(fun i _ _ -> i mod 8 = 0))
               ~f:byte_of_bits
             |> String.of_char_list
           in
           bits_to_bytes
             (List.init Snark_params.Tick.Field.size_in_bits ~f:(fun i ->
                  Bigint.(
                    equal
                      (shift_right Snark_params.Tick.Field.size i land one)
                      one)))
         in
         Hex.encode @@ field_order_bytes

       method runUnitTests () : bool Js.t = Coding.run_unit_tests () ; Js._true
    end)<|MERGE_RESOLUTION|>--- conflicted
+++ resolved
@@ -49,33 +49,17 @@
                 ~hash_party:(fun (p : Party.t) -> Parties.Digest.Party.create p)
          in
          let other_parties_hash = Parties.Call_forest.hash other_parties in
-<<<<<<< HEAD
-         let protocol_state_predicate_hash =
-           Zkapp_precondition.Protocol_state.digest
-             Zkapp_precondition.Protocol_state.accept
-         in
-=======
->>>>>>> 392c8fa1
          let memo =
            fee_payer_party_js##.memo |> Js.to_string
            |> Memo.create_from_string_exn
          in
          let commitment : Parties.Transaction_commitment.t =
            Parties.Transaction_commitment.create ~other_parties_hash
-<<<<<<< HEAD
-             ~protocol_state_predicate_hash
-             ~memo_hash:(Signed_command_memo.hash memo)
-         in
-         let fee_payer = payload_of_fee_payer_party_js fee_payer_party_js in
-         let full_commitment =
-           Parties.Transaction_commitment.with_fee_payer commitment
-=======
          in
          let fee_payer = payload_of_fee_payer_party_js fee_payer_party_js in
          let full_commitment =
            Parties.Transaction_commitment.create_complete commitment
              ~memo_hash:(Signed_command_memo.hash memo)
->>>>>>> 392c8fa1
              ~fee_payer_hash:
                (Parties.Digest.Party.create (Party.of_fee_payer fee_payer))
          in
