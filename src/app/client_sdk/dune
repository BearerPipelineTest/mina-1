--- conflicted
+++ resolved
@@ -4,32 +4,6 @@
  (js_of_ocaml
   (flags +toplevel.js +dynlink.js))
  (libraries
-<<<<<<< HEAD
-  core_kernel
-  snark_params
-  rosetta_lib
-  mina_base
-  mina_numbers
-  data_hash_lib
-  random_oracle
-  signature_lib
-  string_sign
-  zarith_stubs_js
-  integers
-  integers_stubs_js
-  js_of_ocaml
-  digestif.ocaml
-  cache_dir.fake
-  run_in_thread.fake
-  mina_metrics.none
-  bindings_js
-  node_backend
-  sponge
-  hex)
-  (link_deps
- ../../lib/crypto/kimchi_bindings/js/node_js/plonk_wasm.js
- ../../lib/crypto/kimchi_bindings/js/node_js/plonk_wasm.wasm)
-=======
    ;; opam libraries
    js_of_ocaml
    integers
@@ -44,23 +18,30 @@
    ;; local libraries
    sponge
    integers_stubs_js
-   mina_numbers_nonconsensus
-   rosetta_lib_nonconsensus
-   data_hash_lib_nonconsensus
-   signature_lib_nonconsensus
-   string_sign_nonconsensus
-   random_oracle_nonconsensus
-   mina_base_nonconsensus
-   mina_base_nonconsensus.import
-   snark_params_nonconsensus
-   hex_nonconsensus
+   snark_params
+   rosetta_lib
+   mina_base
+   mina_base.import
+   mina_numbers
+   data_hash_lib
+   random_oracle
+   signature_lib
+   string_sign
+   hex
    mina_signature_kind
    random_oracle_input
    snarkette
-   currency_nonconsensus
-   rosetta_coding_nonconsensus
+   currency
+   rosetta_coding
+   cache_dir.fake
+   run_in_thread.fake
+   mina_metrics.none
+   bindings_js
+   node_backend
  )
->>>>>>> 22b16a4e
+ (link_deps
+   ../../lib/crypto/kimchi_bindings/js/node_js/plonk_wasm.js
+   ../../lib/crypto/kimchi_bindings/js/node_js/plonk_wasm.wasm)
  (preprocessor_deps ../../config.mlh)
  (instrumentation
   (backend bisect_ppx))
