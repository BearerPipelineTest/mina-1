--- conflicted
+++ resolved
@@ -32,13 +32,8 @@
    mina_caqti
    block_time
    mina_numbers
-<<<<<<< HEAD
-   mina_base
-   mina_transaction
-=======
    mina_transaction
    snark_params
->>>>>>> 392c8fa1
    currency
    unsigned_extended
    sgn
