--- conflicted
+++ resolved
@@ -20,986 +20,7 @@
 	"github.com/prometheus/client_golang/prometheus/promhttp"
 )
 
-<<<<<<< HEAD
-type subscription struct {
-	Sub    *pubsub.Subscription
-	Idx    int
-	Ctx    context.Context
-	Cancel context.CancelFunc
-}
-
-type validationStatus struct {
-	Completion chan string
-	TimedOutAt *time.Time
-}
-
-type app struct {
-	P2p                      *codanet.Helper
-	Ctx                      context.Context
-	Subs                     map[int]subscription
-	Topics                   map[string]*pubsub.Topic
-	Validators               map[int]*validationStatus
-	ValidatorMutex           *sync.Mutex
-	Streams                  map[int]net.Stream
-	StreamsMutex             sync.Mutex
-	Out                      *bufio.Writer
-	OutChan                  chan interface{}
-	Bootstrapper             io.Closer
-	AddedPeers               []peer.AddrInfo
-	UnsafeNoTrustIP          bool
-	MetricsRefreshTime       time.Duration
-	metricsCollectionStarted bool
-
-	// development configuration options
-	NoMDNS    bool
-	NoDHT     bool
-	NoUpcalls bool
-}
-
-var seqs = make(chan int)
-
-type methodIdx int
-
-const (
-	// when editing this block, see the README for how to update methodidx_jsonenum
-	configure methodIdx = iota
-	listen
-	publish
-	subscribe
-	unsubscribe
-	validationComplete
-	generateKeypair
-	openStream
-	closeStream
-	resetStream
-	sendStreamMsg
-	removeStreamHandler
-	addStreamHandler
-	listeningAddrs
-	addPeer
-	beginAdvertising
-	findPeer
-	listPeers
-	setGatingConfig
-	setNodeStatus
-	getPeerNodeStatus
-)
-
 const validationTimeout = 5 * time.Minute
-
-type codaPeerInfo struct {
-	Libp2pPort int    `json:"libp2p_port"`
-	Host       string `json:"host"`
-	PeerID     string `json:"peer_id"`
-}
-
-type envelope struct {
-	Method methodIdx   `json:"method"`
-	Seqno  int         `json:"seqno"`
-	Body   interface{} `json:"body"`
-}
-
-func (app *app) writeMsg(msg interface{}) {
-	if app.NoUpcalls {
-		return
-	}
-
-	app.OutChan <- msg
-}
-
-type action interface {
-	run(app *app) (interface{}, error)
-}
-
-// TODO: wrap these in a new type, encode them differently in the rpc mainloop
-
-type wrappedError struct {
-	e   error
-	tag string
-}
-
-func (w wrappedError) Error() string {
-	return fmt.Sprintf("%s error: %s", w.tag, w.e.Error())
-}
-
-func (w wrappedError) Unwrap() error {
-	return w.e
-}
-
-func wrapError(e error, tag string) error { return wrappedError{e: e, tag: tag} }
-
-func badRPC(e error) error {
-	return wrapError(e, "internal RPC error")
-}
-
-func badp2p(e error) error {
-	return wrapError(e, "libp2p error")
-}
-
-func badHelper(e error) error {
-	return wrapError(e, "initializing helper")
-}
-
-func badAddr(e error) error {
-	return wrapError(e, "initializing external addr")
-}
-
-func needsConfigure() error {
-	return badRPC(errors.New("helper not yet configured"))
-}
-
-func needsDHT() error {
-	return badRPC(errors.New("helper not yet joined to pubsub"))
-}
-
-func parseMultiaddrWithID(ma multiaddr.Multiaddr, id peer.ID) (*codaPeerInfo, error) {
-	ipComponent, tcpMaddr := multiaddr.SplitFirst(ma)
-	if !(ipComponent.Protocol().Code == multiaddr.P_IP4 || ipComponent.Protocol().Code == multiaddr.P_IP6) {
-		return nil, badRPC(errors.New(fmt.Sprintf("only IP connections are supported right now, how did this peer connect?: %s", ma.String())))
-	}
-
-	tcpComponent, _ := multiaddr.SplitFirst(tcpMaddr)
-	if tcpComponent.Protocol().Code != multiaddr.P_TCP {
-		return nil, badRPC(errors.New("only TCP connections are supported right now, how did this peer connect?"))
-	}
-
-	port, err := strconv.Atoi(tcpComponent.Value())
-	if err != nil {
-		return nil, err
-	}
-
-	return &codaPeerInfo{Libp2pPort: port, Host: ipComponent.Value(), PeerID: peer.Encode(id)}, nil
-}
-
-func findPeerInfo(app *app, id peer.ID) (*codaPeerInfo, error) {
-	if app.P2p == nil {
-		return nil, needsConfigure()
-	}
-
-	conns := app.P2p.Host.Network().ConnsToPeer(id)
-
-	if len(conns) == 0 {
-		if app.UnsafeNoTrustIP {
-			app.P2p.Logger.Info("UnsafeNoTrustIP: pretending it's localhost")
-			return &codaPeerInfo{Libp2pPort: 0, Host: "127.0.0.1", PeerID: peer.Encode(id)}, nil
-		}
-		return nil, badp2p(errors.New("tried to find peer info but no open connections to that peer ID"))
-	}
-
-	conn := conns[0]
-
-	maybePeer, err := parseMultiaddrWithID(conn.RemoteMultiaddr(), conn.RemotePeer())
-	if err != nil {
-		return nil, err
-	}
-	return maybePeer, nil
-}
-
-type codaMetricsServer struct {
-	port   string
-	server *http.Server
-	done   *sync.WaitGroup
-}
-
-func startMetricsServer(port string) *codaMetricsServer {
-	log := logging.Logger("metrics server")
-	done := &sync.WaitGroup{}
-	done.Add(1)
-	server := &http.Server{Addr: ":" + port}
-
-	// does this need re-registered every time?
-	// http.Handle("/metrics", promhttp.Handler())
-
-	go func() {
-		defer done.Done()
-
-		if err := server.ListenAndServe(); err != http.ErrServerClosed {
-			log.Fatalf("http server error: %v", err)
-		}
-	}()
-
-	return &codaMetricsServer{
-		port:   port,
-		server: server,
-		done:   done,
-	}
-}
-
-func (ms *codaMetricsServer) Shutdown() {
-	if err := ms.server.Shutdown(context.Background()); err != nil {
-		panic(err)
-	}
-
-	ms.done.Wait()
-}
-
-var (
-	metricsServer *codaMetricsServer
-)
-
-type configureMsg struct {
-	Statedir            string             `json:"statedir"`
-	Privk               string             `json:"privk"`
-	NetworkID           string             `json:"network_id"`
-	ListenOn            []string           `json:"ifaces"`
-	MetricsPort         string             `json:"metrics_port"`
-	External            string             `json:"external_maddr"`
-	UnsafeNoTrustIP     bool               `json:"unsafe_no_trust_ip"`
-	Flood               bool               `json:"flood"`
-	PeerExchange        bool               `json:"peer_exchange"`
-	DirectPeers         []string           `json:"direct_peers"`
-	SeedPeers           []string           `json:"seed_peers"`
-	GatingConfig        setGatingConfigMsg `json:"gating_config"`
-	MaxConnections      int                `json:"max_connections"`
-	ValidationQueueSize int                `json:"validation_queue_size"`
-	MinaPeerExchange    bool               `json:"mina_peer_exchange"`
-}
-
-type peerConnectionUpcall struct {
-	ID     string `json:"peer_id"`
-	Upcall string `json:"upcall"`
-}
-
-func (m *configureMsg) run(app *app) (interface{}, error) {
-	app.UnsafeNoTrustIP = m.UnsafeNoTrustIP
-	privkBytes, err := codaDecode(m.Privk)
-	if err != nil {
-		return nil, badRPC(err)
-	}
-	privk, err := crypto.UnmarshalPrivateKey(privkBytes)
-	if err != nil {
-		return nil, badRPC(err)
-	}
-	maddrs := make([]multiaddr.Multiaddr, len(m.ListenOn))
-	for i, v := range m.ListenOn {
-		res, err := multiaddr.NewMultiaddr(v)
-		if err != nil {
-			return nil, badRPC(err)
-		}
-		maddrs[i] = res
-	}
-
-	seeds := make([]peer.AddrInfo, 0, len(m.SeedPeers))
-	for _, v := range m.SeedPeers {
-		addr, err := addrInfoOfString(v)
-		if err != nil {
-			// TODO: this isn't necessarily an RPC error. Perhaps the encoded multiaddr
-			// isn't supported by this version of libp2p.
-			// But more likely, it is an RPC error.
-			return nil, badRPC(err)
-		}
-		seeds = append(seeds, *addr)
-	}
-
-	app.AddedPeers = append(app.AddedPeers, seeds...)
-
-	directPeers := make([]peer.AddrInfo, 0, len(m.DirectPeers))
-	for _, v := range m.DirectPeers {
-		addr, err := addrInfoOfString(v)
-		if err != nil {
-			// TODO: this isn't necessarily an RPC error. Perhaps the encoded multiaddr
-			// isn't supported by this version of libp2p.
-			// But more likely, it is an RPC error.
-			return nil, badRPC(err)
-		}
-		directPeers = append(directPeers, *addr)
-	}
-
-	externalMaddr, err := multiaddr.NewMultiaddr(m.External)
-	if err != nil {
-		return nil, badAddr(err)
-	}
-
-	gatingConfig, err := gatingConfigFromJson(&(m.GatingConfig), app.AddedPeers)
-	if err != nil {
-		return nil, badRPC(err)
-	}
-
-	helper, err := codanet.MakeHelper(app.Ctx, maddrs, externalMaddr, m.Statedir, privk, m.NetworkID, seeds, gatingConfig, m.MaxConnections, m.MinaPeerExchange)
-	if err != nil {
-		return nil, badHelper(err)
-	}
-
-	// SOMEDAY:
-	// - stop putting block content on the mesh.
-	// - bigger than 32MiB block size?
-	opts := []pubsub.Option{pubsub.WithMaxMessageSize(1024 * 1024 * 32),
-		pubsub.WithPeerExchange(m.PeerExchange),
-		pubsub.WithFloodPublish(m.Flood),
-		pubsub.WithDirectPeers(directPeers),
-		pubsub.WithValidateQueueSize(m.ValidationQueueSize),
-	}
-
-	var ps *pubsub.PubSub
-	ps, err = pubsub.NewGossipSub(app.Ctx, helper.Host, opts...)
-	if err != nil {
-		return nil, badHelper(err)
-	}
-
-	helper.Pubsub = ps
-	app.P2p = helper
-
-	app.P2p.Logger.Infof("here are the seeds: %v", seeds)
-
-	if metricsServer != nil && metricsServer.port != m.MetricsPort {
-		metricsServer.Shutdown()
-	}
-	if len(m.MetricsPort) > 0 {
-		metricsServer = startMetricsServer(m.MetricsPort)
-		if !app.metricsCollectionStarted {
-			go app.checkBandwidth()
-			go app.checkPeerCount()
-			go app.checkMessageStats()
-			go app.checkLatency()
-			app.metricsCollectionStarted = true
-		}
-	}
-
-	return "configure success", nil
-}
-
-type listenMsg struct {
-	Iface string `json:"iface"`
-}
-
-func (m *listenMsg) run(app *app) (interface{}, error) {
-	if app.P2p == nil {
-		return nil, needsConfigure()
-	}
-	ma, err := multiaddr.NewMultiaddr(m.Iface)
-	if err != nil {
-		return nil, badp2p(err)
-	}
-	if err := app.P2p.Host.Network().Listen(ma); err != nil {
-		return nil, badp2p(err)
-	}
-	return app.P2p.Host.Addrs(), nil
-}
-
-type listeningAddrsMsg struct {
-}
-
-func (m *listeningAddrsMsg) run(app *app) (interface{}, error) {
-	if app.P2p == nil {
-		return nil, needsConfigure()
-	}
-	return app.P2p.Host.Addrs(), nil
-}
-
-type publishMsg struct {
-	Topic string `json:"topic"`
-	Data  string `json:"data"`
-}
-
-func (t *publishMsg) run(app *app) (interface{}, error) {
-	if app.P2p == nil {
-		return nil, needsConfigure()
-	}
-	if app.P2p.Dht == nil {
-		return nil, needsDHT()
-	}
-
-	data, err := codaDecode(t.Data)
-	if err != nil {
-		return nil, badRPC(err)
-	}
-
-	var topic *pubsub.Topic
-	var has bool
-
-	if topic, has = app.Topics[t.Topic]; !has {
-		topic, err = app.P2p.Pubsub.Join(t.Topic)
-		if err != nil {
-			return nil, badp2p(err)
-		}
-		app.Topics[t.Topic] = topic
-	}
-
-	if err := topic.Publish(app.Ctx, data); err != nil {
-		return nil, badp2p(err)
-	}
-
-	return "publish success", nil
-}
-
-type subscribeMsg struct {
-	Topic        string `json:"topic"`
-	Subscription int    `json:"subscription_idx"`
-}
-
-// we use base64 for encoding blobs in our JSON protocol. there are more
-// efficient options but this one is easy to reach to.
-
-func codaEncode(data []byte) string {
-	return base64.StdEncoding.EncodeToString(data)
-}
-
-func codaDecode(data string) ([]byte, error) {
-	return base64.StdEncoding.DecodeString(data)
-}
-
-var (
-	acceptResult = "accept"
-	rejectResult = "reject"
-	ignoreResult = "ignore"
-)
-
-func (s *subscribeMsg) run(app *app) (interface{}, error) {
-	if app.P2p == nil {
-		return nil, needsConfigure()
-	}
-	if app.P2p.Dht == nil {
-		return nil, needsDHT()
-	}
-
-	topic, err := app.P2p.Pubsub.Join(s.Topic)
-	if err != nil {
-		return nil, badp2p(err)
-	}
-
-	app.Topics[s.Topic] = topic
-
-	err = app.P2p.Pubsub.RegisterTopicValidator(s.Topic, func(ctx context.Context, id peer.ID, msg *pubsub.Message) pubsub.ValidationResult {
-		if id == app.P2p.Me {
-			// messages from ourself are valid.
-			app.P2p.Logger.Info("would have validated but it's from us!")
-			return pubsub.ValidationAccept
-		}
-
-		seqno := <-seqs
-		ch := make(chan string)
-		app.ValidatorMutex.Lock()
-		app.Validators[seqno] = new(validationStatus)
-		app.Validators[seqno].Completion = ch
-		app.ValidatorMutex.Unlock()
-
-		app.P2p.Logger.Info("validating a new pubsub message ...")
-
-		sender, err := findPeerInfo(app, id)
-
-		if err != nil && !app.UnsafeNoTrustIP {
-			app.P2p.Logger.Errorf("failed to connect to peer %s that just sent us a pubsub message, dropping it", peer.Encode(id))
-			app.ValidatorMutex.Lock()
-			defer app.ValidatorMutex.Unlock()
-			delete(app.Validators, seqno)
-			return pubsub.ValidationIgnore
-		}
-
-		deadline, ok := ctx.Deadline()
-		if !ok {
-			app.P2p.Logger.Errorf("no deadline set on validation context")
-			defer app.ValidatorMutex.Unlock()
-			delete(app.Validators, seqno)
-			return pubsub.ValidationIgnore
-		}
-
-		app.writeMsg(validateUpcall{
-			Sender:     sender,
-			SeenAt:     time.Now().UnixNano(),
-			Expiration: deadline.UnixNano(),
-			Data:       codaEncode(msg.Data),
-			Seqno:      seqno,
-			Upcall:     "validate",
-			Idx:        s.Subscription,
-		})
-
-		// Wait for the validation response, but be sure to honor any timeout/deadline in ctx
-		select {
-		case <-ctx.Done():
-			// XXX: do 🅽🅾🆃  delete app.Validators[seqno] here! the ocaml side doesn't
-			// care about the timeout and will validate it anyway.
-			// validationComplete will remove app.Validators[seqno] once the
-			// coda process gets around to it.
-			app.P2p.Logger.Error("validation timed out :(")
-
-			app.ValidatorMutex.Lock()
-
-			now := time.Now()
-			app.Validators[seqno].TimedOutAt = &now
-
-			app.ValidatorMutex.Unlock()
-
-			if app.UnsafeNoTrustIP {
-				app.P2p.Logger.Info("validated anyway!")
-				return pubsub.ValidationAccept
-			}
-			app.P2p.Logger.Info("unvalidated :(")
-			return pubsub.ValidationReject
-		case res := <-ch:
-			switch res {
-			case rejectResult:
-				app.P2p.Logger.Info("why u fail to validate :(")
-				return pubsub.ValidationReject
-			case acceptResult:
-				app.P2p.Logger.Info("validated!")
-				return pubsub.ValidationAccept
-			case ignoreResult:
-				app.P2p.Logger.Info("ignoring valid message!")
-				return pubsub.ValidationIgnore
-			default:
-				app.P2p.Logger.Info("ignoring message that falled off the end!")
-				return pubsub.ValidationIgnore
-			}
-		}
-	}, pubsub.WithValidatorTimeout(validationTimeout))
-
-	if err != nil {
-		return nil, badp2p(err)
-	}
-
-	sub, err := topic.Subscribe()
-	if err != nil {
-		return nil, badp2p(err)
-	}
-
-	ctx, cancel := context.WithCancel(app.Ctx)
-	app.Subs[s.Subscription] = subscription{
-		Sub:    sub,
-		Idx:    s.Subscription,
-		Ctx:    ctx,
-		Cancel: cancel,
-	}
-	go func() {
-		for {
-			_, err = sub.Next(ctx)
-			if err != nil {
-				if ctx.Err() != context.Canceled {
-					app.P2p.Logger.Error("sub.Next failed: ", err)
-				} else {
-					break
-				}
-			}
-		}
-	}()
-	return "subscribe success", nil
-}
-
-type unsubscribeMsg struct {
-	Subscription int `json:"subscription_idx"`
-}
-
-func (u *unsubscribeMsg) run(app *app) (interface{}, error) {
-	if app.P2p == nil {
-		return nil, needsConfigure()
-	}
-	if sub, ok := app.Subs[u.Subscription]; ok {
-		sub.Sub.Cancel()
-		sub.Cancel()
-		delete(app.Subs, u.Subscription)
-		return "unsubscribe success", nil
-	}
-	return nil, badRPC(errors.New("subscription not found"))
-}
-
-type validateUpcall struct {
-	Sender     *codaPeerInfo `json:"sender"`
-	SeenAt     int64         `json:"seen_at"`
-	Expiration int64         `json:"expiration"`
-	Data       string        `json:"data"`
-	Seqno      int           `json:"seqno"`
-	Upcall     string        `json:"upcall"`
-	Idx        int           `json:"subscription_idx"`
-}
-
-type validationCompleteMsg struct {
-	Seqno int    `json:"seqno"`
-	Valid string `json:"is_valid"`
-}
-
-func (r *validationCompleteMsg) run(app *app) (interface{}, error) {
-	if app.P2p == nil {
-		return nil, needsConfigure()
-	}
-	app.ValidatorMutex.Lock()
-	defer app.ValidatorMutex.Unlock()
-	if st, ok := app.Validators[r.Seqno]; ok {
-		st.Completion <- r.Valid
-		if st.TimedOutAt != nil {
-			app.P2p.Logger.Errorf("validation for item %d took %d seconds", r.Seqno, time.Now().Add(validationTimeout).Sub(*st.TimedOutAt))
-		}
-		delete(app.Validators, r.Seqno)
-		return "validationComplete success", nil
-	}
-	return nil, badRPC(errors.New("validation seqno unknown"))
-}
-
-type generateKeypairMsg struct {
-}
-
-type generatedKeypair struct {
-	Private string `json:"sk"`
-	Public  string `json:"pk"`
-	PeerID  string `json:"peer_id"`
-}
-
-func (*generateKeypairMsg) run(app *app) (interface{}, error) {
-	privk, pubk, err := crypto.GenerateEd25519Key(cryptorand.Reader)
-	if err != nil {
-		return nil, badp2p(err)
-	}
-	privkBytes, err := crypto.MarshalPrivateKey(privk)
-	if err != nil {
-		return nil, badRPC(err)
-	}
-
-	pubkBytes, err := crypto.MarshalPublicKey(pubk)
-	if err != nil {
-		return nil, badRPC(err)
-	}
-
-	peerID, err := peer.IDFromPublicKey(pubk)
-	if err != nil {
-		return nil, badp2p(err)
-	}
-
-	return generatedKeypair{Private: codaEncode(privkBytes), Public: codaEncode(pubkBytes), PeerID: peer.Encode(peerID)}, nil
-}
-
-type streamLostUpcall struct {
-	Upcall    string `json:"upcall"`
-	StreamIdx int    `json:"stream_idx"`
-	Reason    string `json:"reason"`
-}
-
-type streamReadCompleteUpcall struct {
-	Upcall    string `json:"upcall"`
-	StreamIdx int    `json:"stream_idx"`
-}
-
-type incomingMsgUpcall struct {
-	Upcall    string `json:"upcall"`
-	StreamIdx int    `json:"stream_idx"`
-	Data      string `json:"data"`
-}
-
-func handleStreamReads(app *app, stream net.Stream, idx int) {
-	go func() {
-		defer func() {
-			_ = stream.Close()
-		}()
-
-		buf := make([]byte, 4096)
-		tot := uint64(0)
-		for {
-			len, err := stream.Read(buf)
-
-			if len != 0 {
-				app.writeMsg(incomingMsgUpcall{
-					Upcall:    "incomingStreamMsg",
-					Data:      codaEncode(buf[:len]),
-					StreamIdx: idx,
-				})
-			}
-
-			if err != nil && err != io.EOF {
-				app.writeMsg(streamLostUpcall{
-					Upcall:    "streamLost",
-					StreamIdx: idx,
-					Reason:    fmt.Sprintf("read failure: %s", err.Error()),
-				})
-				break
-			}
-
-			tot += uint64(len)
-
-			if err == io.EOF {
-				app.P2p.MsgStats.UpdateMetrics(tot)
-				break
-			}
-		}
-		app.writeMsg(streamReadCompleteUpcall{
-			Upcall:    "streamReadComplete",
-			StreamIdx: idx,
-		})
-	}()
-}
-
-type openStreamMsg struct {
-	Peer       string `json:"peer"`
-	ProtocolID string `json:"protocol"`
-}
-
-type openStreamResult struct {
-	StreamIdx int          `json:"stream_idx"`
-	Peer      codaPeerInfo `json:"peer"`
-}
-
-func (o *openStreamMsg) run(app *app) (interface{}, error) {
-	if app.P2p == nil {
-		return nil, needsConfigure()
-	}
-
-	streamIdx := <-seqs
-
-	peer, err := peer.Decode(o.Peer)
-	if err != nil {
-		// TODO: this isn't necessarily an RPC error. Perhaps the encoded Peer ID
-		// isn't supported by this version of libp2p.
-		return nil, badRPC(err)
-	}
-
-	ctx, cancel := context.WithTimeout(app.Ctx, 30*time.Second)
-	defer cancel()
-
-	stream, err := app.P2p.Host.NewStream(ctx, peer, protocol.ID(o.ProtocolID))
-	if err != nil {
-		return nil, badp2p(err)
-	}
-
-	maybePeer, err := parseMultiaddrWithID(stream.Conn().RemoteMultiaddr(), stream.Conn().RemotePeer())
-	if err != nil {
-		_ = stream.Reset()
-		return nil, badp2p(err)
-	}
-
-	app.StreamsMutex.Lock()
-	defer app.StreamsMutex.Unlock()
-	app.Streams[streamIdx] = stream
-	go func() {
-		// FIXME HACK: allow time for the openStreamResult to get printed before we start inserting stream events
-		time.Sleep(250 * time.Millisecond)
-		// Note: It is _very_ important that we call handleStreamReads here -- this is how the "caller" side of the stream starts listening to the responses from the RPCs. Do not remove.
-		handleStreamReads(app, stream, streamIdx)
-	}()
-	return openStreamResult{StreamIdx: streamIdx, Peer: *maybePeer}, nil
-}
-
-type closeStreamMsg struct {
-	StreamIdx int `json:"stream_idx"`
-}
-
-func (cs *closeStreamMsg) run(app *app) (interface{}, error) {
-	if app.P2p == nil {
-		return nil, needsConfigure()
-	}
-	app.StreamsMutex.Lock()
-	defer app.StreamsMutex.Unlock()
-	if stream, ok := app.Streams[cs.StreamIdx]; ok {
-		delete(app.Streams, cs.StreamIdx)
-		err := stream.Close()
-		if err != nil {
-			return nil, badp2p(err)
-		}
-		return "closeStream success", nil
-	}
-	return nil, badRPC(errors.New("unknown stream_idx"))
-}
-
-type resetStreamMsg struct {
-	StreamIdx int `json:"stream_idx"`
-}
-
-func (cs *resetStreamMsg) run(app *app) (interface{}, error) {
-	if app.P2p == nil {
-		return nil, needsConfigure()
-	}
-	app.StreamsMutex.Lock()
-	defer app.StreamsMutex.Unlock()
-	if stream, ok := app.Streams[cs.StreamIdx]; ok {
-		err := stream.Reset()
-		delete(app.Streams, cs.StreamIdx)
-		if err != nil {
-			return nil, badp2p(err)
-		}
-		return "resetStream success", nil
-	}
-	return nil, badRPC(errors.New("unknown stream_idx"))
-}
-
-type sendStreamMsgMsg struct {
-	StreamIdx int    `json:"stream_idx"`
-	Data      string `json:"data"`
-}
-
-func (cs *sendStreamMsgMsg) run(app *app) (interface{}, error) {
-	if app.P2p == nil {
-		return nil, needsConfigure()
-	}
-	data, err := codaDecode(cs.Data)
-	if err != nil {
-		return nil, badRPC(err)
-	}
-
-	app.StreamsMutex.Lock()
-	defer app.StreamsMutex.Unlock()
-	if stream, ok := app.Streams[cs.StreamIdx]; ok {
-		n, err := stream.Write(data)
-		if err != nil {
-			return nil, wrapError(badp2p(err), fmt.Sprintf("only wrote %d out of %d bytes", n, len(data)))
-		}
-		return "sendStreamMsg success", nil
-	}
-	return nil, badRPC(errors.New("unknown stream_idx"))
-}
-
-type addStreamHandlerMsg struct {
-	Protocol string `json:"protocol"`
-}
-
-type incomingStreamUpcall struct {
-	Upcall    string       `json:"upcall"`
-	Peer      codaPeerInfo `json:"peer"`
-	StreamIdx int          `json:"stream_idx"`
-	Protocol  string       `json:"protocol"`
-}
-
-func (as *addStreamHandlerMsg) run(app *app) (interface{}, error) {
-	if app.P2p == nil {
-		return nil, needsConfigure()
-	}
-	app.P2p.Host.SetStreamHandler(protocol.ID(as.Protocol), func(stream net.Stream) {
-		peerinfo, err := parseMultiaddrWithID(stream.Conn().RemoteMultiaddr(), stream.Conn().RemotePeer())
-		if err != nil {
-			app.P2p.Logger.Errorf("failed to parse remote connection information, silently dropping stream: %s", err.Error())
-			return
-		}
-		streamIdx := <-seqs
-		app.StreamsMutex.Lock()
-		defer app.StreamsMutex.Unlock()
-		app.Streams[streamIdx] = stream
-		app.writeMsg(incomingStreamUpcall{
-			Upcall:    "incomingStream",
-			Peer:      *peerinfo,
-			StreamIdx: streamIdx,
-			Protocol:  as.Protocol,
-		})
-		handleStreamReads(app, stream, streamIdx)
-	})
-
-	return "addStreamHandler success", nil
-}
-
-type removeStreamHandlerMsg struct {
-	Protocol string `json:"protocol"`
-}
-
-func (rs *removeStreamHandlerMsg) run(app *app) (interface{}, error) {
-	if app.P2p == nil {
-		return nil, needsConfigure()
-	}
-	app.P2p.Host.RemoveStreamHandler(protocol.ID(rs.Protocol))
-
-	return "removeStreamHandler success", nil
-}
-
-type addPeerMsg struct {
-	Multiaddr string `json:"multiaddr"`
-	Seed      bool   `json:"seed"`
-}
-
-func addrInfoOfString(maddr string) (*peer.AddrInfo, error) {
-	multiaddr, err := multiaddr.NewMultiaddr(maddr)
-	if err != nil {
-		return nil, err
-	}
-	info, err := peer.AddrInfoFromP2pAddr(multiaddr)
-	if err != nil {
-		return nil, err
-	}
-
-	return info, nil
-}
-
-func (ap *addPeerMsg) run(app *app) (interface{}, error) {
-	if app.P2p == nil {
-		return nil, needsConfigure()
-	}
-
-	info, err := addrInfoOfString(ap.Multiaddr)
-	if err != nil {
-		return nil, err
-	}
-
-	app.AddedPeers = append(app.AddedPeers, *info)
-	app.P2p.GatingState.TrustedPeers.Add(info.ID)
-
-	if app.Bootstrapper != nil {
-		app.Bootstrapper.Close()
-	}
-
-	app.P2p.Logger.Error("addPeer Trying to connect to: ", info)
-
-	if ap.Seed {
-		app.P2p.Seeds = append(app.P2p.Seeds, *info)
-	}
-
-	err = app.P2p.Host.Connect(app.Ctx, *info)
-	if err != nil {
-		return nil, badp2p(err)
-	}
-
-	return "addPeer success", nil
-}
-
-type beginAdvertisingMsg struct {
-}
-
-type peerDisoverySource int
-
-const (
-	PEER_DISCOVERY_SOURCE_MDNS peerDisoverySource = iota
-	PEER_DISCOVERY_SOURCE_ROUTING
-)
-
-func (source peerDisoverySource) String() string {
-	switch source {
-	case PEER_DISCOVERY_SOURCE_MDNS:
-		return "PEER_DISCOVERY_SOURCE_MDNS"
-	case PEER_DISCOVERY_SOURCE_ROUTING:
-		return "PEER_DISCOVERY_SOURCE_ROUTING"
-	default:
-		return fmt.Sprintf("%d", int(source))
-	}
-}
-
-type peerDiscovery struct {
-	info   peer.AddrInfo
-	source peerDisoverySource
-}
-
-type mdnsListener struct {
-	FoundPeer chan peerDiscovery
-	app       *app
-}
-
-func (l *mdnsListener) HandlePeerFound(info peer.AddrInfo) {
-	l.FoundPeer <- peerDiscovery{
-		info:   info,
-		source: PEER_DISCOVERY_SOURCE_MDNS,
-	}
-}
-
-func beginMDNS(app *app, foundPeerCh chan peerDiscovery) error {
-	mdns, err := mdns.NewMdnsService(app.Ctx, app.P2p.Host, time.Minute, "_coda-discovery._udp.local")
-	if err != nil {
-		return err
-	}
-	app.P2p.Mdns = &mdns
-	l := &mdnsListener{
-		FoundPeer: foundPeerCh,
-		app:       app,
-	}
-	mdns.RegisterNotifee(l)
-
-	return nil
-}
-
-func (ap *beginAdvertisingMsg) run(app *app) (interface{}, error) {
-	if app.P2p == nil {
-		return nil, needsConfigure()
-	}
-
-	for _, info := range app.AddedPeers {
-		app.P2p.Logger.Debug("Trying to connect to: ", info)
-		err := app.P2p.Host.Connect(app.Ctx, info)
-		if err != nil {
-			app.P2p.Logger.Error("failed to connect to peer: ", info, err.Error())
-			continue
-		}
-	}
-=======
-const validationTimeout = 5 * time.Minute
->>>>>>> d7263dfc
 
 func startMetricsServer(port uint16) *codaMetricsServer {
 	log := logging.Logger("metrics server")
