(* replayer.ml -- replay transactions from archive node database *)

open Core
open Async
open Mina_base
module Ledger = Mina_ledger.Ledger
module Processor = Archive_lib.Processor

(* identify a target block B containing staking and next epoch ledgers
   to be used in a hard fork, by giving its state hash

   from B, we choose a predecessor block B_fork, which is the block to
   fork from

   we replay all commands, one by one, from the genesis block through
   B_fork

   when the Merkle root of the replay ledger matches one of the
   epoch ledger hashes, we make a copy of the replay ledger to
   become that target epoch ledger

   when all commands from a block have been replayed, we verify
   that the Merkle root of the replay ledger matches the stored
   ledger hash in the archive database

*)

type input =
  { target_epoch_ledgers_state_hash : State_hash.t option [@default None]
  ; start_slot_since_genesis : int64 [@default 0L]
  ; genesis_ledger : Runtime_config.Ledger.t
  }
[@@deriving yojson]

type output =
  { target_epoch_ledgers_state_hash : State_hash.t
  ; target_fork_state_hash : State_hash.t
  ; target_genesis_ledger : Runtime_config.Ledger.t
  ; target_epoch_data : Runtime_config.Epoch_data.t
  }
[@@deriving yojson]

type command_type = [ `Internal_command | `User_command | `Snapp_command ]

module type Get_command_ids = sig
  val run :
       Caqti_async.connection
    -> state_hash:string
    -> start_slot:int64
    -> (int list, [> Caqti_error.call_or_retrieve ]) Deferred.Result.t
end

type balance_block_data =
  { block_id : int
  ; block_height : int64
  ; sequence_no : int
  ; secondary_sequence_no : int
  }

let error_count = ref 0

let constraint_constants = Genesis_constants.Constraint_constants.compiled

let proof_level = Genesis_constants.Proof_level.Full

let json_ledger_hash_of_ledger ledger =
  Ledger_hash.to_yojson @@ Ledger.merkle_root ledger

let create_ledger_as_list ledger =
  List.map (Ledger.to_list ledger) ~f:(fun acc ->
      Genesis_ledger_helper.Accounts.Single.of_account acc None)

let create_output ~target_fork_state_hash ~target_epoch_ledgers_state_hash
    ~ledger ~staking_epoch_ledger ~staking_seed ~next_epoch_ledger ~next_seed
    (input_genesis_ledger : Runtime_config.Ledger.t) =
  let genesis_ledger_as_list = create_ledger_as_list ledger in
  let target_genesis_ledger =
    { input_genesis_ledger with base = Accounts genesis_ledger_as_list }
  in
  let staking_epoch_ledger_as_list =
    create_ledger_as_list staking_epoch_ledger
  in
  let next_epoch_ledger_as_list = create_ledger_as_list next_epoch_ledger in
  let target_staking_epoch_data : Runtime_config.Epoch_data.Data.t =
    let ledger =
      { input_genesis_ledger with base = Accounts staking_epoch_ledger_as_list }
    in
    { ledger; seed = staking_seed }
  in
  let target_next_epoch_data : Runtime_config.Epoch_data.Data.t =
    let ledger =
      { input_genesis_ledger with base = Accounts next_epoch_ledger_as_list }
    in
    { ledger; seed = next_seed }
  in
  let target_epoch_data : Runtime_config.Epoch_data.t =
    { staking = target_staking_epoch_data; next = Some target_next_epoch_data }
  in
  { target_fork_state_hash
  ; target_epoch_ledgers_state_hash
  ; target_genesis_ledger
  ; target_epoch_data
  }

let create_replayer_checkpoint ~ledger ~start_slot_since_genesis : input =
  let accounts = create_ledger_as_list ledger in
  let genesis_ledger : Runtime_config.Ledger.t =
    { base = Accounts accounts
    ; num_accounts = None
    ; balances = []
    ; hash = None
    ; name = None
    ; add_genesis_winner = Some true
    }
  in
  { target_epoch_ledgers_state_hash = None
  ; start_slot_since_genesis
  ; genesis_ledger
  }

(* map from global slots (since genesis) to state hash, ledger hash pairs *)
let global_slot_hashes_tbl : (Int64.t, State_hash.t * Ledger_hash.t) Hashtbl.t =
  Int64.Table.create ()

(* the starting slot may not have a block, so there may not be an entry in the table
    of hashes
   look at the predecessor slots until we find an entry
   this search should only happen on the start slot, all other slots
    come from commands in blocks, for which we have an entry in the table
*)
let get_slot_hashes ~logger slot =
  let rec go curr_slot =
    if Int64.is_negative curr_slot then (
      [%log fatal]
        "Could not find state and ledger hashes for slot %Ld, despite trying \
         all predecessor slots"
        slot ;
      Core.exit 1 ) ;
    match Hashtbl.find global_slot_hashes_tbl curr_slot with
    | None ->
        [%log info]
          "State and ledger hashes not available at slot since genesis %Ld, \
           will try predecessor slot"
          curr_slot ;
        go (Int64.pred curr_slot)
    | Some hashes ->
        hashes
  in
  go slot

(* cache of account keys *)
let pk_tbl : (int, Account.key) Hashtbl.t = Int.Table.create ()

let query_db pool ~f ~item =
  match%bind Caqti_async.Pool.use f pool with
  | Ok v ->
      return v
  | Error msg ->
      failwithf "Error getting %s from db, error: %s" item
        (Caqti_error.show msg) ()

let pk_of_pk_id pool pk_id : Account.key Deferred.t =
  let open Deferred.Let_syntax in
  match Hashtbl.find pk_tbl pk_id with
  | Some pk ->
      return pk
  | None -> (
      (* not in cache, consult database *)
      match%map
        Caqti_async.Pool.use (fun db -> Sql.Public_key.run db pk_id) pool
      with
      | Ok (Some pk) -> (
          match Signature_lib.Public_key.Compressed.of_base58_check pk with
          | Ok pk ->
              Hashtbl.add_exn pk_tbl ~key:pk_id ~data:pk ;
              pk
          | Error err ->
              Error.tag_arg err "Error decoding public key"
                (("public_key", pk), ("id", pk_id))
                [%sexp_of: (string * string) * (string * int)]
              |> Error.raise )
      | Ok None ->
          failwithf "Could not find public key with id %d" pk_id ()
      | Error msg ->
          failwithf "Error retrieving public key with id %d, error: %s" pk_id
            (Caqti_error.show msg) () )

let balance_info_of_id pool ~id =
  query_db pool
    ~f:(fun db -> Archive_lib.Processor.Balance.load db ~id)
    ~item:"balance info of id"

let internal_command_to_balance_block_data
    (internal_cmd : Sql.Internal_command.t) =
  { block_id = internal_cmd.block_id
  ; block_height = internal_cmd.block_height
  ; sequence_no = internal_cmd.sequence_no
  ; secondary_sequence_no = internal_cmd.secondary_sequence_no
  }

let user_command_to_balance_block_data (user_cmd : Sql.User_command.t) =
  { block_id = user_cmd.block_id
  ; block_height = user_cmd.block_height
  ; sequence_no = user_cmd.sequence_no
  ; secondary_sequence_no = 0
  }

let process_block_infos_of_state_hash ~logger pool state_hash ~f =
  match%bind
    Caqti_async.Pool.use (fun db -> Sql.Block_info.run db state_hash) pool
  with
  | Ok block_infos ->
      f block_infos
  | Error msg ->
      [%log error] "Error getting block information for state hash"
        ~metadata:
          [ ("error", `String (Caqti_error.show msg))
          ; ("state_hash", `String state_hash)
          ] ;
      exit 1

let update_epoch_ledger ~logger ~name ~ledger ~epoch_ledger epoch_ledger_hash =
  let epoch_ledger_hash = Ledger_hash.of_base58_check_exn epoch_ledger_hash in
  let curr_ledger_hash = Ledger.merkle_root ledger in
  if Frozen_ledger_hash.equal epoch_ledger_hash curr_ledger_hash then (
    [%log info]
      "Creating %s epoch ledger from ledger with Merkle root matching epoch \
       ledger hash %s"
      name
      (Ledger_hash.to_base58_check epoch_ledger_hash) ;
    (* Ledger.copy doesn't actually copy, roll our own here *)
    let accounts = Ledger.to_list ledger in
    let epoch_ledger = Ledger.create ~depth:(Ledger.depth ledger) () in
    List.iter accounts ~f:(fun account ->
        let pk = Account.public_key account in
        let token = Account.token account in
        let account_id = Account_id.create pk token in
        match Ledger.get_or_create_account epoch_ledger account_id account with
        | Ok (`Added, _loc) ->
            ()
        | Ok (`Existed, _loc) ->
            failwithf
              "When creating epoch ledger, account with public key %s and \
               token %s already existed"
              (Signature_lib.Public_key.Compressed.to_string pk)
              (Token_id.to_string token) ()
        | Error err ->
            Error.tag_arg err
              "When creating epoch ledger, error when adding account"
              (("public_key", pk), ("token", token))
              [%sexp_of:
                (string * Signature_lib.Public_key.Compressed.t)
                * (string * Token_id.t)]
            |> Error.raise) ;
    epoch_ledger )
  else epoch_ledger

let update_staking_epoch_data ~logger pool ~ledger ~last_block_id
    ~staking_epoch_ledger =
  let%bind state_hash =
    query_db pool
      ~f:(fun db -> Sql.Block.get_state_hash db last_block_id)
      ~item:"block state hash for staking epoch data"
  in
  let%bind staking_epoch_id =
    query_db pool
      ~f:(fun db -> Sql.Epoch_data.get_staking_epoch_data_id db state_hash)
      ~item:"staking epoch id"
  in
  let%map { epoch_ledger_hash; epoch_data_seed } =
    query_db pool
      ~f:(fun db -> Sql.Epoch_data.get_epoch_data db staking_epoch_id)
      ~item:"staking epoch data"
  in
  let ledger =
    update_epoch_ledger ~logger ~name:"staking" ~ledger
      ~epoch_ledger:staking_epoch_ledger epoch_ledger_hash
  in
  (ledger, epoch_data_seed)

let update_next_epoch_data ~logger pool ~ledger ~last_block_id
    ~next_epoch_ledger =
  let%bind state_hash =
    query_db pool
      ~f:(fun db -> Sql.Block.get_state_hash db last_block_id)
      ~item:"block state hash for next epoch data"
  in
  let%bind next_epoch_id =
    query_db pool
      ~f:(fun db -> Sql.Epoch_data.get_next_epoch_data_id db state_hash)
      ~item:"next epoch id"
  in
  let%map { epoch_ledger_hash; epoch_data_seed } =
    query_db pool
      ~f:(fun db -> Sql.Epoch_data.get_epoch_data db next_epoch_id)
      ~item:"next epoch data"
  in
  let ledger =
    update_epoch_ledger ~logger ~name:"next" ~ledger
      ~epoch_ledger:next_epoch_ledger epoch_ledger_hash
  in
  (ledger, epoch_data_seed)

(* cache of fee transfers for coinbases *)
module Fee_transfer_key = struct
  module T = struct
    type t = int64 * int * int [@@deriving hash, sexp, compare]
  end

  type t = T.t

  include Hashable.Make (T)
end

let fee_transfer_tbl : (Fee_transfer_key.t, Coinbase_fee_transfer.t) Hashtbl.t =
  Fee_transfer_key.Table.create ()

let cache_fee_transfer_via_coinbase pool (internal_cmd : Sql.Internal_command.t)
    =
  match internal_cmd.type_ with
  | "fee_transfer_via_coinbase" ->
      let%map receiver_pk = pk_of_pk_id pool internal_cmd.receiver_id in
      let fee =
        Currency.Fee.of_uint64 (Unsigned.UInt64.of_int64 internal_cmd.fee)
      in
      let fee_transfer = Coinbase_fee_transfer.create ~receiver_pk ~fee in
      Hashtbl.add_exn fee_transfer_tbl
        ~key:
          ( internal_cmd.global_slot_since_genesis
          , internal_cmd.sequence_no
          , internal_cmd.secondary_sequence_no )
        ~data:fee_transfer
  | _ ->
      Deferred.unit

(* balance_block_data come from a loaded internal or user command, which
    includes data from the blocks table and
   - for internal commands, the tables internal_commands and blocks_internals_commands
   - for user commands, the tables user_commands and blocks_user_commands
     we compare those against the same-named values in the balances row
*)
let verify_balance ~logger ~pool ~ledger ~who ~balance_id ~pk_id ~token
    ~balance_block_data ~set_nonces ~repair_nonces ~continue_on_error :
    unit Deferred.t =
  let%bind pk = pk_of_pk_id pool pk_id in
  let%bind balance_info = balance_info_of_id pool ~id:balance_id in
  let token = Token_id.of_string token in
  let account_id = Account_id.create pk token in
  let account =
    match Ledger.location_of_account ledger account_id with
    | Some loc -> (
        match Ledger.get ledger loc with
        | Some account ->
            account
        | None ->
            failwithf
              "Could not find account in ledger for public key %s and token id \
               %s"
              (Signature_lib.Public_key.Compressed.to_base58_check pk)
              (Token_id.to_string token) () )
    | None ->
        failwithf
          "Could not get location of account for public key %s and token id %s"
          (Signature_lib.Public_key.Compressed.to_base58_check pk)
          (Token_id.to_string token) ()
  in
  let actual_balance = account.balance in
  let claimed_balance =
    balance_info.balance |> Unsigned.UInt64.of_int64
    |> Currency.Balance.of_uint64
  in
  if not (Currency.Balance.equal actual_balance claimed_balance) then (
    [%log error] "Claimed balance does not match actual balance in ledger"
      ~metadata:
        [ ("who", `String who)
        ; ("claimed_balance", Currency.Balance.to_yojson claimed_balance)
        ; ("actual_balance", Currency.Balance.to_yojson actual_balance)
        ] ;
    if continue_on_error then incr error_count else Core_kernel.exit 1 ) ;
  let { block_id; block_height; sequence_no; secondary_sequence_no } =
    balance_block_data
  in
  if not (block_id = balance_info.block_id) then (
    [%log error]
      "Block id from command does not match block id in balances table"
      ~metadata:
        [ ("who", `String who)
        ; ("block_id_command", `Int block_id)
        ; ("block_id_balances", `Int balance_info.block_id)
        ] ;
    if continue_on_error then incr error_count else Core_kernel.exit 1 ) ;
  if not (Int64.equal block_height balance_info.block_height) then (
    [%log error]
      "Block height from command does not match block height in balances table"
      ~metadata:
        [ ("who", `String who)
        ; ("block_height_command", `String (Int64.to_string block_height))
        ; ( "block_height_balances"
          , `String (Int64.to_string balance_info.block_height) )
        ] ;
    if continue_on_error then incr error_count else Core_kernel.exit 1 ) ;
  if not (sequence_no = balance_info.block_sequence_no) then (
    [%log error]
      "Sequence no from command does not match sequence no in balances table"
      ~metadata:
        [ ("who", `String who)
        ; ("block_sequence_no_command", `Int sequence_no)
        ; ("block_sequence_no_balances", `Int balance_info.block_sequence_no)
        ] ;
    if continue_on_error then incr error_count else Core_kernel.exit 1 ) ;
  if not (secondary_sequence_no = balance_info.block_secondary_sequence_no) then (
    [%log error]
      "Secondary sequence no from command does not match secondary sequence no \
       in balances table"
      ~metadata:
        [ ("who", `String who)
        ; ("block_secondary_sequence_no_command", `Int secondary_sequence_no)
        ; ( "block_secondary_sequence_no_balances"
          , `Int balance_info.block_secondary_sequence_no )
        ] ;
    if continue_on_error then incr error_count else Core_kernel.exit 1 ) ;
  let ledger_nonce = account.nonce in
  match balance_info.nonce with
  | None ->
      if set_nonces then (
        [%log info] "Inserting missing nonce into archive db"
          ~metadata:
            [ ("balance_id", `Int balance_id)
            ; ("nonce", `String (Account.Nonce.to_string ledger_nonce))
            ] ;
        let nonce =
          Account.Nonce.to_uint32 ledger_nonce |> Unsigned.UInt32.to_int64
        in
        query_db pool
          ~f:(fun db -> Sql.Balances.insert_nonce db ~id:balance_id ~nonce)
          ~item:"chain from state hash" )
      else (
        [%log error] "Missing nonce in archive db"
          ~metadata:
            [ ("balance_id", `Int balance_id)
            ; ("nonce", `String (Account.Nonce.to_string ledger_nonce))
            ] ;
        return
        @@ if continue_on_error then incr error_count else Core_kernel.exit 1 )
  | Some nonce ->
      let db_nonce =
        nonce |> Unsigned.UInt32.of_int64 |> Account.Nonce.of_uint32
      in
      if not (Account.Nonce.equal ledger_nonce db_nonce) then
        if repair_nonces then (
          [%log info] "Repairing incorrect nonce in balances table"
            ~metadata:
              [ ("who", `String who)
              ; ("balance_id", `Int balance_id)
              ; ("ledger_nonce", Account.Nonce.to_yojson ledger_nonce)
              ; ("database_nonce", Account.Nonce.to_yojson db_nonce)
              ] ;
          let correct_nonce =
            ledger_nonce |> Account.Nonce.to_uint32 |> Unsigned.UInt32.to_int64
          in
          query_db pool
            ~f:(fun db ->
              Sql.Balances.insert_nonce db ~id:balance_id ~nonce:correct_nonce)
            ~item:"repairing nonce" )
        else (
          [%log error] "Ledger nonce does not match nonce in balances table"
            ~metadata:
              [ ("who", `String who)
              ; ("ledger_nonce", Account.Nonce.to_yojson ledger_nonce)
              ; ("database_nonce", Account.Nonce.to_yojson db_nonce)
              ] ;
          return
          @@ if continue_on_error then incr error_count else Core_kernel.exit 1
          )
      else Deferred.unit

let account_creation_fee_uint64 =
  Currency.Fee.to_uint64 constraint_constants.account_creation_fee

let account_creation_fee_int64 =
  Currency.Fee.to_int constraint_constants.account_creation_fee |> Int64.of_int

let verify_account_creation_fee ~logger ~pool ~receiver_account_creation_fee
    ~balance_id ~fee ?additional_fee ~continue_on_error () =
  let%map balance_info = balance_info_of_id pool ~id:balance_id in
  let claimed_balance =
    balance_info.balance |> Unsigned.UInt64.of_int64
    |> Currency.Balance.of_uint64
  in
  let balance_uint64 = Currency.Balance.to_uint64 claimed_balance in
  (* for coinbases, an additional fee may be deducted from the amount
     given to the receiver beyond the account creation fee *)
  let total_creation_deduction_uint64 =
    match additional_fee with
    | None ->
        account_creation_fee_uint64
    | Some fee' ->
        Unsigned.UInt64.add account_creation_fee_uint64
          (Currency.Fee.to_uint64 fee')
  in
  let fee_uint64 = Currency.Fee.to_uint64 fee in
  let add_additional_fee_to_metadata metadata =
    match additional_fee with
    | None ->
        metadata
    | Some fee ->
        metadata @ [ ("fee_transfer_fee", Currency.Fee.to_yojson fee) ]
  in
  if Unsigned_extended.UInt64.( >= ) fee_uint64 total_creation_deduction_uint64
  then (
    (* account may have been created *)
    let fee_less_total_creation_deduction_uint64 =
      Unsigned.UInt64.sub fee_uint64 total_creation_deduction_uint64
    in
    if
      Unsigned.UInt64.equal balance_uint64
        fee_less_total_creation_deduction_uint64
    then
      match receiver_account_creation_fee with
      | None ->
          [%log error]
            "In the archive database, the account balance equals the internal \
             command fee minus the account creation fee (and for coinbases, \
             also less any fee transfer fee), but the receiver account \
             creation fee is NULL"
            ~metadata:
              (add_additional_fee_to_metadata
                 [ ( "account_balance"
                   , Currency.Balance.to_yojson claimed_balance )
                 ; ("fee", Currency.Fee.to_yojson fee)
                 ; ( "constraint_constants.account_creation_fee"
                   , Currency.Fee.to_yojson
                       constraint_constants.account_creation_fee )
                 ]) ;
          if continue_on_error then incr error_count else Core_kernel.exit 1
      | Some amount_int64 ->
          if Int64.equal amount_int64 account_creation_fee_int64 then
            (* account creation fee in db has the expected value *)
            ()
          else (
            [%log error]
              "In the archive database, the account balance equals the \
               internal command fee minus the account creation fee (and for \
               coinbases, also less any fee transfer fee), but the receiver \
               account creation fee differs from the account creation fee"
              ~metadata:
                (add_additional_fee_to_metadata
                   [ ( "account_balance"
                     , Currency.Balance.to_yojson claimed_balance )
                   ; ("fee", Currency.Fee.to_yojson fee)
                   ; ( "constraint_constants.account_creation_fee"
                     , Currency.Fee.to_yojson
                         constraint_constants.account_creation_fee )
                   ; ( "receiver_account_creation_fee"
                     , `String (Int64.to_string amount_int64) )
                   ]) ;
            if continue_on_error then incr error_count else Core_kernel.exit 1 )
    else
      match receiver_account_creation_fee with
      | None ->
          ()
      | Some amount_int64 ->
          [%log error]
            "In the archive database, the account balance is different than \
             the internal command fee minus the account creation fee (and for \
             coinbases, also less any fee transfer fee), but the receiver \
             account creation fee is not NULL"
            ~metadata:
              (add_additional_fee_to_metadata
                 [ ( "account_balance"
                   , Currency.Balance.to_yojson claimed_balance )
                 ; ("fee", Currency.Fee.to_yojson fee)
                 ; ( "constraint_constants.account_creation_fee"
                   , Currency.Fee.to_yojson
                       constraint_constants.account_creation_fee )
                 ; ( "receiver_account_creation_fee"
                   , `String (Int64.to_string amount_int64) )
                 ]) ;
          if continue_on_error then incr error_count else Core_kernel.exit 1 )
  else
    (* fee less than account creation fee *)
    match receiver_account_creation_fee with
    | None ->
        ()
    | Some amount_int64 ->
        [%log error]
          "The internal command fee is less than the account creation fee (for \
           coinbases the creation fee plus any fee transfer fee), so no \
           account should have been created, but in the archive database, the \
           receiver account creation fee is not NULL"
          ~metadata:
            (add_additional_fee_to_metadata
               [ ("account_balance", Currency.Balance.to_yojson claimed_balance)
               ; ("fee", Currency.Fee.to_yojson fee)
               ; ( "constraint_constants.account_creation_fee"
                 , Currency.Fee.to_yojson
                     constraint_constants.account_creation_fee )
               ; ( "receiver_account_creation_fee"
                 , `String (Int64.to_string amount_int64) )
               ]) ;
        if continue_on_error then incr error_count else Core_kernel.exit 1

let run_internal_command ~logger ~pool ~ledger (cmd : Sql.Internal_command.t)
    ~set_nonces ~repair_nonces ~continue_on_error =
  [%log info]
    "Applying internal command (%s) with global slot since genesis %Ld, \
     sequence number %d, and secondary sequence number %d"
    cmd.type_ cmd.global_slot_since_genesis cmd.sequence_no
    cmd.secondary_sequence_no ;
  let%bind receiver_pk = pk_of_pk_id pool cmd.receiver_id in
  let fee = Currency.Fee.of_uint64 (Unsigned.UInt64.of_int64 cmd.fee) in
  let fee_token = Token_id.of_string cmd.token in
  let txn_global_slot =
    cmd.txn_global_slot_since_genesis |> Unsigned.UInt32.of_int64
    |> Mina_numbers.Global_slot.of_uint32
  in
  let fail_on_error err =
    Error.tag_arg err "Could not apply internal command"
      ( ("global slot_since_genesis", cmd.global_slot_since_genesis)
      , ("sequence number", cmd.sequence_no) )
      [%sexp_of: (string * int64) * (string * int)]
    |> Error.raise
  in
  let pk_id = cmd.receiver_id in
  let balance_id = cmd.receiver_balance_id in
  let token = cmd.token in
  let receiver_account_creation_fee = cmd.receiver_account_creation_fee_paid in
  let balance_block_data = internal_command_to_balance_block_data cmd in
  let open Ledger in
  match cmd.type_ with
  | "fee_transfer" -> (
      let%bind () =
        verify_account_creation_fee ~logger ~pool ~receiver_account_creation_fee
          ~balance_id ~fee ~continue_on_error ()
      in
      let fee_transfer =
        Fee_transfer.create_single ~receiver_pk ~fee ~fee_token
      in
      let undo_or_error =
        Ledger.apply_fee_transfer ~constraint_constants ~txn_global_slot ledger
          fee_transfer
      in
      match undo_or_error with
      | Ok _undo ->
          verify_balance ~logger ~pool ~ledger ~who:"fee transfer receiver"
            ~balance_id ~pk_id ~token ~balance_block_data ~set_nonces
            ~repair_nonces ~continue_on_error
      | Error err ->
          fail_on_error err )
  | "coinbase" -> (
      let amount = Currency.Fee.to_uint64 fee |> Currency.Amount.of_uint64 in
      (* combining situation 1: add cached coinbase fee transfer, if it exists *)
      let fee_transfer =
        Hashtbl.find fee_transfer_tbl
          ( cmd.global_slot_since_genesis
          , cmd.sequence_no
          , cmd.secondary_sequence_no )
      in
      if Option.is_some fee_transfer then
        [%log info]
          "Coinbase transaction at global slot since genesis %Ld, sequence \
           number %d, and secondary sequence number %d contains a fee transfer"
          cmd.global_slot_since_genesis cmd.sequence_no
          cmd.secondary_sequence_no ;
      let coinbase =
        match Coinbase.create ~amount ~receiver:receiver_pk ~fee_transfer with
        | Ok cb ->
            cb
        | Error err ->
            Error.tag err ~tag:"Error creating coinbase for internal command"
            |> Error.raise
      in
      let additional_fee = Option.map fee_transfer ~f:(fun { fee; _ } -> fee) in
      let%bind () =
        verify_account_creation_fee ~logger ~pool ~receiver_account_creation_fee
          ~balance_id ~fee ?additional_fee ~continue_on_error ()
      in
      let undo_or_error =
        apply_coinbase ~constraint_constants ~txn_global_slot ledger coinbase
      in
      match undo_or_error with
      | Ok _undo ->
          verify_balance ~logger ~pool ~ledger ~who:"coinbase receiver"
            ~balance_id ~pk_id ~token ~balance_block_data ~set_nonces
            ~repair_nonces ~continue_on_error
      | Error err ->
          fail_on_error err )
  | "fee_transfer_via_coinbase" ->
      let%bind () =
        verify_account_creation_fee ~logger ~pool ~receiver_account_creation_fee
          ~balance_id ~fee ~continue_on_error ()
      in
      let%bind () =
        verify_balance ~logger ~pool ~ledger
          ~who:"fee_transfer_via_coinbase receiver" ~balance_id ~pk_id ~token
          ~balance_block_data ~set_nonces ~repair_nonces ~continue_on_error
      in
      (* the actual application is in the "coinbase" case *)
      Deferred.unit
  | _ ->
      failwithf "Unknown internal command \"%s\"" cmd.type_ ()

let apply_combined_fee_transfer ~logger ~pool ~ledger ~set_nonces ~repair_nonces
    ~continue_on_error (cmd1 : Sql.Internal_command.t)
    (cmd2 : Sql.Internal_command.t) =
  [%log info] "Applying combined fee transfers with sequence number %d"
    cmd1.sequence_no ;
  let fee_transfer_of_cmd (cmd : Sql.Internal_command.t) =
    if not (String.equal cmd.type_ "fee_transfer") then
      failwithf "Expected fee transfer, got: %s" cmd.type_ () ;
    let%map receiver_pk = pk_of_pk_id pool cmd.receiver_id in
    let fee = Currency.Fee.of_uint64 (Unsigned.UInt64.of_int64 cmd.fee) in
    let fee_token = Token_id.of_string cmd.token in
    Fee_transfer.Single.create ~receiver_pk ~fee ~fee_token
  in
  let%bind fee_transfer1 = fee_transfer_of_cmd cmd1 in
  let%bind fee_transfer2 = fee_transfer_of_cmd cmd2 in
  let fee_transfer =
    match Fee_transfer.create fee_transfer1 (Some fee_transfer2) with
    | Ok ft ->
        ft
    | Error err ->
        Error.tag err ~tag:"Could not create combined fee transfer"
        |> Error.raise
  in
  let txn_global_slot =
    cmd2.txn_global_slot_since_genesis |> Unsigned.UInt32.of_int64
    |> Mina_numbers.Global_slot.of_uint32
  in
  let applied_or_error =
    Ledger.apply_fee_transfer ~constraint_constants ~txn_global_slot ledger
      fee_transfer
  in
  match applied_or_error with
  | Ok _ ->
      let balance_block_data = internal_command_to_balance_block_data cmd1 in
      let%bind () =
        verify_balance ~logger ~pool ~ledger ~who:"combined fee transfer (1)"
          ~balance_id:cmd1.receiver_balance_id ~pk_id:cmd1.receiver_id
          ~token:cmd1.token ~balance_block_data ~set_nonces ~repair_nonces
          ~continue_on_error
      in
      let balance_block_data = internal_command_to_balance_block_data cmd2 in
      verify_balance ~logger ~pool ~ledger ~who:"combined fee transfer (2)"
        ~balance_id:cmd2.receiver_balance_id ~pk_id:cmd2.receiver_id
        ~token:cmd2.token ~balance_block_data ~set_nonces ~repair_nonces
        ~continue_on_error
  | Error err ->
      Error.tag_arg err "Error applying combined fee transfer"
        ("sequence number", cmd1.sequence_no)
        [%sexp_of: string * int]
      |> Error.raise

module User_command_helpers = struct
  let body_of_sql_user_cmd pool
      ({ type_; source_id; receiver_id; amount; global_slot_since_genesis; _ } :
        Sql.User_command.t) : Signed_command_payload.Body.t Deferred.t =
    let open Signed_command_payload.Body in
    let open Deferred.Let_syntax in
    let%bind source_pk = pk_of_pk_id pool source_id in
    let%map receiver_pk = pk_of_pk_id pool receiver_id in
    let amount =
      Option.map amount
        ~f:(Fn.compose Currency.Amount.of_uint64 Unsigned.UInt64.of_int64)
    in
    (* possibilities from user_command_type enum in SQL schema *)
    match type_ with
    | "payment" ->
        if Option.is_none amount then
          failwithf "Payment at global slot since genesis %Ld has NULL amount"
            global_slot_since_genesis () ;
        let amount = Option.value_exn amount in
        Payment Payment_payload.Poly.{ source_pk; receiver_pk; amount }
    | "delegation" ->
        Stake_delegation
          (Stake_delegation.Set_delegate
             { delegator = source_pk; new_delegate = receiver_pk })
    | _ ->
        failwithf "Invalid user command type: %s" type_ ()
end

let run_user_command ~logger ~pool ~ledger (cmd : Sql.User_command.t)
    ~set_nonces ~repair_nonces ~continue_on_error =
  [%log info]
    "Applying user command (%s) with nonce %Ld, global slot since genesis %Ld, \
     and sequence number %d"
    cmd.type_ cmd.nonce cmd.global_slot_since_genesis cmd.sequence_no ;
  let%bind body = User_command_helpers.body_of_sql_user_cmd pool cmd in
  let%bind fee_payer_pk = pk_of_pk_id pool cmd.fee_payer_id in
  let memo = Signed_command_memo.of_base58_check_exn cmd.memo in
  let valid_until =
    Option.map cmd.valid_until ~f:(fun slot ->
        Mina_numbers.Global_slot.of_uint32 @@ Unsigned.UInt32.of_int64 slot)
  in
  let payload =
    Signed_command_payload.create
      ~fee:(Currency.Fee.of_uint64 @@ Unsigned.UInt64.of_int64 cmd.fee)
      ~fee_payer_pk
      ~nonce:(Unsigned.UInt32.of_int64 cmd.nonce)
      ~valid_until ~memo ~body
  in
  (* when applying the transaction, there's a check that the fee payer and
     signer keys are the same; since this transaction was accepted, we know
     those keys are the same
  *)
  let signer = Signature_lib.Public_key.decompress_exn fee_payer_pk in
  let signed_cmd =
    Signed_command.Poly.{ payload; signer; signature = Signature.dummy }
  in
  (* the signature isn't checked when applying, the real signature was checked in the
     transaction SNARK, so deem the signature to be valid here
  *)
  let (`If_this_is_used_it_should_have_a_comment_justifying_it valid_signed_cmd)
      =
    Signed_command.to_valid_unsafe signed_cmd
  in
  let txn_global_slot =
    Unsigned.UInt32.of_int64 cmd.txn_global_slot_since_genesis
  in
  match
    Ledger.apply_user_command ~constraint_constants ~txn_global_slot ledger
      valid_signed_cmd
  with
  | Ok _undo ->
      (* verify balances in database against current ledger *)
      let token = Token_id.(to_string default) in
      let balance_block_data = user_command_to_balance_block_data cmd in
      let%bind () =
        match cmd.source_balance_id with
        | Some balance_id ->
            verify_balance ~logger ~pool ~ledger ~who:"source" ~balance_id
              ~pk_id:cmd.source_id ~token ~balance_block_data ~set_nonces
              ~repair_nonces ~continue_on_error
        | None ->
            return ()
      in
      let%bind () =
        match cmd.receiver_balance_id with
        | Some balance_id ->
            verify_balance ~logger ~pool ~ledger ~who:"receiver" ~balance_id
              ~pk_id:cmd.receiver_id ~token ~balance_block_data ~set_nonces
              ~repair_nonces ~continue_on_error
        | None ->
            return ()
      in
      verify_balance ~logger ~pool ~ledger ~who:"fee payer"
        ~balance_id:cmd.fee_payer_balance_id ~pk_id:cmd.fee_payer_id
        ~token:cmd.fee_token ~balance_block_data ~set_nonces ~repair_nonces
        ~continue_on_error
  | Error err ->
      Error.tag_arg err "User command failed on replay"
        ( ("global slot_since_genesis", cmd.global_slot_since_genesis)
        , ("sequence number", cmd.sequence_no) )
        [%sexp_of: (string * int64) * (string * int)]
      |> Error.raise

module Snapp_helpers = struct
  let get_parent_state_view ~pool block_id :
      Zkapp_precondition.Protocol_state.View.t Deferred.t =
    (* when a Snapp is applied, use the protocol state associated with the parent block
       of the block containing the transaction
    *)
    let%bind parent_id =
      query_db pool
        ~f:(fun db -> Sql.Block.get_parent_id db block_id)
        ~item:"block parent id"
    in
    let%bind parent_block =
      query_db pool
        ~f:(fun db -> Processor.Block.load db ~id:parent_id)
        ~item:"parent block"
    in
    let%bind snarked_ledger_hash_str =
      query_db pool
        ~f:(fun db ->
          Sql.Snarked_ledger_hashes.run db parent_block.snarked_ledger_hash_id)
        ~item:"parent block snarked ledger hash"
    in
    let snarked_ledger_hash =
      Frozen_ledger_hash.of_base58_check_exn snarked_ledger_hash_str
    in
    let timestamp = parent_block.timestamp |> Block_time.of_int64 in
    let blockchain_length =
      parent_block.height |> Unsigned.UInt32.of_int64
      |> Mina_numbers.Length.of_uint32
    in
    let min_window_density =
      parent_block.min_window_density |> Unsigned.UInt32.of_int64
      |> Mina_numbers.Length.of_uint32
    in
    (* TODO : this will change *)
    let last_vrf_output = () in
    let total_currency =
      parent_block.total_currency |> Unsigned.UInt64.of_int64
      |> Currency.Amount.of_uint64
    in
    let global_slot_since_hard_fork =
      parent_block.global_slot_since_hard_fork |> Unsigned.UInt32.of_int64
      |> Mina_numbers.Global_slot.of_uint32
    in
    let global_slot_since_genesis =
      parent_block.global_slot_since_genesis |> Unsigned.UInt32.of_int64
      |> Mina_numbers.Global_slot.of_uint32
    in
    let epoch_data_of_raw_epoch_data (raw_epoch_data : Processor.Epoch_data.t) :
        Mina_base.Epoch_data.Value.t Deferred.t =
      let%bind hash_str =
        query_db pool
          ~f:(fun db ->
            Sql.Snarked_ledger_hashes.run db raw_epoch_data.ledger_hash_id)
          ~item:"epoch ledger hash"
      in
      let hash = Frozen_ledger_hash.of_base58_check_exn hash_str in
      let total_currency =
        raw_epoch_data.total_currency |> Unsigned.UInt64.of_int64
        |> Currency.Amount.of_uint64
      in
      let ledger = { Mina_base.Epoch_ledger.Poly.hash; total_currency } in
      let seed = raw_epoch_data.seed |> Epoch_seed.of_base58_check_exn in
      let start_checkpoint =
        raw_epoch_data.start_checkpoint |> State_hash.of_base58_check_exn
      in
      let lock_checkpoint =
        raw_epoch_data.lock_checkpoint |> State_hash.of_base58_check_exn
      in
      let epoch_length =
        raw_epoch_data.epoch_length |> Unsigned.UInt32.of_int64
        |> Mina_numbers.Length.of_uint32
      in
      return
        { Mina_base.Epoch_data.Poly.ledger
        ; seed
        ; start_checkpoint
        ; lock_checkpoint
        ; epoch_length
        }
    in
    let%bind staking_epoch_raw =
      query_db pool
        ~f:(fun db ->
          Processor.Epoch_data.load db parent_block.staking_epoch_data_id)
        ~item:"staking epoch data"
    in
    let%bind (staking_epoch_data : Mina_base.Epoch_data.Value.t) =
      epoch_data_of_raw_epoch_data staking_epoch_raw
    in
    let%bind next_epoch_raw =
      query_db pool
        ~f:(fun db ->
          Processor.Epoch_data.load db parent_block.staking_epoch_data_id)
        ~item:"staking epoch data"
    in
    let%bind next_epoch_data = epoch_data_of_raw_epoch_data next_epoch_raw in
    return
      { Zkapp_precondition.Protocol_state.Poly.snarked_ledger_hash
      ; timestamp
      ; blockchain_length
      ; min_window_density
      ; last_vrf_output
      ; total_currency
      ; global_slot_since_hard_fork
      ; global_slot_since_genesis
      ; staking_epoch_data
      ; next_epoch_data
      }

  let get_field_arrays ~pool array_id_arrays =
    let array_ids = Array.to_list array_id_arrays in
    Deferred.List.map array_ids ~f:(fun array_id ->
        let%bind element_id_array =
          query_db pool
            ~f:(fun db -> Processor.Zkapp_state_data_array.load db array_id)
            ~item:"Snapp state data array"
        in
        let element_ids = Array.to_list element_id_array in
        let%bind field_strs =
          Deferred.List.map element_ids ~f:(fun elt_id ->
              query_db pool ~item:"Snapp field element" ~f:(fun db ->
                  Processor.Zkapp_state_data.load db elt_id))
        in
        let fields =
          List.map field_strs ~f:(fun field_str ->
              Snark_params.Tick.Field.of_string field_str)
        in
        return (Array.of_list fields))

  let state_data_of_ids ~pool ids =
    Deferred.Array.map ids ~f:(fun state_data_id ->
        match state_data_id with
        | None ->
            return None
        | Some id ->
            let%map field_str =
              query_db pool
                ~f:(fun db -> Processor.Zkapp_state_data.load db id)
                ~item:"Snapp state data"
            in
            Some (Snark_params.Tick.Field.of_string field_str))

  let party_body_of_id ~pool body_id =
    let%bind (body_data : Processor.Zkapp_party_body.t) =
      query_db pool
        ~f:(fun db -> Processor.Zkapp_party_body.load db body_id)
        ~item:"Snapp party body"
    in
    let%bind public_key = pk_of_pk_id pool body_data.public_key_id in
    let%bind update_data =
      query_db pool
        ~f:(fun db -> Processor.Zkapp_updates.load db body_data.update_id)
        ~item:"snapp updates"
    in
    let%bind app_state_data_ids =
      query_db pool
        ~f:(fun db -> Processor.Zkapp_states.load db update_data.app_state_id)
        ~item:"snapp app state ids"
    in
    let%bind app_state_data = state_data_of_ids ~pool app_state_data_ids in
    let app_state =
      Array.map app_state_data ~f:Zkapp_basic.Set_or_keep.of_option
      |> Array.to_list |> Pickles_types.Vector.Vector_8.of_list_exn
    in
    let%bind delegate =
      match update_data.delegate_id with
      | Some id ->
          let%map pk = pk_of_pk_id pool id in
          Zkapp_basic.Set_or_keep.Set pk
      | None ->
          return Zkapp_basic.Set_or_keep.Keep
    in
    let%bind verification_key =
      match update_data.verification_key_id with
      | Some id ->
          let%map ({ verification_key; hash }
                    : Processor.Zkapp_verification_keys.t) =
            query_db pool
              ~f:(fun db -> Processor.Zkapp_verification_keys.load db id)
              ~item:"snapp verification key"
          in
          let data =
            Pickles.Side_loaded.Verification_key.of_base58_check_exn
              verification_key
          in
          let hash = Snark_params.Tick.Field.of_string hash in
          Zkapp_basic.Set_or_keep.Set { With_hash.data; hash }
      | None ->
          return Zkapp_basic.Set_or_keep.Keep
    in
    let%bind permissions =
      match update_data.permissions_id with
      | Some id ->
          let%map perms_data =
            query_db pool
              ~f:(fun db -> Processor.Zkapp_permissions.load db id)
              ~item:"snapp verification key"
          in
          let perms : Mina_base.Permissions.t =
            { edit_state = perms_data.edit_state
            ; send = perms_data.send
            ; receive = perms_data.receive
            ; set_delegate = perms_data.set_delegate
            ; set_permissions = perms_data.set_permissions
            ; set_verification_key = perms_data.set_verification_key
            ; set_zkapp_uri = perms_data.set_zkapp_uri
            ; edit_sequence_state = perms_data.edit_sequence_state
            ; set_token_symbol = perms_data.set_token_symbol
            ; increment_nonce = perms_data.increment_nonce
            ; set_voting_for = perms_data.set_voting_for
            }
          in
          Zkapp_basic.Set_or_keep.Set perms
      | None ->
          return Zkapp_basic.Set_or_keep.Keep
    in
    let zkapp_uri =
      update_data.zkapp_uri |> Zkapp_basic.Set_or_keep.of_option
    in
    let token_symbol =
      update_data.token_symbol |> Zkapp_basic.Set_or_keep.of_option
    in
    let voting_for =
      update_data.voting_for
      |> Option.map ~f:State_hash.of_base58_check_exn
      |> Zkapp_basic.Set_or_keep.of_option
    in
    let%bind timing =
      match update_data.timing_id with
      | None ->
          return Zkapp_basic.Set_or_keep.Keep
      | Some id ->
          let%map tm_info =
            query_db pool
              ~f:(fun db -> Processor.Zkapp_timing_info.load db id)
              ~item:"snapp timing info"
          in
          Zkapp_basic.Set_or_keep.Set
            { Party.Update.Timing_info.initial_minimum_balance =
                tm_info.initial_minimum_balance |> Unsigned.UInt64.of_int64
                |> Currency.Balance.of_uint64
            ; cliff_time =
                tm_info.cliff_time |> Unsigned.UInt32.of_int64
                |> Mina_numbers.Global_slot.of_uint32
            ; cliff_amount =
                tm_info.cliff_amount |> Unsigned.UInt64.of_int64
                |> Currency.Amount.of_uint64
            ; vesting_period =
                tm_info.vesting_period |> Unsigned.UInt32.of_int64
                |> Mina_numbers.Global_slot.of_uint32
            ; vesting_increment =
                tm_info.vesting_increment |> Unsigned.UInt64.of_int64
                |> Currency.Amount.of_uint64
            }
    in
    let update : Party.Update.t =
      { app_state
      ; delegate
      ; verification_key
      ; permissions
      ; zkapp_uri
      ; token_symbol
      ; timing
      ; voting_for
      }
    in
    let token_id = body_data.token_id |> Token_id.of_string in
    let balance_change =
      let magnitude =
        body_data.balance_change |> Int64.abs |> Unsigned.UInt64.of_int64
        |> Currency.Amount.of_uint64
      in
      let sgn =
        if Int64.is_negative body_data.balance_change then Sgn.Neg else Sgn.Pos
      in
      ({ magnitude; sgn } : _ Currency.Signed_poly.t)
    in
    let increment_nonce = body_data.increment_nonce in
    let%bind events = get_field_arrays ~pool body_data.events_ids in
    let%bind sequence_events =
      get_field_arrays ~pool body_data.sequence_events_ids
    in
    let%bind call_data_str =
      query_db pool
        ~f:(fun db -> Processor.Zkapp_state_data.load db body_data.call_data_id)
        ~item:"Snapp call data"
    in
    let call_data = Snark_params.Tick.Field.of_string call_data_str in
    let call_depth = body_data.call_depth in
    let%bind protocol_state_data =
      query_db pool
        ~f:(fun db ->
          Processor.Zkapp_protocol_state_precondition.load db
            body_data.zkapp_protocol_state_precondition_id)
        ~item:"Snapp account_precondition protocol state"
    in
    let%bind snarked_ledger_hash =
      match protocol_state_data.snarked_ledger_hash_id with
      | None ->
          return Zkapp_precondition.Hash.Ignore
      | Some id ->
          let%map hash_str =
            query_db pool ~item:"snarked ledger hash" ~f:(fun db ->
                Processor.Snarked_ledger_hash.load db id)
          in
          Zkapp_precondition.Hash.Check
            (Frozen_ledger_hash.of_base58_check_exn hash_str)
    in
    let%bind timestamp =
      match protocol_state_data.timestamp_id with
      | None ->
          return Zkapp_basic.Or_ignore.Ignore
      | Some id ->
          let%map bounds =
            query_db pool ~item:"Snapp timestamp bounds" ~f:(fun db ->
                Processor.Zkapp_timestamp_bounds.load db id)
          in
          let to_timestamp i64 = i64 |> Block_time.of_int64 in
          let lower = to_timestamp bounds.timestamp_lower_bound in
          let upper = to_timestamp bounds.timestamp_upper_bound in
          Zkapp_basic.Or_ignore.Check
            ({ lower; upper } : _ Zkapp_precondition.Closed_interval.t)
    in
    let length_bounds_of_id = function
      | None ->
          return Zkapp_basic.Or_ignore.Ignore
      | Some id ->
          let%map bounds =
            query_db pool ~item:"Snapp length bounds" ~f:(fun db ->
                Processor.Zkapp_length_bounds.load db id)
          in
          let to_length i64 =
            i64 |> Unsigned.UInt32.of_int64 |> Mina_numbers.Length.of_uint32
          in
          let lower = to_length bounds.length_lower_bound in
          let upper = to_length bounds.length_upper_bound in
          Zkapp_basic.Or_ignore.Check
            ({ lower; upper } : _ Zkapp_precondition.Closed_interval.t)
    in
    let%bind blockchain_length =
      length_bounds_of_id protocol_state_data.blockchain_length_id
    in
    let%bind min_window_density =
      length_bounds_of_id protocol_state_data.min_window_density_id
    in
    let total_currency_of_id = function
      | None ->
          return Zkapp_basic.Or_ignore.Ignore
      | Some id ->
          let%map bounds =
            query_db pool ~item:"Snapp currency bounds" ~f:(fun db ->
                Processor.Zkapp_amount_bounds.load db id)
          in
          let to_amount i64 =
            i64 |> Unsigned.UInt64.of_int64 |> Currency.Amount.of_uint64
          in
          let lower = to_amount bounds.amount_lower_bound in
          let upper = to_amount bounds.amount_upper_bound in
          Zkapp_basic.Or_ignore.Check
            ({ lower; upper } : _ Zkapp_precondition.Closed_interval.t)
    in
    (* TODO: this will change *)
    let last_vrf_output = () in
    let%bind total_currency =
      total_currency_of_id protocol_state_data.total_currency_id
    in
    let global_slot_of_id = function
      | None ->
          return Zkapp_basic.Or_ignore.Ignore
      | Some id ->
          let%map bounds =
            query_db pool ~item:"Snapp global slot bounds" ~f:(fun db ->
                Processor.Zkapp_global_slot_bounds.load db id)
          in
          let to_slot i64 =
            i64 |> Unsigned.UInt32.of_int64
            |> Mina_numbers.Global_slot.of_uint32
          in
          let lower = to_slot bounds.global_slot_lower_bound in
          let upper = to_slot bounds.global_slot_upper_bound in
          Zkapp_basic.Or_ignore.Check
            ({ lower; upper } : _ Zkapp_precondition.Closed_interval.t)
    in
    let%bind global_slot_since_hard_fork =
      global_slot_of_id protocol_state_data.curr_global_slot_since_hard_fork
    in
    let%bind global_slot_since_genesis =
      global_slot_of_id protocol_state_data.global_slot_since_genesis
    in
    let epoch_data_of_id id =
      let%bind epoch_data_raw =
        query_db pool ~item:"Snapp epoch data" ~f:(fun db ->
            Processor.Zkapp_epoch_data.load db id)
      in
      let%bind ledger =
        let%bind epoch_ledger_data =
          query_db pool ~item:"Snapp epoch ledger" ~f:(fun db ->
              Processor.Zkapp_epoch_ledger.load db id)
        in
        let%bind hash =
          Option.value_map epoch_ledger_data.hash_id
            ~default:(return Zkapp_basic.Or_ignore.Ignore) ~f:(fun id ->
              let%map hash_str =
                query_db pool ~item:"Snapp epoch ledger hash" ~f:(fun db ->
                    Processor.Snarked_ledger_hash.load db id)
              in
              Zkapp_basic.Or_ignore.Check
                (Frozen_ledger_hash.of_base58_check_exn hash_str))
        in
        let%map total_currency =
          total_currency_of_id epoch_ledger_data.total_currency_id
        in
        { Epoch_ledger.Poly.hash; total_currency }
      in
      let seed =
        Option.value_map epoch_data_raw.epoch_seed
          ~default:Zkapp_basic.Or_ignore.Ignore ~f:(fun s ->
            Zkapp_basic.Or_ignore.Check (Epoch_seed.of_base58_check_exn s))
      in
      let checkpoint_of_str str =
        Option.value_map str ~default:Zkapp_basic.Or_ignore.Ignore ~f:(fun s ->
            Zkapp_basic.Or_ignore.Check (State_hash.of_base58_check_exn s))
      in
      let start_checkpoint =
        checkpoint_of_str epoch_data_raw.start_checkpoint
      in
      let lock_checkpoint = checkpoint_of_str epoch_data_raw.lock_checkpoint in
      let%map epoch_length =
        length_bounds_of_id epoch_data_raw.epoch_length_id
      in
      { Zkapp_precondition.Protocol_state.Epoch_data.Poly.ledger
      ; seed
      ; start_checkpoint
      ; lock_checkpoint
      ; epoch_length
      }
    in
    let%bind staking_epoch_data =
      epoch_data_of_id protocol_state_data.staking_epoch_data_id
    in
    let%bind next_epoch_data =
      epoch_data_of_id protocol_state_data.next_epoch_data_id
    in
    let protocol_state_precondition : Zkapp_precondition.Protocol_state.t =
      { snarked_ledger_hash
      ; timestamp
      ; blockchain_length
      ; min_window_density
      ; last_vrf_output
      ; total_currency
      ; global_slot_since_hard_fork
      ; global_slot_since_genesis
      ; staking_epoch_data
      ; next_epoch_data
      }
    in
    let%bind (account_precondition : Party.Account_precondition.t) =
      let%bind account_precondition_data =
        query_db pool ~item:"ZkApp account precondition" ~f:(fun db ->
            Processor.Zkapp_account_precondition.load db
              body_data.zkapp_account_precondition_id)
      in
      match account_precondition_data.kind with
      | Full ->
          let%bind zkapp_account_data =
            match account_precondition_data.account_id with
            | None ->
                failwith
                  "Expected account id for account precondition of kind Full"
            | Some account_id ->
                query_db pool ~item:"Snapp account" ~f:(fun db ->
                    Processor.Zkapp_account.load db account_id)
          in
          let%map zkapp_account =
            let%bind balance =
              match zkapp_account_data.balance_id with
              | None ->
                  return Zkapp_basic.Or_ignore.Ignore
              | Some balance_id ->
                  let%map bounds =
                    query_db pool ~item:"Snapp balance" ~f:(fun db ->
                        Processor.Zkapp_balance_bounds.load db balance_id)
                  in
                  let to_balance i64 =
                    i64 |> Unsigned.UInt64.of_int64
                    |> Currency.Balance.of_uint64
                  in
                  let lower = to_balance bounds.balance_lower_bound in
                  let upper = to_balance bounds.balance_upper_bound in
                  Zkapp_basic.Or_ignore.Check
                    ({ lower; upper } : _ Zkapp_precondition.Closed_interval.t)
            in
            let%bind nonce =
              match zkapp_account_data.nonce_id with
              | None ->
                  return Zkapp_basic.Or_ignore.Ignore
              | Some balance_id ->
                  let%map bounds =
                    query_db pool ~item:"Snapp nonce" ~f:(fun db ->
                        Processor.Zkapp_nonce_bounds.load db balance_id)
                  in
                  let to_nonce i64 =
                    i64 |> Unsigned.UInt32.of_int64
                    |> Mina_numbers.Account_nonce.of_uint32
                  in
                  let lower = to_nonce bounds.nonce_lower_bound in
                  let upper = to_nonce bounds.nonce_upper_bound in
                  Zkapp_basic.Or_ignore.Check
                    ({ lower; upper } : _ Zkapp_precondition.Closed_interval.t)
            in
            let receipt_chain_hash =
              Option.value_map zkapp_account_data.receipt_chain_hash
                ~default:Zkapp_basic.Or_ignore.Ignore ~f:(fun s ->
                  Zkapp_basic.Or_ignore.Check
                    (Receipt.Chain_hash.of_base58_check_exn s))
            in
            let pk_check_or_ignore_of_id id =
              Option.value_map id ~default:(return Zkapp_basic.Or_ignore.Ignore)
                ~f:(fun pk_id ->
                  let%map pk = pk_of_pk_id pool pk_id in
                  Zkapp_basic.Or_ignore.Check pk)
            in
            let%bind public_key =
              pk_check_or_ignore_of_id zkapp_account_data.public_key_id
            in
            let%bind delegate =
              pk_check_or_ignore_of_id zkapp_account_data.delegate_id
            in
            let%bind state =
              let%bind snapp_state_ids =
                query_db pool ~item:"Snapp state id" ~f:(fun db ->
                    Processor.Zkapp_states.load db zkapp_account_data.state_id)
              in
              let%map state_data = state_data_of_ids ~pool snapp_state_ids in
              Array.map state_data ~f:Zkapp_basic.Or_ignore.of_option
              |> Array.to_list |> Pickles_types.Vector.Vector_8.of_list_exn
            in
            let%bind sequence_state =
              Option.value_map zkapp_account_data.sequence_state_id
                ~default:(return Zkapp_basic.Or_ignore.Ignore)
                ~f:(fun state_id ->
                  let%map state_data_str =
                    query_db pool ~item:"Snapp state data" ~f:(fun db ->
                        Processor.Zkapp_state_data.load db state_id)
                  in
                  let state_data =
                    Pickles.Backend.Tick.Field.of_string state_data_str
                  in
                  Zkapp_basic.Or_ignore.Check state_data)
            in
            let proved_state =
              Option.value_map zkapp_account_data.proved_state
                ~default:Zkapp_basic.Or_ignore.Ignore ~f:(fun b ->
                  Zkapp_basic.Or_ignore.Check b)
            in
            return
              ( { balance
                ; nonce
                ; receipt_chain_hash
                ; public_key
                ; delegate
                ; state
                ; sequence_state
                ; proved_state
                }
                : Zkapp_precondition.Account.t )
          in
          Party.Account_precondition.Full zkapp_account
      | Nonce -> (
          match account_precondition_data.nonce with
          | None ->
              failwith "Expected nonce for account precondition of kind Nonce"
          | Some nonce ->
              return
                (Party.Account_precondition.Nonce
                   (Mina_numbers.Account_nonce.of_uint32
                      (Unsigned.UInt32.of_int64 nonce))) )
      | Accept ->
          return Party.Account_precondition.Accept
    in
    let use_full_commitment = body_data.use_full_commitment in
    return
      ( { public_key
        ; update
        ; token_id
        ; balance_change
        ; increment_nonce
        ; events
        ; sequence_events
        ; call_data
        ; call_depth
        ; protocol_state_precondition
        ; account_precondition
        ; use_full_commitment
        }
        : Party.Body.t )

  (* fee payer body is like a party body, except the balance change is a fee, not signed,
     and some fields are placeholders with the unit value
  *)
  let fee_payer_body_of_id ~pool body_id =
    let%map body = party_body_of_id ~pool body_id in
    let balance_change =
      match body.balance_change with
      | { magnitude; sgn = Sgn.Pos } ->
          Currency.Amount.to_uint64 magnitude |> Currency.Fee.of_uint64
      | _ ->
          failwith
            "fee_payer_body_of_id: expected positive balance change for fee \
             payer"
    in
    let fee_payer_account_precondition =
      match body.account_precondition with
      | Party.Account_precondition.Nonce n ->
          n
      | p ->
          failwith
            (sprintf
               "Expected Nonce for fee payer account precondition but received \
                %s"
               (Party.Account_precondition.to_yojson p |> Yojson.Safe.to_string))
    in
    ( { public_key = body.public_key
      ; update = body.update
      ; token_id = ()
      ; balance_change
      ; increment_nonce = ()
      ; events = body.events
      ; sequence_events = body.sequence_events
      ; call_data = body.call_data
      ; call_depth = body.call_depth
      ; protocol_state_precondition = body.protocol_state_precondition
      ; account_precondition = fee_payer_account_precondition
      ; use_full_commitment = ()
      }
      : Party.Body.Fee_payer.t )
end

let parties_of_snapp_command ~pool (cmd : Sql.Snapp_command.t) :
    Parties.t Deferred.t =
  let%bind fee_payer_data =
    query_db pool
      ~f:(fun db -> Processor.Zkapp_fee_payers.load db cmd.fee_payer_id)
      ~item:"Snapp fee payer"
  in
  let%bind (fee_payer : Party.Fee_payer.t) =
<<<<<<< HEAD
    let%bind (data : Party.Preconditioned.Fee_payer.t) =
      let%bind (body : Party.Body.Fee_payer.t) =
        Snapp_helpers.fee_payer_body_of_id ~pool fee_payer_data.body_id
      in
      let account_precondition =
        fee_payer_data.nonce |> Unsigned.UInt32.of_int64
        |> Mina_numbers.Account_nonce.of_uint32
      in
      return { Party.Predicated.Poly.body; predicate; caller = () }
    in
    return ({ data; authorization = Signature.dummy } : Party.Fee_payer.t)
=======
    let%bind (body : Party.Body.Fee_payer.t) =
      Snapp_helpers.fee_payer_body_of_id ~pool fee_payer_data.body_id
    in
    return { Party.Fee_payer.body; authorization = Signature.dummy }
>>>>>>> d13d63bd
  in
  let%bind (other_parties : Party.t list) =
    Deferred.List.map (Array.to_list cmd.other_party_ids) ~f:(fun id ->
        let%bind snapp_party_data =
          query_db pool
            ~f:(fun db -> Processor.Zkapp_party.load db id)
            ~item:"Snapp party"
        in
<<<<<<< HEAD
        let%bind (data : Party.Preconditioned.t) =
          let%bind (body : Party.Body.t) =
            Snapp_helpers.party_body_of_id ~pool snapp_party_data.body_id
          in
          let%bind (account_precondition : Party.Account_precondition.t) =
            let%bind account_precondition_data =
              query_db pool ~item:"Snapp account precondition" ~f:(fun db ->
                  Processor.Zkapp_account_precondition.load db
                    snapp_party_data.account_precondition_id)
            in
            match account_precondition_data.kind with
            | Full ->
                let%bind zkapp_account_data =
                  match account_precondition_data.account_id with
                  | None ->
                      failwith
                        "Expected account id for account precondition of kind \
                         Full"
                  | Some account_id ->
                      query_db pool ~item:"Snapp account" ~f:(fun db ->
                          Processor.Zkapp_account.load db account_id)
                in
                let%map zkapp_account =
                  let%bind balance =
                    match zkapp_account_data.balance_id with
                    | None ->
                        return Zkapp_basic.Or_ignore.Ignore
                    | Some balance_id ->
                        let%map bounds =
                          query_db pool ~item:"Snapp balance" ~f:(fun db ->
                              Processor.Zkapp_balance_bounds.load db balance_id)
                        in
                        let to_balance i64 =
                          i64 |> Unsigned.UInt64.of_int64
                          |> Currency.Balance.of_uint64
                        in
                        let lower = to_balance bounds.balance_lower_bound in
                        let upper = to_balance bounds.balance_upper_bound in
                        Zkapp_basic.Or_ignore.Check
                          ( { lower; upper }
                            : _ Zkapp_precondition.Closed_interval.t )
                  in
                  let%bind nonce =
                    match zkapp_account_data.nonce_id with
                    | None ->
                        return Zkapp_basic.Or_ignore.Ignore
                    | Some balance_id ->
                        let%map bounds =
                          query_db pool ~item:"Snapp nonce" ~f:(fun db ->
                              Processor.Zkapp_nonce_bounds.load db balance_id)
                        in
                        let to_nonce i64 =
                          i64 |> Unsigned.UInt32.of_int64
                          |> Mina_numbers.Account_nonce.of_uint32
                        in
                        let lower = to_nonce bounds.nonce_lower_bound in
                        let upper = to_nonce bounds.nonce_upper_bound in
                        Zkapp_basic.Or_ignore.Check
                          ( { lower; upper }
                            : _ Zkapp_precondition.Closed_interval.t )
                  in
                  let receipt_chain_hash =
                    Option.value_map zkapp_account_data.receipt_chain_hash
                      ~default:Zkapp_basic.Or_ignore.Ignore ~f:(fun s ->
                        Zkapp_basic.Or_ignore.Check
                          (Receipt.Chain_hash.of_base58_check_exn s))
                  in
                  let pk_check_or_ignore_of_id id =
                    Option.value_map id
                      ~default:(return Zkapp_basic.Or_ignore.Ignore)
                      ~f:(fun pk_id ->
                        let%map pk = pk_of_pk_id pool pk_id in
                        Zkapp_basic.Or_ignore.Check pk)
                  in
                  let%bind public_key =
                    pk_check_or_ignore_of_id zkapp_account_data.public_key_id
                  in
                  let%bind delegate =
                    pk_check_or_ignore_of_id zkapp_account_data.delegate_id
                  in
                  let%bind state =
                    let%bind snapp_state_ids =
                      query_db pool ~item:"Snapp state id" ~f:(fun db ->
                          Processor.Zkapp_states.load db
                            zkapp_account_data.state_id)
                    in
                    let%map state_data =
                      Snapp_helpers.state_data_of_ids ~pool snapp_state_ids
                    in
                    Array.map state_data ~f:Zkapp_basic.Or_ignore.of_option
                    |> Array.to_list
                    |> Pickles_types.Vector.Vector_8.of_list_exn
                  in
                  let%bind sequence_state =
                    Option.value_map zkapp_account_data.sequence_state_id
                      ~default:(return Zkapp_basic.Or_ignore.Ignore)
                      ~f:(fun state_id ->
                        let%map state_data_str =
                          query_db pool ~item:"Snapp state data" ~f:(fun db ->
                              Processor.Zkapp_state_data.load db state_id)
                        in
                        let state_data =
                          Pickles.Backend.Tick.Field.of_string state_data_str
                        in
                        Zkapp_basic.Or_ignore.Check state_data)
                  in
                  let proved_state =
                    Option.value_map zkapp_account_data.proved_state
                      ~default:Zkapp_basic.Or_ignore.Ignore ~f:(fun b ->
                        Zkapp_basic.Or_ignore.Check b)
                  in
                  return
                    ( { balance
                      ; nonce
                      ; receipt_chain_hash
                      ; public_key
                      ; delegate
                      ; state
                      ; sequence_state
                      ; proved_state
                      }
                      : Zkapp_precondition.Account.t )
                in
                Party.Account_precondition.Full zkapp_account
            | Nonce -> (
                match account_precondition_data.nonce with
                | None ->
                    failwith
                      "Expected nonce for account precondition of kind Nonce"
                | Some nonce ->
                    return
                      (Party.Account_precondition.Nonce
                         (Mina_numbers.Account_nonce.of_uint32
                            (Unsigned.UInt32.of_int64 nonce))) )
            | Accept ->
                return Party.Account_precondition.Accept
          in
          let caller =
            (* TODO *)
            Token_id.default
          in
          return ({ body; predicate; caller } : Party.Preconditioned.t)
=======
        let%bind (body : Party.Body.t) =
          Snapp_helpers.party_body_of_id ~pool snapp_party_data.body_id
>>>>>>> d13d63bd
        in
        let authorization =
          (* dummy proof, signature, don't affect replay *)
          match snapp_party_data.authorization_kind with
          | Control.Tag.Proof ->
              let n2 = Pickles_types.Nat.N2.n in
              let proof = Pickles.Proof.dummy n2 n2 n2 in
              Control.Proof proof
          | Control.Tag.Signature ->
              Control.Signature Signature.dummy
          | Control.Tag.None_given ->
              Control.None_given
        in
        return ({ body; authorization } : Party.t))
  in
  (* memo contents don't affect ability to replay snapp *)
  let memo = Mina_base.Signed_command_memo.dummy in
  let other_parties =
    Parties.Call_forest.of_parties_list other_parties
      ~party_depth:(fun (p : Party.t) -> p.data.body.call_depth)
    |> Parties.Call_forest.accumulate_hashes ~hash_party:(fun (p : Party.t) ->
           Parties.Digest.Party.create p.data)
  in
  return ({ fee_payer; other_parties; memo } : Parties.t)

let run_snapp_command ~logger ~pool ~ledger ~continue_on_error:_
    (cmd : Sql.Snapp_command.t) =
  [%log info]
    "Applying Snapp command at global slot since genesis %Ld, and sequence \
     number %d"
    cmd.global_slot_since_genesis cmd.sequence_no ;
  let%bind state_view =
    Snapp_helpers.get_parent_state_view ~pool cmd.block_id
  in
  let%bind parties = parties_of_snapp_command ~pool cmd in
  match
    Ledger.apply_parties_unchecked ~constraint_constants ~state_view ledger
      parties
  with
  | Ok _ ->
      Deferred.unit
  | Error err ->
      Error.tag_arg err "Snapp command failed on replay"
        ( ("global slot_since_genesis", cmd.global_slot_since_genesis)
        , ("sequence number", cmd.sequence_no) )
        [%sexp_of: (string * int64) * (string * int)]
      |> Error.raise

let find_canonical_chain ~logger pool slot =
  (* find longest canonical chain
     a slot may represent several blocks, only one of which can be on canonical chain
     starting with max slot, look for chain, decrementing slot until chain found
  *)
  let find_state_hash_chain state_hash =
    match%map
      query_db pool
        ~f:(fun db -> Sql.Block.get_chain db state_hash)
        ~item:"chain from state hash"
    with
    | [] ->
        [%log info] "Block with state hash %s is not along canonical chain"
          state_hash ;
        None
    | _ ->
        Some state_hash
  in
  let%bind state_hashes =
    query_db pool
      ~f:(fun db -> Sql.Block.get_state_hashes_by_slot db slot)
      ~item:"ids by slot"
  in
  Deferred.List.find_map state_hashes ~f:find_state_hash_chain

let try_slot ~logger pool slot =
  let num_tries = 5 in
  let rec go ~slot ~tries_left =
    if tries_left <= 0 then (
      [%log fatal] "Could not find canonical chain after trying %d slots"
        num_tries ;
      Core_kernel.exit 1 ) ;
    match%bind find_canonical_chain ~logger pool slot with
    | None ->
        go ~slot:(slot - 1) ~tries_left:(tries_left - 1)
    | Some state_hash ->
        [%log info]
          "Found possible canonical chain to target state hash %s at slot %d"
          state_hash slot ;
        return state_hash
  in
  go ~slot ~tries_left:num_tries

let unquoted_string_of_yojson json =
  (* Yojson.Safe.to_string produces double-quoted strings
     remove those quotes for SQL queries
  *)
  let s = Yojson.Safe.to_string json in
  String.sub s ~pos:1 ~len:(String.length s - 2)

let main ~input_file ~output_file_opt ~archive_uri ~set_nonces ~repair_nonces
    ~continue_on_error () =
  let logger = Logger.create () in
  let json = Yojson.Safe.from_file input_file in
  let input =
    match input_of_yojson json with
    | Ok inp ->
        inp
    | Error msg ->
        failwith
          (sprintf "Could not parse JSON in input file \"%s\": %s" input_file
             msg)
  in
  let archive_uri = Uri.of_string archive_uri in
  match Caqti_async.connect_pool ~max_size:128 archive_uri with
  | Error e ->
      [%log fatal]
        ~metadata:[ ("error", `String (Caqti_error.show e)) ]
        "Failed to create a Caqti pool for Postgresql" ;
      exit 1
  | Ok pool -> (
      [%log info] "Successfully created Caqti pool for Postgresql" ;
      (* load from runtime config in same way as daemon
         except that we don't consider loading from a tar file
      *)
      let%bind padded_accounts =
        match
          Genesis_ledger_helper.Ledger.padded_accounts_from_runtime_config_opt
            ~logger ~proof_level input.genesis_ledger
            ~ledger_name_prefix:"genesis_ledger"
        with
        | None ->
            [%log fatal]
              "Could not load accounts from input runtime genesis ledger" ;
            exit 1
        | Some accounts ->
            return accounts
      in
      let packed_ledger =
        Genesis_ledger_helper.Ledger.packed_genesis_ledger_of_accounts
          ~depth:constraint_constants.ledger_depth padded_accounts
      in
      let ledger = Lazy.force @@ Genesis_ledger.Packed.t packed_ledger in
      let epoch_ledgers_state_hash_opt =
        Option.map input.target_epoch_ledgers_state_hash
          ~f:State_hash.to_base58_check
      in
      let%bind target_state_hash =
        match epoch_ledgers_state_hash_opt with
        | Some epoch_ledgers_state_hash ->
            [%log info] "Retrieving fork block state_hash" ;
            query_db pool
              ~f:(fun db ->
                Sql.Parent_block.get_parent_state_hash db
                  epoch_ledgers_state_hash)
              ~item:"parent state hash of state hash"
        | None ->
            [%log info]
              "Searching for block with greatest height on canonical chain" ;
            let%bind max_slot =
              query_db pool
                ~f:(fun db -> Sql.Block.get_max_slot db ())
                ~item:"max slot"
            in
            [%log info] "Maximum global slot since genesis in blocks is %d"
              max_slot ;
            try_slot ~logger pool max_slot
      in
      [%log info] "Loading block information using target state hash" ;
      let%bind block_ids =
        process_block_infos_of_state_hash ~logger pool target_state_hash
          ~f:(fun block_infos ->
            let ids = List.map block_infos ~f:(fun { id; _ } -> id) in
            (* build mapping from global slots to state and ledger hashes *)
            List.iter block_infos
              ~f:(fun { global_slot_since_genesis; state_hash; ledger_hash; _ }
                 ->
                Hashtbl.add_exn global_slot_hashes_tbl
                  ~key:global_slot_since_genesis
                  ~data:
                    ( State_hash.of_base58_check_exn state_hash
                    , Ledger_hash.of_base58_check_exn ledger_hash )) ;
            return (Int.Set.of_list ids))
      in
      (* check that genesis block is in chain to target hash
         assumption: genesis block occupies global slot 0
      *)
      if Int64.Table.mem global_slot_hashes_tbl Int64.zero then
        [%log info]
          "Block chain leading to target state hash includes genesis block, \
           length = %d"
          (Int.Set.length block_ids)
      else (
        [%log fatal]
          "Block chain leading to target state hash does not include genesis \
           block" ;
        Core_kernel.exit 1 ) ;
      let get_command_ids (module Command_ids : Get_command_ids) name =
        match%bind
          Caqti_async.Pool.use
            (fun db ->
              Command_ids.run db ~state_hash:target_state_hash
                ~start_slot:input.start_slot_since_genesis)
            pool
        with
        | Ok ids ->
            return ids
        | Error msg ->
            [%log error] "Error getting %s command ids" name
              ~metadata:[ ("error", `String (Caqti_error.show msg)) ] ;
            exit 1
      in
      [%log info] "Loading internal command ids" ;
      let%bind internal_cmd_ids =
        get_command_ids (module Sql.Internal_command_ids) "internal"
      in
      [%log info] "Loading user command ids" ;
      let%bind user_cmd_ids =
        get_command_ids (module Sql.User_command_ids) "user"
      in
      [%log info] "Loading Snapp command ids" ;
      let%bind snapp_cmd_ids =
        get_command_ids (module Sql.Snapp_command_ids) "Snapp"
      in
      [%log info]
        "Obtained %d user command ids, %d internal command ids, and %d Snapp \
         command ids"
        (List.length user_cmd_ids)
        (List.length internal_cmd_ids)
        (List.length snapp_cmd_ids) ;
      [%log info] "Loading internal commands" ;
      let%bind unsorted_internal_cmds_list =
        Deferred.List.map internal_cmd_ids ~f:(fun id ->
            let open Deferred.Let_syntax in
            match%map
              Caqti_async.Pool.use
                (fun db -> Sql.Internal_command.run db id)
                pool
            with
            | Ok [] ->
                failwithf "Could not find any internal commands with id: %d" id
                  ()
            | Ok internal_cmds ->
                internal_cmds
            | Error msg ->
                failwithf
                  "Error querying for internal commands with id %d, error %s" id
                  (Caqti_error.show msg) ())
      in
      let unsorted_internal_cmds = List.concat unsorted_internal_cmds_list in
      (* filter out internal commands in blocks not along chain from target state hash *)
      let filtered_internal_cmds =
        List.filter unsorted_internal_cmds ~f:(fun cmd ->
            Int.Set.mem block_ids cmd.block_id)
      in
      [%log info] "Will replay %d internal commands"
        (List.length filtered_internal_cmds) ;
      let sorted_internal_cmds =
        List.sort filtered_internal_cmds ~compare:(fun ic1 ic2 ->
            let tuple (ic : Sql.Internal_command.t) =
              ( ic.global_slot_since_genesis
              , ic.sequence_no
              , ic.secondary_sequence_no )
            in
            let cmp = [%compare: int64 * int * int] (tuple ic1) (tuple ic2) in
            if cmp = 0 then
              match (ic1.type_, ic2.type_) with
              | "coinbase", "fee_transfer_via_coinbase" ->
                  -1
              | "fee_transfer_via_coinbase", "coinbase" ->
                  1
              | _ ->
                  failwith
                    "Two internal commands have the same global slot since \
                     genesis %Ld, sequence no %d, and secondary sequence no \
                     %d, but are not a coinbase and fee transfer via coinbase"
            else cmp)
      in
      (* populate cache of fee transfer via coinbase items *)
      [%log info] "Populating fee transfer via coinbase cache" ;
      let%bind () =
        Deferred.List.iter sorted_internal_cmds
          ~f:(cache_fee_transfer_via_coinbase pool)
      in
      [%log info] "Loading user commands" ;
      let%bind (unsorted_user_cmds_list : Sql.User_command.t list list) =
        Deferred.List.map user_cmd_ids ~f:(fun id ->
            let open Deferred.Let_syntax in
            match%map
              Caqti_async.Pool.use (fun db -> Sql.User_command.run db id) pool
            with
            | Ok [] ->
                failwithf "Expected at least one user command with id %d" id ()
            | Ok user_cmds ->
                user_cmds
            | Error msg ->
                failwithf
                  "Error querying for user commands with id %d, error %s" id
                  (Caqti_error.show msg) ())
      in
      let unsorted_user_cmds = List.concat unsorted_user_cmds_list in
      (* filter out user commands in blocks not along chain from target state hash *)
      let filtered_user_cmds =
        List.filter unsorted_user_cmds ~f:(fun cmd ->
            Int.Set.mem block_ids cmd.block_id)
      in
      [%log info] "Will replay %d user commands"
        (List.length filtered_user_cmds) ;
      let sorted_user_cmds =
        List.sort filtered_user_cmds ~compare:(fun uc1 uc2 ->
            let tuple (uc : Sql.User_command.t) =
              (uc.global_slot_since_genesis, uc.sequence_no)
            in
            [%compare: int64 * int] (tuple uc1) (tuple uc2))
      in
      [%log info] "Loading Snapp commands" ;
      let%bind unsorted_snapp_cmds_list =
        Deferred.List.map snapp_cmd_ids ~f:(fun id ->
            let open Deferred.Let_syntax in
            match%map
              Caqti_async.Pool.use (fun db -> Sql.Snapp_command.run db id) pool
            with
            | Ok [] ->
                failwithf "Expected at least one Snapp command with id %d" id ()
            | Ok snapp_cmds ->
                snapp_cmds
            | Error msg ->
                failwithf
                  "Error querying for Snapp commands with id %d, error %s" id
                  (Caqti_error.show msg) ())
      in
      let unsorted_snapp_cmds = List.concat unsorted_snapp_cmds_list in
      let filtered_snapp_cmds =
        List.filter unsorted_snapp_cmds ~f:(fun (cmd : Sql.Snapp_command.t) ->
            Int64.( >= ) cmd.global_slot_since_genesis
              input.start_slot_since_genesis
            && Int.Set.mem block_ids cmd.block_id)
      in
      let sorted_snapp_cmds =
        List.sort filtered_snapp_cmds ~compare:(fun sc1 sc2 ->
            let tuple (sc : Sql.Snapp_command.t) =
              (sc.global_slot_since_genesis, sc.sequence_no)
            in
            [%compare: int64 * int] (tuple sc1) (tuple sc2))
      in
      (* apply commands in global slot, sequence order *)
      let rec apply_commands (internal_cmds : Sql.Internal_command.t list)
          (user_cmds : Sql.User_command.t list)
          (snapp_cmds : Sql.Snapp_command.t list)
          ~last_global_slot_since_genesis ~last_block_id ~staking_epoch_ledger
          ~next_epoch_ledger =
        let%bind staking_epoch_ledger, staking_seed =
          update_staking_epoch_data ~logger pool ~last_block_id ~ledger
            ~staking_epoch_ledger
        in
        let%bind next_epoch_ledger, next_seed =
          update_next_epoch_data ~logger pool ~last_block_id ~ledger
            ~next_epoch_ledger
        in
        let log_ledger_hash_after_last_slot () =
          let _state_hash, expected_ledger_hash =
            get_slot_hashes ~logger last_global_slot_since_genesis
          in
          if Ledger_hash.equal (Ledger.merkle_root ledger) expected_ledger_hash
          then
            [%log info]
              "Applied all commands at global slot since genesis %Ld, got \
               expected ledger hash"
              ~metadata:[ ("ledger_hash", json_ledger_hash_of_ledger ledger) ]
              last_global_slot_since_genesis
          else (
            [%log error]
              "Applied all commands at global slot since genesis %Ld, ledger \
               hash differs from expected ledger hash"
              ~metadata:
                [ ("ledger_hash", json_ledger_hash_of_ledger ledger)
                ; ( "expected_ledger_hash"
                  , Ledger_hash.to_yojson expected_ledger_hash )
                ]
              last_global_slot_since_genesis ;
            if continue_on_error then incr error_count else Core_kernel.exit 1 )
        in
        let log_state_hash_on_next_slot curr_global_slot_since_genesis =
          let state_hash, _ledger_hash =
            get_slot_hashes ~logger curr_global_slot_since_genesis
          in
          [%log info]
            ~metadata:
              [ ("state_hash", `String (State_hash.to_base58_check state_hash))
              ]
            "Starting processing of commands in block with state_hash \
             $state_hash at global slot since genesis %Ld"
            curr_global_slot_since_genesis
        in
        let log_on_slot_change curr_global_slot_since_genesis =
          if
            Int64.( > ) curr_global_slot_since_genesis
              last_global_slot_since_genesis
          then (
            log_ledger_hash_after_last_slot () ;
            log_state_hash_on_next_slot curr_global_slot_since_genesis )
        in
        let combine_or_run_internal_cmds (ic : Sql.Internal_command.t)
            (ics : Sql.Internal_command.t list) =
          match ics with
          | ic2 :: ics2
            when Int64.equal ic.global_slot_since_genesis
                   ic2.global_slot_since_genesis
                 && Int.equal ic.sequence_no ic2.sequence_no
                 && String.equal ic.type_ "fee_transfer"
                 && String.equal ic.type_ ic2.type_ ->
              (* combining situation 2
                 two fee transfer commands with same global slot since genesis, sequence number
              *)
              log_on_slot_change ic.global_slot_since_genesis ;
              let%bind () =
                apply_combined_fee_transfer ~logger ~pool ~ledger ~set_nonces
                  ~repair_nonces ~continue_on_error ic ic2
              in
              apply_commands ics2 user_cmds snapp_cmds
                ~last_global_slot_since_genesis:ic.global_slot_since_genesis
                ~last_block_id:ic.block_id ~staking_epoch_ledger
                ~next_epoch_ledger
          | _ ->
              log_on_slot_change ic.global_slot_since_genesis ;
              let%bind () =
                run_internal_command ~logger ~pool ~ledger ~set_nonces
                  ~repair_nonces ~continue_on_error ic
              in
              apply_commands ics user_cmds snapp_cmds
                ~last_global_slot_since_genesis:ic.global_slot_since_genesis
                ~last_block_id:ic.block_id ~staking_epoch_ledger
                ~next_epoch_ledger
        in
        (* a sequence is a command type, slot, sequence number triple *)
        let get_internal_cmd_sequence (ic : Sql.Internal_command.t) =
          (`Internal_command, ic.global_slot_since_genesis, ic.sequence_no)
        in
        let get_user_cmd_sequence (uc : Sql.User_command.t) =
          (`User_command, uc.global_slot_since_genesis, uc.sequence_no)
        in
        let get_snapp_cmd_sequence (sc : Sql.Snapp_command.t) =
          (`Snapp_command, sc.global_slot_since_genesis, sc.sequence_no)
        in
        let command_type_of_sequences seqs =
          let compare (_cmd_ty1, slot1, seq_no1) (_cmd_ty2, slot2, seq_no2) =
            [%compare: int64 * int] (slot1, seq_no1) (slot2, seq_no2)
          in
          let sorted_seqs = List.sort seqs ~compare in
          let cmd_ty, _slot, _seq_no = List.hd_exn sorted_seqs in
          cmd_ty
        in
        let run_user_commands (uc : Sql.User_command.t) ucs =
          log_on_slot_change uc.global_slot_since_genesis ;
          let%bind () =
            run_user_command ~logger ~pool ~ledger ~continue_on_error
              ~repair_nonces ~set_nonces uc
          in
          apply_commands internal_cmds ucs snapp_cmds
            ~last_global_slot_since_genesis:uc.global_slot_since_genesis
            ~last_block_id:uc.block_id ~staking_epoch_ledger ~next_epoch_ledger
        in
        let run_snapp_commands (sc : Sql.Snapp_command.t) scs =
          log_on_slot_change sc.global_slot_since_genesis ;
          let%bind () =
            run_snapp_command ~logger ~pool ~ledger ~continue_on_error sc
          in
          apply_commands internal_cmds user_cmds scs
            ~last_global_slot_since_genesis:sc.global_slot_since_genesis
            ~last_block_id:sc.block_id ~staking_epoch_ledger ~next_epoch_ledger
        in
        match (internal_cmds, user_cmds, snapp_cmds) with
        | [], [], [] ->
            (* all done *)
            log_ledger_hash_after_last_slot () ;
            Deferred.return
              ( last_global_slot_since_genesis
              , staking_epoch_ledger
              , staking_seed
              , next_epoch_ledger
              , next_seed )
        | ic :: ics, [], [] ->
            (* only internal commands *)
            combine_or_run_internal_cmds ic ics
        | [], uc :: ucs, [] ->
            (* only user commands *)
            run_user_commands uc ucs
        | [], [], sc :: scs ->
            (* only Snapp commands *)
            run_snapp_commands sc scs
        | [], uc :: ucs, sc :: scs -> (
            (* no internal commands *)
            let seqs =
              [ get_user_cmd_sequence uc; get_snapp_cmd_sequence sc ]
            in
            match command_type_of_sequences seqs with
            | `User_command ->
                run_user_commands uc ucs
            | `Snapp_command ->
                run_snapp_commands sc scs )
        | ic :: ics, [], sc :: scs -> (
            (* no user commands *)
            let seqs =
              [ get_internal_cmd_sequence ic; get_snapp_cmd_sequence sc ]
            in
            match command_type_of_sequences seqs with
            | `Internal_command ->
                combine_or_run_internal_cmds ic ics
            | `Snapp_command ->
                run_snapp_commands sc scs )
        | ic :: ics, uc :: ucs, [] -> (
            (* no Snapp commands *)
            let seqs =
              [ get_internal_cmd_sequence ic; get_user_cmd_sequence uc ]
            in
            match command_type_of_sequences seqs with
            | `Internal_command ->
                combine_or_run_internal_cmds ic ics
            | `User_command ->
                run_user_commands uc ucs )
        | ic :: ics, uc :: ucs, sc :: scs -> (
            (* internal, user, and Snapp commands *)
            let seqs =
              [ get_internal_cmd_sequence ic
              ; get_user_cmd_sequence uc
              ; get_snapp_cmd_sequence sc
              ]
            in
            match command_type_of_sequences seqs with
            | `Internal_command ->
                combine_or_run_internal_cmds ic ics
            | `User_command ->
                log_on_slot_change uc.global_slot_since_genesis ;
                let%bind () =
                  run_user_command ~logger ~pool ~ledger ~continue_on_error
                    ~set_nonces ~repair_nonces uc
                in
                apply_commands internal_cmds ucs scs
                  ~last_global_slot_since_genesis:uc.global_slot_since_genesis
                  ~last_block_id:uc.block_id ~staking_epoch_ledger
                  ~next_epoch_ledger
            | `Snapp_command ->
                run_snapp_commands sc scs )
      in
      let%bind unparented_ids =
        query_db pool
          ~f:(fun db -> Sql.Block.get_unparented db ())
          ~item:"unparented ids"
      in
      let genesis_block_id =
        match List.filter unparented_ids ~f:(Int.Set.mem block_ids) with
        | [ id ] ->
            id
        | _ ->
            failwith "Expected only the genesis block to have an unparented id"
      in
      let%bind start_slot_since_genesis =
        let%map slot_opt =
          query_db pool
            ~f:(fun db ->
              Sql.Block.get_next_slot db input.start_slot_since_genesis)
            ~item:"Next slot"
        in
        match slot_opt with
        | Some slot ->
            slot
        | None ->
            failwithf
              "There is no slot in the database greater than equal to the \
               start slot %Ld given in the input file"
              input.start_slot_since_genesis ()
      in
      if
        not
          (Int64.equal start_slot_since_genesis input.start_slot_since_genesis)
      then
        [%log info]
          "Starting with next available global slot in the archive database"
          ~metadata:
            [ ( "input_start_slot"
              , `String (Int64.to_string input.start_slot_since_genesis) )
            ; ( "available_start_slot"
              , `String (Int64.to_string start_slot_since_genesis) )
            ] ;
      [%log info] "At start global slot %Ld, ledger hash"
        start_slot_since_genesis
        ~metadata:[ ("ledger_hash", json_ledger_hash_of_ledger ledger) ] ;
      let%bind ( last_global_slot_since_genesis
               , staking_epoch_ledger
               , staking_seed
               , next_epoch_ledger
               , next_seed ) =
        apply_commands sorted_internal_cmds sorted_user_cmds sorted_snapp_cmds
          ~last_global_slot_since_genesis:start_slot_since_genesis
          ~last_block_id:genesis_block_id ~staking_epoch_ledger:ledger
          ~next_epoch_ledger:ledger
      in
      match input.target_epoch_ledgers_state_hash with
      | None ->
          (* start replaying at the slot after the one we've just finished with *)
          let start_slot_since_genesis =
            Int64.succ last_global_slot_since_genesis
          in
          let replayer_checkpoint =
            create_replayer_checkpoint ~ledger ~start_slot_since_genesis
            |> input_to_yojson |> Yojson.Safe.pretty_to_string
          in
          let checkpoint_file =
            sprintf "replayer-checkpoint-%Ld.json" start_slot_since_genesis
          in
          [%log info] "Writing checkpoint file"
            ~metadata:[ ("checkpoint_file", `String checkpoint_file) ] ;
          return
          @@ Out_channel.with_file checkpoint_file ~f:(fun oc ->
                 Out_channel.output_string oc replayer_checkpoint)
      | Some target_epoch_ledgers_state_hash -> (
          match output_file_opt with
          | None ->
              [%log info] "Output file not supplied, not writing output" ;
              return ()
          | Some output_file ->
              if Int.equal !error_count 0 then (
                [%log info] "Writing output to $output_file"
                  ~metadata:[ ("output_file", `String output_file) ] ;
                let output =
                  create_output ~target_epoch_ledgers_state_hash
                    ~target_fork_state_hash:
                      (State_hash.of_base58_check_exn target_state_hash)
                    ~ledger ~staking_epoch_ledger ~staking_seed
                    ~next_epoch_ledger ~next_seed input.genesis_ledger
                  |> output_to_yojson |> Yojson.Safe.pretty_to_string
                in
                return
                @@ Out_channel.with_file output_file ~f:(fun oc ->
                       Out_channel.output_string oc output) )
              else (
                [%log error] "There were %d errors, not writing output"
                  !error_count ;
                exit 1 ) ) )

let () =
  Command.(
    run
      (let open Let_syntax in
      Command.async ~summary:"Replay transactions from Mina archive"
        (let%map input_file =
           Param.flag "--input-file"
             ~doc:"file File containing the genesis ledger"
             Param.(required string)
         and output_file_opt =
           Param.flag "--output-file"
             ~doc:"file File containing the resulting ledger"
             Param.(optional string)
         and archive_uri =
           Param.flag "--archive-uri"
             ~doc:
               "URI URI for connecting to the archive database (e.g., \
                postgres://$USER@localhost:5432/archiver)"
             Param.(required string)
         and set_nonces =
           Param.flag "--set-nonces"
             ~doc:"Set missing nonces in archive database" Param.no_arg
         and repair_nonces =
           Param.flag "--repair-nonces"
             ~doc:"Repair incorrect nonces in archive database" Param.no_arg
         and continue_on_error =
           Param.flag "--continue-on-error"
             ~doc:"Continue processing after errors" Param.no_arg
         in
         main ~input_file ~output_file_opt ~archive_uri ~set_nonces
           ~repair_nonces ~continue_on_error)))<|MERGE_RESOLUTION|>--- conflicted
+++ resolved
@@ -1489,6 +1489,7 @@
       ; protocol_state_precondition = body.protocol_state_precondition
       ; account_precondition = fee_payer_account_precondition
       ; use_full_commitment = ()
+      ; caller = ()
       }
       : Party.Body.Fee_payer.t )
 end
@@ -1501,24 +1502,10 @@
       ~item:"Snapp fee payer"
   in
   let%bind (fee_payer : Party.Fee_payer.t) =
-<<<<<<< HEAD
-    let%bind (data : Party.Preconditioned.Fee_payer.t) =
-      let%bind (body : Party.Body.Fee_payer.t) =
-        Snapp_helpers.fee_payer_body_of_id ~pool fee_payer_data.body_id
-      in
-      let account_precondition =
-        fee_payer_data.nonce |> Unsigned.UInt32.of_int64
-        |> Mina_numbers.Account_nonce.of_uint32
-      in
-      return { Party.Predicated.Poly.body; predicate; caller = () }
-    in
-    return ({ data; authorization = Signature.dummy } : Party.Fee_payer.t)
-=======
     let%bind (body : Party.Body.Fee_payer.t) =
       Snapp_helpers.fee_payer_body_of_id ~pool fee_payer_data.body_id
     in
     return { Party.Fee_payer.body; authorization = Signature.dummy }
->>>>>>> d13d63bd
   in
   let%bind (other_parties : Party.t list) =
     Deferred.List.map (Array.to_list cmd.other_party_ids) ~f:(fun id ->
@@ -1527,153 +1514,8 @@
             ~f:(fun db -> Processor.Zkapp_party.load db id)
             ~item:"Snapp party"
         in
-<<<<<<< HEAD
-        let%bind (data : Party.Preconditioned.t) =
-          let%bind (body : Party.Body.t) =
-            Snapp_helpers.party_body_of_id ~pool snapp_party_data.body_id
-          in
-          let%bind (account_precondition : Party.Account_precondition.t) =
-            let%bind account_precondition_data =
-              query_db pool ~item:"Snapp account precondition" ~f:(fun db ->
-                  Processor.Zkapp_account_precondition.load db
-                    snapp_party_data.account_precondition_id)
-            in
-            match account_precondition_data.kind with
-            | Full ->
-                let%bind zkapp_account_data =
-                  match account_precondition_data.account_id with
-                  | None ->
-                      failwith
-                        "Expected account id for account precondition of kind \
-                         Full"
-                  | Some account_id ->
-                      query_db pool ~item:"Snapp account" ~f:(fun db ->
-                          Processor.Zkapp_account.load db account_id)
-                in
-                let%map zkapp_account =
-                  let%bind balance =
-                    match zkapp_account_data.balance_id with
-                    | None ->
-                        return Zkapp_basic.Or_ignore.Ignore
-                    | Some balance_id ->
-                        let%map bounds =
-                          query_db pool ~item:"Snapp balance" ~f:(fun db ->
-                              Processor.Zkapp_balance_bounds.load db balance_id)
-                        in
-                        let to_balance i64 =
-                          i64 |> Unsigned.UInt64.of_int64
-                          |> Currency.Balance.of_uint64
-                        in
-                        let lower = to_balance bounds.balance_lower_bound in
-                        let upper = to_balance bounds.balance_upper_bound in
-                        Zkapp_basic.Or_ignore.Check
-                          ( { lower; upper }
-                            : _ Zkapp_precondition.Closed_interval.t )
-                  in
-                  let%bind nonce =
-                    match zkapp_account_data.nonce_id with
-                    | None ->
-                        return Zkapp_basic.Or_ignore.Ignore
-                    | Some balance_id ->
-                        let%map bounds =
-                          query_db pool ~item:"Snapp nonce" ~f:(fun db ->
-                              Processor.Zkapp_nonce_bounds.load db balance_id)
-                        in
-                        let to_nonce i64 =
-                          i64 |> Unsigned.UInt32.of_int64
-                          |> Mina_numbers.Account_nonce.of_uint32
-                        in
-                        let lower = to_nonce bounds.nonce_lower_bound in
-                        let upper = to_nonce bounds.nonce_upper_bound in
-                        Zkapp_basic.Or_ignore.Check
-                          ( { lower; upper }
-                            : _ Zkapp_precondition.Closed_interval.t )
-                  in
-                  let receipt_chain_hash =
-                    Option.value_map zkapp_account_data.receipt_chain_hash
-                      ~default:Zkapp_basic.Or_ignore.Ignore ~f:(fun s ->
-                        Zkapp_basic.Or_ignore.Check
-                          (Receipt.Chain_hash.of_base58_check_exn s))
-                  in
-                  let pk_check_or_ignore_of_id id =
-                    Option.value_map id
-                      ~default:(return Zkapp_basic.Or_ignore.Ignore)
-                      ~f:(fun pk_id ->
-                        let%map pk = pk_of_pk_id pool pk_id in
-                        Zkapp_basic.Or_ignore.Check pk)
-                  in
-                  let%bind public_key =
-                    pk_check_or_ignore_of_id zkapp_account_data.public_key_id
-                  in
-                  let%bind delegate =
-                    pk_check_or_ignore_of_id zkapp_account_data.delegate_id
-                  in
-                  let%bind state =
-                    let%bind snapp_state_ids =
-                      query_db pool ~item:"Snapp state id" ~f:(fun db ->
-                          Processor.Zkapp_states.load db
-                            zkapp_account_data.state_id)
-                    in
-                    let%map state_data =
-                      Snapp_helpers.state_data_of_ids ~pool snapp_state_ids
-                    in
-                    Array.map state_data ~f:Zkapp_basic.Or_ignore.of_option
-                    |> Array.to_list
-                    |> Pickles_types.Vector.Vector_8.of_list_exn
-                  in
-                  let%bind sequence_state =
-                    Option.value_map zkapp_account_data.sequence_state_id
-                      ~default:(return Zkapp_basic.Or_ignore.Ignore)
-                      ~f:(fun state_id ->
-                        let%map state_data_str =
-                          query_db pool ~item:"Snapp state data" ~f:(fun db ->
-                              Processor.Zkapp_state_data.load db state_id)
-                        in
-                        let state_data =
-                          Pickles.Backend.Tick.Field.of_string state_data_str
-                        in
-                        Zkapp_basic.Or_ignore.Check state_data)
-                  in
-                  let proved_state =
-                    Option.value_map zkapp_account_data.proved_state
-                      ~default:Zkapp_basic.Or_ignore.Ignore ~f:(fun b ->
-                        Zkapp_basic.Or_ignore.Check b)
-                  in
-                  return
-                    ( { balance
-                      ; nonce
-                      ; receipt_chain_hash
-                      ; public_key
-                      ; delegate
-                      ; state
-                      ; sequence_state
-                      ; proved_state
-                      }
-                      : Zkapp_precondition.Account.t )
-                in
-                Party.Account_precondition.Full zkapp_account
-            | Nonce -> (
-                match account_precondition_data.nonce with
-                | None ->
-                    failwith
-                      "Expected nonce for account precondition of kind Nonce"
-                | Some nonce ->
-                    return
-                      (Party.Account_precondition.Nonce
-                         (Mina_numbers.Account_nonce.of_uint32
-                            (Unsigned.UInt32.of_int64 nonce))) )
-            | Accept ->
-                return Party.Account_precondition.Accept
-          in
-          let caller =
-            (* TODO *)
-            Token_id.default
-          in
-          return ({ body; predicate; caller } : Party.Preconditioned.t)
-=======
         let%bind (body : Party.Body.t) =
           Snapp_helpers.party_body_of_id ~pool snapp_party_data.body_id
->>>>>>> d13d63bd
         in
         let authorization =
           (* dummy proof, signature, don't affect replay *)
