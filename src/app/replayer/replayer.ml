(* replayer.ml -- replay transactions from archive node database *)

open Core
open Async
open Mina_base
module Ledger = Mina_ledger.Ledger
module Processor = Archive_lib.Processor
module Load_data = Archive_lib.Load_data

(* identify a target block B containing staking and next epoch ledgers
   to be used in a hard fork, by giving its state hash

   from B, we choose a predecessor block B_fork, which is the block to
   fork from

   we replay all commands, one by one, from the genesis block through
   B_fork

   when the Merkle root of the replay ledger matches one of the
   epoch ledger hashes, we make a copy of the replay ledger to
   become that target epoch ledger

   when all commands from a block have been replayed, we verify
   that the Merkle root of the replay ledger matches the stored
   ledger hash in the archive database
*)

type input =
  { target_epoch_ledgers_state_hash : State_hash.t option [@default None]
  ; start_slot_since_genesis : int64 [@default 0L]
  ; genesis_ledger : Runtime_config.Ledger.t
  }
[@@deriving yojson]

type output =
  { target_epoch_ledgers_state_hash : State_hash.t
  ; target_fork_state_hash : State_hash.t
  ; target_genesis_ledger : Runtime_config.Ledger.t
  ; target_epoch_data : Runtime_config.Epoch_data.t
  }
[@@deriving yojson]

type command_type = [ `Internal_command | `User_command | `Zkapp_command ]

module type Get_command_ids = sig
  val run :
       Caqti_async.connection
    -> state_hash:string
    -> start_slot:int64
    -> (int list, [> Caqti_error.call_or_retrieve ]) Deferred.Result.t
end

type balance_block_data =
  { block_id : int
  ; block_height : int64
  ; sequence_no : int
  ; secondary_sequence_no : int
  }

let error_count = ref 0

let constraint_constants = Genesis_constants.Constraint_constants.compiled

let proof_level = Genesis_constants.Proof_level.Full

let json_ledger_hash_of_ledger ledger =
  Ledger_hash.to_yojson @@ Ledger.merkle_root ledger

let create_ledger_as_list ledger =
  List.map (Ledger.to_list ledger) ~f:(fun acc ->
      Genesis_ledger_helper.Accounts.Single.of_account acc None )

let create_output ~target_fork_state_hash ~target_epoch_ledgers_state_hash
    ~ledger ~staking_epoch_ledger ~staking_seed ~next_epoch_ledger ~next_seed
    (input_genesis_ledger : Runtime_config.Ledger.t) =
  let genesis_ledger_as_list = create_ledger_as_list ledger in
  let target_genesis_ledger =
    { input_genesis_ledger with base = Accounts genesis_ledger_as_list }
  in
  let staking_epoch_ledger_as_list =
    create_ledger_as_list staking_epoch_ledger
  in
  let next_epoch_ledger_as_list = create_ledger_as_list next_epoch_ledger in
  let target_staking_epoch_data : Runtime_config.Epoch_data.Data.t =
    let ledger =
      { input_genesis_ledger with base = Accounts staking_epoch_ledger_as_list }
    in
    { ledger; seed = staking_seed }
  in
  let target_next_epoch_data : Runtime_config.Epoch_data.Data.t =
    let ledger =
      { input_genesis_ledger with base = Accounts next_epoch_ledger_as_list }
    in
    { ledger; seed = next_seed }
  in
  let target_epoch_data : Runtime_config.Epoch_data.t =
    { staking = target_staking_epoch_data; next = Some target_next_epoch_data }
  in
  { target_fork_state_hash
  ; target_epoch_ledgers_state_hash
  ; target_genesis_ledger
  ; target_epoch_data
  }

let create_replayer_checkpoint ~ledger ~start_slot_since_genesis : input =
  let accounts = create_ledger_as_list ledger in
  let genesis_ledger : Runtime_config.Ledger.t =
    { base = Accounts accounts
    ; num_accounts = None
    ; balances = []
    ; hash = None
    ; name = None
    ; add_genesis_winner = Some true
    }
  in
  { target_epoch_ledgers_state_hash = None
  ; start_slot_since_genesis
  ; genesis_ledger
  }

(* map from global slots (since genesis) to state hash, ledger hash pairs *)
let global_slot_hashes_tbl : (Int64.t, State_hash.t * Ledger_hash.t) Hashtbl.t =
  Int64.Table.create ()

(* the starting slot may not have a block, so there may not be an entry in the table
    of hashes
   look at the predecessor slots until we find an entry
   this search should only happen on the start slot, all other slots
    come from commands in blocks, for which we have an entry in the table
*)
let get_slot_hashes ~logger slot =
  let rec go curr_slot =
    if Int64.is_negative curr_slot then (
      [%log fatal]
        "Could not find state and ledger hashes for slot %Ld, despite trying \
         all predecessor slots"
        slot ;
      Core.exit 1 ) ;
    match Hashtbl.find global_slot_hashes_tbl curr_slot with
    | None ->
        [%log info]
          "State and ledger hashes not available at slot since genesis %Ld, \
           will try predecessor slot"
          curr_slot ;
        go (Int64.pred curr_slot)
    | Some hashes ->
        hashes
  in
  go slot

(* cache of account identifiers *)
let account_identifier_tbl : (int, Account_id.t) Hashtbl.t = Int.Table.create ()

let account_identifer_of_id pool account_identifier_id : Account_id.t Deferred.t
    =
  let open Deferred.Let_syntax in
  match Hashtbl.find account_identifier_tbl account_identifier_id with
  | Some acct_id ->
      return acct_id
  | None ->
      (* not in cache, consult database *)
      let%map acct_id =
        Load_data.account_identifier_of_id pool account_identifier_id
      in
      Hashtbl.add_exn account_identifier_tbl ~key:account_identifier_id
        ~data:acct_id ;
      acct_id

let internal_command_to_balance_block_data
    (internal_cmd : Sql.Internal_command.t) =
  { block_id = internal_cmd.block_id
  ; block_height = internal_cmd.block_height
  ; sequence_no = internal_cmd.sequence_no
  ; secondary_sequence_no = internal_cmd.secondary_sequence_no
  }

let user_command_to_balance_block_data (user_cmd : Sql.User_command.t) =
  { block_id = user_cmd.block_id
  ; block_height = user_cmd.block_height
  ; sequence_no = user_cmd.sequence_no
  ; secondary_sequence_no = 0
  }

let process_block_infos_of_state_hash ~logger pool state_hash ~f =
  match%bind
    Caqti_async.Pool.use (fun db -> Sql.Block_info.run db state_hash) pool
  with
  | Ok block_infos ->
      f block_infos
  | Error msg ->
      [%log error] "Error getting block information for state hash"
        ~metadata:
          [ ("error", `String (Caqti_error.show msg))
          ; ("state_hash", `String state_hash)
          ] ;
      exit 1

let update_epoch_ledger ~logger ~name ~ledger ~epoch_ledger epoch_ledger_hash =
  let epoch_ledger_hash = Ledger_hash.of_base58_check_exn epoch_ledger_hash in
  let curr_ledger_hash = Ledger.merkle_root ledger in
  if Frozen_ledger_hash.equal epoch_ledger_hash curr_ledger_hash then (
    [%log info]
      "Creating %s epoch ledger from ledger with Merkle root matching epoch \
       ledger hash %s"
      name
      (Ledger_hash.to_base58_check epoch_ledger_hash) ;
    (* Ledger.copy doesn't actually copy, roll our own here *)
    let accounts = Ledger.to_list ledger in
    let epoch_ledger = Ledger.create ~depth:(Ledger.depth ledger) () in
    List.iter accounts ~f:(fun account ->
        let pk = Account.public_key account in
        let token = Account.token account in
        let account_id = Account_id.create pk token in
        match Ledger.get_or_create_account epoch_ledger account_id account with
        | Ok (`Added, _loc) ->
            ()
        | Ok (`Existed, _loc) ->
            failwithf
              "When creating epoch ledger, account with public key %s and \
               token %s already existed"
              (Signature_lib.Public_key.Compressed.to_string pk)
              (Token_id.to_string token) ()
        | Error err ->
            Error.tag_arg err
              "When creating epoch ledger, error when adding account"
              (("public_key", pk), ("token", token))
              [%sexp_of:
                (string * Signature_lib.Public_key.Compressed.t)
                * (string * Token_id.t)]
            |> Error.raise ) ;
    epoch_ledger )
  else epoch_ledger

let update_staking_epoch_data ~logger pool ~ledger ~last_block_id
    ~staking_epoch_ledger =
  let query_db = Mina_caqti.query pool in
  let%bind state_hash =
    query_db ~f:(fun db -> Sql.Block.get_state_hash db last_block_id)
  in
  let%bind staking_epoch_id =
    query_db ~f:(fun db ->
        Sql.Epoch_data.get_staking_epoch_data_id db state_hash)
  in
  let%map { epoch_ledger_hash; epoch_data_seed } =
    query_db ~f:(fun db -> Sql.Epoch_data.get_epoch_data db staking_epoch_id)
  in
  let ledger =
    update_epoch_ledger ~logger ~name:"staking" ~ledger
      ~epoch_ledger:staking_epoch_ledger epoch_ledger_hash
  in
  (ledger, epoch_data_seed)

let update_next_epoch_data ~logger pool ~ledger ~last_block_id
    ~next_epoch_ledger =
  let query_db = Mina_caqti.query pool in
  let%bind state_hash =
    query_db ~f:(fun db -> Sql.Block.get_state_hash db last_block_id)
  in
  let%bind next_epoch_id =
    query_db ~f:(fun db -> Sql.Epoch_data.get_next_epoch_data_id db state_hash)
  in
  let%map { epoch_ledger_hash; epoch_data_seed } =
    query_db ~f:(fun db -> Sql.Epoch_data.get_epoch_data db next_epoch_id)
  in
  let ledger =
    update_epoch_ledger ~logger ~name:"next" ~ledger
      ~epoch_ledger:next_epoch_ledger epoch_ledger_hash
  in
  (ledger, epoch_data_seed)

(* cache of fee transfers for coinbases *)
module Fee_transfer_key = struct
  module T = struct
    type t = int64 * int * int [@@deriving hash, sexp, compare]
  end

  type t = T.t

  include Hashable.Make (T)
end

let fee_transfer_tbl : (Fee_transfer_key.t, Coinbase_fee_transfer.t) Hashtbl.t =
  Fee_transfer_key.Table.create ()

let cache_fee_transfer_via_coinbase pool (internal_cmd : Sql.Internal_command.t)
    =
  match internal_cmd.typ with
  | "fee_transfer_via_coinbase" ->
      let%map receiver_acct_id =
        Load_data.account_identifier_of_id pool internal_cmd.receiver_id
      in
      let receiver_pk = Account_id.public_key receiver_acct_id in
      let fee =
        Currency.Fee.of_uint64 (Unsigned.UInt64.of_int64 internal_cmd.fee)
      in
      let fee_transfer = Coinbase_fee_transfer.create ~receiver_pk ~fee in
      Hashtbl.add_exn fee_transfer_tbl
        ~key:
          ( internal_cmd.global_slot_since_genesis
          , internal_cmd.sequence_no
          , internal_cmd.secondary_sequence_no )
        ~data:fee_transfer
  | _ ->
      Deferred.unit

<<<<<<< HEAD
(* balance_block_data come from a loaded internal or user command, which
    includes data from the blocks table and
    - for internal commands, the tables internal_commands and blocks_internals_commands
    - for user commands, the tables user_commands and blocks_user_commands
   we compare those against the same-named values in the balances row
*)
let verify_balance ~logger ~pool ~ledger ~who ~balance_id ~pk_id ~token_int64
    ~balance_block_data ~set_nonces ~repair_nonces ~continue_on_error :
    unit Deferred.t =
  let%bind pk = pk_of_pk_id pool pk_id in
  let%bind balance_info = balance_info_of_id pool ~id:balance_id in
  let token = token_int64 |> Unsigned.UInt64.of_int64 |> Token_id.of_uint64 in
  let account_id = Account_id.create pk token in
  let account =
    match Ledger.location_of_account ledger account_id with
    | Some loc -> (
        match Ledger.get ledger loc with
        | Some account ->
            account
        | None ->
            failwithf
              "Could not find account in ledger for public key %s and token id \
               %s"
              (Signature_lib.Public_key.Compressed.to_base58_check pk)
              (Token_id.to_string token) () )
    | None ->
        failwithf
          "Could not get location of account for public key %s and token id %s"
          (Signature_lib.Public_key.Compressed.to_base58_check pk)
          (Token_id.to_string token) ()
  in
  let actual_balance = account.balance in
  let claimed_balance =
    balance_info.balance |> Unsigned.UInt64.of_int64
    |> Currency.Balance.of_uint64
  in
  if not (Currency.Balance.equal actual_balance claimed_balance) then (
    [%log error] "Claimed balance does not match actual balance in ledger"
      ~metadata:
        [ ("who", `String who)
        ; ("claimed_balance", Currency.Balance.to_yojson claimed_balance)
        ; ("actual_balance", Currency.Balance.to_yojson actual_balance)
        ] ;
    if continue_on_error then incr error_count else Core_kernel.exit 1 ) ;
  let { block_id; block_height; sequence_no; secondary_sequence_no } =
    balance_block_data
  in
  if not (block_id = balance_info.block_id) then (
    [%log error]
      "Block id from command does not match block id in balances table"
      ~metadata:
        [ ("who", `String who)
        ; ("block_id_command", `Int block_id)
        ; ("block_id_balances", `Int balance_info.block_id)
        ] ;
    if continue_on_error then incr error_count else Core_kernel.exit 1 ) ;
  if not (Int64.equal block_height balance_info.block_height) then (
    [%log error]
      "Block height from command does not match block height in balances table"
      ~metadata:
        [ ("who", `String who)
        ; ("block_height_command", `String (Int64.to_string block_height))
        ; ( "block_height_balances"
          , `String (Int64.to_string balance_info.block_height) )
        ] ;
    if continue_on_error then incr error_count else Core_kernel.exit 1 ) ;
  if not (sequence_no = balance_info.block_sequence_no) then (
    [%log error]
      "Sequence no from command does not match sequence no in balances table"
      ~metadata:
        [ ("who", `String who)
        ; ("block_sequence_no_command", `Int sequence_no)
        ; ("block_sequence_no_balances", `Int balance_info.block_sequence_no)
        ] ;
    if continue_on_error then incr error_count else Core_kernel.exit 1 ) ;
  if not (secondary_sequence_no = balance_info.block_secondary_sequence_no) then (
    [%log error]
      "Secondary sequence no from command does not match secondary sequence no \
       in balances table"
      ~metadata:
        [ ("who", `String who)
        ; ("block_secondary_sequence_no_command", `Int secondary_sequence_no)
        ; ( "block_secondary_sequence_no_balances"
          , `Int balance_info.block_secondary_sequence_no )
        ] ;
    if continue_on_error then incr error_count else Core_kernel.exit 1 ) ;
  let ledger_nonce = account.nonce in
  match balance_info.nonce with
  | None ->
      if set_nonces then (
        [%log info] "Inserting missing nonce into archive db"
          ~metadata:
            [ ("balance_id", `Int balance_id)
            ; ("nonce", `String (Account.Nonce.to_string ledger_nonce))
            ] ;
        let nonce =
          Account.Nonce.to_uint32 ledger_nonce |> Unsigned.UInt32.to_int64
        in
        query_db pool
          ~f:(fun db -> Sql.Balances.insert_nonce db ~id:balance_id ~nonce)
          ~item:"chain from state hash" )
      else (
        [%log error] "Missing nonce in archive db"
          ~metadata:
            [ ("balance_id", `Int balance_id)
            ; ("nonce", `String (Account.Nonce.to_string ledger_nonce))
            ] ;
        return
        @@ if continue_on_error then incr error_count else Core_kernel.exit 1 )
  | Some nonce ->
      let db_nonce =
        nonce |> Unsigned.UInt32.of_int64 |> Account.Nonce.of_uint32
      in
      if not (Account.Nonce.equal ledger_nonce db_nonce) then
        if repair_nonces then (
          [%log info] "Repairing incorrect nonce in balances table"
            ~metadata:
              [ ("who", `String who)
              ; ("balance_id", `Int balance_id)
              ; ("ledger_nonce", Account.Nonce.to_yojson ledger_nonce)
              ; ("database_nonce", Account.Nonce.to_yojson db_nonce)
              ] ;
          let correct_nonce =
            ledger_nonce |> Account.Nonce.to_uint32 |> Unsigned.UInt32.to_int64
          in
          query_db pool
            ~f:(fun db ->
              Sql.Balances.insert_nonce db ~id:balance_id ~nonce:correct_nonce
              )
            ~item:"repairing nonce" )
        else (
          [%log error] "Ledger nonce does not match nonce in balances table"
            ~metadata:
              [ ("who", `String who)
              ; ("ledger_nonce", Account.Nonce.to_yojson ledger_nonce)
              ; ("database_nonce", Account.Nonce.to_yojson db_nonce)
              ] ;
          return
          @@ if continue_on_error then incr error_count else Core_kernel.exit 1
          )
      else Deferred.unit

=======
>>>>>>> ea6c7ee8
let account_creation_fee_uint64 =
  Currency.Fee.to_uint64 constraint_constants.account_creation_fee

let account_creation_fee_int64 =
  Currency.Fee.to_int constraint_constants.account_creation_fee |> Int64.of_int

<<<<<<< HEAD
let verify_account_creation_fee ~logger ~pool ~receiver_account_creation_fee
    ~balance_id ~fee ?additional_fee ~continue_on_error () =
  let%map balance_info = balance_info_of_id pool ~id:balance_id in
  let claimed_balance =
    balance_info.balance |> Unsigned.UInt64.of_int64
    |> Currency.Balance.of_uint64
  in
  let balance_uint64 = Currency.Balance.to_uint64 claimed_balance in
  (* for coinbases, an additional fee may be deducted from the amount
     given to the receiver beyond the account creation fee *)
  let total_creation_deduction_uint64 =
    match additional_fee with
    | None ->
        account_creation_fee_uint64
    | Some fee' ->
        Unsigned.UInt64.add account_creation_fee_uint64
          (Currency.Fee.to_uint64 fee')
  in
  let fee_uint64 = Currency.Fee.to_uint64 fee in
  let add_additional_fee_to_metadata metadata =
    match additional_fee with
    | None ->
        metadata
    | Some fee ->
        metadata @ [ ("fee_transfer_fee", Currency.Fee.to_yojson fee) ]
  in
  if Unsigned_extended.UInt64.( >= ) fee_uint64 total_creation_deduction_uint64
  then (
    (* account may have been created *)
    let fee_less_total_creation_deduction_uint64 =
      Unsigned.UInt64.sub fee_uint64 total_creation_deduction_uint64
    in
    if
      Unsigned.UInt64.equal balance_uint64
        fee_less_total_creation_deduction_uint64
    then
      match receiver_account_creation_fee with
      | None ->
          [%log error]
            "In the archive database, the account balance equals the internal \
             command fee minus the account creation fee (and for coinbases, \
             also less any fee transfer fee), but the receiver account \
             creation fee is NULL"
            ~metadata:
              (add_additional_fee_to_metadata
                 [ ( "account_balance"
                   , Currency.Balance.to_yojson claimed_balance )
                 ; ("fee", Currency.Fee.to_yojson fee)
                 ; ( "constraint_constants.account_creation_fee"
                   , Currency.Fee.to_yojson
                       constraint_constants.account_creation_fee )
                 ] ) ;
          if continue_on_error then incr error_count else Core_kernel.exit 1
      | Some amount_int64 ->
          if Int64.equal amount_int64 account_creation_fee_int64 then
            (* account creation fee in db has the expected value *)
            ()
          else (
            [%log error]
              "In the archive database, the account balance equals the \
               internal command fee minus the account creation fee (and for \
               coinbases, also less any fee transfer fee), but the receiver \
               account creation fee differs from the account creation fee"
              ~metadata:
                (add_additional_fee_to_metadata
                   [ ( "account_balance"
                     , Currency.Balance.to_yojson claimed_balance )
                   ; ("fee", Currency.Fee.to_yojson fee)
                   ; ( "constraint_constants.account_creation_fee"
                     , Currency.Fee.to_yojson
                         constraint_constants.account_creation_fee )
                   ; ( "receiver_account_creation_fee"
                     , `String (Int64.to_string amount_int64) )
                   ] ) ;
            if continue_on_error then incr error_count else Core_kernel.exit 1 )
    else
      match receiver_account_creation_fee with
      | None ->
          ()
      | Some amount_int64 ->
          [%log error]
            "In the archive database, the account balance is different than \
             the internal command fee minus the account creation fee (and for \
             coinbases, also less any fee transfer fee), but the receiver \
             account creation fee is not NULL"
            ~metadata:
              (add_additional_fee_to_metadata
                 [ ( "account_balance"
                   , Currency.Balance.to_yojson claimed_balance )
                 ; ("fee", Currency.Fee.to_yojson fee)
                 ; ( "constraint_constants.account_creation_fee"
                   , Currency.Fee.to_yojson
                       constraint_constants.account_creation_fee )
                 ; ( "receiver_account_creation_fee"
                   , `String (Int64.to_string amount_int64) )
                 ] ) ;
          if continue_on_error then incr error_count else Core_kernel.exit 1 )
  else
    (* fee less than account creation fee *)
    match receiver_account_creation_fee with
    | None ->
        ()
    | Some amount_int64 ->
        [%log error]
          "The internal command fee is less than the account creation fee (for \
           coinbases the creation fee plus any fee transfer fee), so no \
           account should have been created, but in the archive database, the \
           receiver account creation fee is not NULL"
          ~metadata:
            (add_additional_fee_to_metadata
               [ ("account_balance", Currency.Balance.to_yojson claimed_balance)
               ; ("fee", Currency.Fee.to_yojson fee)
               ; ( "constraint_constants.account_creation_fee"
                 , Currency.Fee.to_yojson
                     constraint_constants.account_creation_fee )
               ; ( "receiver_account_creation_fee"
                 , `String (Int64.to_string amount_int64) )
               ] ) ;
        if continue_on_error then incr error_count else Core_kernel.exit 1

let run_internal_command ~logger ~pool ~ledger (cmd : Sql.Internal_command.t)
    ~set_nonces ~repair_nonces ~continue_on_error =
=======
let run_internal_command ~logger ~pool ~ledger (cmd : Sql.Internal_command.t) =
>>>>>>> ea6c7ee8
  [%log info]
    "Applying internal command (%s) with global slot since genesis %Ld, \
     sequence number %d, and secondary sequence number %d"
    cmd.typ cmd.global_slot_since_genesis cmd.sequence_no
    cmd.secondary_sequence_no ;
  let account_identifier_of_id = Load_data.account_identifier_of_id pool in
  let%bind receiver_account_id = account_identifier_of_id cmd.receiver_id in
  let fee = Currency.Fee.of_uint64 (Unsigned.UInt64.of_int64 cmd.fee) in
  let txn_global_slot =
    cmd.txn_global_slot_since_genesis |> Unsigned.UInt32.of_int64
    |> Mina_numbers.Global_slot.of_uint32
  in
  let fail_on_error err =
    Error.tag_arg err "Could not apply internal command"
      ( ("global slot_since_genesis", cmd.global_slot_since_genesis)
      , ("sequence number", cmd.sequence_no) )
      [%sexp_of: (string * int64) * (string * int)]
    |> Error.raise
  in
  let open Ledger in
  match cmd.typ with
  | "fee_transfer" -> (
      let fee_token = Account_id.token_id receiver_account_id in
      let receiver_pk = Account_id.public_key receiver_account_id in
      let fee_transfer =
        Fee_transfer.create_single ~receiver_pk ~fee ~fee_token
      in
      let undo_or_error =
        Ledger.apply_fee_transfer ~constraint_constants ~txn_global_slot ledger
          fee_transfer
      in
      match undo_or_error with
      | Ok _undo ->
          Deferred.unit
      | Error err ->
          fail_on_error err )
  | "coinbase" -> (
      let amount = Currency.Fee.to_uint64 fee |> Currency.Amount.of_uint64 in
      (* combining situation 1: add cached coinbase fee transfer, if it exists *)
      let fee_transfer =
        Hashtbl.find fee_transfer_tbl
          ( cmd.global_slot_since_genesis
          , cmd.sequence_no
          , cmd.secondary_sequence_no )
      in
      if Option.is_some fee_transfer then
        [%log info]
          "Coinbase transaction at global slot since genesis %Ld, sequence \
           number %d, and secondary sequence number %d contains a fee transfer"
          cmd.global_slot_since_genesis cmd.sequence_no
          cmd.secondary_sequence_no ;
      let coinbase =
        let receiver_pk = Account_id.public_key receiver_account_id in
        match Coinbase.create ~amount ~receiver:receiver_pk ~fee_transfer with
        | Ok cb ->
            cb
        | Error err ->
            Error.tag err ~tag:"Error creating coinbase for internal command"
            |> Error.raise
      in
      let undo_or_error =
        apply_coinbase ~constraint_constants ~txn_global_slot ledger coinbase
      in
      match undo_or_error with
      | Ok _undo ->
          Deferred.unit
      | Error err ->
          fail_on_error err )
  | "fee_transfer_via_coinbase" ->
      (* the actual application is in the "coinbase" case *)
      Deferred.unit
  | _ ->
      failwithf "Unknown internal command \"%s\"" cmd.typ ()

let apply_combined_fee_transfer ~logger ~pool ~ledger
    (cmd1 : Sql.Internal_command.t) (cmd2 : Sql.Internal_command.t) =
  [%log info] "Applying combined fee transfers with sequence number %d"
    cmd1.sequence_no ;
  let account_identifier_of_id = Load_data.account_identifier_of_id pool in
  let fee_transfer_of_cmd (cmd : Sql.Internal_command.t) =
    if not (String.equal cmd.typ "fee_transfer") then
      failwithf "Expected fee transfer, got: %s" cmd.typ () ;
    let%map receiver_account_identifier =
      account_identifier_of_id cmd.receiver_id
    in
    let fee = Currency.Fee.of_uint64 (Unsigned.UInt64.of_int64 cmd.fee) in
    let receiver_pk = Account_id.public_key receiver_account_identifier in
    let fee_token = Account_id.token_id receiver_account_identifier in
    Fee_transfer.Single.create ~receiver_pk ~fee ~fee_token
  in
  let%bind fee_transfer1 = fee_transfer_of_cmd cmd1 in
  let%bind fee_transfer2 = fee_transfer_of_cmd cmd2 in
  let fee_transfer =
    match Fee_transfer.create fee_transfer1 (Some fee_transfer2) with
    | Ok ft ->
        ft
    | Error err ->
        Error.tag err ~tag:"Could not create combined fee transfer"
        |> Error.raise
  in
  let txn_global_slot =
    cmd2.txn_global_slot_since_genesis |> Unsigned.UInt32.of_int64
    |> Mina_numbers.Global_slot.of_uint32
  in
  let applied_or_error =
    Ledger.apply_fee_transfer ~constraint_constants ~txn_global_slot ledger
      fee_transfer
  in
  match applied_or_error with
  | Ok _ ->
      Deferred.unit
  | Error err ->
      Error.tag_arg err "Error applying combined fee transfer"
        ("sequence number", cmd1.sequence_no)
        [%sexp_of: string * int]
      |> Error.raise

<<<<<<< HEAD
let body_of_sql_user_cmd pool
    ({ type_
     ; source_id
     ; receiver_id
     ; token = tok
     ; amount
     ; global_slot_since_genesis
     ; _
     } :
      Sql.User_command.t ) : Signed_command_payload.Body.t Deferred.t =
  let open Signed_command_payload.Body in
  let open Deferred.Let_syntax in
  let%bind source_pk = pk_of_pk_id pool source_id in
  let%map receiver_pk = pk_of_pk_id pool receiver_id in
  let token_id = Token_id.of_uint64 (Unsigned.UInt64.of_int64 tok) in
  let amount =
    Option.map amount
      ~f:(Fn.compose Currency.Amount.of_uint64 Unsigned.UInt64.of_int64)
  in
  (* possibilities from user_command_type enum in SQL schema *)
  (* TODO: handle "snapp" user commands *)
  match type_ with
  | "payment" ->
      if Option.is_none amount then
        failwithf "Payment at global slot since genesis %Ld has NULL amount"
          global_slot_since_genesis () ;
      let amount = Option.value_exn amount in
      Payment Payment_payload.Poly.{ source_pk; receiver_pk; token_id; amount }
  | "delegation" ->
      Stake_delegation
        (Stake_delegation.Set_delegate
           { delegator = source_pk; new_delegate = receiver_pk } )
  | "create_token" ->
      Create_new_token
        { New_token_payload.token_owner_pk = source_pk
        ; disable_new_accounts = false
        }
  | "create_account" ->
      Create_token_account
        { New_account_payload.token_id
        ; token_owner_pk = source_pk
        ; receiver_pk
        ; account_disabled = false
        }
  | "mint_tokens" ->
      if Option.is_none amount then
        failwithf "Mint token at global slot since genesis %Ld has NULL amount"
          global_slot_since_genesis () ;
      let amount = Option.value_exn amount in
      Mint_tokens
        { Minting_payload.token_id
        ; token_owner_pk = source_pk
        ; receiver_pk
        ; amount
        }
  | _ ->
      failwithf "Invalid user command type: %s" type_ ()
=======
module User_command_helpers = struct
  let body_of_sql_user_cmd pool
      ({ typ; source_id; receiver_id; amount; global_slot_since_genesis; _ } :
        Sql.User_command.t) : Signed_command_payload.Body.t Deferred.t =
    let open Signed_command_payload.Body in
    let open Deferred.Let_syntax in
    let account_identifier_of_id = Load_data.account_identifier_of_id pool in
    let%bind source_account_id = account_identifier_of_id source_id in
    let%map receiver_account_id = account_identifier_of_id receiver_id in
    let source_pk = Account_id.public_key source_account_id in
    let receiver_pk = Account_id.public_key receiver_account_id in
    let amount =
      Option.map amount
        ~f:(Fn.compose Currency.Amount.of_uint64 Unsigned.UInt64.of_int64)
    in
    (* possibilities from user_command_type enum in SQL schema *)
    match typ with
    | "payment" ->
        if Option.is_none amount then
          failwithf "Payment at global slot since genesis %Ld has NULL amount"
            global_slot_since_genesis () ;
        let amount = Option.value_exn amount in
        Payment Payment_payload.Poly.{ source_pk; receiver_pk; amount }
    | "delegation" ->
        Stake_delegation
          (Stake_delegation.Set_delegate
             { delegator = source_pk; new_delegate = receiver_pk })
    | _ ->
        failwithf "Invalid user command type: %s" typ ()
end
>>>>>>> ea6c7ee8

let run_user_command ~logger ~pool ~ledger (cmd : Sql.User_command.t) =
  [%log info]
    "Applying user command (%s) with nonce %Ld, global slot since genesis %Ld, \
     and sequence number %d"
    cmd.typ cmd.nonce cmd.global_slot_since_genesis cmd.sequence_no ;
  let account_identifier_of_id = Load_data.account_identifier_of_id pool in
  let%bind body = User_command_helpers.body_of_sql_user_cmd pool cmd in
  let%bind fee_payer_account_id = account_identifier_of_id cmd.fee_payer_id in
  let fee_payer_pk = Account_id.public_key fee_payer_account_id in
  let memo = Signed_command_memo.of_base58_check_exn cmd.memo in
  let valid_until =
    Option.map cmd.valid_until ~f:(fun slot ->
        Mina_numbers.Global_slot.of_uint32 @@ Unsigned.UInt32.of_int64 slot )
  in
  let payload =
    Signed_command_payload.create
      ~fee:(Currency.Fee.of_uint64 @@ Unsigned.UInt64.of_int64 cmd.fee)
      ~fee_payer_pk
      ~nonce:(Unsigned.UInt32.of_int64 cmd.nonce)
      ~valid_until ~memo ~body
  in
  (* when applying the transaction, there's a check that the fee payer and
     signer keys are the same; since this transaction was accepted, we know
     those keys are the same
  *)
  let signer = Signature_lib.Public_key.decompress_exn fee_payer_pk in
  let signed_cmd =
    Signed_command.Poly.{ payload; signer; signature = Signature.dummy }
  in
  (* the signature isn't checked when applying, the real signature was checked in the
     transaction SNARK, so deem the signature to be valid here
  *)
  let (`If_this_is_used_it_should_have_a_comment_justifying_it valid_signed_cmd)
      =
    Signed_command.to_valid_unsafe signed_cmd
  in
  let txn_global_slot =
    Unsigned.UInt32.of_int64 cmd.txn_global_slot_since_genesis
  in
  match
    Ledger.apply_user_command ~constraint_constants ~txn_global_slot ledger
      valid_signed_cmd
  with
  | Ok _undo ->
      Deferred.unit
  | Error err ->
      Error.tag_arg err "User command failed on replay"
        ( ("global slot_since_genesis", cmd.global_slot_since_genesis)
        , ("sequence number", cmd.sequence_no) )
        [%sexp_of: (string * int64) * (string * int)]
      |> Error.raise

module Zkapp_helpers = struct
  (* cache state view, since we'll replay several zkApps from a given block *)
  let state_view_tbl : (int, Zkapp_precondition.Protocol_state.View.t) Hashtbl.t
      =
    Hashtbl.create (module Int)

  let get_parent_state_view ~pool block_id :
      Zkapp_precondition.Protocol_state.View.t Deferred.t =
    (* when a zkAppp is applied, use the protocol state associated with the parent block
       of the block containing the transaction
    *)
    match Hashtbl.find state_view_tbl block_id with
    | Some state_view ->
        return state_view
    | None ->
        (* we're on a new block, cached state views won't be used again *)
        Hashtbl.clear state_view_tbl ;
        let%bind state_view =
          let query_db = Mina_caqti.query pool in
          let%bind parent_id =
            query_db ~f:(fun db -> Sql.Block.get_parent_id db block_id)
          in
          let%bind parent_block =
            query_db ~f:(fun db -> Processor.Block.load db ~id:parent_id)
          in
          let%bind snarked_ledger_hash_str =
            query_db ~f:(fun db ->
                Sql.Snarked_ledger_hashes.run db
                  parent_block.snarked_ledger_hash_id)
          in
          let snarked_ledger_hash =
            Frozen_ledger_hash.of_base58_check_exn snarked_ledger_hash_str
          in
          let timestamp = parent_block.timestamp |> Block_time.of_int64 in
          let blockchain_length =
            parent_block.height |> Unsigned.UInt32.of_int64
            |> Mina_numbers.Length.of_uint32
          in
          let min_window_density =
            parent_block.min_window_density |> Unsigned.UInt32.of_int64
            |> Mina_numbers.Length.of_uint32
          in
          (* TODO : this will change *)
          let last_vrf_output = () in
          let total_currency =
            parent_block.total_currency |> Unsigned.UInt64.of_int64
            |> Currency.Amount.of_uint64
          in
          let global_slot_since_hard_fork =
            parent_block.global_slot_since_hard_fork |> Unsigned.UInt32.of_int64
            |> Mina_numbers.Global_slot.of_uint32
          in
          let global_slot_since_genesis =
            parent_block.global_slot_since_genesis |> Unsigned.UInt32.of_int64
            |> Mina_numbers.Global_slot.of_uint32
          in
          let epoch_data_of_raw_epoch_data
              (raw_epoch_data : Processor.Epoch_data.t) :
              Mina_base.Epoch_data.Value.t Deferred.t =
            let%bind hash_str =
              query_db ~f:(fun db ->
                  Sql.Snarked_ledger_hashes.run db raw_epoch_data.ledger_hash_id)
            in
            let hash = Frozen_ledger_hash.of_base58_check_exn hash_str in
            let total_currency =
              raw_epoch_data.total_currency |> Unsigned.UInt64.of_int64
              |> Currency.Amount.of_uint64
            in
            let ledger = { Mina_base.Epoch_ledger.Poly.hash; total_currency } in
            let seed = raw_epoch_data.seed |> Epoch_seed.of_base58_check_exn in
            let start_checkpoint =
              raw_epoch_data.start_checkpoint |> State_hash.of_base58_check_exn
            in
            let lock_checkpoint =
              raw_epoch_data.lock_checkpoint |> State_hash.of_base58_check_exn
            in
            let epoch_length =
              raw_epoch_data.epoch_length |> Unsigned.UInt32.of_int64
              |> Mina_numbers.Length.of_uint32
            in
            return
              { Mina_base.Epoch_data.Poly.ledger
              ; seed
              ; start_checkpoint
              ; lock_checkpoint
              ; epoch_length
              }
          in
          let%bind staking_epoch_raw =
            query_db ~f:(fun db ->
                Processor.Epoch_data.load db parent_block.staking_epoch_data_id)
          in
          let%bind (staking_epoch_data : Mina_base.Epoch_data.Value.t) =
            epoch_data_of_raw_epoch_data staking_epoch_raw
          in
          let%bind next_epoch_raw =
            query_db ~f:(fun db ->
                Processor.Epoch_data.load db parent_block.staking_epoch_data_id)
          in
          let%bind next_epoch_data =
            epoch_data_of_raw_epoch_data next_epoch_raw
          in
          return
            { Zkapp_precondition.Protocol_state.Poly.snarked_ledger_hash
            ; timestamp
            ; blockchain_length
            ; min_window_density
            ; last_vrf_output
            ; total_currency
            ; global_slot_since_hard_fork
            ; global_slot_since_genesis
            ; staking_epoch_data
            ; next_epoch_data
            }
        in
        ignore (Hashtbl.add state_view_tbl ~key:block_id ~data:state_view) ;
        return state_view
end

let parties_of_zkapp_command ~pool (cmd : Sql.Zkapp_command.t) :
    Parties.t Deferred.t =
  let query_db = Mina_caqti.query pool in
  (* use dummy authorizations *)
  let%bind (fee_payer : Party.Fee_payer.t) =
    let%map (body : Party.Body.Fee_payer.t) =
      Archive_lib.Load_data.get_fee_payer_body ~pool cmd.zkapp_fee_payer_body_id
    in
    ({ body; authorization = Signature.dummy } : Party.Fee_payer.t)
  in
  let%bind (other_parties : Party.Wire.t list) =
    Deferred.List.map (Array.to_list cmd.zkapp_other_parties_ids) ~f:(fun id ->
        let%bind { body_id; authorization_kind } =
          query_db ~f:(fun db -> Processor.Zkapp_other_party.load db id)
        in
        let%map body =
          Archive_lib.Load_data.get_other_party_body ~pool body_id
        in
        let (authorization : Control.t) =
          match authorization_kind with
          | Proof ->
              Proof Proof.transaction_dummy
          | Signature ->
              Signature Signature.dummy
          | None_given ->
              None_given
        in
        ({ body; authorization } : Party.Wire.t))
  in
  let memo = Signed_command_memo.of_base58_check_exn cmd.memo in
  let parties = Parties.of_wire { fee_payer; other_parties; memo } in
  return (parties : Parties.t)

let run_zkapp_command ~logger ~pool ~ledger (cmd : Sql.Zkapp_command.t) =
  [%log info]
    "Applying zkApp command at global slot since genesis %Ld, and sequence \
     number %d"
    cmd.global_slot_since_genesis cmd.sequence_no ;
  let%bind state_view =
    Zkapp_helpers.get_parent_state_view ~pool cmd.block_id
  in
  let%bind parties = parties_of_zkapp_command ~pool cmd in
  match
    Ledger.apply_parties_unchecked ~constraint_constants ~state_view ledger
      parties
  with
  | Ok _ ->
      Deferred.unit
  | Error err ->
      Error.tag_arg err "zkApp command failed on replay"
        ( ("global slot_since_genesis", cmd.global_slot_since_genesis)
        , ("sequence number", cmd.sequence_no) )
        [%sexp_of: (string * int64) * (string * int)]
      |> Error.raise

let find_canonical_chain ~logger pool slot =
  (* find longest canonical chain
     a slot may represent several blocks, only one of which can be on canonical chain
     starting with max slot, look for chain, decrementing slot until chain found
  *)
  let query_db = Mina_caqti.query pool in
  let find_state_hash_chain state_hash =
    match%map query_db ~f:(fun db -> Sql.Block.get_chain db state_hash) with
    | [] ->
        [%log info] "Block with state hash %s is not along canonical chain"
          state_hash ;
        None
    | _ ->
        Some state_hash
  in
  let%bind state_hashes =
    query_db ~f:(fun db -> Sql.Block.get_state_hashes_by_slot db slot)
  in
  Deferred.List.find_map state_hashes ~f:find_state_hash_chain

let try_slot ~logger pool slot =
  let num_tries = 5 in
  let rec go ~slot ~tries_left =
    if tries_left <= 0 then (
      [%log fatal] "Could not find canonical chain after trying %d slots"
        num_tries ;
      Core_kernel.exit 1 ) ;
    match%bind find_canonical_chain ~logger pool slot with
    | None ->
        go ~slot:(slot - 1) ~tries_left:(tries_left - 1)
    | Some state_hash ->
        [%log info]
          "Found possible canonical chain to target state hash %s at slot %d"
          state_hash slot ;
        return state_hash
  in
  go ~slot ~tries_left:num_tries

let unquoted_string_of_yojson json =
  (* Yojson.Safe.to_string produces double-quoted strings
     remove those quotes for SQL queries
  *)
  let s = Yojson.Safe.to_string json in
  String.sub s ~pos:1 ~len:(String.length s - 2)

let main ~input_file ~output_file_opt ~archive_uri ~continue_on_error () =
  let logger = Logger.create () in
  let json = Yojson.Safe.from_file input_file in
  let input =
    match input_of_yojson json with
    | Ok inp ->
        inp
    | Error msg ->
        failwith
          (sprintf "Could not parse JSON in input file \"%s\": %s" input_file
             msg )
  in
  let archive_uri = Uri.of_string archive_uri in
  match Caqti_async.connect_pool ~max_size:128 archive_uri with
  | Error e ->
      [%log fatal]
        ~metadata:[ ("error", `String (Caqti_error.show e)) ]
        "Failed to create a Caqti pool for Postgresql" ;
      exit 1
  | Ok pool -> (
      [%log info] "Successfully created Caqti pool for Postgresql" ;
      (* load from runtime config in same way as daemon
         except that we don't consider loading from a tar file
      *)
      let query_db = Mina_caqti.query pool in
      let%bind padded_accounts =
        match
          Genesis_ledger_helper.Ledger.padded_accounts_from_runtime_config_opt
            ~logger ~proof_level input.genesis_ledger
            ~ledger_name_prefix:"genesis_ledger"
        with
        | None ->
            [%log fatal]
              "Could not load accounts from input runtime genesis ledger" ;
            exit 1
        | Some accounts ->
            return accounts
      in
      let packed_ledger =
        Genesis_ledger_helper.Ledger.packed_genesis_ledger_of_accounts
          ~depth:constraint_constants.ledger_depth padded_accounts
      in
      let ledger = Lazy.force @@ Genesis_ledger.Packed.t packed_ledger in
      let epoch_ledgers_state_hash_opt =
        Option.map input.target_epoch_ledgers_state_hash
          ~f:State_hash.to_base58_check
      in
      let%bind target_state_hash =
        match epoch_ledgers_state_hash_opt with
        | Some epoch_ledgers_state_hash ->
            [%log info] "Retrieving fork block state_hash" ;
            query_db ~f:(fun db ->
                Sql.Parent_block.get_parent_state_hash db
<<<<<<< HEAD
                  epoch_ledgers_state_hash )
              ~item:"parent state hash of state hash"
=======
                  epoch_ledgers_state_hash)
>>>>>>> ea6c7ee8
        | None ->
            [%log info]
              "Searching for block with greatest height on canonical chain" ;
            let%bind max_slot =
              query_db ~f:(fun db -> Sql.Block.get_max_slot db ())
            in
            [%log info] "Maximum global slot since genesis in blocks is %d"
              max_slot ;
            try_slot ~logger pool max_slot
      in
      [%log info] "Loading block information using target state hash" ;
      let%bind block_ids =
        process_block_infos_of_state_hash ~logger pool target_state_hash
          ~f:(fun block_infos ->
            let ids = List.map block_infos ~f:(fun { id; _ } -> id) in
            (* build mapping from global slots to state and ledger hashes *)
            List.iter block_infos
              ~f:(fun { global_slot_since_genesis; state_hash; ledger_hash; _ }
                 ->
                Hashtbl.add_exn global_slot_hashes_tbl
                  ~key:global_slot_since_genesis
                  ~data:
                    ( State_hash.of_base58_check_exn state_hash
                    , Ledger_hash.of_base58_check_exn ledger_hash ) ) ;
            return (Int.Set.of_list ids) )
      in
      (* check that genesis block is in chain to target hash
         assumption: genesis block occupies global slot 0
      *)
      if Int64.Table.mem global_slot_hashes_tbl Int64.zero then
        [%log info]
          "Block chain leading to target state hash includes genesis block, \
           length = %d"
          (Int.Set.length block_ids)
      else (
        [%log fatal]
          "Block chain leading to target state hash does not include genesis \
           block" ;
        Core_kernel.exit 1 ) ;
      let get_command_ids (module Command_ids : Get_command_ids) name =
        match%bind
          Caqti_async.Pool.use
            (fun db ->
              Command_ids.run db ~state_hash:target_state_hash
                ~start_slot:input.start_slot_since_genesis )
            pool
        with
        | Ok ids ->
            return ids
        | Error msg ->
            [%log error] "Error getting %s command ids" name
              ~metadata:[ ("error", `String (Caqti_error.show msg)) ] ;
            exit 1
      in
      [%log info] "Loading internal command ids" ;
      let%bind internal_cmd_ids =
        get_command_ids (module Sql.Internal_command_ids) "internal"
      in
      [%log info] "Loading user command ids" ;
      let%bind user_cmd_ids =
        get_command_ids (module Sql.User_command_ids) "user"
      in
      [%log info] "Loading zkApp command ids" ;
      let%bind zkapp_cmd_ids =
        get_command_ids (module Sql.Zkapp_command_ids) "zkApp"
      in
      [%log info]
        "Obtained %d user command ids, %d internal command ids, and %d zkApp \
         command ids"
        (List.length user_cmd_ids)
        (List.length internal_cmd_ids)
        (List.length zkapp_cmd_ids) ;
      [%log info] "Loading internal commands" ;
      let%bind unsorted_internal_cmds_list =
        Deferred.List.map internal_cmd_ids ~f:(fun id ->
            let open Deferred.Let_syntax in
            match%map
              Caqti_async.Pool.use
                (fun db -> Sql.Internal_command.run db id)
                pool
            with
            | Ok [] ->
                failwithf "Could not find any internal commands with id: %d" id
                  ()
            | Ok internal_cmds ->
                internal_cmds
            | Error msg ->
                failwithf
                  "Error querying for internal commands with id %d, error %s" id
                  (Caqti_error.show msg) () )
      in
      let unsorted_internal_cmds = List.concat unsorted_internal_cmds_list in
      (* filter out internal commands in blocks not along chain from target state hash *)
      let filtered_internal_cmds =
        List.filter unsorted_internal_cmds ~f:(fun cmd ->
            Int.Set.mem block_ids cmd.block_id )
      in
      [%log info] "Will replay %d internal commands"
        (List.length filtered_internal_cmds) ;
      let sorted_internal_cmds =
        List.sort filtered_internal_cmds ~compare:(fun ic1 ic2 ->
            let tuple (ic : Sql.Internal_command.t) =
              ( ic.global_slot_since_genesis
              , ic.sequence_no
              , ic.secondary_sequence_no )
            in
            let cmp = [%compare: int64 * int * int] (tuple ic1) (tuple ic2) in
            if cmp = 0 then
              match (ic1.typ, ic2.typ) with
              | "coinbase", "fee_transfer_via_coinbase" ->
                  -1
              | "fee_transfer_via_coinbase", "coinbase" ->
                  1
              | _ ->
                  failwith
                    "Two internal commands have the same global slot since \
                     genesis %Ld, sequence no %d, and secondary sequence no \
                     %d, but are not a coinbase and fee transfer via coinbase"
            else cmp )
      in
      (* populate cache of fee transfer via coinbase items *)
      [%log info] "Populating fee transfer via coinbase cache" ;
      let%bind () =
        Deferred.List.iter sorted_internal_cmds
          ~f:(cache_fee_transfer_via_coinbase pool)
      in
      [%log info] "Loading user commands" ;
      let%bind (unsorted_user_cmds_list : Sql.User_command.t list list) =
        Deferred.List.map user_cmd_ids ~f:(fun id ->
            let open Deferred.Let_syntax in
            match%map
              Caqti_async.Pool.use (fun db -> Sql.User_command.run db id) pool
            with
            | Ok [] ->
                failwithf "Expected at least one user command with id %d" id ()
            | Ok user_cmds ->
                user_cmds
            | Error msg ->
                failwithf
                  "Error querying for user commands with id %d, error %s" id
                  (Caqti_error.show msg) () )
      in
      let unsorted_user_cmds = List.concat unsorted_user_cmds_list in
      (* filter out user commands in blocks not along chain from target state hash *)
      let filtered_user_cmds =
        List.filter unsorted_user_cmds ~f:(fun cmd ->
            Int.Set.mem block_ids cmd.block_id )
      in
      [%log info] "Will replay %d user commands"
        (List.length filtered_user_cmds) ;
      let sorted_user_cmds =
        List.sort filtered_user_cmds ~compare:(fun uc1 uc2 ->
            let tuple (uc : Sql.User_command.t) =
              (uc.global_slot_since_genesis, uc.sequence_no)
            in
            [%compare: int64 * int] (tuple uc1) (tuple uc2) )
      in
      [%log info] "Loading zkApp commands" ;
      let%bind unsorted_zkapp_cmds_list =
        Deferred.List.map zkapp_cmd_ids ~f:(fun id ->
            let open Deferred.Let_syntax in
            match%map
              Caqti_async.Pool.use (fun db -> Sql.Zkapp_command.run db id) pool
            with
            | Ok [] ->
                failwithf "Expected at least one zkApp command with id %d" id ()
            | Ok zkapp_cmds ->
                zkapp_cmds
            | Error msg ->
                failwithf
                  "Error querying for zkApp commands with id %d, error %s" id
                  (Caqti_error.show msg) ())
      in
      let unsorted_zkapp_cmds = List.concat unsorted_zkapp_cmds_list in
      let filtered_zkapp_cmds =
        List.filter unsorted_zkapp_cmds ~f:(fun (cmd : Sql.Zkapp_command.t) ->
            Int64.( >= ) cmd.global_slot_since_genesis
              input.start_slot_since_genesis
            && Int.Set.mem block_ids cmd.block_id)
      in
      [%log info] "Will replay %d zkApp commands"
        (List.length filtered_zkapp_cmds) ;
      let sorted_zkapp_cmds =
        List.sort filtered_zkapp_cmds ~compare:(fun sc1 sc2 ->
            let tuple (sc : Sql.Zkapp_command.t) =
              (sc.global_slot_since_genesis, sc.sequence_no)
            in
            [%compare: int64 * int] (tuple sc1) (tuple sc2))
      in
      (* apply commands in global slot, sequence order *)
      let rec apply_commands (internal_cmds : Sql.Internal_command.t list)
          (user_cmds : Sql.User_command.t list)
          (zkapp_cmds : Sql.Zkapp_command.t list)
          ~last_global_slot_since_genesis ~last_block_id ~staking_epoch_ledger
          ~next_epoch_ledger =
        let%bind staking_epoch_ledger, staking_seed =
          update_staking_epoch_data ~logger pool ~last_block_id ~ledger
            ~staking_epoch_ledger
        in
        let%bind next_epoch_ledger, next_seed =
          update_next_epoch_data ~logger pool ~last_block_id ~ledger
            ~next_epoch_ledger
        in
        let check_ledger_hash_after_last_slot () =
          let _state_hash, expected_ledger_hash =
            get_slot_hashes ~logger last_global_slot_since_genesis
          in
          if Ledger_hash.equal (Ledger.merkle_root ledger) expected_ledger_hash
          then
            [%log info]
              "Applied all commands at global slot since genesis %Ld, got \
               expected ledger hash"
              ~metadata:[ ("ledger_hash", json_ledger_hash_of_ledger ledger) ]
              last_global_slot_since_genesis
          else (
            [%log error]
              "Applied all commands at global slot since genesis %Ld, ledger \
               hash differs from expected ledger hash"
              ~metadata:
                [ ("ledger_hash", json_ledger_hash_of_ledger ledger)
                ; ( "expected_ledger_hash"
                  , Ledger_hash.to_yojson expected_ledger_hash )
                ]
              last_global_slot_since_genesis ;
            if continue_on_error then incr error_count else Core_kernel.exit 1 )
        in
        let check_account_accessed () =
          [%log info] "Checking accounts accessed in block just processed"
            ~metadata:[ ("block_id", `Int last_block_id) ] ;
          let%bind accounts_accessed_db =
            query_db ~f:(fun db ->
                Processor.Accounts_accessed.all_from_block db last_block_id)
          in
          let%bind accounts_created_db =
            query_db ~f:(fun db ->
                Processor.Accounts_created.all_from_block db last_block_id)
          in
          [%log info]
            "Verifying that accounts created are also deemed accessed in block \
             with global slot since genesis %Ld"
            last_global_slot_since_genesis ;
          (* every account created in preceding block is an accessed account in preceding block *)
          List.iter accounts_created_db
            ~f:(fun { account_identifier_id = acct_id_created; _ } ->
              if
                Option.is_none
                  (List.find accounts_accessed_db
                     ~f:(fun { account_identifier_id = acct_id_accessed; _ } ->
                       acct_id_accessed = acct_id_created))
              then (
                [%log error] "Created account not present in accessed accounts"
                  ~metadata:
                    [ ("created_account_identifier_id", `Int acct_id_created)
                    ; ("block_id", `Int last_block_id)
                    ] ;
                if continue_on_error then incr error_count
                else Core_kernel.exit 1 )) ;
          [%log info]
            "Verifying balances and nonces for accounts accessed in block with \
             global slot since genesis %Ld"
            last_global_slot_since_genesis ;
          let%map accounts_accessed =
            Deferred.List.map accounts_accessed_db
              ~f:(Archive_lib.Load_data.get_account_accessed ~pool)
          in
          List.iter accounts_accessed
            ~f:(fun (index, { public_key; token_id; balance; nonce; _ }) ->
              let account_id = Account_id.create public_key token_id in
              let index_in_ledger =
                Ledger.index_of_account_exn ledger account_id
              in
              if index <> index_in_ledger then (
                [%log error]
                  "Index in ledger does not match index in account accessed"
                  ~metadata:
                    [ ("index_in_ledger", `Int index_in_ledger)
                    ; ("index_in_account_accessed", `Int index)
                    ] ;
                if continue_on_error then incr error_count
                else Core_kernel.exit 1 ) ;
              match Ledger.location_of_account ledger account_id with
              | None ->
                  [%log error] "Accessed account not in ledger"
                    ~metadata:
                      [ ("account_id", Account_id.to_yojson account_id) ] ;
                  if continue_on_error then incr error_count
                  else Core_kernel.exit 1
              | Some loc ->
                  let account_in_ledger =
                    match Ledger.get ledger loc with
                    | Some acct ->
                        acct
                    | None ->
                        (* should be unreachable *)
                        failwith
                          "Account not in ledger, even though there's a \
                           location for it"
                  in
                  let balance_in_ledger = account_in_ledger.balance in
                  if not (Currency.Balance.equal balance balance_in_ledger) then (
                    [%log error]
                      "Balance in ledger does not match balance in account \
                       accessed"
                      ~metadata:
                        [ ("account_id", Account_id.to_yojson account_id)
                        ; ( "balance_in_ledger"
                          , Currency.Balance.to_yojson balance_in_ledger )
                        ; ( "balance_in_account_accessed"
                          , Currency.Balance.to_yojson balance )
                        ] ;
                    if continue_on_error then incr error_count
                    else Core_kernel.exit 1 ) ;
                  let nonce_in_ledger = account_in_ledger.nonce in
                  if
                    not (Mina_numbers.Account_nonce.equal nonce nonce_in_ledger)
                  then (
                    [%log error]
                      "Nonce in ledger does not match nonce in account accessed"
                      ~metadata:
                        [ ("account_id", Account_id.to_yojson account_id)
                        ; ( "nonce_in_ledger"
                          , Mina_numbers.Account_nonce.to_yojson nonce_in_ledger
                          )
                        ; ( "nonce_in_account_accessed"
                          , Mina_numbers.Account_nonce.to_yojson nonce )
                        ] ;
                    if continue_on_error then incr error_count
                    else Core_kernel.exit 1 ))
        in
        let log_state_hash_on_next_slot curr_global_slot_since_genesis =
          let state_hash, _ledger_hash =
            get_slot_hashes ~logger curr_global_slot_since_genesis
          in
          [%log info]
            ~metadata:
              [ ("state_hash", `String (State_hash.to_base58_check state_hash))
              ]
            "Starting processing of commands in block with state_hash \
             $state_hash at global slot since genesis %Ld"
            curr_global_slot_since_genesis
        in
        let run_checks_on_slot_change cmd_global_slot_since_genesis =
          if
            Int64.( > ) cmd_global_slot_since_genesis
              last_global_slot_since_genesis
          then (
            check_ledger_hash_after_last_slot () ;
            let%map () = check_account_accessed () in
            log_state_hash_on_next_slot cmd_global_slot_since_genesis )
          else Deferred.unit
        in
        let combine_or_run_internal_cmds (ic : Sql.Internal_command.t)
            (ics : Sql.Internal_command.t list) =
          match ics with
          | ic2 :: ics2
            when Int64.equal ic.global_slot_since_genesis
                   ic2.global_slot_since_genesis
                 && Int.equal ic.sequence_no ic2.sequence_no
                 && String.equal ic.typ "fee_transfer"
                 && String.equal ic.typ ic2.typ ->
              (* combining situation 2
                 two fee transfer commands with same global slot since genesis, sequence number
              *)
              let%bind () =
                run_checks_on_slot_change ic.global_slot_since_genesis
              in
              let%bind () =
                apply_combined_fee_transfer ~logger ~pool ~ledger ic ic2
              in
              apply_commands ics2 user_cmds zkapp_cmds
                ~last_global_slot_since_genesis:ic.global_slot_since_genesis
                ~last_block_id:ic.block_id ~staking_epoch_ledger
                ~next_epoch_ledger
          | _ ->
              let%bind () =
                run_checks_on_slot_change ic.global_slot_since_genesis
              in
              let%bind () = run_internal_command ~logger ~pool ~ledger ic in
              apply_commands ics user_cmds zkapp_cmds
                ~last_global_slot_since_genesis:ic.global_slot_since_genesis
                ~last_block_id:ic.block_id ~staking_epoch_ledger
                ~next_epoch_ledger
        in
        (* a sequence is a command type, slot, sequence number triple *)
        let get_internal_cmd_sequence (ic : Sql.Internal_command.t) =
          (`Internal_command, ic.global_slot_since_genesis, ic.sequence_no)
        in
        let get_user_cmd_sequence (uc : Sql.User_command.t) =
          (`User_command, uc.global_slot_since_genesis, uc.sequence_no)
        in
        let get_zkapp_cmd_sequence (sc : Sql.Zkapp_command.t) =
          (`Zkapp_command, sc.global_slot_since_genesis, sc.sequence_no)
        in
        let command_type_of_sequences seqs =
          let compare (_cmd_ty1, slot1, seq_no1) (_cmd_ty2, slot2, seq_no2) =
            [%compare: int64 * int] (slot1, seq_no1) (slot2, seq_no2)
          in
          let sorted_seqs = List.sort seqs ~compare in
          let cmd_ty, _slot, _seq_no = List.hd_exn sorted_seqs in
          cmd_ty
        in
        let run_user_commands (uc : Sql.User_command.t) ucs =
          let%bind () =
            run_checks_on_slot_change uc.global_slot_since_genesis
          in
          let%bind () = run_user_command ~logger ~pool ~ledger uc in
          apply_commands internal_cmds ucs zkapp_cmds
            ~last_global_slot_since_genesis:uc.global_slot_since_genesis
            ~last_block_id:uc.block_id ~staking_epoch_ledger ~next_epoch_ledger
        in
        let run_zkapp_commands (zkc : Sql.Zkapp_command.t) zkcs =
          let%bind () =
            run_checks_on_slot_change zkc.global_slot_since_genesis
          in
          let%bind () = run_zkapp_command ~logger ~pool ~ledger zkc in
          apply_commands internal_cmds user_cmds zkcs
            ~last_global_slot_since_genesis:zkc.global_slot_since_genesis
            ~last_block_id:zkc.block_id ~staking_epoch_ledger ~next_epoch_ledger
        in
        match (internal_cmds, user_cmds, zkapp_cmds) with
        | [], [], [] ->
            (* all done *)
            check_ledger_hash_after_last_slot () ;
            let%bind () = check_account_accessed () in
            Deferred.return
              ( last_global_slot_since_genesis
              , staking_epoch_ledger
              , staking_seed
              , next_epoch_ledger
              , next_seed )
        | ic :: ics, [], [] ->
            (* only internal commands *)
            combine_or_run_internal_cmds ic ics
        | [], uc :: ucs, [] ->
            (* only user commands *)
            run_user_commands uc ucs
        | [], [], zkc :: zkcs ->
            (* only zkApp commands *)
            run_zkapp_commands zkc zkcs
        | [], uc :: ucs, zkc :: zkcs -> (
            (* no internal commands *)
            let seqs =
              [ get_user_cmd_sequence uc; get_zkapp_cmd_sequence zkc ]
            in
            match command_type_of_sequences seqs with
            | `User_command ->
                run_user_commands uc ucs
            | `Zkapp_command ->
                run_zkapp_commands zkc zkcs )
        | ic :: ics, [], zkc :: zkcs -> (
            (* no user commands *)
            let seqs =
              [ get_internal_cmd_sequence ic; get_zkapp_cmd_sequence zkc ]
            in
            match command_type_of_sequences seqs with
            | `Internal_command ->
                combine_or_run_internal_cmds ic ics
            | `Zkapp_command ->
                run_zkapp_commands zkc zkcs )
        | ic :: ics, uc :: ucs, [] -> (
            (* no zkApp commands *)
            let seqs =
              [ get_internal_cmd_sequence ic; get_user_cmd_sequence uc ]
            in
            match command_type_of_sequences seqs with
            | `Internal_command ->
                combine_or_run_internal_cmds ic ics
            | `User_command ->
                run_user_commands uc ucs )
        | ic :: ics, uc :: ucs, zkc :: zkcs -> (
            (* internal, user, and zkApp commands *)
            let seqs =
              [ get_internal_cmd_sequence ic
              ; get_user_cmd_sequence uc
              ; get_zkapp_cmd_sequence zkc
              ]
            in
            match command_type_of_sequences seqs with
            | `Internal_command ->
                combine_or_run_internal_cmds ic ics
            | `User_command ->
                let%bind () =
                  run_checks_on_slot_change uc.global_slot_since_genesis
                in
                let%bind () = run_user_command ~logger ~pool ~ledger uc in
                apply_commands internal_cmds ucs zkapp_cmds
                  ~last_global_slot_since_genesis:uc.global_slot_since_genesis
                  ~last_block_id:uc.block_id ~staking_epoch_ledger
                  ~next_epoch_ledger
            | `Zkapp_command ->
                let%bind () =
                  run_checks_on_slot_change uc.global_slot_since_genesis
                in
                let%bind () = run_zkapp_command ~logger ~pool ~ledger zkc in
                apply_commands internal_cmds user_cmds zkcs
                  ~last_global_slot_since_genesis:uc.global_slot_since_genesis
                  ~last_block_id:uc.block_id ~staking_epoch_ledger
                  ~next_epoch_ledger )
      in
      let%bind unparented_ids =
        query_db ~f:(fun db -> Sql.Block.get_unparented db ())
      in
      let genesis_block_id =
        match List.filter unparented_ids ~f:(Int.Set.mem block_ids) with
        | [ id ] ->
            id
        | _ ->
            failwith "Expected only the genesis block to have an unparented id"
      in
      let%bind start_slot_since_genesis =
        let%map slot_opt =
<<<<<<< HEAD
          query_db pool
            ~f:(fun db ->
              Sql.Block.get_next_slot db input.start_slot_since_genesis )
            ~item:"Next slot"
=======
          query_db ~f:(fun db ->
              Sql.Block.get_next_slot db input.start_slot_since_genesis)
>>>>>>> ea6c7ee8
        in
        match slot_opt with
        | Some slot ->
            slot
        | None ->
            failwithf
              "There is no slot in the database greater than equal to the \
               start slot %Ld given in the input file"
              input.start_slot_since_genesis ()
      in
      if
        not
          (Int64.equal start_slot_since_genesis input.start_slot_since_genesis)
      then
        [%log info]
          "Starting with next available global slot in the archive database"
          ~metadata:
            [ ( "input_start_slot"
              , `String (Int64.to_string input.start_slot_since_genesis) )
            ; ( "available_start_slot"
              , `String (Int64.to_string start_slot_since_genesis) )
            ] ;
      [%log info] "At start global slot %Ld, ledger hash"
        start_slot_since_genesis
        ~metadata:[ ("ledger_hash", json_ledger_hash_of_ledger ledger) ] ;
      let%bind ( last_global_slot_since_genesis
               , staking_epoch_ledger
               , staking_seed
               , next_epoch_ledger
               , next_seed ) =
        apply_commands sorted_internal_cmds sorted_user_cmds sorted_zkapp_cmds
          ~last_global_slot_since_genesis:start_slot_since_genesis
          ~last_block_id:genesis_block_id ~staking_epoch_ledger:ledger
          ~next_epoch_ledger:ledger
      in
      match input.target_epoch_ledgers_state_hash with
      | None ->
          (* start replaying at the slot after the one we've just finished with *)
          let start_slot_since_genesis =
            Int64.succ last_global_slot_since_genesis
          in
          let replayer_checkpoint =
            create_replayer_checkpoint ~ledger ~start_slot_since_genesis
            |> input_to_yojson |> Yojson.Safe.pretty_to_string
          in
          let checkpoint_file =
            sprintf "replayer-checkpoint-%Ld.json" start_slot_since_genesis
          in
          [%log info] "Writing checkpoint file"
            ~metadata:[ ("checkpoint_file", `String checkpoint_file) ] ;
          return
          @@ Out_channel.with_file checkpoint_file ~f:(fun oc ->
                 Out_channel.output_string oc replayer_checkpoint )
      | Some target_epoch_ledgers_state_hash -> (
          match output_file_opt with
          | None ->
              [%log info] "Output file not supplied, not writing output" ;
              return ()
          | Some output_file ->
              if Int.equal !error_count 0 then (
                [%log info] "Writing output to $output_file"
                  ~metadata:[ ("output_file", `String output_file) ] ;
                let output =
                  create_output ~target_epoch_ledgers_state_hash
                    ~target_fork_state_hash:
                      (State_hash.of_base58_check_exn target_state_hash)
                    ~ledger ~staking_epoch_ledger ~staking_seed
                    ~next_epoch_ledger ~next_seed input.genesis_ledger
                  |> output_to_yojson |> Yojson.Safe.pretty_to_string
                in
                return
                @@ Out_channel.with_file output_file ~f:(fun oc ->
                       Out_channel.output_string oc output ) )
              else (
                [%log error] "There were %d errors, not writing output"
                  !error_count ;
                exit 1 ) ) )

let () =
  Command.(
    run
      (let open Let_syntax in
      Command.async ~summary:"Replay transactions from Mina archive database"
        (let%map input_file =
           Param.flag "--input-file"
             ~doc:"file File containing the genesis ledger"
             Param.(required string)
         and output_file_opt =
           Param.flag "--output-file"
             ~doc:"file File containing the resulting ledger"
             Param.(optional string)
         and archive_uri =
           Param.flag "--archive-uri"
             ~doc:
               "URI URI for connecting to the archive database (e.g., \
                postgres://$USER@localhost:5432/archiver)"
             Param.(required string)
         and continue_on_error =
           Param.flag "--continue-on-error"
             ~doc:"Continue processing after errors" Param.no_arg
         in
<<<<<<< HEAD
         main ~input_file ~output_file_opt ~archive_uri ~set_nonces
           ~repair_nonces ~continue_on_error )))
=======
         main ~input_file ~output_file_opt ~archive_uri ~continue_on_error)))
>>>>>>> ea6c7ee8
<|MERGE_RESOLUTION|>--- conflicted
+++ resolved
@@ -239,7 +239,7 @@
   in
   let%bind staking_epoch_id =
     query_db ~f:(fun db ->
-        Sql.Epoch_data.get_staking_epoch_data_id db state_hash)
+        Sql.Epoch_data.get_staking_epoch_data_id db state_hash )
   in
   let%map { epoch_ledger_hash; epoch_data_seed } =
     query_db ~f:(fun db -> Sql.Epoch_data.get_epoch_data db staking_epoch_id)
@@ -303,283 +303,13 @@
   | _ ->
       Deferred.unit
 
-<<<<<<< HEAD
-(* balance_block_data come from a loaded internal or user command, which
-    includes data from the blocks table and
-    - for internal commands, the tables internal_commands and blocks_internals_commands
-    - for user commands, the tables user_commands and blocks_user_commands
-   we compare those against the same-named values in the balances row
-*)
-let verify_balance ~logger ~pool ~ledger ~who ~balance_id ~pk_id ~token_int64
-    ~balance_block_data ~set_nonces ~repair_nonces ~continue_on_error :
-    unit Deferred.t =
-  let%bind pk = pk_of_pk_id pool pk_id in
-  let%bind balance_info = balance_info_of_id pool ~id:balance_id in
-  let token = token_int64 |> Unsigned.UInt64.of_int64 |> Token_id.of_uint64 in
-  let account_id = Account_id.create pk token in
-  let account =
-    match Ledger.location_of_account ledger account_id with
-    | Some loc -> (
-        match Ledger.get ledger loc with
-        | Some account ->
-            account
-        | None ->
-            failwithf
-              "Could not find account in ledger for public key %s and token id \
-               %s"
-              (Signature_lib.Public_key.Compressed.to_base58_check pk)
-              (Token_id.to_string token) () )
-    | None ->
-        failwithf
-          "Could not get location of account for public key %s and token id %s"
-          (Signature_lib.Public_key.Compressed.to_base58_check pk)
-          (Token_id.to_string token) ()
-  in
-  let actual_balance = account.balance in
-  let claimed_balance =
-    balance_info.balance |> Unsigned.UInt64.of_int64
-    |> Currency.Balance.of_uint64
-  in
-  if not (Currency.Balance.equal actual_balance claimed_balance) then (
-    [%log error] "Claimed balance does not match actual balance in ledger"
-      ~metadata:
-        [ ("who", `String who)
-        ; ("claimed_balance", Currency.Balance.to_yojson claimed_balance)
-        ; ("actual_balance", Currency.Balance.to_yojson actual_balance)
-        ] ;
-    if continue_on_error then incr error_count else Core_kernel.exit 1 ) ;
-  let { block_id; block_height; sequence_no; secondary_sequence_no } =
-    balance_block_data
-  in
-  if not (block_id = balance_info.block_id) then (
-    [%log error]
-      "Block id from command does not match block id in balances table"
-      ~metadata:
-        [ ("who", `String who)
-        ; ("block_id_command", `Int block_id)
-        ; ("block_id_balances", `Int balance_info.block_id)
-        ] ;
-    if continue_on_error then incr error_count else Core_kernel.exit 1 ) ;
-  if not (Int64.equal block_height balance_info.block_height) then (
-    [%log error]
-      "Block height from command does not match block height in balances table"
-      ~metadata:
-        [ ("who", `String who)
-        ; ("block_height_command", `String (Int64.to_string block_height))
-        ; ( "block_height_balances"
-          , `String (Int64.to_string balance_info.block_height) )
-        ] ;
-    if continue_on_error then incr error_count else Core_kernel.exit 1 ) ;
-  if not (sequence_no = balance_info.block_sequence_no) then (
-    [%log error]
-      "Sequence no from command does not match sequence no in balances table"
-      ~metadata:
-        [ ("who", `String who)
-        ; ("block_sequence_no_command", `Int sequence_no)
-        ; ("block_sequence_no_balances", `Int balance_info.block_sequence_no)
-        ] ;
-    if continue_on_error then incr error_count else Core_kernel.exit 1 ) ;
-  if not (secondary_sequence_no = balance_info.block_secondary_sequence_no) then (
-    [%log error]
-      "Secondary sequence no from command does not match secondary sequence no \
-       in balances table"
-      ~metadata:
-        [ ("who", `String who)
-        ; ("block_secondary_sequence_no_command", `Int secondary_sequence_no)
-        ; ( "block_secondary_sequence_no_balances"
-          , `Int balance_info.block_secondary_sequence_no )
-        ] ;
-    if continue_on_error then incr error_count else Core_kernel.exit 1 ) ;
-  let ledger_nonce = account.nonce in
-  match balance_info.nonce with
-  | None ->
-      if set_nonces then (
-        [%log info] "Inserting missing nonce into archive db"
-          ~metadata:
-            [ ("balance_id", `Int balance_id)
-            ; ("nonce", `String (Account.Nonce.to_string ledger_nonce))
-            ] ;
-        let nonce =
-          Account.Nonce.to_uint32 ledger_nonce |> Unsigned.UInt32.to_int64
-        in
-        query_db pool
-          ~f:(fun db -> Sql.Balances.insert_nonce db ~id:balance_id ~nonce)
-          ~item:"chain from state hash" )
-      else (
-        [%log error] "Missing nonce in archive db"
-          ~metadata:
-            [ ("balance_id", `Int balance_id)
-            ; ("nonce", `String (Account.Nonce.to_string ledger_nonce))
-            ] ;
-        return
-        @@ if continue_on_error then incr error_count else Core_kernel.exit 1 )
-  | Some nonce ->
-      let db_nonce =
-        nonce |> Unsigned.UInt32.of_int64 |> Account.Nonce.of_uint32
-      in
-      if not (Account.Nonce.equal ledger_nonce db_nonce) then
-        if repair_nonces then (
-          [%log info] "Repairing incorrect nonce in balances table"
-            ~metadata:
-              [ ("who", `String who)
-              ; ("balance_id", `Int balance_id)
-              ; ("ledger_nonce", Account.Nonce.to_yojson ledger_nonce)
-              ; ("database_nonce", Account.Nonce.to_yojson db_nonce)
-              ] ;
-          let correct_nonce =
-            ledger_nonce |> Account.Nonce.to_uint32 |> Unsigned.UInt32.to_int64
-          in
-          query_db pool
-            ~f:(fun db ->
-              Sql.Balances.insert_nonce db ~id:balance_id ~nonce:correct_nonce
-              )
-            ~item:"repairing nonce" )
-        else (
-          [%log error] "Ledger nonce does not match nonce in balances table"
-            ~metadata:
-              [ ("who", `String who)
-              ; ("ledger_nonce", Account.Nonce.to_yojson ledger_nonce)
-              ; ("database_nonce", Account.Nonce.to_yojson db_nonce)
-              ] ;
-          return
-          @@ if continue_on_error then incr error_count else Core_kernel.exit 1
-          )
-      else Deferred.unit
-
-=======
->>>>>>> ea6c7ee8
 let account_creation_fee_uint64 =
   Currency.Fee.to_uint64 constraint_constants.account_creation_fee
 
 let account_creation_fee_int64 =
   Currency.Fee.to_int constraint_constants.account_creation_fee |> Int64.of_int
 
-<<<<<<< HEAD
-let verify_account_creation_fee ~logger ~pool ~receiver_account_creation_fee
-    ~balance_id ~fee ?additional_fee ~continue_on_error () =
-  let%map balance_info = balance_info_of_id pool ~id:balance_id in
-  let claimed_balance =
-    balance_info.balance |> Unsigned.UInt64.of_int64
-    |> Currency.Balance.of_uint64
-  in
-  let balance_uint64 = Currency.Balance.to_uint64 claimed_balance in
-  (* for coinbases, an additional fee may be deducted from the amount
-     given to the receiver beyond the account creation fee *)
-  let total_creation_deduction_uint64 =
-    match additional_fee with
-    | None ->
-        account_creation_fee_uint64
-    | Some fee' ->
-        Unsigned.UInt64.add account_creation_fee_uint64
-          (Currency.Fee.to_uint64 fee')
-  in
-  let fee_uint64 = Currency.Fee.to_uint64 fee in
-  let add_additional_fee_to_metadata metadata =
-    match additional_fee with
-    | None ->
-        metadata
-    | Some fee ->
-        metadata @ [ ("fee_transfer_fee", Currency.Fee.to_yojson fee) ]
-  in
-  if Unsigned_extended.UInt64.( >= ) fee_uint64 total_creation_deduction_uint64
-  then (
-    (* account may have been created *)
-    let fee_less_total_creation_deduction_uint64 =
-      Unsigned.UInt64.sub fee_uint64 total_creation_deduction_uint64
-    in
-    if
-      Unsigned.UInt64.equal balance_uint64
-        fee_less_total_creation_deduction_uint64
-    then
-      match receiver_account_creation_fee with
-      | None ->
-          [%log error]
-            "In the archive database, the account balance equals the internal \
-             command fee minus the account creation fee (and for coinbases, \
-             also less any fee transfer fee), but the receiver account \
-             creation fee is NULL"
-            ~metadata:
-              (add_additional_fee_to_metadata
-                 [ ( "account_balance"
-                   , Currency.Balance.to_yojson claimed_balance )
-                 ; ("fee", Currency.Fee.to_yojson fee)
-                 ; ( "constraint_constants.account_creation_fee"
-                   , Currency.Fee.to_yojson
-                       constraint_constants.account_creation_fee )
-                 ] ) ;
-          if continue_on_error then incr error_count else Core_kernel.exit 1
-      | Some amount_int64 ->
-          if Int64.equal amount_int64 account_creation_fee_int64 then
-            (* account creation fee in db has the expected value *)
-            ()
-          else (
-            [%log error]
-              "In the archive database, the account balance equals the \
-               internal command fee minus the account creation fee (and for \
-               coinbases, also less any fee transfer fee), but the receiver \
-               account creation fee differs from the account creation fee"
-              ~metadata:
-                (add_additional_fee_to_metadata
-                   [ ( "account_balance"
-                     , Currency.Balance.to_yojson claimed_balance )
-                   ; ("fee", Currency.Fee.to_yojson fee)
-                   ; ( "constraint_constants.account_creation_fee"
-                     , Currency.Fee.to_yojson
-                         constraint_constants.account_creation_fee )
-                   ; ( "receiver_account_creation_fee"
-                     , `String (Int64.to_string amount_int64) )
-                   ] ) ;
-            if continue_on_error then incr error_count else Core_kernel.exit 1 )
-    else
-      match receiver_account_creation_fee with
-      | None ->
-          ()
-      | Some amount_int64 ->
-          [%log error]
-            "In the archive database, the account balance is different than \
-             the internal command fee minus the account creation fee (and for \
-             coinbases, also less any fee transfer fee), but the receiver \
-             account creation fee is not NULL"
-            ~metadata:
-              (add_additional_fee_to_metadata
-                 [ ( "account_balance"
-                   , Currency.Balance.to_yojson claimed_balance )
-                 ; ("fee", Currency.Fee.to_yojson fee)
-                 ; ( "constraint_constants.account_creation_fee"
-                   , Currency.Fee.to_yojson
-                       constraint_constants.account_creation_fee )
-                 ; ( "receiver_account_creation_fee"
-                   , `String (Int64.to_string amount_int64) )
-                 ] ) ;
-          if continue_on_error then incr error_count else Core_kernel.exit 1 )
-  else
-    (* fee less than account creation fee *)
-    match receiver_account_creation_fee with
-    | None ->
-        ()
-    | Some amount_int64 ->
-        [%log error]
-          "The internal command fee is less than the account creation fee (for \
-           coinbases the creation fee plus any fee transfer fee), so no \
-           account should have been created, but in the archive database, the \
-           receiver account creation fee is not NULL"
-          ~metadata:
-            (add_additional_fee_to_metadata
-               [ ("account_balance", Currency.Balance.to_yojson claimed_balance)
-               ; ("fee", Currency.Fee.to_yojson fee)
-               ; ( "constraint_constants.account_creation_fee"
-                 , Currency.Fee.to_yojson
-                     constraint_constants.account_creation_fee )
-               ; ( "receiver_account_creation_fee"
-                 , `String (Int64.to_string amount_int64) )
-               ] ) ;
-        if continue_on_error then incr error_count else Core_kernel.exit 1
-
-let run_internal_command ~logger ~pool ~ledger (cmd : Sql.Internal_command.t)
-    ~set_nonces ~repair_nonces ~continue_on_error =
-=======
 let run_internal_command ~logger ~pool ~ledger (cmd : Sql.Internal_command.t) =
->>>>>>> ea6c7ee8
   [%log info]
     "Applying internal command (%s) with global slot since genesis %Ld, \
      sequence number %d, and secondary sequence number %d"
@@ -697,69 +427,10 @@
         [%sexp_of: string * int]
       |> Error.raise
 
-<<<<<<< HEAD
-let body_of_sql_user_cmd pool
-    ({ type_
-     ; source_id
-     ; receiver_id
-     ; token = tok
-     ; amount
-     ; global_slot_since_genesis
-     ; _
-     } :
-      Sql.User_command.t ) : Signed_command_payload.Body.t Deferred.t =
-  let open Signed_command_payload.Body in
-  let open Deferred.Let_syntax in
-  let%bind source_pk = pk_of_pk_id pool source_id in
-  let%map receiver_pk = pk_of_pk_id pool receiver_id in
-  let token_id = Token_id.of_uint64 (Unsigned.UInt64.of_int64 tok) in
-  let amount =
-    Option.map amount
-      ~f:(Fn.compose Currency.Amount.of_uint64 Unsigned.UInt64.of_int64)
-  in
-  (* possibilities from user_command_type enum in SQL schema *)
-  (* TODO: handle "snapp" user commands *)
-  match type_ with
-  | "payment" ->
-      if Option.is_none amount then
-        failwithf "Payment at global slot since genesis %Ld has NULL amount"
-          global_slot_since_genesis () ;
-      let amount = Option.value_exn amount in
-      Payment Payment_payload.Poly.{ source_pk; receiver_pk; token_id; amount }
-  | "delegation" ->
-      Stake_delegation
-        (Stake_delegation.Set_delegate
-           { delegator = source_pk; new_delegate = receiver_pk } )
-  | "create_token" ->
-      Create_new_token
-        { New_token_payload.token_owner_pk = source_pk
-        ; disable_new_accounts = false
-        }
-  | "create_account" ->
-      Create_token_account
-        { New_account_payload.token_id
-        ; token_owner_pk = source_pk
-        ; receiver_pk
-        ; account_disabled = false
-        }
-  | "mint_tokens" ->
-      if Option.is_none amount then
-        failwithf "Mint token at global slot since genesis %Ld has NULL amount"
-          global_slot_since_genesis () ;
-      let amount = Option.value_exn amount in
-      Mint_tokens
-        { Minting_payload.token_id
-        ; token_owner_pk = source_pk
-        ; receiver_pk
-        ; amount
-        }
-  | _ ->
-      failwithf "Invalid user command type: %s" type_ ()
-=======
 module User_command_helpers = struct
   let body_of_sql_user_cmd pool
       ({ typ; source_id; receiver_id; amount; global_slot_since_genesis; _ } :
-        Sql.User_command.t) : Signed_command_payload.Body.t Deferred.t =
+        Sql.User_command.t ) : Signed_command_payload.Body.t Deferred.t =
     let open Signed_command_payload.Body in
     let open Deferred.Let_syntax in
     let account_identifier_of_id = Load_data.account_identifier_of_id pool in
@@ -782,11 +453,10 @@
     | "delegation" ->
         Stake_delegation
           (Stake_delegation.Set_delegate
-             { delegator = source_pk; new_delegate = receiver_pk })
+             { delegator = source_pk; new_delegate = receiver_pk } )
     | _ ->
         failwithf "Invalid user command type: %s" typ ()
 end
->>>>>>> ea6c7ee8
 
 let run_user_command ~logger ~pool ~ledger (cmd : Sql.User_command.t) =
   [%log info]
@@ -868,7 +538,7 @@
           let%bind snarked_ledger_hash_str =
             query_db ~f:(fun db ->
                 Sql.Snarked_ledger_hashes.run db
-                  parent_block.snarked_ledger_hash_id)
+                  parent_block.snarked_ledger_hash_id )
           in
           let snarked_ledger_hash =
             Frozen_ledger_hash.of_base58_check_exn snarked_ledger_hash_str
@@ -901,7 +571,7 @@
               Mina_base.Epoch_data.Value.t Deferred.t =
             let%bind hash_str =
               query_db ~f:(fun db ->
-                  Sql.Snarked_ledger_hashes.run db raw_epoch_data.ledger_hash_id)
+                  Sql.Snarked_ledger_hashes.run db raw_epoch_data.ledger_hash_id )
             in
             let hash = Frozen_ledger_hash.of_base58_check_exn hash_str in
             let total_currency =
@@ -930,14 +600,14 @@
           in
           let%bind staking_epoch_raw =
             query_db ~f:(fun db ->
-                Processor.Epoch_data.load db parent_block.staking_epoch_data_id)
+                Processor.Epoch_data.load db parent_block.staking_epoch_data_id )
           in
           let%bind (staking_epoch_data : Mina_base.Epoch_data.Value.t) =
             epoch_data_of_raw_epoch_data staking_epoch_raw
           in
           let%bind next_epoch_raw =
             query_db ~f:(fun db ->
-                Processor.Epoch_data.load db parent_block.staking_epoch_data_id)
+                Processor.Epoch_data.load db parent_block.staking_epoch_data_id )
           in
           let%bind next_epoch_data =
             epoch_data_of_raw_epoch_data next_epoch_raw
@@ -986,7 +656,7 @@
           | None_given ->
               None_given
         in
-        ({ body; authorization } : Party.Wire.t))
+        ({ body; authorization } : Party.Wire.t) )
   in
   let memo = Signed_command_memo.of_base58_check_exn cmd.memo in
   let parties = Parties.of_wire { fee_payer; other_parties; memo } in
@@ -1112,12 +782,7 @@
             [%log info] "Retrieving fork block state_hash" ;
             query_db ~f:(fun db ->
                 Sql.Parent_block.get_parent_state_hash db
-<<<<<<< HEAD
                   epoch_ledgers_state_hash )
-              ~item:"parent state hash of state hash"
-=======
-                  epoch_ledgers_state_hash)
->>>>>>> ea6c7ee8
         | None ->
             [%log info]
               "Searching for block with greatest height on canonical chain" ;
@@ -1289,14 +954,14 @@
             | Error msg ->
                 failwithf
                   "Error querying for zkApp commands with id %d, error %s" id
-                  (Caqti_error.show msg) ())
+                  (Caqti_error.show msg) () )
       in
       let unsorted_zkapp_cmds = List.concat unsorted_zkapp_cmds_list in
       let filtered_zkapp_cmds =
         List.filter unsorted_zkapp_cmds ~f:(fun (cmd : Sql.Zkapp_command.t) ->
             Int64.( >= ) cmd.global_slot_since_genesis
               input.start_slot_since_genesis
-            && Int.Set.mem block_ids cmd.block_id)
+            && Int.Set.mem block_ids cmd.block_id )
       in
       [%log info] "Will replay %d zkApp commands"
         (List.length filtered_zkapp_cmds) ;
@@ -1305,7 +970,7 @@
             let tuple (sc : Sql.Zkapp_command.t) =
               (sc.global_slot_since_genesis, sc.sequence_no)
             in
-            [%compare: int64 * int] (tuple sc1) (tuple sc2))
+            [%compare: int64 * int] (tuple sc1) (tuple sc2) )
       in
       (* apply commands in global slot, sequence order *)
       let rec apply_commands (internal_cmds : Sql.Internal_command.t list)
@@ -1349,11 +1014,11 @@
             ~metadata:[ ("block_id", `Int last_block_id) ] ;
           let%bind accounts_accessed_db =
             query_db ~f:(fun db ->
-                Processor.Accounts_accessed.all_from_block db last_block_id)
+                Processor.Accounts_accessed.all_from_block db last_block_id )
           in
           let%bind accounts_created_db =
             query_db ~f:(fun db ->
-                Processor.Accounts_created.all_from_block db last_block_id)
+                Processor.Accounts_created.all_from_block db last_block_id )
           in
           [%log info]
             "Verifying that accounts created are also deemed accessed in block \
@@ -1366,7 +1031,7 @@
                 Option.is_none
                   (List.find accounts_accessed_db
                      ~f:(fun { account_identifier_id = acct_id_accessed; _ } ->
-                       acct_id_accessed = acct_id_created))
+                       acct_id_accessed = acct_id_created ) )
               then (
                 [%log error] "Created account not present in accessed accounts"
                   ~metadata:
@@ -1374,7 +1039,7 @@
                     ; ("block_id", `Int last_block_id)
                     ] ;
                 if continue_on_error then incr error_count
-                else Core_kernel.exit 1 )) ;
+                else Core_kernel.exit 1 ) ) ;
           [%log info]
             "Verifying balances and nonces for accounts accessed in block with \
              global slot since genesis %Ld"
@@ -1445,7 +1110,7 @@
                           , Mina_numbers.Account_nonce.to_yojson nonce )
                         ] ;
                     if continue_on_error then incr error_count
-                    else Core_kernel.exit 1 ))
+                    else Core_kernel.exit 1 ) )
         in
         let log_state_hash_on_next_slot curr_global_slot_since_genesis =
           let state_hash, _ledger_hash =
@@ -1629,15 +1294,8 @@
       in
       let%bind start_slot_since_genesis =
         let%map slot_opt =
-<<<<<<< HEAD
-          query_db pool
-            ~f:(fun db ->
+          query_db ~f:(fun db ->
               Sql.Block.get_next_slot db input.start_slot_since_genesis )
-            ~item:"Next slot"
-=======
-          query_db ~f:(fun db ->
-              Sql.Block.get_next_slot db input.start_slot_since_genesis)
->>>>>>> ea6c7ee8
         in
         match slot_opt with
         | Some slot ->
@@ -1739,9 +1397,4 @@
            Param.flag "--continue-on-error"
              ~doc:"Continue processing after errors" Param.no_arg
          in
-<<<<<<< HEAD
-         main ~input_file ~output_file_opt ~archive_uri ~set_nonces
-           ~repair_nonces ~continue_on_error )))
-=======
-         main ~input_file ~output_file_opt ~archive_uri ~continue_on_error)))
->>>>>>> ea6c7ee8
+         main ~input_file ~output_file_opt ~archive_uri ~continue_on_error )))