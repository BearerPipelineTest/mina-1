# Rosetta

Implementation of the [Rosetta API](https://www.rosetta-api.org/) for Mina.

## Changelog

<<<<<<< HEAD
2022/02/11:

- Replaced "Pending" status with null as demanded by the specification:
https://www.rosetta-api.org/docs/models/Operation.html
=======
2022/02/09:

- Refactor docker build instructions to use a generic dockerfile that works across debian/ubuntu
>>>>>>> aedfed20

2022/02/03:

- Removed the current test-agent, in part because it relies
   on the ability to enable and disable staking via GrapQL.
   That feature of the daemon had been deprecated, and has been
   removed. A new test-agent may appear in the future.
- Update for release/1.3.0 as opposed to purpose-built rosetta branches

2022/01/18:

- /network/list uses `MINA_ROSETTA_NETWORK`
- Include unsigned transaction in `hex_bytes` instead
- Under-the-hood improvements to the signature representation to prevent
  future regressions at the type-system level
- Release of rosetta-v16 with above changes

2022/01/13:

- Construction APIs use a new encoding scheme
- /network/list and /network/options also work offline
- Release of rosetta-v15 with above changes

2022/01/05:

- Deterministic responses to block and account balance queries so that
   they see same block at tip
- Optional `MINA_ROSETTA_MAX_HEIGHT_DELTA` environment variable to adjust
   the visible height of the tip
- Release of rosetta-v14 with above changes

2021/12/22:

- Attempts to fix missing pubkey SQL error
- Release of rosetta-v13 with all of the above (and below)

2021/12/15:

- Mainnet check:data succeeds with 99% reconciliation
- Ubuntu 20.04 support
- Release of rosetta-v12 with all of the above (and below)

2021/12/08:

- Uses the migrated archive node and changes around some queries
- Release of rosetta-v11 with all of the above (and below)

2021/11/19:

- Uses the archive node as a backup for checking for duplicates
- Release of rosetta-v10 with all of the above (and below)

2021/11/06:

- Properly throws duplicate transaction errors instead of bad nonce errors when
  duplicate transactions occur.
- Release of rosetta-v9 with all of the above (and below)

2021/11/06:

- Rebase off of a combination of stable daemon changes that are pending for next
  public release while removing unstable recent Rosetta changes that are still
  in testing.
- Release of rosetta-v8 with all of the above (and below)

2021/11/02:

- Adds explicit transaction submit errors for all known invalid transaction
  cases. Note: Fallback errors go through via GraphQL errors as before.

2021/10/27:

- Adds memo to construction in the same way as `valid_until`. To use a memo, add the `memo` field to the metadata next to `valid_until` and give it a string, like `"memo": "hello"`. The string must be small -- it is limited to less than 32 bytes.
- Adds valid_until and memo to the metadata of the `/construction/parse` response
- Release of rosetta-v6 with all of the above
- Make all lists in requests omittable
- Release of rosetta-v7 with all of the above

2021/10/26:

- Fix /account/balance returns an Account-not-found error instead of a Chain-info-missing error when an account is missing.
- Fix max_fee is now properly optional in the /construction/preprocess request.
- Release of rosetta-v5 with all of the above

2021/10/21:

- New Construction API features
  - Populate account_creation_fee in /construction/metadata response iff the receiver account does not exist in the ledger at the time this endpoint is called. Account_creation_fee is omitted from the JSON if the account does exist. If the account does not exist, then it is present and set to the account_creation_fee value (which is currently hardcoded to 1.0 MINA)
  - Suggested_fee in the metadata response now dynamically adjusts based on recent activity. The algorithm for predicting fee is: Take all the user-generated transactions from the most recent five blocks and then find the median and interquartile range for the fee amounts. The suggested fee is `median + (interquartile-range/2)`
  - Transactions can be set to expire using the newly exposed `valid_until` field. This is set during the /construction/preprocess step. Valid_until is a unsigned-32bit integer represented as a string in JSON. Example: `{ valid_until : "200000" }`. The unit for valid_until is a "global slot". To set a transaction's expiry date to 3 hours from the current time, you would take the current time, add 3 hours, subtract the genesis timestamp, and then divide the result by 3 to get the slot.
    Example:
      I want to expire a transaction in a few hours at UTC time x=1634767563.
      Genesis time is: 2021-03-17 00:00:00.000000Z or g=1615939200

      We can do 'x-g / 180' to get the slot number to give to valid_until.
      In this case, "104602" -- so we send `{ valid_until : "104602" }`
- New daemon stability fixes from 1.2.1 release (and new --stop-time flag to the daemon to configure the auto-shutdown behavior)
- Add rosetta-999.conf for testing 99.9% reconciliation on mainnet
- Update rosetta-dev.conf to use 99.9% reconciliation end condition
- Release of rosetta-v4 with all of the above

2021/10/15:

- Use a more liberal postgres configuration
- Set default transaction isolation to Repeatable Read
- Include new archive node changes for account creation fee edge case
- Allow for configuring the DUMP_TIME to import archive dumps not made automatically at midnight

2021/10/12:

- Adjust API to remove empty array responses
- Rename send/recieve operations to fee_payment
- Fix archive node bug for account creation fees
- Release rosetta-v3

2021/09/12:

- Construction API ready to ship on rosetta-v2

2021/09/02:

- Build off of the rosetta-v2 branch so that compatible does not break in parrallel to this document
- All docker build instructions and docker image references have been updated accordingly

2021/08/31:

- Add init-db.sh and download-missing-blocks.sh to the normal daemon startup procedure to restore historical block data from O(1) Labs backups (See the Database Bootstrap section for more information about the implementation)
- Include rosetta-cli, mina-missing-blocks-auditor, and other rosetta/archive tooling in every container
- Include rosetta.conf and rosetta-dev.conf for the two major networks (mainnet and devnet respectively)
- Default to storing postgresql data and .mina-config in /data/, and the tools now wait to initialize those until runtime instead of during docker build
- Convert docker-devnet-start.sh into a special case / configuration of docker-start.sh based on the environment variables `MINA_NETWORK=devnet2` and `MINA_SUFFIX=-dev`

2021/08/24:

- Update docker image links and outdated coda references
- Support mainnet configuration with docker-start.sh and move devnet setup to docker-devnet-start.sh
- Include mainnet mina binaries AND devnet mina binaries (as mina-dev and rosetta-dev)
- Include the mina-rosetta-test-agent for running our internal test suite

2021/08/13:

- Updated Rosetta spec to v1.4.9
- Preliminary testing on the `devnet2` network
- Updated dockerfile split into stages
- New documentation for the start scripts
- Fixes:
  - When internal commands create new accounts, use a new operation `Account_creation_fee_via_fee_receiver`,
     so that the computed balance matches the live balance
  - Handle duplicate transaction hashes for internal commands where the command types differ,
     by prepending the type and `:` to the actual hash
  - Valid balance queries for blocks containing user commands, where the fee payer, source, or
     receiver balance id is NULL

2020/11/30:

- Upgrades from Rosetta spec 1.4.4 to 1.4.7

2020/9/14:

- Upgrades from Rosetta spec v1.4.2 to v1.4.4
- Handles case where there are multiple blocks at the same height
- "Failed transactions" decode into operations and reconcile properly

## How to build your own docker image

Checkout the "release/1.3.0" branch of the mina repository, ensure your Docker configuration has a large amount of RAM (at least 12GB, recommended 16GB) and then run the following:

`cat dockerfiles/stages/1-build-deps dockerfiles/stages/2-opam-deps dockerfiles/stages/3-builder dockerfiles/stages/4-production | docker build -t mina-rosetta-ubuntu:v1.3.0 --build-arg "MINA_BRANCH=release/1.3.0" -`

This creates an image (mina-rosetta-ubuntu:v1.3.0) based on Ubuntu 20.04 and includes the most recent release of the mina daemon along with mina-archive and mina-rosetta.

Alternatively, you could use the official image `minaprotocol/mina-rosetta-ubuntu:1.3.0beta1-087f715-stretch` which is built in exactly this way by buildkite CI/CD.

## How to Run

The container includes 4 scripts in /rosetta which run a different set of services connected to a particular network
- `docker-standalone-start.sh` is the most straightforward, it starts only the mina-rosetta API endpoint and any flags passed into the script go to mina-rosetta. Use this for the "offline" part of the Construction API.
- `docker-demo-start.sh` launches a mina node with a very simple 1-address genesis ledger as a sandbox for developing and playing around in. This script starts the full suite of tools (a mina node, mina-archive, a postgresql DB, and mina-rosetta), but for a demo network with all operations occuring inside this container and no external network activity.
- The default, `docker-start.sh`, which connects the mina node to our [Mainnet](https://docs.minaprotocol.com/en/using-mina/connecting) network and initializes the archive database from publicly-availible nightly O(1) Labs backups. As with `docker-demo-start.sh`, this script runs a mina node, mina-archive, a postgresql DB, and mina-rosetta. The script also periodically checks for blocks that may be missing between the nightly backup and the tip of the chain and will fill in those gaps by walking back the linked list of blocks in the canonical chain and importing them one at a time. Take a look at the [source](https://github.com/MinaProtocol/mina/blob/rosetta-v16/src/app/rosetta/docker-start.sh) for more information about what you can configure and how.
- Finally, the previous default, `docker-devnet-start.sh`, which connects the mina node to our [Devnet](https://docs.minaprotocol.com/en/advanced/connecting-devnet) network with the archive database initalized in a similar way to docker-start.sh. As with `docker-demo-start.sh`, this script runs a mina node, mina-archive, a postgresql DB, and mina-rosetta. `docker-devnet-start.sh` is now just a special case of `docker-start.sh` so inspect the source there for more detailed configuration.

For example, to run the `docker-devnet-start.sh` and connect to the live devnet:

```
docker run -it --rm --name rosetta --entrypoint=./docker-devnet-start.sh -p 10101:10101 -p 3085:3085 -p 3086:3086 -p 3087:3087 minaprotocol/mina-rosetta-ubuntu:v1.3.0
```

Note: It will take 20min-1hr for your node to sync

* Port 10101 is the default P2P port and must be exposed to the open internet
* The GraphQL API runs on port 3085 (accessible via `localhost:3085/graphql`)
* PostgreSQL runs on port 3086
* Rosetta runs on port 3087

Examples queries via Rosetta:

* `curl --data '{ metadata: {} }' 'localhost:3087/network/list'`
* `curl --data '{ network_identifier: { blockchain: "mina", network: "devnet" }, metadata: {} }' 'localhost:3087/network/status'`

Any queries that rely on historical data will fail until the archive database is populated. This happens automatically with the relevant entrypoints.

## Design Choices

### Database Bootstrap Scripts

#### init-db.sh

As Mina does not store or broadcast historical blocks beyond the "transition frontier" (approximately 290 blocks), Rosetta requires logic to fetch historical data from a trusted archive node database. `docker-start.sh` and the `init-db.sh` script that it calls set up a fresh database when the node is first launched (located in /data/postgresql by default) and then restores the latest O(1) Labs nightly backup into that new database. If this data is persisted across reboots/deployments then the `init-db.sh` script will short-circuit and refuse to restore from the database backup.

#### download-missing-blocks.sh

In all cases, `download-missing-blocks.sh` will check the database every 5 minutes for any gaps / missing blocks until the first missing block is encountered. Once this happens, `mina-missing-blocks-auditor` will return the state hash and block height for whichever blocks are missing, and the script will download them one at a time from O(1) Labs json block backups until the missing blocks auditor reaches the genesis block.

If the data in postgresql is really stale (>24 hours), it would likely be better/quicker to delete the /data/ directory and force `init-db.sh` to restore from a complete database backup instead of relying on the individual block restore mechanism to download hundreds of blocks.

### Network names

Networks supported are `rosetta-demo`, `devnet`, and `mainnet`. Currently, the rosetta implementation does not distinguish between these networks, but this will change in the future. The default entrypoint script, `docker-start.sh` runs a mina daemon connected to the Mina [Mainnet](https://docs.minaprotocol.com/en/using-mina/connecting) network with an empty archive node and the rosetta api. To connect to our [Devnet](https://docs.minaprotocol.com/en/advanced/connecting-devnet) network, the `docker-devnet-start.sh` entrypoint is provided and it functions identically to `docker-start.sh` except for Devnet. Additionally, there is a built-in entrypoint script for `rosetta-demo` called `docker-demo-start.sh` which runs a sandboxed node with a simple genesis ledger with one keypair, attaches it to an archive-node and postgres database, and launches the rosetta-api so you can make queries against it.

### Operation Statuses

Operations are always `Pending` if retrieved from the mempool. `Success` if they are in a block and fully applied. A transaction status of `Failed` occurs for transactions within a block whenever certain invariants are not met such as not sending enough to cover the account creation fee. Other reaons include misconfiguring new tokens or snapps. See [this section of the code](https://github.com/MinaProtocol/mina/blob/4ae482b656c743fc4ea824419cebe2f2ff77ef96/src/lib/coda_base/user_command_status.ml#L8) for an exhaustive list.

### Operations Types

See [this section of the code](https://github.com/MinaProtocol/mina/blob/4ae482b656c743fc4ea824419cebe2f2ff77ef96/src/lib/rosetta_lib/operation_types.ml#L4) for an exhaustive list of operation types. Notable balance changing events are fee increases and decreases ("fee_payer_dec", "fee_receiver_inc"), payment increases and decreases ("payment_source_dec", "payment_receiver_inc"), and account creation fee ("account_creation_fee_via_payment", "account_creation_fee_via_fee_payer"), and the block reward or coinbase ("coinbase_inc").

### Account metadata

Accounts in Mina are not uniquely identified by an address alone, you must also couple it with a `token_id`. A `token_id` of 1 denotes the default MINA token. Note that the `token_id` is passed via the metadata field of `account_identifier`.

### Operations for Supported Transactions via Construction

The following supported transactions on devnet and mainnet for the Construction API are `payment` and `delegation`. The other transaction types are disabled on the live networks.

## Future Work and Known Issues

- On a live network, in order to work with historical data, you must _sync your archive node_ if you join the network after the genesis block. Some Rosetta endpoints depend on this functionality. Instructions to be provided.
- On devnet and mainnet there are still a handful of edge cases preventing full reconcilliation that are being worked through
- There are several references to "coda" instead of the new name "mina"
- Not fully robust to crashes on adversarial input

---

# Details you probably don't need to dig into

## Validation

This rosetta implementation has a few different test suites at different layers of the stack.

### Unit Tests

Some of the more interesting endpoints have unit tests asserting their behavior is expected. Additionally, interesting bits of logic have unit test coverage: For example, there are unit tests that validate that different transactions' `to_operations` and `of_operations` functions are self-inverse.

### Curl Tests

Most endpoints have an accompanying shell script in `src/app/rosetta/test-curl/` that can be run to manually hit and inspect those endpoints. To do so while developing locally run `./start.sh CURL`.

### Integration Test Agent

A separate agent binary is optionally run on top of the mina, archive-node, rosetta triplet. This agent manipulates the Mina node through GraphQL and Rosetta to ensure certain invariants.

To test the Data API, for every kind of transaction supported in the Mina protocol, we turn off block production send this transaction via the Mina GraphQL API and then verify that (a) it appears in the mempool with operations we expect, and (b) after turning on block production and producing the next block that the same transaction appears in the block with the operations we expect.

To test the Construction API, for every kind of transaction supported in the Mina protocol, we turn off block production and then run through the standard Construction API flow as documented on the rosetta-api website. Further:

1. We ensure that the unsigned transaction returned from the `/payloads` endpoint parses, and that the signed transaction returned from the `/combine` endpoint parses, and that the operations before payloads and after parsing are consistent.
2. The hash returned by `/hash` is consistent with the hash the mina daemon returns after submitting the transaction to the network.
3. The signature on the signed transactions verifies according to the signer.

Finally we then take the signed transaction submit it to the network and go through the same flow as the Data API checks for this transaction. Ensuring its behavior is the same as if it had gone through the submit path via GraphQL directly.

The signer library used by the test agent can be used as a reference for further signer implementations. An executable interface is also provided via the [`signer.exe` binary](https://github.com/MinaProtocol/mina/blob/3ee8e525662d5243e83ac9d8d89df207bfca9cf6/src/app/rosetta/ocaml-signer/signer.ml).

### Rosetta CLI Validation

The Data API is fully validated using the official `rosetta-cli` against private networks that issue every different type of transaction. There are no reconcilliation errors. We are in the middle of verifying reconcilliation errors against devnet.

The Construction API is _not_ validated using `rosetta-cli` as this would require an implementation of the signer in the rosetta-go-sdk.

### Reproduce agent and rosetta-cli validation

`minaprotocol/mina-rosetta-ubuntu:v1.3.0` and `rosetta-cli @ v0.5.12`
using this [`rosetta.conf`](https://github.com/MinaProtocol/mina/blob/2b43c8cccfb9eb480122d207c5a3e6e58c4bbba3/src/app/rosetta/rosetta.conf) and the [`bootstrap_balances.json`](https://github.com/MinaProtocol/mina/blob/2b43c8cccfb9eb480122d207c5a3e6e58c4bbba3/src/app/rosetta/bootstrap_balances.json) next to it.

**Run a fast sandbox network forever and test with rosetta-cli**

```
$ docker run --rm --publish 3087:3087 --publish 3086:3086 --publish 3085:3085 --name mina-rosetta-demo --entrypoint ./docker-demo-start.sh -d minaprotocol/mina-rosetta-ubuntu:v1.3.0

$ docker logs --follow mina-rosetta-demo

# Wait for a message that looks like:
#
# Rosetta process running on http://localhost:3087
#
# wait a few more seconds, and then

$ rosetta-cli --configuration-file rosetta.conf check:data
```

## Dev locally

(Tested on macOS)

1. Install postgres through homebrew
2. brew services start postgres
3. Run `./make-db.sh` (just once if you want to reuse the same table)
4. Run `./start.sh` to rebuild and rerun the genesis ledger, the archive node, mina daemon running in "demo mode" (producing blocks quickly), and finally the rosetta server.
5. Rerun `./start.sh` whenever you touch any code

Note: Mina is in the `dev` profile, so snarks are turned off and every runs very quickly.

- `./start.sh` runs through an integration test suite and exits 0 on success
- `./start.sh CURL` skips the integration test suite and just produces blocks
- `./start.sh FOREVER` runs the integration test suite and produces blocks forever afterwards

## Model Regeneration

To regenerate the models:

Install openapi-generator, instructions [here](https://openapi-generator.tech/docs/installation/),
then
```
git clone https://github.com/coinbase/rosetta-specifications.git
cd rosetta-specifications
openapi-generator generate -i api.json -g ocaml
cp -p src/models/* $MINA/src/lib/rosetta_models/
```
In the generated files, the type `deriving` clauses will need to have `eq` added manually.
Any record types with a field named `_type` will need annotate that field with `[@key "type"]`.
In `lib/network.ml`, update the two instances of the version number.
Check the diff after regeneration and be sure to add `[@default None]` and `[@default []]` to all relevant fields of the models
<|MERGE_RESOLUTION|>--- conflicted
+++ resolved
@@ -4,16 +4,14 @@
 
 ## Changelog
 
-<<<<<<< HEAD
 2022/02/11:
 
 - Replaced "Pending" status with null as demanded by the specification:
 https://www.rosetta-api.org/docs/models/Operation.html
-=======
+
 2022/02/09:
 
 - Refactor docker build instructions to use a generic dockerfile that works across debian/ubuntu
->>>>>>> aedfed20
 
 2022/02/03:
 
