--- conflicted
+++ resolved
@@ -16,8 +16,7 @@
 module Get_options_metadata =
 [%graphql
 {|
-<<<<<<< HEAD
-    query get_options_metadata($public_key: PublicKey!, $token_id: TokenId, $receiver_key: PublicKey!) {
+    query get_options_metadata($sender: PublicKey!, $token_id: TokenId, $receiver_key: PublicKey!) {
       bestChain(maxLength: 5) {
         transactions {
           userCommands {
@@ -26,9 +25,6 @@
         }
       }
 
-=======
-    query get_nonce($sender: PublicKey!, $token_id: TokenId, $receiver_key: PublicKey!) {
->>>>>>> a34a5241
       receiver: account(publicKey: $receiver_key, token: $token_id) {
         nonce
       }
@@ -255,13 +251,8 @@
       { gql=
           (fun ?token_id:_ ~address ~receiver () ->
             Graphql.query
-<<<<<<< HEAD
               (Get_options_metadata.make
-                 ~public_key:
-=======
-              (Get_nonce.make
                  ~sender:
->>>>>>> a34a5241
                    (`String (Public_key.Compressed.to_base58_check address))
                    (* for now, nonce is based on the fee payer's account using the default token,
                     per @mrmr1993
