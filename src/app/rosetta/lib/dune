--- conflicted
+++ resolved
@@ -46,12 +46,7 @@
    genesis_constants
    hex
    mina_numbers
-<<<<<<< HEAD
-   zexe_backend.pasta
-   logproc_lib
-=======
    mina_transaction
->>>>>>> 4ce5b608
  )
  (preprocessor_deps ../../../config.mlh ../../../graphql-ppx-config.inc ../../../../graphql_schema.json)
  (instrumentation (backend bisect_ppx))
