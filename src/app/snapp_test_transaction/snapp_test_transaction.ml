open Core_kernel
open Async
open Mina_base
open Cli_lib.Arg_type
open Snapp_test_transaction_lib.Commands

module Flags = struct
  open Command

  let default_fee = Currency.Fee.of_formatted_string "1"

  let min_fee = Currency.Fee.of_formatted_string "0.003"

  let memo =
    Param.flag "--memo" ~doc:"STRING Memo accompanying the transaction"
      Param.(optional string)

  let fee =
    Param.flag "--fee"
      ~doc:
        (Printf.sprintf
           "FEE Amount you are willing to pay to process the transaction \
            (default: %s) (minimum: %s)"
           (Currency.Fee.to_formatted_string default_fee)
           (Currency.Fee.to_formatted_string min_fee))
      (Param.optional txn_fee)

  let snapp_account_key =
    Param.flag "--snapp-account-key"
      ~doc:"PUBLIC KEY Base58 encoded public key of the new snapp account"
      Param.(required public_key_compressed)

  let amount =
    Param.flag "--receiver-amount" ~doc:"NN Receiver amount in Mina"
      (Param.required txn_amount)

  let nonce =
    Param.flag "--nonce" ~doc:"NN Nonce of the fee payer account"
      Param.(required txn_nonce)

  let common_flags =
    Command.(
      let open Let_syntax in
      let%map keyfile =
        Param.flag "--fee-payer-key"
          ~doc:
            "KEYFILE Private key file for the fee payer of the transaction \
             (should already be in the ledger)"
          Param.(required string)
      and fee = fee
      and nonce = nonce
      and memo = memo
      and debug =
        Param.flag "--debug" Param.no_arg
          ~doc:"Debug mode, generates transaction snark"
      in
      (keyfile, fee, nonce, memo, debug))
end

<<<<<<< HEAD
module App_state = struct
  type t = Snark_params.Tick.Field.t

  let of_string str : t Snapp_basic.Set_or_keep.t =
    match str with
    | "" ->
        Snapp_basic.Set_or_keep.Keep
    | _ ->
        parse_field_element_or_hash_string str ~f:(fun result ->
            Snapp_basic.Set_or_keep.Set result)
end

module Events = struct
  type t = Snark_params.Tick.Field.t

  let of_string_array (arr : string Array.t) =
    Array.map arr ~f:(fun s ->
        match s with
        | "" ->
            Snark_params.Tick.Field.zero
        | _ ->
            parse_field_element_or_hash_string s ~f:Fn.id)
end

module Util = struct
  let keypair_of_file =
    Secrets.Keypair.Terminal_stdin.read_exn ~should_prompt_user:false
      ~which:"payment keypair"

  let print_snapp_transaction parties =
    printf !"Parties sexp:\n %{sexp: Parties.t}\n\n%!" parties ;
    printf "Snapp transaction yojson:\n %s\n\n%!"
      (Parties.to_yojson parties |> Yojson.Safe.to_string) ;
    printf "Snapp transaction graphQL input %s\n\n%!"
      (graphql_snapp_command parties)

  let memo =
    Option.value_map ~default:Signed_command_memo.empty ~f:(fun m ->
        Signed_command_memo.create_from_string_exn m)

  let app_state_of_list lst =
    List.map ~f:App_state.of_string lst |> Snapp_state.V.of_list_exn

  let sequence_state_of_list array_lst : Snark_params.Tick.Field.t array list =
    List.map ~f:Events.of_string_array array_lst

  let auth_of_string s : Permissions.Auth_required.t =
    match String.lowercase s with
    | "none" ->
        None
    | "proof" ->
        Proof
    | "signature" ->
        Signature
    | "either" ->
        Either
    | "impossible" ->
        Impossible
    | _ ->
        failwith "Invalid authorization"
end

let test_snapp_with_genesis_ledger_main keyfile config_file () =
  let open Deferred.Let_syntax in
  let%bind keypair = Util.keypair_of_file keyfile in
  let%bind ledger =
    let%map config_json = Genesis_ledger_helper.load_config_json config_file in
    let runtime_config =
      Or_error.ok_exn config_json
      |> Runtime_config.of_yojson |> Result.ok_or_failwith
    in
    let accounts =
      let config = Option.value_exn runtime_config.Runtime_config.ledger in
      match config.base with
      | Accounts accounts ->
          lazy (Genesis_ledger_helper.Accounts.to_full accounts)
      | _ ->
          failwith "Invalid genesis ledger, does not contain the accounts"
    in
    let packed =
      Genesis_ledger_helper.Ledger.packed_genesis_ledger_of_accounts
        ~depth:constraint_constants.ledger_depth accounts
    in
    Lazy.force (Genesis_ledger.Packed.t packed)
  in
  generate_snapp_txn keypair ledger

=======
>>>>>>> f1314ee4
let create_snapp_account =
  let create_command ~debug ~keyfile ~fee ~snapp_keyfile ~amount ~nonce ~memo ()
      =
    let open Deferred.Let_syntax in
    let%map parties =
      create_snapp_account ~debug ~keyfile ~fee ~snapp_keyfile ~amount ~nonce
        ~memo
    in
    Util.print_snapp_transaction parties ;
    ()
  in
  Command.(
    let open Let_syntax in
    Command.async
      ~summary:"Generate a snapp transaction that creates a snapp account"
      (let%map keyfile, fee, nonce, memo, debug = Flags.common_flags
       and snapp_keyfile =
         Param.flag "--snapp-account-key"
           ~doc:"KEYFILE Private key file to create a new snapp account"
           Param.(required string)
       and amount = Flags.amount in
       let fee = Option.value ~default:Flags.default_fee fee in
       if Currency.Fee.(fee < Flags.min_fee) then
         failwith
           (sprintf "Fee must at least be %s"
              (Currency.Fee.to_formatted_string Flags.min_fee)) ;
       create_command ~debug ~keyfile ~fee ~snapp_keyfile ~amount ~nonce ~memo))

let upgrade_snapp =
  let create_command ~debug ~keyfile ~fee ~nonce ~memo ~snapp_keyfile
      ~verification_key ~snapp_uri ~auth () =
    let open Deferred.Let_syntax in
    let%map parties =
      upgrade_snapp ~debug ~keyfile ~fee ~nonce ~memo ~snapp_keyfile
        ~verification_key ~snapp_uri ~auth
    in
    Util.print_snapp_transaction parties ;
    ()
  in
  Command.(
    let open Let_syntax in
    Command.async
      ~summary:"Generate a snapp transaction that updates the verification key"
      (let%map keyfile, fee, nonce, memo, debug = Flags.common_flags
       and snapp_keyfile =
         Param.flag "--snapp-account-key"
           ~doc:"KEYFILE Private key file to create a new snapp account"
           Param.(required string)
       and verification_key =
         Param.flag "--verification-key"
           ~doc:"VERIFICATION_KEY the verification key for the snapp account"
           Param.(required string)
       and snapp_uri_str =
         Param.flag "--snapp-uri" ~doc:"URI the URI for the snapp account"
           Param.(optional string)
       and auth =
         Param.flag "--auth"
           ~doc:
             "Proof|Signature|Either|None Current authorization in the account \
              to change the verification key"
           Param.(required string)
       in
       let fee = Option.value ~default:Flags.default_fee fee in
       let auth = Util.auth_of_string auth in
       if Currency.Fee.(fee < Flags.min_fee) then
         failwith
           (sprintf "Fee must at least be %s"
              (Currency.Fee.to_formatted_string Flags.min_fee)) ;
       let snapp_uri = Snapp_basic.Set_or_keep.of_option snapp_uri_str in
       create_command ~debug ~keyfile ~fee ~nonce ~memo ~snapp_keyfile
         ~verification_key ~snapp_uri ~auth))

let transfer_funds =
  let create_command ~debug ~keyfile ~fee ~nonce ~memo ~receivers () =
    let open Deferred.Let_syntax in
    let%map parties =
      transfer_funds ~debug ~keyfile ~fee ~nonce ~memo ~receivers
    in
    Util.print_snapp_transaction parties ;
    ()
  in
  let read_key_and_amount count =
    let read () =
      let open Deferred.Let_syntax in
      printf "Receiver Key:%!" ;
      match%bind Reader.read_line (Lazy.force Reader.stdin) with
      | `Ok key -> (
          let pk =
            Signature_lib.Public_key.Compressed.of_base58_check_exn key
          in
          printf !"Amount:%!" ;
          match%map Reader.read_line (Lazy.force Reader.stdin) with
          | `Ok amt ->
              let amount = Currency.Amount.of_formatted_string amt in
              (pk, amount)
          | `Eof ->
              failwith "Invalid amount" )
      | `Eof ->
          failwith "Invalid key"
    in
    let rec go ?(prompt = true) count keys =
      if count <= 0 then return keys
      else if prompt then (
        printf "Continue? [N/y]\n%!" ;
        match%bind Reader.read_line (Lazy.force Reader.stdin) with
        | `Ok r ->
            if String.Caseless.equal r "y" then
              let%bind key = read () in
              go (count - 1) (key :: keys)
            else return keys
        | `Eof ->
            return keys )
      else
        let%bind key = read () in
        go (count - 1) (key :: keys)
    in
    printf "Enter at most %d receivers (Base58Check encoding) and amounts\n%!"
      count ;
    let%bind ks = go ~prompt:false 1 [] in
    go (count - 1) ks
  in
  Command.(
    let open Let_syntax in
    Command.async
      ~summary:
        "Generate a snapp transaction that makes multiple transfers from one \
         account"
      (let%map keyfile, fee, nonce, memo, debug = Flags.common_flags in
       let fee = Option.value ~default:Flags.default_fee fee in
       if Currency.Fee.(fee < Flags.min_fee) then
         failwithf "Fee must at least be %s"
           (Currency.Fee.to_formatted_string Flags.min_fee)
           () ;
       let max_keys = 10 in
       let receivers = read_key_and_amount max_keys in
       create_command ~debug ~keyfile ~fee ~nonce ~memo ~receivers))

let update_state =
  let create_command ~debug ~keyfile ~fee ~nonce ~memo ~snapp_keyfile ~app_state
      () =
    let open Deferred.Let_syntax in
    let%map parties =
      update_state ~debug ~keyfile ~fee ~nonce ~memo ~snapp_keyfile ~app_state
    in
    Util.print_snapp_transaction parties ;
    ()
  in
  Command.(
    let open Let_syntax in
    Command.async
      ~summary:"Generate a snapp transaction that updates snapp state"
      (let%map keyfile, fee, nonce, memo, debug = Flags.common_flags
       and snapp_keyfile =
         Param.flag "--snapp-account-key"
           ~doc:"KEYFILE Private key file to create a new snapp account"
           Param.(required string)
       and app_state =
         Param.flag "--snapp-state"
           ~doc:
             "String(hash)|Integer(field element) a list of 8 elements that \
              represent the snapp state (Use empty string for no-op)"
           Param.(listed string)
       in
       let fee = Option.value ~default:Flags.default_fee fee in
       if Currency.Fee.(fee < Flags.min_fee) then
         failwith
           (sprintf "Fee must at least be %s"
              (Currency.Fee.to_formatted_string Flags.min_fee)) ;
       create_command ~debug ~keyfile ~fee ~nonce ~memo ~snapp_keyfile
         ~app_state))

let update_snapp_uri =
  let create_command ~debug ~keyfile ~fee ~nonce ~memo ~snapp_keyfile ~snapp_uri
      ~auth () =
    let open Deferred.Let_syntax in
    let%map parties =
      update_snapp_uri ~debug ~keyfile ~fee ~nonce ~memo ~snapp_keyfile
        ~snapp_uri ~auth
    in
    Util.print_snapp_transaction parties ;
    ()
  in
  Command.(
    let open Let_syntax in
    Command.async
      ~summary:"Generate a snapp transaction that updates the snapp uri"
      (let%map keyfile, fee, nonce, memo, debug = Flags.common_flags
       and snapp_keyfile =
         Param.flag "--snapp-account-key"
           ~doc:"KEYFILE Private key file to create a new snapp account"
           Param.(required string)
       and snapp_uri =
         Param.flag "--snapp-uri"
           ~doc:"SNAPP_URI The string to be used as the updated snapp uri"
           Param.(required string)
       and auth =
         Param.flag "--auth"
           ~doc:
             "Proof|Signature|Either|None Current authorization in the account \
              to change the snapp uri"
           Param.(required string)
       in
       let fee = Option.value ~default:Flags.default_fee fee in
       let auth = Util.auth_of_string auth in
       if Currency.Fee.(fee < Flags.min_fee) then
         failwith
           (sprintf "Fee must at least be %s"
              (Currency.Fee.to_formatted_string Flags.min_fee)) ;
       create_command ~debug ~keyfile ~fee ~nonce ~memo ~snapp_keyfile
         ~snapp_uri ~auth))

let update_sequence_state =
  let create_command ~debug ~keyfile ~fee ~nonce ~memo ~snapp_keyfile
      ~sequence_state () =
    let open Deferred.Let_syntax in
    let%map parties =
      update_sequence_state ~debug ~keyfile ~fee ~nonce ~memo ~snapp_keyfile
        ~sequence_state
    in
    Util.print_snapp_transaction parties ;
    ()
  in
  Command.(
    let open Let_syntax in
    Command.async
      ~summary:"Generate a snapp transaction that updates snapp state"
      (let%map keyfile, fee, nonce, memo, debug = Flags.common_flags
       and snapp_keyfile =
         Param.flag "--snapp-account-key"
           ~doc:"KEYFILE Private key file to create a new snapp account"
           Param.(required string)
       and sequence_state0 =
         Param.flag "--sequence-state0"
           ~doc:"String(hash)|Integer(field element) a list of elements"
           Param.(
             required
               (Arg_type.comma_separated ~allow_empty:false
                  ~strip_whitespace:true string))
       and sequence_state1 =
         Param.flag "--sequence-state1"
           ~doc:"String(hash)|Integer(field element) a list of elements"
           Param.(
             optional_with_default []
               (Arg_type.comma_separated ~allow_empty:false
                  ~strip_whitespace:true string))
       and sequence_state2 =
         Param.flag "--sequence-state2"
           ~doc:"String(hash)|Integer(field element) a list of elements"
           Param.(
             optional_with_default []
               (Arg_type.comma_separated ~allow_empty:false
                  ~strip_whitespace:true string))
       and sequence_state3 =
         Param.flag "--sequence-state3"
           ~doc:"String(hash)|Integer(field element) a list of elements"
           Param.(
             optional_with_default []
               (Arg_type.comma_separated ~allow_empty:false
                  ~strip_whitespace:true string))
       in
       let fee = Option.value ~default:Flags.default_fee fee in
       let sequence_state =
         List.filter_map
           ~f:(fun s ->
             if List.is_empty s then None else Some (Array.of_list s))
           [ sequence_state0
           ; sequence_state1
           ; sequence_state2
           ; sequence_state3
           ]
       in
       if Currency.Fee.(fee < Flags.min_fee) then
         failwith
           (sprintf "Fee must at least be %s"
              (Currency.Fee.to_formatted_string Flags.min_fee)) ;
       create_command ~debug ~keyfile ~fee ~nonce ~memo ~snapp_keyfile
         ~sequence_state))

let update_token_symbol =
  let create_command ~debug ~keyfile ~fee ~nonce ~memo ~snapp_keyfile
      ~token_symbol ~auth () =
    let open Deferred.Let_syntax in
    let%map parties =
      update_token_symbol ~debug ~keyfile ~fee ~nonce ~memo ~snapp_keyfile
        ~token_symbol ~auth
    in
    Util.print_snapp_transaction parties ;
    ()
  in
  Command.(
    let open Let_syntax in
    Command.async
      ~summary:"Generate a snapp transaction that updates token symbol"
      (let%map keyfile, fee, nonce, memo, debug = Flags.common_flags
       and snapp_keyfile =
         Param.flag "--snapp-account-key"
           ~doc:"KEYFILE Private key file to create a new snapp account"
           Param.(required string)
       and token_symbol =
         Param.flag "--token-symbol"
           ~doc:"TOKEN_SYMBOL The string to be used as the updated token symbol"
           Param.(required string)
       and auth =
         Param.flag "--auth"
           ~doc:
             "Proof|Signature|Either|None Current authorization in the account \
              to change the token symbol"
           Param.(required string)
       in
       let fee = Option.value ~default:Flags.default_fee fee in
       let auth = Util.auth_of_string auth in
       if Currency.Fee.(fee < Flags.min_fee) then
         failwith
           (sprintf "Fee must at least be %s"
              (Currency.Fee.to_formatted_string Flags.min_fee)) ;
       create_command ~debug ~keyfile ~fee ~nonce ~memo ~snapp_keyfile
         ~token_symbol ~auth))

let update_permissions =
  let create_command ~debug ~keyfile ~fee ~nonce ~memo ~snapp_keyfile
      ~permissions ~current_auth () =
    let open Deferred.Let_syntax in
    let%map parties =
      update_permissions ~debug ~keyfile ~fee ~nonce ~memo ~snapp_keyfile
        ~permissions ~current_auth
    in
    Util.print_snapp_transaction parties ;
    ()
  in
  Command.(
    let open Let_syntax in
    Command.async
      ~summary:
        "Generate a snapp transaction that updates the permissions of a snapp \
         account"
      (let%map keyfile, fee, nonce, memo, debug = Flags.common_flags
       and snapp_keyfile =
         Param.flag "--snapp-account-key"
           ~doc:"KEYFILE Private key file to create a new snapp account"
           Param.(required string)
       and edit_state =
         Param.flag "--edit-stake" ~doc:"Proof|Signature|Either|None"
           Param.(required string)
       and send =
         Param.flag "--send" ~doc:"Proof|Signature|Either|None"
           Param.(required string)
       and receive =
         Param.flag "--receive" ~doc:"Proof|Signature|Either|None"
           Param.(required string)
       and set_permissions =
         Param.flag "--set-permissions" ~doc:"Proof|Signature|Either|None"
           Param.(required string)
       and set_delegate =
         Param.flag "--set-delegate" ~doc:"Proof|Signature|Either|None"
           Param.(required string)
       and set_verification_key =
         Param.flag "--set-verification-key" ~doc:"Proof|Signature|Either|None"
           Param.(required string)
       and set_snapp_uri =
         Param.flag "--set-snapp-uri" ~doc:"Proof|Signature|Either|None"
           Param.(required string)
       and edit_sequence_state =
         Param.flag "--set-sequence-state" ~doc:"Proof|Signature|Either|None"
           Param.(required string)
       and set_token_symbol =
         Param.flag "--set-token-symbol" ~doc:"Proof|Signature|Either|None"
           Param.(required string)
       and increment_nonce =
         Param.flag "--increment-nonce" ~doc:"Proof|Signature|Either|None"
           Param.(required string)
       and set_voting_for =
         Param.flag "--set-voting-for" ~doc:"Proof|Signature|Both|Either|None"
           Param.(required string)
       and current_auth =
         Param.flag "--current-auth"
           ~doc:
             "Proof|Signature|Either|None Current authorization in the account \
              to change permissions"
           Param.(required string)
       in
       let fee = Option.value ~default:Flags.default_fee fee in
       let permissions : Permissions.t Snapp_basic.Set_or_keep.t =
         Snapp_basic.Set_or_keep.Set
           { Permissions.Poly.stake = true
           ; edit_state = Util.auth_of_string edit_state
           ; send = Util.auth_of_string send
           ; receive = Util.auth_of_string receive
           ; set_permissions = Util.auth_of_string set_permissions
           ; set_delegate = Util.auth_of_string set_delegate
           ; set_verification_key = Util.auth_of_string set_verification_key
           ; set_snapp_uri = Util.auth_of_string set_snapp_uri
           ; edit_sequence_state = Util.auth_of_string edit_sequence_state
           ; set_token_symbol = Util.auth_of_string set_token_symbol
           ; increment_nonce = Util.auth_of_string increment_nonce
           ; set_voting_for = Util.auth_of_string set_voting_for
           }
       in
       if Currency.Fee.(fee < Flags.min_fee) then
         failwith
           (sprintf "Fee must at least be %s"
              (Currency.Fee.to_formatted_string Flags.min_fee)) ;
       create_command ~debug ~keyfile ~fee ~nonce ~memo ~snapp_keyfile
         ~permissions
         ~current_auth:(Util.auth_of_string current_auth)))

let test_snapp_with_genesis_ledger =
  Command.(
    let open Let_syntax in
    Command.async
      ~summary:
        "Generate a trivial snapp transaction and genesis ledger with \
         verification key for testing"
      (let%map keyfile =
         Param.flag "--fee-payer-key"
           ~doc:
             "KEYFILE Private key file for the fee payer of the transaction \
              (should be in the genesis ledger)"
           Param.(required string)
       and config_file =
         Param.flag "--config-file" ~aliases:[ "config-file" ]
           ~doc:
             "PATH path to a configuration file consisting the genesis ledger"
           Param.(required string)
       in
       test_snapp_with_genesis_ledger_main keyfile config_file))

let txn_commands =
  [ ("create-snapp-account", create_snapp_account)
  ; ("upgrade-snapp", upgrade_snapp)
  ; ("transfer-funds", transfer_funds)
  ; ("update-state", update_state)
  ; ("update-snapp-uri", update_snapp_uri)
  ; ("update-sequence-state", update_sequence_state)
  ; ("update-token-symbol", update_token_symbol)
  ; ("update-permissions", update_permissions)
  ; ("test-snapp-with-genesis-ledger", test_snapp_with_genesis_ledger)
  ]

let () =
  Command.run
    (Command.group ~summary:"Snapp test transaction"
       ~preserve_subcommand_order:() txn_commands)<|MERGE_RESOLUTION|>--- conflicted
+++ resolved
@@ -57,96 +57,6 @@
       (keyfile, fee, nonce, memo, debug))
 end
 
-<<<<<<< HEAD
-module App_state = struct
-  type t = Snark_params.Tick.Field.t
-
-  let of_string str : t Snapp_basic.Set_or_keep.t =
-    match str with
-    | "" ->
-        Snapp_basic.Set_or_keep.Keep
-    | _ ->
-        parse_field_element_or_hash_string str ~f:(fun result ->
-            Snapp_basic.Set_or_keep.Set result)
-end
-
-module Events = struct
-  type t = Snark_params.Tick.Field.t
-
-  let of_string_array (arr : string Array.t) =
-    Array.map arr ~f:(fun s ->
-        match s with
-        | "" ->
-            Snark_params.Tick.Field.zero
-        | _ ->
-            parse_field_element_or_hash_string s ~f:Fn.id)
-end
-
-module Util = struct
-  let keypair_of_file =
-    Secrets.Keypair.Terminal_stdin.read_exn ~should_prompt_user:false
-      ~which:"payment keypair"
-
-  let print_snapp_transaction parties =
-    printf !"Parties sexp:\n %{sexp: Parties.t}\n\n%!" parties ;
-    printf "Snapp transaction yojson:\n %s\n\n%!"
-      (Parties.to_yojson parties |> Yojson.Safe.to_string) ;
-    printf "Snapp transaction graphQL input %s\n\n%!"
-      (graphql_snapp_command parties)
-
-  let memo =
-    Option.value_map ~default:Signed_command_memo.empty ~f:(fun m ->
-        Signed_command_memo.create_from_string_exn m)
-
-  let app_state_of_list lst =
-    List.map ~f:App_state.of_string lst |> Snapp_state.V.of_list_exn
-
-  let sequence_state_of_list array_lst : Snark_params.Tick.Field.t array list =
-    List.map ~f:Events.of_string_array array_lst
-
-  let auth_of_string s : Permissions.Auth_required.t =
-    match String.lowercase s with
-    | "none" ->
-        None
-    | "proof" ->
-        Proof
-    | "signature" ->
-        Signature
-    | "either" ->
-        Either
-    | "impossible" ->
-        Impossible
-    | _ ->
-        failwith "Invalid authorization"
-end
-
-let test_snapp_with_genesis_ledger_main keyfile config_file () =
-  let open Deferred.Let_syntax in
-  let%bind keypair = Util.keypair_of_file keyfile in
-  let%bind ledger =
-    let%map config_json = Genesis_ledger_helper.load_config_json config_file in
-    let runtime_config =
-      Or_error.ok_exn config_json
-      |> Runtime_config.of_yojson |> Result.ok_or_failwith
-    in
-    let accounts =
-      let config = Option.value_exn runtime_config.Runtime_config.ledger in
-      match config.base with
-      | Accounts accounts ->
-          lazy (Genesis_ledger_helper.Accounts.to_full accounts)
-      | _ ->
-          failwith "Invalid genesis ledger, does not contain the accounts"
-    in
-    let packed =
-      Genesis_ledger_helper.Ledger.packed_genesis_ledger_of_accounts
-        ~depth:constraint_constants.ledger_depth accounts
-    in
-    Lazy.force (Genesis_ledger.Packed.t packed)
-  in
-  generate_snapp_txn keypair ledger
-
-=======
->>>>>>> f1314ee4
 let create_snapp_account =
   let create_command ~debug ~keyfile ~fee ~snapp_keyfile ~amount ~nonce ~memo ()
       =
@@ -518,7 +428,7 @@
          Param.flag "--increment-nonce" ~doc:"Proof|Signature|Either|None"
            Param.(required string)
        and set_voting_for =
-         Param.flag "--set-voting-for" ~doc:"Proof|Signature|Both|Either|None"
+         Param.flag "--set-voting-for" ~doc:"Proof|Signature|Either|None"
            Param.(required string)
        and current_auth =
          Param.flag "--current-auth"
