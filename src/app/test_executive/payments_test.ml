--- conflicted
+++ resolved
@@ -49,10 +49,6 @@
         [ { balance = "1000"; timing = Untimed }
         ; { balance = "1000"; timing = Untimed }
         ]
-    ; extra_genesis_accounts =
-        [ { balance = "1000"; timing = Untimed }
-        ; { balance = "1000"; timing = Untimed }
-        ]
     ; num_snark_workers =
         3
         (* this test doesn't need snark workers, however turning it on in this test just to make sure the snark workers function within integration tests *)
@@ -91,13 +87,10 @@
       Currency.Amount.of_formatted_string "1000"
     in
     let sender_original_balance = Currency.Amount.of_formatted_string "1000" in
-<<<<<<< HEAD
-=======
     let sender_account_id = Account_id.create sender_pub_key Token_id.default in
     let receiver_account_id =
       Account_id.create receiver_pub_key Token_id.default
     in
->>>>>>> c402f2c4
     let txn_body =
       Signed_command_payload.Body.Payment
         { source_pk = sender_pub_key; receiver_pk = receiver_pub_key; amount }
@@ -175,24 +168,8 @@
          in
          let%bind { total_balance = sender_balance; _ } =
            Network.Node.must_get_account_data ~logger untimed_node_b
-<<<<<<< HEAD
-             ~public_key:sender_pub_key
-         in
-         (* let node_a_num_produced_blocks =
-              Map.find (network_state t).blocks_produced_by_node
-                (Network.Node.id untimed_node_a)
-              |> Option.value ~default:[] |> List.length
-            in
-            let node_b_num_produced_blocks =
-              Map.find (network_state t).blocks_produced_by_node
-                (Network.Node.id untimed_node_b)
-              |> Option.value ~default:[] |> List.length
-            in
-            let coinbase_reward = Currency.Amount.of_int 720_000_000_000 in *)
-=======
              ~account_id:sender_account_id
          in
->>>>>>> c402f2c4
          (* TODO, the intg test framework is ignoring test_constants.coinbase_amount for whatever reason, so hardcoding this until that is fixed *)
          let receiver_expected =
            Currency.Amount.add receiver_original_balance amount
