open Core
open Async
open Integration_test_lib
open Mina_base

module Make (Inputs : Intf.Test.Inputs_intf) = struct
  open Inputs
  open Engine
  open Dsl

  open Test_common.Make (Inputs)

  type network = Network.t

  type node = Network.Node.t

  type dsl = Dsl.t

  let config =
    let open Test_config in
    { default with
      requires_graphql = true
    ; block_producers =
        [ { balance = "8000000000"; timing = Untimed }
        ; { balance = "1000000000"; timing = Untimed }
        ]
    ; extra_genesis_accounts =
        [ { balance = "1000"; timing = Untimed }
        ; { balance = "1000"; timing = Untimed }
        ]
    ; num_snark_workers = 2
    ; snark_worker_fee = "0.0001"
    ; proof_config =
        { proof_config_default with
          work_delay = Some 1
        ; transaction_capacity =
            Some Runtime_config.Proof_keys.Transaction_capacity.small
        }
    }

  let transactions_sent = ref 0

  let send_zkapp ~logger node parties =
    incr transactions_sent ;
    send_zkapp ~logger node parties

  (* Call [f] [n] times in sequence *)
  let repeat_seq ~n ~f =
    let open Malleable_error.Let_syntax in
    let rec go n =
      if n = 0 then return ()
      else
        let%bind () = f () in
        go (n - 1)
    in
    go n

  let send_padding_transactions ~fee ~logger ~n nodes =
    let sender = List.nth_exn nodes 0 in
    let receiver = List.nth_exn nodes 1 in
    let open Malleable_error.Let_syntax in
    let%bind sender_pub_key = Util.pub_key_of_node sender in
    let%bind receiver_pub_key = Util.pub_key_of_node receiver in
    repeat_seq ~n ~f:(fun () ->
        Network.Node.must_send_payment ~logger sender ~sender_pub_key
          ~receiver_pub_key ~amount:Currency.Amount.one ~fee
        >>| ignore)

  let run network t =
    let open Malleable_error.Let_syntax in
    let logger = Logger.create () in
    let block_producer_nodes = Network.block_producers network in
    (*TODO: capture snark worker processes' failures*)
    let%bind () =
      section_hard "Wait for nodes to initialize"
        (wait_for t
           (Wait_condition.nodes_to_initialize
              ( Network.seeds network @ block_producer_nodes
              @ Network.snark_coordinators network )))
    in
    let node = List.hd_exn block_producer_nodes in
    let constraint_constants =
      Genesis_constants.Constraint_constants.compiled
    in
    let[@warning "-8"] [ fish1_kp; fish2_kp ] =
      Network.extra_genesis_keypairs network
    in
    let num_zkapp_accounts = 3 in
    let zkapp_keypairs =
      List.init num_zkapp_accounts ~f:(fun _ -> Signature_lib.Keypair.create ())
    in
    let zkapp_account_ids =
      List.map zkapp_keypairs ~f:(fun zkapp_keypair ->
          Account_id.create
            (zkapp_keypair.public_key |> Signature_lib.Public_key.compress)
            Token_id.default)
    in
    let%bind parties_create_account =
      (* construct a Parties.t, similar to zkapp_test_transaction create-snapp-account *)
      let amount = Currency.Amount.of_int 10_000_000_000 in
      let nonce = Account.Nonce.zero in
      let memo =
        Signed_command_memo.create_from_string_exn "Zkapp create account"
      in
      let fee = Currency.Fee.of_int 20_000_000 in
      let (parties_spec : Transaction_snark.For_tests.Spec.t) =
        { sender = (fish1_kp, nonce)
        ; fee
        ; fee_payer = None
        ; receivers = []
        ; amount
        ; zkapp_account_keypairs = zkapp_keypairs
        ; memo
        ; new_zkapp_account = true
        ; snapp_update = Party.Update.dummy
        ; current_auth = Permissions.Auth_required.Signature
        ; call_data = Snark_params.Tick.Field.zero
        ; events = []
        ; sequence_events = []
        ; protocol_state_precondition = None
        ; account_precondition = None
        }
      in
      return
      @@ Transaction_snark.For_tests.deploy_snapp ~constraint_constants
           parties_spec
    in
    let%bind.Deferred parties_update_permissions, permissions_updated =
      (* construct a Parties.t, similar to zkapp_test_transaction update-permissions *)
      let nonce = Account.Nonce.zero in
      let memo =
        Signed_command_memo.create_from_string_exn "Zkapp update permissions"
      in
      (*Lower fee so that parties_create_account gets applied first*)
      let fee = Currency.Fee.of_int 10_000_000 in
      let new_permissions : Permissions.t =
        { Permissions.user_default with
          edit_state = Permissions.Auth_required.Proof
        ; edit_sequence_state = Proof
        ; set_delegate = Proof
        ; set_verification_key = Proof
        ; set_permissions = Proof
        ; set_zkapp_uri = Proof
        ; set_token_symbol = Proof
        ; set_voting_for = Proof
        }
      in
      let (parties_spec : Transaction_snark.For_tests.Spec.t) =
        { sender = (fish2_kp, nonce)
        ; fee
        ; fee_payer = None
        ; receivers = []
        ; amount = Currency.Amount.zero
        ; zkapp_account_keypairs = zkapp_keypairs
        ; memo
        ; new_zkapp_account = false
        ; snapp_update =
            { Party.Update.dummy with permissions = Set new_permissions }
        ; current_auth =
            (* current set_permissions permission requires Signature *)
            Permissions.Auth_required.Signature
        ; call_data = Snark_params.Tick.Field.zero
        ; events = []
        ; sequence_events = []
        ; protocol_state_precondition = None
        ; account_precondition = None
        }
      in
      let%map.Deferred parties =
        Transaction_snark.For_tests.update_states ~constraint_constants
          parties_spec
      in
      (parties, new_permissions)
    in
    let%bind.Deferred ( zkapp_update_all
                      , parties_update_all
                      , parties_insufficient_replace_fee
                      , parties_insufficient_fee ) =
      let amount = Currency.Amount.zero in
      let nonce = Account.Nonce.of_int 1 in
      let memo =
        Signed_command_memo.create_from_string_exn "Zkapp update all"
      in
      let fee = Currency.Fee.of_int 10_000_000 in
      let app_state =
        let len = Zkapp_state.Max_state_size.n |> Pickles_types.Nat.to_int in
        let fields =
          Quickcheck.random_value
            (Quickcheck.Generator.list_with_length len
               Snark_params.Tick.Field.gen)
        in
        List.map fields ~f:(fun field -> Zkapp_basic.Set_or_keep.Set field)
        |> Zkapp_state.V.of_list_exn
      in
      let new_delegate =
        Quickcheck.random_value Signature_lib.Public_key.Compressed.gen
      in
      let new_verification_key =
        let data = Pickles.Side_loaded.Verification_key.dummy in
        let hash = Zkapp_account.digest_vk data in
        ({ data; hash } : _ With_hash.t)
      in
      let new_permissions =
        Quickcheck.random_value (Permissions.gen ~auth_tag:Proof)
      in
      let new_zkapp_uri = "https://www.minaprotocol.com" in
      let new_token_symbol = "SHEKEL" in
      let new_voting_for = Quickcheck.random_value State_hash.gen in
      let snapp_update : Party.Update.t =
        { app_state
        ; delegate = Set new_delegate
        ; verification_key = Set new_verification_key
        ; permissions = Set new_permissions
        ; zkapp_uri = Set new_zkapp_uri
        ; token_symbol = Set new_token_symbol
        ; timing = (* timing can't be updated for an existing account *)
                   Keep
        ; voting_for = Set new_voting_for
        }
      in
      let (parties_spec : Transaction_snark.For_tests.Spec.t) =
        { sender = (fish2_kp, nonce)
        ; fee
        ; fee_payer = None
        ; receivers = []
        ; amount
        ; zkapp_account_keypairs = zkapp_keypairs
        ; memo
        ; new_zkapp_account = false
        ; snapp_update
        ; current_auth = Permissions.Auth_required.Proof
        ; call_data = Snark_params.Tick.Field.zero
        ; events = []
        ; sequence_events = []
        ; protocol_state_precondition = None
        ; account_precondition = None
        }
      in
      let%bind.Deferred parties_update_all =
        Transaction_snark.For_tests.update_states ~constraint_constants
          parties_spec
      in
      let spec_insufficient_replace_fee : Transaction_snark.For_tests.Spec.t =
        { parties_spec with fee = Currency.Fee.of_int 5_000_000 }
      in
      let%bind.Deferred parties_insufficient_replace_fee =
        Transaction_snark.For_tests.update_states ~constraint_constants
          spec_insufficient_replace_fee
      in
      let spec_insufficient_fee : Transaction_snark.For_tests.Spec.t =
        { parties_spec with fee = Currency.Fee.of_int 1000 }
      in
      let%map.Deferred parties_insufficient_fee =
        Transaction_snark.For_tests.update_states ~constraint_constants
          spec_insufficient_fee
      in
      ( snapp_update
      , parties_update_all
      , parties_insufficient_replace_fee
      , parties_insufficient_fee )
    in
    let parties_invalid_nonce =
      let p = parties_update_all in
      { p with
        fee_payer =
          { p.fee_payer with
            body =
              { p.fee_payer.body with
<<<<<<< HEAD
                nonce = Mina_base.Account.Nonce.of_int 42
=======
                account_precondition = Account.Nonce.of_int 42
>>>>>>> cf858b4f
              }
          }
      }
    in
    let parties_invalid_signature =
      let p = parties_update_all in
      { p with
        fee_payer =
          { body =
<<<<<<< HEAD
              { p.fee_payer.body with nonce = Mina_base.Account.Nonce.of_int 2 }
          ; authorization = Mina_base.Signature.dummy
=======
              { p.fee_payer.body with
                account_precondition = Account.Nonce.of_int 2
              }
          ; authorization = Signature.dummy
>>>>>>> cf858b4f
          }
      }
    in
    let parties_invalid_proof =
      let p = parties_update_all in
      Parties.
        { p with
          other_parties =
            Call_forest.map p.other_parties ~f:(fun other_p ->
                match other_p.Party.authorization with
                | Proof _ ->
                    { other_p with
                      authorization =
                        Control.Proof Mina_base.Proof.blockchain_dummy
                    }
                | _ ->
                    other_p)
        }
    in
    let%bind.Deferred parties_nonexistent_fee_payer =
      let new_kp = Signature_lib.Keypair.create () in
      let memo =
        Signed_command_memo.create_from_string_exn "Non-existent account"
      in
      let fee = Currency.Fee.of_int 10_000_000 in
      let spec : Transaction_snark.For_tests.Spec.t =
        { sender = (new_kp, Account.Nonce.zero)
        ; fee
        ; fee_payer = None
        ; receivers = []
        ; amount = Currency.Amount.zero
        ; zkapp_account_keypairs = zkapp_keypairs
        ; memo
        ; new_zkapp_account = false
        ; snapp_update = Party.Update.dummy
        ; current_auth = Permissions.Auth_required.None
        ; call_data = Snark_params.Tick.Field.zero
        ; events = []
        ; sequence_events = []
        ; protocol_state_precondition = None
        ; account_precondition = None
        }
      in
      Transaction_snark.For_tests.update_states ~constraint_constants spec
    in
    let with_timeout =
      let soft_slots = 4 in
      let soft_timeout = Network_time_span.Slots soft_slots in
      let hard_timeout = Network_time_span.Slots (soft_slots * 2) in
      Wait_condition.with_timeouts ~soft_timeout ~hard_timeout
    in
    let compatible req_item ledg_item ~equal =
      match (req_item, ledg_item) with
      | Zkapp_basic.Set_or_keep.Keep, _ ->
          true
      | Set v1, Zkapp_basic.Set_or_keep.Set v2 ->
          equal v1 v2
      | Set _, Keep ->
          false
    in
    let compatible_updates ~(ledger_update : Party.Update.t)
        ~(requested_update : Party.Update.t) : bool =
      (* the "update" in the ledger is derived from the account

         if the requested update has `Set` for a field, we
         should see `Set` for the same value in the ledger update

         if the requested update has `Keep` for a field, any
         value in the ledger update is acceptable

         for the app state, we apply this principle element-wise
      *)
      let app_states_compat =
        let fs_requested =
          Pickles_types.Vector.Vector_8.to_list requested_update.app_state
        in
        let fs_ledger =
          Pickles_types.Vector.Vector_8.to_list ledger_update.app_state
        in
        List.for_all2_exn fs_requested fs_ledger ~f:(fun req ledg ->
            compatible req ledg ~equal:Pickles.Backend.Tick.Field.equal)
      in
      let delegates_compat =
        compatible requested_update.delegate ledger_update.delegate
          ~equal:Signature_lib.Public_key.Compressed.equal
      in
      let verification_keys_compat =
        compatible requested_update.verification_key
          ledger_update.verification_key
          ~equal:
            [%equal:
              ( Pickles.Side_loaded.Verification_key.t
              , Pickles.Backend.Tick.Field.t )
              With_hash.t]
      in
      let permissions_compat =
        compatible requested_update.permissions ledger_update.permissions
          ~equal:Permissions.equal
      in
      let zkapp_uris_compat =
        compatible requested_update.zkapp_uri ledger_update.zkapp_uri
          ~equal:String.equal
      in
      let token_symbols_compat =
        compatible requested_update.token_symbol ledger_update.token_symbol
          ~equal:String.equal
      in
      let timings_compat =
        compatible requested_update.timing ledger_update.timing
          ~equal:Party.Update.Timing_info.equal
      in
      let voting_fors_compat =
        compatible requested_update.voting_for ledger_update.voting_for
          ~equal:State_hash.equal
      in
      List.for_all
        [ app_states_compat
        ; delegates_compat
        ; verification_keys_compat
        ; permissions_compat
        ; zkapp_uris_compat
        ; token_symbols_compat
        ; timings_compat
        ; voting_fors_compat
        ]
        ~f:Fn.id
    in
    let wait_for_zkapp parties =
      let%map () =
        wait_for t @@ with_timeout
        @@ Wait_condition.snapp_to_be_included_in_frontier ~has_failures:false
             ~parties
      in
      [%log info] "ZkApp transactions included in transition frontier"
    in
    let%bind () =
      section_hard "Send a zkApp transaction to create zkApp accounts"
        (send_zkapp ~logger node parties_create_account)
    in
    let%bind () =
      section_hard "Send a zkApp transaction to update permissions"
        (send_zkapp ~logger node parties_update_permissions)
    in
    let%bind () =
      let padding_payments =
        (* for work_delay=1 and transaction_capacity=4 per block*)
        let needed = 12 in
        if !transactions_sent >= needed then 0 else needed - !transactions_sent
      in
      let fee = Currency.Fee.of_int 1_000_000 in
      send_padding_transactions block_producer_nodes ~fee ~logger
        ~n:padding_payments
    in
    let%bind () =
      section_hard
        "Wait for zkapp to create accounts to be included in transition \
         frontier"
        (wait_for_zkapp parties_create_account)
    in
    let%bind () =
      section_hard
        "Wait for zkApp transaction to update permissions to be included in \
         transition frontier"
        (wait_for_zkapp parties_update_permissions)
    in
    let%bind () =
      section_hard "Verify that updated permissions are in ledger accounts"
        (Malleable_error.List.iter zkapp_account_ids ~f:(fun account_id ->
             [%log info] "Verifying permissions for account"
               ~metadata:[ ("account_id", Account_id.to_yojson account_id) ] ;
             let%bind ledger_permissions =
               get_account_permissions ~logger node account_id
             in
             if Permissions.equal ledger_permissions permissions_updated then (
               [%log info] "Ledger, updated permissions are equal" ;
               return () )
             else (
               [%log error] "Ledger, updated permissions differ"
                 ~metadata:
                   [ ( "ledger_permissions"
                     , Permissions.to_yojson ledger_permissions )
                   ; ( "updated_permissions"
                     , Permissions.to_yojson permissions_updated )
                   ] ;
               Malleable_error.hard_error
                 (Error.of_string
                    "Ledger permissions do not match update permissions") )))
    in
    let%bind () =
      section_hard "Send a zkapp with an insufficient fee"
        (send_invalid_zkapp ~logger node parties_insufficient_fee
           "at least one user command had an insufficient fee")
    in
    (*Won't be accepted until the previous transactions are applied*)
    let%bind () =
      section_hard "Send a zkApp transaction to update all fields"
        (send_zkapp ~logger node parties_update_all)
    in
    let%bind () =
      section_hard "Send a zkapp with an invalid proof"
        (send_invalid_zkapp ~logger node parties_invalid_proof
           "Verification_failed")
    in
    let%bind () =
      section_hard "Send a zkapp with an insufficient replace fee"
        (send_invalid_zkapp ~logger node parties_insufficient_replace_fee
           "Insufficient_replace_fee")
    in
    let%bind () =
      section_hard
        "Wait for zkApp transaction to update all fields to be included in \
         transition frontier"
        (wait_for_zkapp parties_update_all)
    in
    let%bind () =
      section_hard "Send a zkApp transaction with an invalid nonce"
        (send_invalid_zkapp ~logger node parties_invalid_nonce "Invalid_nonce")
    in
    let%bind () =
      section_hard "Send a zkApp transaction with an invalid signature"
        (send_invalid_zkapp ~logger node parties_invalid_signature
           "Verification_failed")
    in
    let%bind () =
      section_hard "Send a zkApp transaction with a nonexistent fee payer"
        (send_invalid_zkapp ~logger node parties_nonexistent_fee_payer
           "Fee_payer_account_not_found")
    in
    let%bind () =
      section_hard "Verify zkApp transaction updates in ledger"
        (Malleable_error.List.iter zkapp_account_ids ~f:(fun account_id ->
             [%log info] "Verifying updates for account"
               ~metadata:[ ("account_id", Account_id.to_yojson account_id) ] ;
             let%bind ledger_update =
               get_account_update ~logger node account_id
             in
             if
               compatible_updates ~ledger_update
                 ~requested_update:zkapp_update_all
             then (
               [%log info] "Ledger update and requested update are compatible" ;
               return () )
             else (
               [%log error]
                 "Ledger update and requested update are incompatible"
                 ~metadata:
                   [ ("ledger_update", Party.Update.to_yojson ledger_update)
                   ; ( "requested_update"
                     , Party.Update.to_yojson zkapp_update_all )
                   ] ;
               Malleable_error.hard_error
                 (Error.of_string
                    "Ledger update and requested update are incompatible") )))
    in
    let%bind () =
      section_hard "Wait for proof to be emitted"
        (wait_for t
           (Wait_condition.ledger_proofs_emitted_since_genesis ~num_proofs:1))
    in
    return ()
end<|MERGE_RESOLUTION|>--- conflicted
+++ resolved
@@ -264,14 +264,7 @@
       { p with
         fee_payer =
           { p.fee_payer with
-            body =
-              { p.fee_payer.body with
-<<<<<<< HEAD
-                nonce = Mina_base.Account.Nonce.of_int 42
-=======
-                account_precondition = Account.Nonce.of_int 42
->>>>>>> cf858b4f
-              }
+            body = { p.fee_payer.body with nonce = Account.Nonce.of_int 42 }
           }
       }
     in
@@ -279,16 +272,8 @@
       let p = parties_update_all in
       { p with
         fee_payer =
-          { body =
-<<<<<<< HEAD
-              { p.fee_payer.body with nonce = Mina_base.Account.Nonce.of_int 2 }
-          ; authorization = Mina_base.Signature.dummy
-=======
-              { p.fee_payer.body with
-                account_precondition = Account.Nonce.of_int 2
-              }
+          { body = { p.fee_payer.body with nonce = Account.Nonce.of_int 2 }
           ; authorization = Signature.dummy
->>>>>>> cf858b4f
           }
       }
     in
