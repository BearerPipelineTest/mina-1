open Core
open Async
open Integration_test_lib
open Mina_base

module Make (Inputs : Intf.Test.Inputs_intf) = struct
  open Inputs
  open Engine
  open Dsl

  open Test_common.Make (Inputs)

  type network = Network.t

  type node = Network.Node.t

  type dsl = Dsl.t

  let config =
    let open Test_config in
    { default with
      requires_graphql = true
    ; block_producers =
        [ { balance = "8000000000"; timing = Untimed }
        ; { balance = "1000000000"; timing = Untimed }
        ]
    ; extra_genesis_accounts =
        [ { balance = "1000"; timing = Untimed }
        ; { balance = "1000"; timing = Untimed }
        ]
    ; num_snark_workers = 2
    ; snark_worker_fee = "0.0001"
    ; proof_config =
        { proof_config_default with
          work_delay = Some 1
        ; transaction_capacity =
            Some Runtime_config.Proof_keys.Transaction_capacity.small
        }
    }

  let transactions_sent = ref 0

  let send_zkapp ~logger node parties =
    incr transactions_sent ;
    send_zkapp ~logger node parties

  (* Call [f] [n] times in sequence *)
  let repeat_seq ~n ~f =
    let open Malleable_error.Let_syntax in
    let rec go n =
      if n = 0 then return ()
      else
        let%bind () = f () in
        go (n - 1)
    in
    go n

  let send_padding_transactions ~fee ~logger ~n nodes =
    let sender = List.nth_exn nodes 0 in
    let receiver = List.nth_exn nodes 1 in
    let open Malleable_error.Let_syntax in
    let%bind sender_pub_key = Util.pub_key_of_node sender in
    let%bind receiver_pub_key = Util.pub_key_of_node receiver in
    repeat_seq ~n ~f:(fun () ->
        Network.Node.must_send_payment ~logger sender ~sender_pub_key
          ~receiver_pub_key ~amount:Currency.Amount.one ~fee
        >>| ignore)

  let run network t =
    let open Malleable_error.Let_syntax in
    let logger = Logger.create () in
    let block_producer_nodes = Network.block_producers network in
    (*TODO: capture snark worker processes' failures*)
    let%bind () =
      section_hard "Wait for nodes to initialize"
        (wait_for t
           (Wait_condition.nodes_to_initialize
              ( Network.seeds network @ block_producer_nodes
              @ Network.snark_coordinators network )))
    in
    let node = List.hd_exn block_producer_nodes in
    let constraint_constants =
      Genesis_constants.Constraint_constants.compiled
    in
    let[@warning "-8"] [ fish1_kp; fish2_kp ] =
      Network.extra_genesis_keypairs network
    in
    let num_zkapp_accounts = 3 in
    let zkapp_keypairs =
      List.init num_zkapp_accounts ~f:(fun _ -> Signature_lib.Keypair.create ())
    in
    let zkapp_account_ids =
      List.map zkapp_keypairs ~f:(fun zkapp_keypair ->
          Account_id.create
            (zkapp_keypair.public_key |> Signature_lib.Public_key.compress)
            Token_id.default)
    in
    let%bind parties_create_account =
      (* construct a Parties.t, similar to zkapp_test_transaction create-snapp-account *)
      let amount = Currency.Amount.of_int 10_000_000_000 in
      let nonce = Account.Nonce.zero in
      let memo =
        Signed_command_memo.create_from_string_exn "Zkapp create account"
      in
      let fee = Currency.Fee.of_int 20_000_000 in
      let (parties_spec : Transaction_snark.For_tests.Spec.t) =
        { sender = (fish1_kp, nonce)
        ; fee
        ; fee_payer = None
        ; receivers = []
        ; amount
        ; zkapp_account_keypairs = zkapp_keypairs
        ; memo
        ; new_zkapp_account = true
        ; snapp_update = Party.Update.dummy
        ; current_auth = Permissions.Auth_required.Signature
        ; call_data = Snark_params.Tick.Field.zero
        ; events = []
        ; sequence_events = []
        ; protocol_state_precondition = None
        ; account_precondition = None
        }
      in
      return
      @@ Transaction_snark.For_tests.deploy_snapp ~constraint_constants
           parties_spec
    in
    let%bind.Deferred parties_update_permissions, permissions_updated =
      (* construct a Parties.t, similar to zkapp_test_transaction update-permissions *)
      let nonce = Account.Nonce.zero in
      let memo =
        Signed_command_memo.create_from_string_exn "Zkapp update permissions"
      in
      (*Lower fee so that parties_create_account gets applied first*)
      let fee = Currency.Fee.of_int 10_000_000 in
      let new_permissions : Permissions.t =
        { Permissions.user_default with
          edit_state = Permissions.Auth_required.Proof
        ; edit_sequence_state = Proof
        ; set_delegate = Proof
        ; set_verification_key = Proof
        ; set_permissions = Proof
        ; set_zkapp_uri = Proof
        ; set_token_symbol = Proof
        ; set_voting_for = Proof
        }
      in
      let (parties_spec : Transaction_snark.For_tests.Spec.t) =
        { sender = (fish2_kp, nonce)
        ; fee
        ; fee_payer = None
        ; receivers = []
        ; amount = Currency.Amount.zero
        ; zkapp_account_keypairs = zkapp_keypairs
        ; memo
        ; new_zkapp_account = false
        ; snapp_update =
            { Party.Update.dummy with permissions = Set new_permissions }
        ; current_auth =
            (* current set_permissions permission requires Signature *)
            Permissions.Auth_required.Signature
        ; call_data = Snark_params.Tick.Field.zero
        ; events = []
        ; sequence_events = []
        ; protocol_state_precondition = None
        ; account_precondition = None
        }
      in
      let%map.Deferred parties =
        Transaction_snark.For_tests.update_states ~constraint_constants
          parties_spec
      in
      (parties, new_permissions)
    in
    let%bind.Deferred ( zkapp_update_all
                      , parties_update_all
                      , parties_insufficient_replace_fee
                      , parties_insufficient_fee ) =
      let amount = Currency.Amount.zero in
      let nonce = Account.Nonce.of_int 1 in
      let memo =
        Signed_command_memo.create_from_string_exn "Zkapp update all"
      in
      let fee = Currency.Fee.of_int 10_000_000 in
      let app_state =
        let len = Zkapp_state.Max_state_size.n |> Pickles_types.Nat.to_int in
        let fields =
          Quickcheck.random_value
            (Quickcheck.Generator.list_with_length len
               Snark_params.Tick.Field.gen)
        in
        List.map fields ~f:(fun field -> Zkapp_basic.Set_or_keep.Set field)
        |> Zkapp_state.V.of_list_exn
      in
      let new_delegate =
        Quickcheck.random_value Signature_lib.Public_key.Compressed.gen
      in
      let new_verification_key =
        let data = Pickles.Side_loaded.Verification_key.dummy in
        let hash = Zkapp_account.digest_vk data in
        ({ data; hash } : _ With_hash.t)
      in
      let new_permissions =
        Quickcheck.random_value (Permissions.gen ~auth_tag:Proof)
      in
      let new_zkapp_uri = "https://www.minaprotocol.com" in
      let new_token_symbol = "SHEKEL" in
      let new_voting_for = Quickcheck.random_value State_hash.gen in
      let snapp_update : Party.Update.t =
        { app_state
        ; delegate = Set new_delegate
        ; verification_key = Set new_verification_key
        ; permissions = Set new_permissions
        ; zkapp_uri = Set new_zkapp_uri
        ; token_symbol = Set new_token_symbol
        ; timing = (* timing can't be updated for an existing account *)
                   Keep
        ; voting_for = Set new_voting_for
        }
      in
      let (parties_spec : Transaction_snark.For_tests.Spec.t) =
        { sender = (fish2_kp, nonce)
        ; fee
        ; fee_payer = None
        ; receivers = []
        ; amount
        ; zkapp_account_keypairs = zkapp_keypairs
        ; memo
        ; new_zkapp_account = false
        ; snapp_update
        ; current_auth = Permissions.Auth_required.Proof
        ; call_data = Snark_params.Tick.Field.zero
        ; events = []
        ; sequence_events = []
        ; protocol_state_precondition = None
        ; account_precondition = None
        }
      in
      let%bind.Deferred parties_update_all =
        Transaction_snark.For_tests.update_states ~constraint_constants
          parties_spec
      in
      let spec_insufficient_replace_fee : Transaction_snark.For_tests.Spec.t =
        { parties_spec with fee = Currency.Fee.of_int 5_000_000 }
      in
      let%bind.Deferred parties_insufficient_replace_fee =
        Transaction_snark.For_tests.update_states ~constraint_constants
          spec_insufficient_replace_fee
      in
      let spec_insufficient_fee : Transaction_snark.For_tests.Spec.t =
        { parties_spec with fee = Currency.Fee.of_int 1000 }
      in
      let%map.Deferred parties_insufficient_fee =
        Transaction_snark.For_tests.update_states ~constraint_constants
          spec_insufficient_fee
      in
      ( snapp_update
      , parties_update_all
      , parties_insufficient_replace_fee
      , parties_insufficient_fee )
    in
    let parties_invalid_nonce =
      let p = parties_update_all in
      { p with
        fee_payer =
          { p.fee_payer with
<<<<<<< HEAD
            body =
              { p.fee_payer.body with
                account_precondition = Account.Nonce.of_int 42
              }
=======
            body = { p.fee_payer.body with nonce = Account.Nonce.of_int 42 }
>>>>>>> 3755d099
          }
      }
    in
    let parties_invalid_signature =
      let p = parties_update_all in
      { p with
        fee_payer =
<<<<<<< HEAD
          { body =
              { p.fee_payer.body with
                account_precondition = Account.Nonce.of_int 2
              }
=======
          { body = { p.fee_payer.body with nonce = Account.Nonce.of_int 2 }
>>>>>>> 3755d099
          ; authorization = Signature.dummy
          }
      }
    in
    let parties_invalid_proof =
      let p = parties_update_all in
      Parties.
        { p with
          other_parties =
            Call_forest.map p.other_parties ~f:(fun other_p ->
                match other_p.Party.authorization with
                | Proof _ ->
                    { other_p with
                      authorization =
                        Control.Proof Mina_base.Proof.blockchain_dummy
                    }
                | _ ->
                    other_p)
        }
    in
    let%bind.Deferred parties_nonexistent_fee_payer =
      let new_kp = Signature_lib.Keypair.create () in
      let memo =
        Signed_command_memo.create_from_string_exn "Non-existent account"
      in
      let fee = Currency.Fee.of_int 10_000_000 in
      let spec : Transaction_snark.For_tests.Spec.t =
        { sender = (new_kp, Account.Nonce.zero)
        ; fee
        ; fee_payer = None
        ; receivers = []
        ; amount = Currency.Amount.zero
        ; zkapp_account_keypairs = zkapp_keypairs
        ; memo
        ; new_zkapp_account = false
        ; snapp_update = Party.Update.dummy
        ; current_auth = Permissions.Auth_required.None
        ; call_data = Snark_params.Tick.Field.zero
        ; events = []
        ; sequence_events = []
        ; protocol_state_precondition = None
        ; account_precondition = None
        }
      in
      Transaction_snark.For_tests.update_states ~constraint_constants spec
    in
    let with_timeout =
      let soft_slots = 4 in
      let soft_timeout = Network_time_span.Slots soft_slots in
      let hard_timeout = Network_time_span.Slots (soft_slots * 2) in
      Wait_condition.with_timeouts ~soft_timeout ~hard_timeout
    in
    let compatible req_item ledg_item ~equal =
      match (req_item, ledg_item) with
      | Zkapp_basic.Set_or_keep.Keep, _ ->
          true
      | Set v1, Zkapp_basic.Set_or_keep.Set v2 ->
          equal v1 v2
      | Set _, Keep ->
          false
    in
    let compatible_updates ~(ledger_update : Party.Update.t)
        ~(requested_update : Party.Update.t) : bool =
      (* the "update" in the ledger is derived from the account

         if the requested update has `Set` for a field, we
         should see `Set` for the same value in the ledger update

         if the requested update has `Keep` for a field, any
         value in the ledger update is acceptable

         for the app state, we apply this principle element-wise
      *)
      let app_states_compat =
        let fs_requested =
          Pickles_types.Vector.Vector_8.to_list requested_update.app_state
        in
        let fs_ledger =
          Pickles_types.Vector.Vector_8.to_list ledger_update.app_state
        in
        List.for_all2_exn fs_requested fs_ledger ~f:(fun req ledg ->
            compatible req ledg ~equal:Pickles.Backend.Tick.Field.equal)
      in
      let delegates_compat =
        compatible requested_update.delegate ledger_update.delegate
          ~equal:Signature_lib.Public_key.Compressed.equal
      in
      let verification_keys_compat =
        compatible requested_update.verification_key
          ledger_update.verification_key
          ~equal:
            [%equal:
              ( Pickles.Side_loaded.Verification_key.t
              , Pickles.Backend.Tick.Field.t )
              With_hash.t]
      in
      let permissions_compat =
        compatible requested_update.permissions ledger_update.permissions
          ~equal:Permissions.equal
      in
      let zkapp_uris_compat =
        compatible requested_update.zkapp_uri ledger_update.zkapp_uri
          ~equal:String.equal
      in
      let token_symbols_compat =
        compatible requested_update.token_symbol ledger_update.token_symbol
          ~equal:String.equal
      in
      let timings_compat =
        compatible requested_update.timing ledger_update.timing
          ~equal:Party.Update.Timing_info.equal
      in
      let voting_fors_compat =
        compatible requested_update.voting_for ledger_update.voting_for
          ~equal:State_hash.equal
      in
      List.for_all
        [ app_states_compat
        ; delegates_compat
        ; verification_keys_compat
        ; permissions_compat
        ; zkapp_uris_compat
        ; token_symbols_compat
        ; timings_compat
        ; voting_fors_compat
        ]
        ~f:Fn.id
    in
    let wait_for_zkapp parties =
      let%map () =
        wait_for t @@ with_timeout
        @@ Wait_condition.snapp_to_be_included_in_frontier ~has_failures:false
             ~parties
      in
      [%log info] "ZkApp transactions included in transition frontier"
    in
    let%bind () =
      section_hard "Send a zkApp transaction to create zkApp accounts"
        (send_zkapp ~logger node parties_create_account)
    in
    let%bind () =
      section_hard "Send a zkApp transaction to update permissions"
        (send_zkapp ~logger node parties_update_permissions)
    in
    let%bind () =
      let padding_payments =
        (* for work_delay=1 and transaction_capacity=4 per block*)
        let needed = 12 in
        if !transactions_sent >= needed then 0 else needed - !transactions_sent
      in
      let fee = Currency.Fee.of_int 1_000_000 in
      send_padding_transactions block_producer_nodes ~fee ~logger
        ~n:padding_payments
    in
    let%bind () =
      section_hard
        "Wait for zkapp to create accounts to be included in transition \
         frontier"
        (wait_for_zkapp parties_create_account)
    in
    let%bind () =
      section_hard
        "Wait for zkApp transaction to update permissions to be included in \
         transition frontier"
        (wait_for_zkapp parties_update_permissions)
    in
    let%bind () =
      section_hard "Verify that updated permissions are in ledger accounts"
        (Malleable_error.List.iter zkapp_account_ids ~f:(fun account_id ->
             [%log info] "Verifying permissions for account"
               ~metadata:[ ("account_id", Account_id.to_yojson account_id) ] ;
             let%bind ledger_permissions =
               get_account_permissions ~logger node account_id
             in
             if Permissions.equal ledger_permissions permissions_updated then (
               [%log info] "Ledger, updated permissions are equal" ;
               return () )
             else (
               [%log error] "Ledger, updated permissions differ"
                 ~metadata:
                   [ ( "ledger_permissions"
                     , Permissions.to_yojson ledger_permissions )
                   ; ( "updated_permissions"
                     , Permissions.to_yojson permissions_updated )
                   ] ;
               Malleable_error.hard_error
                 (Error.of_string
                    "Ledger permissions do not match update permissions") )))
    in
    let%bind () =
      section_hard "Send a zkapp with an insufficient fee"
        (send_invalid_zkapp ~logger node parties_insufficient_fee
           "at least one user command had an insufficient fee")
    in
    (*Won't be accepted until the previous transactions are applied*)
    let%bind () =
      section_hard "Send a zkApp transaction to update all fields"
        (send_zkapp ~logger node parties_update_all)
    in
    let%bind () =
      section_hard "Send a zkapp with an invalid proof"
        (send_invalid_zkapp ~logger node parties_invalid_proof
           "Verification_failed")
    in
    let%bind () =
      section_hard "Send a zkapp with an insufficient replace fee"
        (send_invalid_zkapp ~logger node parties_insufficient_replace_fee
           "Insufficient_replace_fee")
    in
    let%bind () =
      section_hard
        "Wait for zkApp transaction to update all fields to be included in \
         transition frontier"
        (wait_for_zkapp parties_update_all)
    in
    let%bind () =
      section_hard "Send a zkApp transaction with an invalid nonce"
        (send_invalid_zkapp ~logger node parties_invalid_nonce "Invalid_nonce")
    in
    let%bind () =
      section_hard "Send a zkApp transaction with an invalid signature"
        (send_invalid_zkapp ~logger node parties_invalid_signature
           "Verification_failed")
    in
    let%bind () =
      section_hard "Send a zkApp transaction with a nonexistent fee payer"
        (send_invalid_zkapp ~logger node parties_nonexistent_fee_payer
           "Fee_payer_account_not_found")
    in
    let%bind () =
      section_hard "Verify zkApp transaction updates in ledger"
        (Malleable_error.List.iter zkapp_account_ids ~f:(fun account_id ->
             [%log info] "Verifying updates for account"
               ~metadata:[ ("account_id", Account_id.to_yojson account_id) ] ;
             let%bind ledger_update =
               get_account_update ~logger node account_id
             in
             if
               compatible_updates ~ledger_update
                 ~requested_update:zkapp_update_all
             then (
               [%log info] "Ledger update and requested update are compatible" ;
               return () )
             else (
               [%log error]
                 "Ledger update and requested update are incompatible"
                 ~metadata:
                   [ ("ledger_update", Party.Update.to_yojson ledger_update)
                   ; ( "requested_update"
                     , Party.Update.to_yojson zkapp_update_all )
                   ] ;
               Malleable_error.hard_error
                 (Error.of_string
                    "Ledger update and requested update are incompatible") )))
    in
    let%bind () =
      section_hard "Wait for proof to be emitted"
        (wait_for t
           (Wait_condition.ledger_proofs_emitted_since_genesis ~num_proofs:1))
    in
    return ()
end<|MERGE_RESOLUTION|>--- conflicted
+++ resolved
@@ -264,14 +264,7 @@
       { p with
         fee_payer =
           { p.fee_payer with
-<<<<<<< HEAD
-            body =
-              { p.fee_payer.body with
-                account_precondition = Account.Nonce.of_int 42
-              }
-=======
             body = { p.fee_payer.body with nonce = Account.Nonce.of_int 42 }
->>>>>>> 3755d099
           }
       }
     in
@@ -279,14 +272,7 @@
       let p = parties_update_all in
       { p with
         fee_payer =
-<<<<<<< HEAD
-          { body =
-              { p.fee_payer.body with
-                account_precondition = Account.Nonce.of_int 2
-              }
-=======
           { body = { p.fee_payer.body with nonce = Account.Nonce.of_int 2 }
->>>>>>> 3755d099
           ; authorization = Signature.dummy
           }
       }
