open Core
open Async
open Integration_test_lib

module Make (Inputs : Intf.Test.Inputs_intf) = struct
  open Inputs
  open Engine
  open Dsl

  open Test_common.Make (Inputs)

  type network = Network.t

  type node = Network.Node.t

  type dsl = Dsl.t

  let config =
    let open Test_config in
    let open Test_config.Block_producer in
    let keypair () =
      let private_key = Signature_lib.Private_key.create () in
      let public_key =
        Signature_lib.Public_key.of_private_key_exn private_key
      in
      { Signature_lib.Keypair.private_key; public_key }
    in
    { default with
      requires_graphql = true
    ; block_producers =
        [ { balance = "8000000000"; timing = Untimed }
        ; { balance = "1000000000"; timing = Untimed }
        ]
    ; extra_genesis_accounts =
        [ { keypair = keypair (); balance = "1000" }
        ; { keypair = keypair (); balance = "1000" }
        ]
    ; num_snark_workers = 2
    ; snark_worker_fee = "0.0001"
    ; work_delay = Some 1
    ; transaction_capacity =
        Some Runtime_config.Proof_keys.Transaction_capacity.small
    }

  let transactions_sent = ref 0

  let send_snapp ~logger node parties =
    incr transactions_sent ;
    send_snapp ~logger node parties

  (* An event which fires when [n] ledger proofs have been emitted *)
  let ledger_proofs_emitted ~logger ~num_proofs =
    Wait_condition.network_state ~description:"snarked ledger emitted"
      ~f:(fun network_state ->
        [%log info] "snarked ledgers generated = %d"
          network_state.snarked_ledgers_generated ;
        let module T = struct
          type t = (string * Mina_base.State_hash.t) list [@@deriving to_yojson]
        end in
        network_state.snarked_ledgers_generated >= num_proofs)
    |> Wait_condition.with_timeouts ~soft_timeout:(Slots 15)
         ~hard_timeout:(Slots 20)

  (* Call [f] [n] times in sequence *)
  let repeat_seq ~n ~f =
    let open Malleable_error.Let_syntax in
    let rec go n =
      if n = 0 then return ()
      else
        let%bind () = f () in
        go (n - 1)
    in
    go n

  let send_padding_transactions ~fee ~logger ~n nodes =
    let sender = List.nth_exn nodes 0 in
    let receiver = List.nth_exn nodes 1 in
    let open Malleable_error.Let_syntax in
    let%bind sender_pub_key = Util.pub_key_of_node sender in
    let%bind receiver_pub_key = Util.pub_key_of_node receiver in
    repeat_seq ~n ~f:(fun () ->
        Network.Node.must_send_payment ~logger sender ~sender_pub_key
          ~receiver_pub_key ~amount:Currency.Amount.one ~fee
        >>| ignore)

  let run network t =
    let open Malleable_error.Let_syntax in
    let logger = Logger.create () in
    let block_producer_nodes = Network.block_producers network in
    let%bind () =
      Malleable_error.List.iter block_producer_nodes
        ~f:(Fn.compose (wait_for t) Wait_condition.node_to_initialize)
    in
    let node = List.hd_exn block_producer_nodes in
    let constraint_constants =
      Genesis_constants.Constraint_constants.compiled
    in
    let (keypair : Signature_lib.Keypair.t) =
      (List.nth_exn config.extra_genesis_accounts 0).keypair
    in
<<<<<<< HEAD
    let keypair2 = (List.nth_exn config.extra_genesis_accounts 1).keypair in
    let num_snapp_accounts = 3 in
=======
    let keypair2 = (List.hd_exn config.extra_genesis_accounts).keypair in
    let num_zkapp_accounts = 3 in
>>>>>>> 9636ea63
    let snapp_keypairs =
      List.init num_zkapp_accounts ~f:(fun _ -> Signature_lib.Keypair.create ())
    in
    let zkapp_account_ids =
      List.map snapp_keypairs ~f:(fun snapp_keypair ->
          Mina_base.Account_id.create
            (snapp_keypair.public_key |> Signature_lib.Public_key.compress)
            Mina_base.Token_id.default)
    in
    let%bind parties_create_account =
      (* construct a Parties.t, similar to zkapp_test_transaction create-snapp-account *)
      let open Mina_base in
      let amount = Currency.Amount.of_int 10_000_000_000 in
      let nonce = Account.Nonce.zero in
      let memo =
        Signed_command_memo.create_from_string_exn "Snapp create account"
      in
      let fee = Currency.Fee.of_int 20_000_000 in
      let (parties_spec : Transaction_snark.For_tests.Spec.t) =
        { sender = (keypair, nonce)
        ; fee
        ; receivers = []
        ; amount
        ; zkapp_account_keypairs = snapp_keypairs
        ; memo
        ; new_zkapp_account = true
        ; snapp_update = Party.Update.dummy
        ; current_auth = Permissions.Auth_required.Signature
        ; call_data = Snark_params.Tick.Field.zero
        ; events = []
        ; sequence_events = []
        }
      in
      return
      @@ Transaction_snark.For_tests.deploy_snapp ~constraint_constants
           parties_spec
    in
    let%bind.Deferred parties_update_permissions, permissions_updated =
      (* construct a Parties.t, similar to zkapp_test_transaction update-permissions *)
      let open Mina_base in
      let nonce = Account.Nonce.zero in
      let memo =
        Signed_command_memo.create_from_string_exn "Snapp update permissions"
      in
      (*Lower fee so that parties_create_account gets applied first*)
      let fee = Currency.Fee.of_int 10_000_000 in
      let new_permissions : Permissions.t =
        { Permissions.user_default with
          edit_state = Permissions.Auth_required.Proof
        ; edit_sequence_state = Proof
        ; set_delegate = Proof
        ; set_verification_key = Proof
        ; set_permissions = Proof
        ; set_zkapp_uri = Proof
        ; set_token_symbol = Proof
        ; set_voting_for = Proof
        }
      in
      let (parties_spec : Transaction_snark.For_tests.Spec.t) =
        { sender = (keypair2, nonce)
        ; fee
        ; receivers = []
        ; amount = Currency.Amount.zero
        ; zkapp_account_keypairs = snapp_keypairs
        ; memo
        ; new_zkapp_account = false
        ; snapp_update =
            { Party.Update.dummy with permissions = Set new_permissions }
        ; current_auth =
            (* current set_permissions permission requires Signature *)
            Permissions.Auth_required.Signature
        ; call_data = Snark_params.Tick.Field.zero
        ; events = []
        ; sequence_events = []
        }
      in
      let%map.Deferred parties =
        Transaction_snark.For_tests.update_states ~constraint_constants
          parties_spec
      in
      (parties, new_permissions)
    in
    let%bind.Deferred snapp_update_all, parties_update_all =
      let open Mina_base in
      let amount = Currency.Amount.zero in
      let nonce = Account.Nonce.of_int 1 in
      let memo =
        Signed_command_memo.create_from_string_exn "Snapp update all"
      in
      let fee = Currency.Fee.of_int 10_000_000 in
      let app_state =
        let len = Zkapp_state.Max_state_size.n |> Pickles_types.Nat.to_int in
        let fields =
          Quickcheck.random_value
            (Quickcheck.Generator.list_with_length len
               Snark_params.Tick.Field.gen)
        in
        List.map fields ~f:(fun field -> Zkapp_basic.Set_or_keep.Set field)
        |> Zkapp_state.V.of_list_exn
      in
      let new_delegate =
        Quickcheck.random_value Signature_lib.Public_key.Compressed.gen
      in
      let new_verification_key =
        let data = Pickles.Side_loaded.Verification_key.dummy in
        let hash = Zkapp_account.digest_vk data in
        ({ data; hash } : _ With_hash.t)
      in
      let new_permissions =
        Quickcheck.random_value (Permissions.gen ~auth_tag:Proof)
      in
      let new_zkapp_uri = "https://www.minaprotocol.com" in
      let new_token_symbol = "SHEKEL" in
      let new_voting_for = Quickcheck.random_value State_hash.gen in
      let snapp_update : Party.Update.t =
        { app_state
        ; delegate = Set new_delegate
        ; verification_key = Set new_verification_key
        ; permissions = Set new_permissions
        ; zkapp_uri = Set new_zkapp_uri
        ; token_symbol = Set new_token_symbol
        ; timing = (* timing can't be updated for an existing account *)
                   Keep
        ; voting_for = Set new_voting_for
        }
      in
      let (parties_spec : Transaction_snark.For_tests.Spec.t) =
        { sender = (keypair2, nonce)
        ; fee
        ; receivers = []
        ; amount
        ; zkapp_account_keypairs = snapp_keypairs
        ; memo
        ; new_zkapp_account = false
        ; snapp_update
        ; current_auth = Permissions.Auth_required.Proof
        ; call_data = Snark_params.Tick.Field.zero
        ; events = []
        ; sequence_events = []
        }
      in
      let%map.Deferred parties_update_all =
        Transaction_snark.For_tests.update_states ~constraint_constants
          parties_spec
      in
      (snapp_update, parties_update_all)
    in
    let parties_invalid_nonce =
      let p = parties_update_all in
      { p with
        fee_payer =
          { p.fee_payer with
            data =
              { p.fee_payer.data with
                predicate = Mina_base.Account.Nonce.of_int 42
              }
          }
      }
    in
    let parties_invalid_signature =
      let p = parties_update_all in
      { p with
        fee_payer =
          { data =
              { p.fee_payer.data with
                predicate = Mina_base.Account.Nonce.of_int 2
              }
          ; authorization = Mina_base.Signature.dummy
          }
      }
    in
    let with_timeout =
      let soft_slots = 3 in
      let soft_timeout = Network_time_span.Slots soft_slots in
      let hard_timeout = Network_time_span.Slots (soft_slots * 2) in
      Wait_condition.with_timeouts ~soft_timeout ~hard_timeout
    in
    let compatible req_item ledg_item ~equal =
      match (req_item, ledg_item) with
      | Mina_base.Zkapp_basic.Set_or_keep.Keep, _ ->
          true
      | Set v1, Mina_base.Zkapp_basic.Set_or_keep.Set v2 ->
          equal v1 v2
      | Set _, Keep ->
          false
    in
    let compatible_updates ~(ledger_update : Mina_base.Party.Update.t)
        ~(requested_update : Mina_base.Party.Update.t) : bool =
      (* the "update" in the ledger is derived from the account

         if the requested update has `Set` for a field, we
         should see `Set` for the same value in the ledger update

         if the requested update has `Keep` for a field, any
         value in the ledger update is acceptable

         for the app state, we apply this principle element-wise
      *)
      let app_states_compat =
        let fs_requested =
          Pickles_types.Vector.Vector_8.to_list requested_update.app_state
        in
        let fs_ledger =
          Pickles_types.Vector.Vector_8.to_list ledger_update.app_state
        in
        List.for_all2_exn fs_requested fs_ledger ~f:(fun req ledg ->
            compatible req ledg ~equal:Pickles.Backend.Tick.Field.equal)
      in
      let delegates_compat =
        compatible requested_update.delegate ledger_update.delegate
          ~equal:Signature_lib.Public_key.Compressed.equal
      in
      let verification_keys_compat =
        compatible requested_update.verification_key
          ledger_update.verification_key
          ~equal:
            [%equal:
              ( Pickles.Side_loaded.Verification_key.t
              , Pickles.Backend.Tick.Field.t )
              With_hash.t]
      in
      let permissions_compat =
        compatible requested_update.permissions ledger_update.permissions
          ~equal:Mina_base.Permissions.equal
      in
      let zkapp_uris_compat =
        compatible requested_update.zkapp_uri ledger_update.zkapp_uri
          ~equal:String.equal
      in
      let token_symbols_compat =
        compatible requested_update.token_symbol ledger_update.token_symbol
          ~equal:String.equal
      in
      let timings_compat =
        compatible requested_update.timing ledger_update.timing
          ~equal:Mina_base.Party.Update.Timing_info.equal
      in
      let voting_fors_compat =
        compatible requested_update.voting_for ledger_update.voting_for
          ~equal:Mina_base.State_hash.equal
      in
      List.for_all
        [ app_states_compat
        ; delegates_compat
        ; verification_keys_compat
        ; permissions_compat
        ; zkapp_uris_compat
        ; token_symbols_compat
        ; timings_compat
        ; voting_fors_compat
        ]
        ~f:Fn.id
    in
    let wait_for_snapp parties =
      let%map () =
        wait_for t @@ with_timeout
        @@ Wait_condition.snapp_to_be_included_in_frontier ~has_failures:false
             ~parties
      in
      [%log info] "Snapps transaction included in transition frontier"
    in
    let%bind () =
      section "Send a snapp to create snapp accounts"
        (send_snapp ~logger node parties_create_account)
    in
    let%bind () =
      section "Send a snapp to update permissions"
        (send_snapp ~logger node parties_update_permissions)
    in
    let%bind () =
      let padding_payments =
        (* for work_delay=1 and transaction_capacity=4 per block*)
        let needed = 12 in
        if !transactions_sent >= needed then 0 else needed - !transactions_sent
      in
      let fee = Currency.Fee.of_int 1_000_000 in
      send_padding_transactions block_producer_nodes ~fee ~logger
        ~n:padding_payments
    in
    let%bind () =
      section
        "Wait for snapp to create accounts to be included in transition \
         frontier"
        (wait_for_snapp parties_create_account)
    in
    let%bind () =
      section
        "Wait for snapp to update permissions to be included in transition \
         frontier"
        (wait_for_snapp parties_update_permissions)
    in
    let%bind () =
      section "Verify that updated permissions are in ledger accounts"
        (Malleable_error.List.iter zkapp_account_ids ~f:(fun account_id ->
             [%log info] "Verifying permissions for account"
               ~metadata:
                 [ ("account_id", Mina_base.Account_id.to_yojson account_id) ] ;
             let%bind ledger_permissions =
               get_account_permissions ~logger node account_id
             in
             if
               Mina_base.Permissions.equal ledger_permissions
                 permissions_updated
             then (
               [%log info] "Ledger, updated permissions are equal" ;
               return () )
             else (
               [%log error] "Ledger, updated permissions differ"
                 ~metadata:
                   [ ( "ledger_permissions"
                     , Mina_base.Permissions.to_yojson ledger_permissions )
                   ; ( "updated_permissions"
                     , Mina_base.Permissions.to_yojson permissions_updated )
                   ] ;
               Malleable_error.hard_error
                 (Error.of_string
                    "Ledger permissions do not match update permissions") )))
    in
    (*Won't be accepted until the previous transactions are applied*)
    let%bind () =
      section "Send a snapp to update all fields"
        (send_snapp ~logger node parties_update_all)
    in
    let%bind () =
      section
        "Wait for snapp to update all fields to be included in transition \
         frontier"
        (wait_for_snapp parties_update_all)
    in
    let%bind () =
      section "Send a snapp with an invalid nonce"
        (send_invalid_snapp ~logger node parties_invalid_nonce "Invalid_nonce")
    in
    let%bind () =
      section "Send a snapp with an invalid signature"
        (send_invalid_snapp ~logger node parties_invalid_signature
           "Invalid_signature")
    in
    let%bind () =
      section "Verify snapp updates in ledger"
        (Malleable_error.List.iter zkapp_account_ids ~f:(fun account_id ->
             [%log info] "Verifying updates for account"
               ~metadata:
                 [ ("account_id", Mina_base.Account_id.to_yojson account_id) ] ;
             let%bind ledger_update =
               get_account_update ~logger node account_id
             in
             if
               compatible_updates ~ledger_update
                 ~requested_update:snapp_update_all
             then (
               [%log info] "Ledger update and requested update are compatible" ;
               return () )
             else (
               [%log error]
                 "Ledger update and requested update are incompatible"
                 ~metadata:
                   [ ( "ledger_update"
                     , Mina_base.Party.Update.to_yojson ledger_update )
                   ; ( "requested_update"
                     , Mina_base.Party.Update.to_yojson snapp_update_all )
                   ] ;
               Malleable_error.hard_error
                 (Error.of_string
                    "Ledger update and requested update are incompatible") )))
    in
    let%bind () =
      section "Wait for proof to be emitted"
        (wait_for t (ledger_proofs_emitted ~logger ~num_proofs:1))
    in
    return ()
end<|MERGE_RESOLUTION|>--- conflicted
+++ resolved
@@ -98,13 +98,8 @@
     let (keypair : Signature_lib.Keypair.t) =
       (List.nth_exn config.extra_genesis_accounts 0).keypair
     in
-<<<<<<< HEAD
     let keypair2 = (List.nth_exn config.extra_genesis_accounts 1).keypair in
     let num_snapp_accounts = 3 in
-=======
-    let keypair2 = (List.hd_exn config.extra_genesis_accounts).keypair in
-    let num_zkapp_accounts = 3 in
->>>>>>> 9636ea63
     let snapp_keypairs =
       List.init num_zkapp_accounts ~f:(fun _ -> Signature_lib.Keypair.create ())
     in
