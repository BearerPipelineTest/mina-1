--- conflicted
+++ resolved
@@ -654,24 +654,8 @@
                         (Party.to_yojson expected) (Party.to_yojson got)
                       && ok ))
               in
-<<<<<<< HEAD
               if ok_fee_payer && ok_other_parties then return (Ok "Passed")
               else return (Error "invalid snapp transaction generated")))
-=======
-              printf_diff ~label:"fee payer"
-                ( Party.Fee_payer.to_yojson parties.fee_payer
-                |> Yojson.Safe.to_string )
-                ( Party.Fee_payer.to_yojson parties'.fee_payer
-                |> Yojson.Safe.to_string ) ;
-              List.iter2_exn parties.other_parties parties'.other_parties
-                ~f:(fun expected got ->
-                  printf_diff ~label:"party"
-                    (Party.to_yojson expected |> Yojson.Safe.to_string)
-                    (Party.to_yojson got |> Yojson.Safe.to_string)) ;
-              if !failed then
-                return (Error "invalid zkApp transaction generated")
-              else return (Ok "Passed")))
->>>>>>> 047b7c43
       in
       let schema =
         Graphql_async.Schema.(
