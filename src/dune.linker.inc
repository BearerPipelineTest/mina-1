--- conflicted
+++ resolved
@@ -12,13 +12,8 @@
 
 (rule
   (target dune-linker)
-<<<<<<< HEAD
-  (enabled_if (= %{bin-available:lld} false))
-  (action (with-stdout-to dune-linker (echo "-O2"))))
-=======
   (enabled_if
     (or
       (= %{bin-available:lld} false)
       (= %{env:DUNE_USE_DEFAULT_LINKER=n} y)))
-  (action (with-stdout-to dune-linker (echo " "))))
->>>>>>> e26a489f
+  (action (with-stdout-to dune-linker (echo "-O2"))))