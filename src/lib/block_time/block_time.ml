[%%import "/src/config.mlh"]

open Core_kernel
open Snark_params
open Tick
open Unsigned_extended
open Snark_bits

module Time = struct
  (* Milliseconds since epoch *)
  [%%versioned
  module Stable = struct
    module V1 = struct
      type t = UInt64.Stable.V1.t
      [@@deriving sexp, compare, equal, hash, yojson]

      let to_latest = Fn.id

      module T = struct
        type typ = t [@@deriving sexp, compare, hash]

        type t = typ [@@deriving sexp, compare, hash]
      end

      include Hashable.Make (T)
    end
  end]

  let max_value = UInt64.max_int

  let zero = UInt64.zero

  module Controller = struct
    [%%if time_offsets]

    type t = unit -> Time.Span.t [@@deriving sexp]

    (* NB: All instances are identical by construction (see basic below). *)
    let equal _ _ = true

    (* NB: All instances are identical by construction (see basic below). *)
    let compare _ _ = 0

    let time_offset = ref None

    let setting_enabled = ref None

    let disable_setting_offset () = setting_enabled := Some false

    let enable_setting_offset () =
      match !setting_enabled with
      | None ->
          setting_enabled := Some true
      | Some true ->
          ()
      | Some false ->
          failwith
            "Cannot enable time offset mutations; it has been explicitly \
             disabled"

    let set_time_offset offset =
      match !setting_enabled with
      | Some true ->
          time_offset := Some offset
      | None | Some false ->
          failwith "Cannot mutate the time offset"

    let create offset = offset

    let basic ~logger () =
      match !time_offset with
      | Some offset ->
          offset
      | None ->
          let offset =
            let env = "MINA_TIME_OFFSET" in
<<<<<<< HEAD
            let env_offset =
              match Core.Sys.getenv env with
              | Some tm ->
=======
            (* TODO: remove eventually *)
            let env_deprecated = "CODA_TIME_OFFSET" in
            let env_offset =
              match (Core.Sys.getenv env, Core.Sys.getenv env_deprecated) with
              | Some tm, _ ->
>>>>>>> ae4ebcda
                  Int.of_string tm
              | _, Some tm ->
                  [%log warn]
                    "Using deprecated environment variable %s, please use %s \
                     instead"
                    env_deprecated env ;
                  Int.of_string tm
              | None, None ->
                  [%log debug]
                    "Environment variable %s not found, using default of 0" env ;
                  0
            in
            Core_kernel.Time.Span.of_int_sec env_offset
          in
          time_offset := Some offset ;
          offset

    let get_time_offset ~logger = basic ~logger ()

    [%%else]

    type t = unit [@@deriving sexp, equal, compare]

    let create () = ()

    let basic ~logger:_ = ()

    let disable_setting_offset () = ()

    let enable_setting_offset () = ()

    let set_time_offset _ = failwith "Cannot mutate the time offset"

    let get_time_offset _ = Core_kernel.Time.Span.of_int_sec 0

    [%%endif]
  end

  module B = Bits
  module Bits = Bits.UInt64
  include B.Snarkable.UInt64 (Tick)

  module Checked = struct
    type t = Unpacked.var

    module N = Mina_numbers.Nat.Make_checked (UInt64) (Bits)

    let op f (x : t) (y : t) : (Boolean.var, 'a) Checked.t =
      let g = Fn.compose N.of_bits Unpacked.var_to_bits in
      f (g x) (g y)

    let ( = ) x = op N.( = ) x

    let ( <= ) x = op N.( <= ) x

    let ( >= ) x = op N.( >= ) x

    let ( < ) x = op N.( < ) x

    let ( > ) x = op N.( > ) x
  end

  module Span = struct
    [%%versioned
    module Stable = struct
      module V1 = struct
        type t = UInt64.Stable.V1.t
        [@@deriving sexp, compare, equal, hash, yojson]

        let to_latest = Fn.id
      end
    end]

    module Bits = B.UInt64
    include B.Snarkable.UInt64 (Tick)

    let of_time_span s = UInt64.of_int64 (Int64.of_float (Time.Span.to_ms s))

    let to_time_span s = Time.Span.of_ms (Int64.to_float (UInt64.to_int64 s))

    let to_time_ns_span s =
      Time_ns.Span.of_ms (Int64.to_float (UInt64.to_int64 s))

    let to_string_hum s = to_time_ns_span s |> Time_ns.Span.to_string_hum

    let to_ms = UInt64.to_int64

    let of_ms = UInt64.of_int64

    let ( + ) = UInt64.Infix.( + )

    let ( - ) = UInt64.Infix.( - )

    let ( * ) = UInt64.Infix.( * )

    let ( < ) = UInt64.( < )

    let ( > ) = UInt64.( > )

    let ( = ) = UInt64.( = )

    let ( <= ) = UInt64.( <= )

    let ( >= ) = UInt64.( >= )

    let min = UInt64.min

    let zero = UInt64.zero
  end

  include Comparable.Make (Stable.Latest)
  include Hashable.Make (Stable.Latest)

  let of_time t =
    UInt64.of_int64
      (Int64.of_float (Time.Span.to_ms (Time.to_span_since_epoch t)))

  let to_time t =
    Time.of_span_since_epoch
      (Time.Span.of_ms (Int64.to_float (UInt64.to_int64 t)))

  [%%if time_offsets]

  let now offset = of_time (Time.sub (Time.now ()) (offset ()))

  [%%else]

  let now _ = of_time (Time.now ())

  [%%endif]

  let field_var_to_unpacked (x : Tick.Field.Var.t) =
    Tick.Field.Checked.unpack ~length:64 x

  let epoch = of_time Time.epoch

  let add x y = UInt64.add x y

  let diff x y = UInt64.sub x y

  let sub x y = UInt64.sub x y

  let to_span_since_epoch t = diff t epoch

  let of_span_since_epoch s = UInt64.add s epoch

  let diff_checked x y =
    let pack = Tick.Field.Var.project in
    Span.unpack_var Tick.Field.Checked.(pack x - pack y)

  let modulus t span = UInt64.rem t span

  let unpacked_to_number var =
    let bits = Span.Unpacked.var_to_bits var in
    Number.of_bits (bits :> Boolean.var list)

  let to_int64 = Fn.compose Span.to_ms to_span_since_epoch

  let of_int64 = Fn.compose of_span_since_epoch Span.of_ms

  let to_string = Fn.compose Int64.to_string to_int64

  [%%if time_offsets]

  let to_string_system_time (offset : Controller.t) (t : t) : string =
    let t2 : t =
      of_span_since_epoch
        Span.(to_span_since_epoch t + of_time_span (offset ()))
    in
    Int64.to_string (to_int64 t2)

  [%%else]

  let to_string_system_time _ = Fn.compose Int64.to_string to_int64

  [%%endif]

  let of_string_exn string =
    Int64.of_string string |> Span.of_ms |> of_span_since_epoch

  let gen_incl time_beginning time_end =
    let open Quickcheck.Let_syntax in
    let time_beginning_int64 = to_int64 time_beginning in
    let time_end_int64 = to_int64 time_end in
    let%map int64_time_span =
      Int64.(gen_incl time_beginning_int64 time_end_int64)
    in
    of_span_since_epoch @@ Span.of_ms int64_time_span

  let gen =
    let open Quickcheck.Let_syntax in
    let%map int64_time_span = Int64.(gen_incl zero max_value) in
    of_span_since_epoch @@ Span.of_ms int64_time_span
end

include Time
module Timeout = Timeout_lib.Make (Time)<|MERGE_RESOLUTION|>--- conflicted
+++ resolved
@@ -74,17 +74,9 @@
       | None ->
           let offset =
             let env = "MINA_TIME_OFFSET" in
-<<<<<<< HEAD
             let env_offset =
               match Core.Sys.getenv env with
               | Some tm ->
-=======
-            (* TODO: remove eventually *)
-            let env_deprecated = "CODA_TIME_OFFSET" in
-            let env_offset =
-              match (Core.Sys.getenv env, Core.Sys.getenv env_deprecated) with
-              | Some tm, _ ->
->>>>>>> ae4ebcda
                   Int.of_string tm
               | _, Some tm ->
                   [%log warn]
