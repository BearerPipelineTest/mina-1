[%%import "/src/config.mlh"]

open Core_kernel
open Snark_params
open Tick
open Unsigned_extended
open Snark_bits

module Time = struct
  (* Milliseconds since epoch *)
  [%%versioned
  module Stable = struct
    module V1 = struct
      type t = UInt64.Stable.V1.t
      [@@deriving sexp, compare, equal, hash, yojson]

      let to_latest = Fn.id

      module T = struct
        type typ = t [@@deriving sexp, compare, hash]

        type t = typ [@@deriving sexp, compare, hash]
      end

      include Hashable.Make (T)
    end
  end]

  let max_value = UInt64.max_int

  let zero = UInt64.zero

  module Controller = struct
    [%%if time_offsets]

    type t = unit -> Time.Span.t [@@deriving sexp]

    (* NB: All instances are identical by construction (see basic below). *)
    let equal _ _ = true

    (* NB: All instances are identical by construction (see basic below). *)
    let compare _ _ = 0

    let time_offset = ref None

    let setting_enabled = ref None

    let disable_setting_offset () = setting_enabled := Some false

    let enable_setting_offset () =
      match !setting_enabled with
      | None ->
          setting_enabled := Some true
      | Some true ->
          ()
      | Some false ->
          failwith
            "Cannot enable time offset mutations; it has been explicitly \
             disabled"

    let set_time_offset offset =
      match !setting_enabled with
      | Some true ->
          time_offset := Some offset
      | None | Some false ->
          failwith "Cannot mutate the time offset"

    let create offset = offset

    let basic ~logger:_ () =
      match !time_offset with
      | Some offset ->
          offset
      | None ->
          let offset =
            let env = "MINA_TIME_OFFSET" in
            let env_offset =
              match Core_kernel.Sys.getenv_opt env with
              | Some tm ->
                  Int.of_string tm
              | None ->
                  let default = 0 in
                  eprintf
                    "Environment variable %s not found, using default of %d\n%!"
                    env default ;
                  default
            in
            Core_kernel.Time.Span.of_int_sec env_offset
          in
          time_offset := Some offset ;
          offset

    let get_time_offset ~logger = basic ~logger ()

    [%%else]

    type t = unit [@@deriving sexp, equal, compare]

    let create () = ()

    let basic ~logger:_ = ()

    let disable_setting_offset () = ()

    let enable_setting_offset () = ()

    let set_time_offset _ = failwith "Cannot mutate the time offset"

    let get_time_offset _ = Core_kernel.Time.Span.of_int_sec 0

    [%%endif]
  end

  module B = Bits
  module Bits = Bits.UInt64
  include B.Snarkable.UInt64 (Tick)
  module N = Mina_numbers.Nat.Make_checked (UInt64) (Bits)

  let to_input (t : t) =
    Random_oracle_input.Chunked.packed (Tick.Field.project (Bits.to_bits t), 64)

  module Checked = struct
    type t = N.var

    module Unsafe = N.Unsafe

    let typ = N.typ

    let to_input (t : t) = N.to_input t

    let to_field = N.to_field

    open N

    let ( = ) = ( = )

    let ( <= ) = ( <= )

    let ( >= ) = ( >= )

    let ( < ) = ( < )

    let ( > ) = ( > )
  end

  module Span = struct
    [%%versioned
    module Stable = struct
      module V1 = struct
        type t = UInt64.Stable.V1.t
        [@@deriving sexp, compare, equal, hash, yojson]

        let to_latest = Fn.id
      end
    end]

    module Bits = B.UInt64
    include B.Snarkable.UInt64 (Tick)

    let of_time_span s = UInt64.of_int64 (Int64.of_float (Time.Span.to_ms s))

    let to_time_span s = Time.Span.of_ms (Int64.to_float (UInt64.to_int64 s))

    let to_time_ns_span s =
      Time_ns.Span.of_ms (Int64.to_float (UInt64.to_int64 s))

    let of_time_ns_span ns : t =
      let int64_ns = ns |> Time_ns.Span.to_int63_ns |> Int63.to_int64 in
      (* convert to milliseconds *)
      Int64.(int64_ns / 1_000_000L) |> UInt64.of_int64

    let to_string_hum s = to_time_ns_span s |> Time_ns.Span.to_string_hum

    let to_ms = UInt64.to_int64

    let of_ms = UInt64.of_int64

    let ( + ) = UInt64.Infix.( + )

    let ( - ) = UInt64.Infix.( - )

    let ( * ) = UInt64.Infix.( * )

    let ( < ) = UInt64.( < )

    let ( > ) = UInt64.( > )

    let ( = ) = UInt64.( = )

    let ( <= ) = UInt64.( <= )

    let ( >= ) = UInt64.( >= )

    let min = UInt64.min

    let zero = UInt64.zero

    let to_input = to_input

    module Checked = Checked
  end

  include Comparable.Make (Stable.Latest)
  include Hashable.Make (Stable.Latest)

  let of_time t =
    UInt64.of_int64
      (Int64.of_float (Time.Span.to_ms (Time.to_span_since_epoch t)))

<<<<<<< HEAD
  (* TODO: This has two issues:
     -) Time.t can't hold the full uint64 range, so this can fail for large t
     -) The int conversion causes negative timestamps if the highest bit is 1
  *)
  let to_time t =
    Time.of_span_since_epoch
      (Time.Span.of_ms (Int64.to_float (UInt64.to_int64 t)))
=======
  (* TODO: Time.t can't hold the full uint64 range, so this can fail for large t *)
  let to_time_exn t =
    let t_int64 = UInt64.to_int64 t in
    if Int64.(t_int64 < zero) then failwith "converting to negative timestamp" ;
    Time.of_span_since_epoch (Time.Span.of_ms (Int64.to_float t_int64))
>>>>>>> 74f52993

  [%%if time_offsets]

  let now offset = of_time (Time.sub (Time.now ()) (offset ()))

  [%%else]

  let now _ = of_time (Time.now ())

  [%%endif]

  let field_var_to_unpacked (x : Tick.Field.Var.t) =
    Tick.Field.Checked.unpack ~length:64 x

  let epoch = of_time Time.epoch

  let add x y = UInt64.add x y

  let diff x y = UInt64.sub x y

  let sub x y = UInt64.sub x y

  let to_span_since_epoch t = diff t epoch

  let of_span_since_epoch s = UInt64.add s epoch

  let diff_checked x y =
    let pack = Tick.Field.Var.project in
    Span.unpack_var Tick.Field.Checked.(pack x - pack y)

  let modulus t span = UInt64.rem t span

  let unpacked_to_number var =
    let bits = Span.Unpacked.var_to_bits var in
    Number.of_bits (bits :> Boolean.var list)

  let to_int64 = Fn.compose Span.to_ms to_span_since_epoch

  let of_int64 = Fn.compose of_span_since_epoch Span.of_ms

  let of_uint64 : UInt64.t -> t = of_span_since_epoch

  let to_uint64 : t -> UInt64.t = to_span_since_epoch

<<<<<<< HEAD
  (* TODO: this serializes the max_value to "-1", which isn't very nice *)
  let to_string = Fn.compose Int64.to_string to_int64
=======
  (* TODO: this can fail if the input has more than 63 bits, because it would be serialized to a negative number string *)
  let to_string_exn t =
    let t_int64 = UInt64.to_int64 t in
    if Int64.(t_int64 < zero) then failwith "converting to negative timestamp" ;
    Int64.to_string t_int64

  let of_time_ns ns : t =
    let int64_ns = ns |> Time_ns.to_int63_ns_since_epoch |> Int63.to_int64 in
    (* convert to milliseconds *)
    Int64.(int64_ns / 1_000_000L) |> UInt64.of_int64
>>>>>>> 74f52993

  let of_time_ns ns : t =
    let int64_ns = ns |> Time_ns.to_int63_ns_since_epoch |> Int63.to_int64 in
    (* convert to milliseconds *)
    Int64.(int64_ns / 1_000_000L) |> UInt64.of_int64

  [%%if time_offsets]

  let to_string_system_time (offset : Controller.t) (t : t) : string =
    let t2 : t =
      of_span_since_epoch
        Span.(to_span_since_epoch t + of_time_span (offset ()))
    in
    Int64.to_string (to_int64 t2)

  [%%else]

  let to_string_system_time _ = Fn.compose Int64.to_string to_int64

  [%%endif]

  let of_string_exn string =
    Int64.of_string string |> Span.of_ms |> of_span_since_epoch

  let gen_incl time_beginning time_end =
    let open Quickcheck.Let_syntax in
    let time_beginning_int64 = to_int64 time_beginning in
    let time_end_int64 = to_int64 time_end in
    let%map int64_time_span =
      Int64.(gen_incl time_beginning_int64 time_end_int64)
    in
    of_span_since_epoch @@ Span.of_ms int64_time_span

  let gen =
    let open Quickcheck.Let_syntax in
    let%map int64_time_span = Int64.(gen_incl zero max_value) in
    of_span_since_epoch @@ Span.of_ms int64_time_span
end

include Time
module Timeout = Timeout_lib.Make (Time)<|MERGE_RESOLUTION|>--- conflicted
+++ resolved
@@ -207,21 +207,11 @@
     UInt64.of_int64
       (Int64.of_float (Time.Span.to_ms (Time.to_span_since_epoch t)))
 
-<<<<<<< HEAD
-  (* TODO: This has two issues:
-     -) Time.t can't hold the full uint64 range, so this can fail for large t
-     -) The int conversion causes negative timestamps if the highest bit is 1
-  *)
-  let to_time t =
-    Time.of_span_since_epoch
-      (Time.Span.of_ms (Int64.to_float (UInt64.to_int64 t)))
-=======
   (* TODO: Time.t can't hold the full uint64 range, so this can fail for large t *)
   let to_time_exn t =
     let t_int64 = UInt64.to_int64 t in
     if Int64.(t_int64 < zero) then failwith "converting to negative timestamp" ;
     Time.of_span_since_epoch (Time.Span.of_ms (Int64.to_float t_int64))
->>>>>>> 74f52993
 
   [%%if time_offsets]
 
@@ -266,21 +256,11 @@
 
   let to_uint64 : t -> UInt64.t = to_span_since_epoch
 
-<<<<<<< HEAD
-  (* TODO: this serializes the max_value to "-1", which isn't very nice *)
-  let to_string = Fn.compose Int64.to_string to_int64
-=======
   (* TODO: this can fail if the input has more than 63 bits, because it would be serialized to a negative number string *)
   let to_string_exn t =
     let t_int64 = UInt64.to_int64 t in
     if Int64.(t_int64 < zero) then failwith "converting to negative timestamp" ;
     Int64.to_string t_int64
-
-  let of_time_ns ns : t =
-    let int64_ns = ns |> Time_ns.to_int63_ns_since_epoch |> Int63.to_int64 in
-    (* convert to milliseconds *)
-    Int64.(int64_ns / 1_000_000L) |> UInt64.of_int64
->>>>>>> 74f52993
 
   let of_time_ns ns : t =
     let int64_ns = ns |> Time_ns.to_int63_ns_since_epoch |> Int63.to_int64 in
