--- conflicted
+++ resolved
@@ -82,11 +82,7 @@
   end
 
   module Span : sig
-<<<<<<< HEAD
-    type t [@@deriving sexp, compare, eq, yojson]
-=======
     type t [@@deriving sexp, compare, equal, yojson]
->>>>>>> 7ed00a76
 
     module Stable : sig
       module V1 : sig
