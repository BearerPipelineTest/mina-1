open Async_kernel
open Core_kernel
open Snark_params
open Snark_bits

module Time : sig
  type t [@@deriving sexp, compare, yojson]

  val zero : t

  val max_value : t

  include Comparable.S with type t := t

  include Hashable.S with type t := t

  module Controller : sig
    type t [@@deriving sexp, equal, compare]

    val create : t -> t

    val basic : logger:Logger.t -> t

    (** Override the time offset set by the [MINA_TIME_OFFSET] environment
        variable for all block time controllers.
        [enable_setting_offset] must have been called first, and
        [disable_setting_offset] must not have been called, otherwise this
        raises a [Failure].
    *)
    val set_time_offset : Time.Span.t -> unit

    (** Get the current time offset, either from the [MINA_TIME_OFFSET]
        environment variable, or as last set by [set_time_offset].
    *)
    val get_time_offset : logger:Logger.t -> Time.Span.t

    (** Disallow setting the time offset. This should be run at every
        entrypoint which does not explicitly need to update the time offset.
    *)
    val disable_setting_offset : unit -> unit

    (** Allow setting the time offset. This may only be run if
        [disable_setting_offset] has not already been called, otherwise it will
        raise a [Failure].
    *)
    val enable_setting_offset : unit -> unit
  end

  [%%versioned:
  module Stable : sig
    [@@@no_toplevel_latest_type]

    module V1 : sig
      type nonrec t = t [@@deriving sexp, compare, equal, hash, yojson]

      include Hashable.S with type t := t
    end
  end]

  module Bits : Bits_intf.Convertible_bits with type t := t

  include
    Tick.Snarkable.Bits.Faithful
      with type Unpacked.value = t
       and type Packed.value = t
       and type Packed.var = private Tick.Field.Var.t

  val to_input : t -> Tick.Field.t Random_oracle_input.Chunked.t

  module Checked : sig
    open Snark_params.Tick

    type t

    val typ : (t, Stable.Latest.t) Typ.t

    val to_input : t -> Field.Var.t Random_oracle_input.Chunked.t

    val ( = ) : t -> t -> (Boolean.var, _) Checked.t

    val ( < ) : t -> t -> (Boolean.var, _) Checked.t

    val ( > ) : t -> t -> (Boolean.var, _) Checked.t

    val ( <= ) : t -> t -> (Boolean.var, _) Checked.t

    val ( >= ) : t -> t -> (Boolean.var, _) Checked.t

<<<<<<< HEAD
    val to_input : t -> Field.Var.t Random_oracle_input.Chunked.t
=======
    val to_field : t -> Field.Var.t

    module Unsafe : sig
      val of_field : Field.Var.t -> t
    end
>>>>>>> 0264804c
  end

  module Span : sig
    type t [@@deriving sexp, compare, equal, yojson]

    module Stable : sig
      module V1 : sig
        type nonrec t = t
        [@@deriving bin_io, equal, sexp, compare, hash, yojson, version]
      end
    end

    val of_time_span : Time.Span.t -> t

    val to_time_span : t -> Time.Span.t

    module Bits : Bits_intf.Convertible_bits with type t := t

    include
      Tick.Snarkable.Bits.Faithful
        with type Unpacked.value = t
         and type Packed.value = t

    val to_time_ns_span : t -> Core_kernel.Time_ns.Span.t

    val to_string_hum : t -> string

    val to_ms : t -> Int64.t

    val of_ms : Int64.t -> t

    val ( + ) : t -> t -> t

    val ( - ) : t -> t -> t

    val ( * ) : t -> t -> t

    val ( < ) : t -> t -> bool

    val ( > ) : t -> t -> bool

    val ( = ) : t -> t -> bool

    val ( <= ) : t -> t -> bool

    val ( >= ) : t -> t -> bool

    val min : t -> t -> t

    val zero : t

    val to_input : t -> Tick.Field.t Random_oracle_input.Chunked.t

    module Checked : sig
<<<<<<< HEAD
      type t = Unpacked.var

      val to_input : t -> Tick.Field.Var.t Random_oracle.Input.Chunked.t
=======
      type t

      val typ : (t, Stable.V1.t) Snark_params.Tick.Typ.t

      open Snark_params.Tick

      val to_input : t -> Tick.Field.Var.t Random_oracle_input.Chunked.t

      val to_field : t -> Field.Var.t

      module Unsafe : sig
        val of_field : Field.Var.t -> t
      end
>>>>>>> 0264804c
    end
  end

  val field_var_to_unpacked :
    Tick.Field.Var.t -> (Unpacked.var, _) Tick.Checked.t

  val diff_checked :
    Unpacked.var -> Unpacked.var -> (Span.Unpacked.var, _) Tick.Checked.t

  val unpacked_to_number : Span.Unpacked.var -> Tick.Number.t

  val add : t -> Span.t -> t

  val diff : t -> t -> Span.t

  val sub : t -> Span.t -> t

  val to_span_since_epoch : t -> Span.t

  val of_span_since_epoch : Span.t -> t

  val modulus : t -> Span.t -> Span.t

  val of_time : Time.t -> t

  val to_time : t -> Time.t

  val now : Controller.t -> t

  val to_int64 : t -> Int64.t

  val of_int64 : Int64.t -> t

  val of_uint64 : Unsigned.UInt64.t -> t

  val to_string : t -> string

  (** Strip time offset *)
  val to_string_system_time : Controller.t -> t -> string

  val of_string_exn : string -> t

  val gen_incl : t -> t -> t Quickcheck.Generator.t

  val gen : t Quickcheck.Generator.t
end

include module type of Time with type t = Time.t

module Timeout : sig
  type 'a t

  type time

  val create : Controller.t -> Span.t -> f:(time -> 'a) -> 'a t

  val to_deferred : 'a t -> 'a Async_kernel.Deferred.t

  val peek : 'a t -> 'a option

  val cancel : Controller.t -> 'a t -> 'a -> unit

  val remaining_time : 'a t -> Span.t

  val await :
       timeout_duration:Span.t
    -> Controller.t
    -> 'a Deferred.t
    -> [ `Ok of 'a | `Timeout ] Deferred.t

  val await_exn :
    timeout_duration:Span.t -> Controller.t -> 'a Deferred.t -> 'a Deferred.t
end
with type time := t<|MERGE_RESOLUTION|>--- conflicted
+++ resolved
@@ -86,15 +86,11 @@
 
     val ( >= ) : t -> t -> (Boolean.var, _) Checked.t
 
-<<<<<<< HEAD
-    val to_input : t -> Field.Var.t Random_oracle_input.Chunked.t
-=======
     val to_field : t -> Field.Var.t
 
     module Unsafe : sig
       val of_field : Field.Var.t -> t
     end
->>>>>>> 0264804c
   end
 
   module Span : sig
@@ -149,11 +145,6 @@
     val to_input : t -> Tick.Field.t Random_oracle_input.Chunked.t
 
     module Checked : sig
-<<<<<<< HEAD
-      type t = Unpacked.var
-
-      val to_input : t -> Tick.Field.Var.t Random_oracle.Input.Chunked.t
-=======
       type t
 
       val typ : (t, Stable.V1.t) Snark_params.Tick.Typ.t
@@ -167,7 +158,6 @@
       module Unsafe : sig
         val of_field : Field.Var.t -> t
       end
->>>>>>> 0264804c
     end
   end
 
