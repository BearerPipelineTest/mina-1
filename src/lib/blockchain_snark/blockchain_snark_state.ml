open Core_kernel
open Snark_params
open Tick
open Mina_base
open Mina_state
open Pickles_types

include struct
  open Snarky_backendless.Request

  type _ t +=
    | Prev_state : Protocol_state.Value.t t
    | Prev_state_proof : (Nat.N2.n, Nat.N2.n) Pickles.Proof.t t
    | Transition : Snark_transition.Value.t t
    | Txn_snark : Transaction_snark.Statement.With_sok.t t
    | Txn_snark_proof : (Nat.N2.n, Nat.N2.n) Pickles.Proof.t t
end

module Witness = struct
  type t =
    { prev_state : Protocol_state.Value.t
    ; prev_state_proof : (Nat.N2.n, Nat.N2.n) Pickles.Proof.t
    ; transition : Snark_transition.Value.t
    ; txn_snark : Transaction_snark.Statement.With_sok.t
    ; txn_snark_proof : (Nat.N2.n, Nat.N2.n) Pickles.Proof.t
    }
end

let blockchain_handler on_unhandled
    { Witness.prev_state
    ; prev_state_proof
    ; transition
    ; txn_snark
    ; txn_snark_proof
    } =
  let open Snarky_backendless.Request in
  fun (With { request; respond } as r) ->
    let k x = respond (Provide x) in
    match request with
    | Prev_state ->
        k prev_state
    | Prev_state_proof ->
        k prev_state_proof
    | Transition ->
        k transition
    | Txn_snark ->
        k txn_snark
    | Txn_snark_proof ->
        k txn_snark_proof
    | _ ->
        on_unhandled r

let wrap_handler h w =
  match h with
  | None ->
      blockchain_handler
        (fun (Snarky_backendless.Request.With { respond; _ }) ->
          respond Unhandled )
        w
  | Some h ->
      (* TODO: Clean up the handler composition interface. *)
      fun r -> blockchain_handler h w r

let with_handler k w ?handler =
  let h = wrap_handler handler w in
  k ?handler:(Some h)

module Impl = Pickles.Impls.Step

let non_pc_registers_equal_var t1 t2 =
  Impl.make_checked (fun () ->
      let module F = Core_kernel.Field in
      let ( ! ) eq x1 x2 = Impl.run_checked (eq x1 x2) in
      let f eq acc field = eq (F.get field t1) (F.get field t2) :: acc in
      Registers.Fields.fold ~init:[]
        ~ledger:(f !Frozen_ledger_hash.equal_var)
        ~pending_coinbase_stack:(fun acc f ->
          let () = F.get f t1 and () = F.get f t2 in
          acc )
        ~local_state:(fun acc f ->
          Local_state.Checked.equal' (F.get f t1) (F.get f t2) @ acc )
      |> Impl.Boolean.all )

(* Blockchain_snark ~old ~nonce ~ledger_snark ~ledger_hash ~timestamp ~new_hash
      Input:
        old : Blockchain.t
        old_snark : proof
        nonce : int
        work_snark : proof
        ledger_hash : Ledger_hash.t
        timestamp : Time.t
        new_hash : State_hash.t
      Witness:
        transition : Transition.t
      such that
        the old_snark verifies against old
        new = update_with_asserts(old, nonce, timestamp, ledger_hash)
        hash(new) = new_hash
        the work_snark verifies against the old.ledger_hash and new_ledger_hash
        new.timestamp > old.timestamp
        transition consensus data is valid
        new consensus state is a function of the old consensus state
*)
let%snarkydef step ~(logger : Logger.t)
    ~(proof_level : Genesis_constants.Proof_level.t)
    ~(constraint_constants : Genesis_constants.Constraint_constants.t) new_state
    : _ Tick.Checked.t =
  let new_state_hash =
    State_hash.var_of_hash_packed (Data_as_hash.hash new_state)
  in
  let%bind transition =
    with_label __LOC__
      (exists Snark_transition.typ ~request:(As_prover.return Transition))
  in
  let%bind txn_snark =
    with_label __LOC__
      (exists Transaction_snark.Statement.With_sok.typ
         ~request:(As_prover.return Txn_snark) )
  in
  let%bind ( previous_state
           , previous_state_hash
           , previous_blockchain_proof_input
           , previous_state_body_hash ) =
    let%bind prev_state_ref =
      with_label __LOC__
        (exists (Typ.Internal.ref ()) ~request:(As_prover.return Prev_state))
    in
    let%bind t =
      with_label __LOC__
        (exists
           (Protocol_state.typ ~constraint_constants)
           ~compute:(As_prover.Ref.get prev_state_ref) )
    in
    let%map previous_state_hash, body = Protocol_state.hash_checked t in
    let previous_blockchain_proof_input =
      Data_as_hash.make_unsafe
        (State_hash.var_to_field previous_state_hash)
        prev_state_ref
    in
    (t, previous_state_hash, previous_blockchain_proof_input, body)
  in
  let%bind `Success updated_consensus_state, consensus_state =
    with_label __LOC__
      (Consensus_state_hooks.next_state_checked ~constraint_constants
         ~prev_state:previous_state ~prev_state_hash:previous_state_hash
         transition txn_snark.supply_increase )
  in
  let supercharge_coinbase =
    Consensus.Data.Consensus_state.supercharge_coinbase_var consensus_state
  in
  let prev_pending_coinbase_root =
    previous_state |> Protocol_state.blockchain_state
    |> Blockchain_state.staged_ledger_hash
    |> Staged_ledger_hash.pending_coinbase_hash_var
  in
  let%bind genesis_state_hash =
    (*get the genesis state hash from previous state unless previous state is the genesis state itslef*)
    Protocol_state.genesis_state_hash_checked ~state_hash:previous_state_hash
      previous_state
  in
  let%bind new_state, is_base_case =
    let t =
      Protocol_state.create_var ~previous_state_hash ~genesis_state_hash
        ~blockchain_state:(Snark_transition.blockchain_state transition)
        ~consensus_state
        ~constants:(Protocol_state.constants previous_state)
    in
    let%bind is_base_case =
      Protocol_state.consensus_state t
      |> Consensus.Data.Consensus_state.is_genesis_state_var
    in
    let%bind previous_state_hash =
      match constraint_constants.fork with
      | Some { previous_state_hash = fork_prev; _ } ->
          State_hash.if_ is_base_case
            ~then_:(State_hash.var_of_t fork_prev)
            ~else_:t.previous_state_hash
      | None ->
          Checked.return t.previous_state_hash
    in
    let t = { t with previous_state_hash } in
    let%map () =
      let%bind h, _ = Protocol_state.hash_checked t in
      with_label __LOC__ (State_hash.assert_equal h new_state_hash)
    in
    (t, is_base_case)
  in
  let%bind txn_snark_should_verify, success =
    let%bind non_pc_registers_didn't_change =
      non_pc_registers_equal_var
        (previous_state |> Protocol_state.blockchain_state).registers
        { txn_snark.target with pending_coinbase_stack = () }
    and supply_increase_is_zero =
      Currency.Amount.(
        Signed.Checked.equal txn_snark.supply_increase
          (Signed.Checked.of_unsigned (var_of_t zero)))
    in
    let%bind new_pending_coinbase_hash, deleted_stack, no_coinbases_popped =
      let coinbase_receiver =
        Consensus.Data.Consensus_state.coinbase_receiver_var consensus_state
      in
      let%bind root_after_delete, deleted_stack =
        Pending_coinbase.Checked.pop_coinbases ~constraint_constants
          prev_pending_coinbase_root
          ~proof_emitted:(Boolean.not non_pc_registers_didn't_change)
      in
      (*If snarked ledger hash did not change (no new ledger proof) then pop_coinbases should be a no-op*)
      let%bind no_coinbases_popped =
        Pending_coinbase.Hash.equal_var root_after_delete
          prev_pending_coinbase_root
      in
      (*new stack or update one*)
      let%map new_root =
        with_label __LOC__
          (Pending_coinbase.Checked.add_coinbase ~constraint_constants
             root_after_delete
             (Snark_transition.pending_coinbase_update transition)
             ~coinbase_receiver ~supercharge_coinbase previous_state_body_hash )
      in
      (new_root, deleted_stack, no_coinbases_popped)
    in
    let pending_coinbase_source_stack =
      Pending_coinbase.Stack.Checked.create_with deleted_stack
    in
    let%bind txn_snark_input_correct =
      let registers (t : Protocol_state.var) =
        (Protocol_state.blockchain_state t).registers
      in
      let open Checked in
      let%bind () =
        Fee_excess.(assert_equal_checked (var_of_t zero) txn_snark.fee_excess)
      in
      all
        [ non_pc_registers_equal_var
            { txn_snark.source with pending_coinbase_stack = () }
            (registers previous_state)
        ; non_pc_registers_equal_var
            { txn_snark.target with pending_coinbase_stack = () }
            (registers new_state)
        ; Pending_coinbase.Stack.equal_var
            txn_snark.source.pending_coinbase_stack
            pending_coinbase_source_stack
        ; Pending_coinbase.Stack.equal_var
            txn_snark.target.pending_coinbase_stack deleted_stack
        ]
      >>= Boolean.all
    in
    let%bind nothing_changed =
      Boolean.all
        [ non_pc_registers_didn't_change
        ; supply_increase_is_zero
        ; no_coinbases_popped
        ]
    in
    let%bind correct_coinbase_status =
      let new_root =
        transition |> Snark_transition.blockchain_state
        |> Blockchain_state.staged_ledger_hash
        |> Staged_ledger_hash.pending_coinbase_hash_var
      in
      Pending_coinbase.Hash.equal_var new_pending_coinbase_hash new_root
    in
    let%bind () =
      with_label __LOC__
        (Boolean.Assert.any [ txn_snark_input_correct; nothing_changed ])
    in
    let transaction_snark_should_verifiy = Boolean.not nothing_changed in
    let%bind result =
      Boolean.all [ updated_consensus_state; correct_coinbase_status ]
    in
    let%map () =
      as_prover
        As_prover.(
          Let_syntax.(
            let%map txn_snark_input_correct =
              read Boolean.typ txn_snark_input_correct
            and nothing_changed = read Boolean.typ nothing_changed
            and no_coinbases_popped = read Boolean.typ no_coinbases_popped
            and updated_consensus_state =
              read Boolean.typ updated_consensus_state
            and correct_coinbase_status =
              read Boolean.typ correct_coinbase_status
            and result = read Boolean.typ result in
            [%log trace]
              "blockchain snark update success: $result = \
               (transaction_snark_input_correct=$transaction_snark_input_correct \
               ∨ nothing_changed \
               (no_coinbases_popped=$no_coinbases_popped)=$nothing_changed) ∧ \
               updated_consensus_state=$updated_consensus_state ∧ \
               correct_coinbase_status=$correct_coinbase_status"
              ~metadata:
                [ ( "transaction_snark_input_correct"
                  , `Bool txn_snark_input_correct )
                ; ("nothing_changed", `Bool nothing_changed)
                ; ("updated_consensus_state", `Bool updated_consensus_state)
                ; ("correct_coinbase_status", `Bool correct_coinbase_status)
                ; ("result", `Bool result)
                ; ("no_coinbases_popped", `Bool no_coinbases_popped)
                ]))
    in
    (transaction_snark_should_verifiy, result)
  in
  let txn_snark_should_verify =
    match proof_level with
    | Check | None ->
        Boolean.false_
    | Full ->
        txn_snark_should_verify
  in
  let prev_should_verify =
    match proof_level with
    | Check | None ->
        Boolean.false_
    | Full ->
        Boolean.not is_base_case
  in
<<<<<<< HEAD
  let%map () =
    with_label __LOC__ (Boolean.Assert.any [ is_base_case; success ])
  in
  (prev_should_verify, txn_snark_should_verify)
=======
  let%bind () = Boolean.Assert.any [ is_base_case; success ] in
  let%bind previous_blockchain_proof =
    exists (Typ.Internal.ref ()) ~request:(As_prover.return Prev_state_proof)
  in
  let%map txn_snark_proof =
    exists (Typ.Internal.ref ()) ~request:(As_prover.return Txn_snark_proof)
  in
  ( { Pickles.Inductive_rule.Previous_proof_statement.public_input =
        previous_blockchain_proof_input
    ; proof = previous_blockchain_proof
    ; proof_must_verify = prev_should_verify
    }
  , { Pickles.Inductive_rule.Previous_proof_statement.public_input = txn_snark
    ; proof = txn_snark_proof
    ; proof_must_verify = txn_snark_should_verify
    } )

module Statement = struct
  type t = Protocol_state.Value.t

  let to_field_elements (t : t) : Tick.Field.t array =
    [| (Protocol_state.hashes t).state_hash |]
end

module Statement_var = struct
  type t = Protocol_state.Value.t Data_as_hash.t
>>>>>>> 7f8d3778

  let to_field_elements (t : t) = [| Data_as_hash.hash t |]
end

type tag = (Statement_var.t, Statement.t, Nat.N2.n, Nat.N1.n) Pickles.Tag.t

let typ = Data_as_hash.typ ~hash:(fun t -> (Protocol_state.hashes t).state_hash)

let check w ?handler ~proof_level ~constraint_constants new_state_hash :
    unit Or_error.t =
  let open Tick in
  check
    (Fn.flip handle (wrap_handler handler w)
       (let%bind curr = exists typ ~compute:(As_prover.return new_state_hash) in
        step ~proof_level ~constraint_constants ~logger:(Logger.create ()) curr
       ) )

let rule ~proof_level ~constraint_constants transaction_snark self :
    _ Pickles.Inductive_rule.t =
  { identifier = "step"
  ; prevs = [ self; transaction_snark ]
  ; main =
      (fun { public_input = x } ->
        let b1, b2 =
          Run.run_checked
            (step ~proof_level ~constraint_constants ~logger:(Logger.create ())
               x )
        in
        { previous_proof_statements = [ b1; b2 ]
        ; public_output = ()
        ; auxiliary_output = ()
        } )
  }

module type S = sig
  module Proof :
    Pickles.Proof_intf
      with type t = (Nat.N2.n, Nat.N2.n) Pickles.Proof.t
       and type statement = Protocol_state.Value.t

  val tag : tag

  val cache_handle : Pickles.Cache_handle.t

  open Nat

  val step :
       Witness.t
    -> ( Protocol_state.Value.t * (Transaction_snark.Statement.With_sok.t * unit)
       , N2.n * (N2.n * unit)
       , N1.n * (N5.n * unit)
       , Protocol_state.Value.t
       , (unit * unit * Proof.t) Async.Deferred.t )
       Pickles.Prover.t

  val constraint_system_digests : (string * Md5_lib.t) list Lazy.t
end

let verify ts ~key = Pickles.verify (module Nat.N2) (module Statement) key ts

let constraint_system_digests ~proof_level ~constraint_constants () =
  let digest = Tick.R1CS_constraint_system.digest in
  [ ( "blockchain-step"
    , digest
        (let main x =
           let open Tick in
           let%map _ =
             step ~proof_level ~constraint_constants ~logger:(Logger.create ())
               x
           in
           ()
         in
         Tick.constraint_system ~exposing:[ typ ]
           ~return_typ:(Snarky_backendless.Typ.unit ())
           main ) )
  ]

module Make (T : sig
  val tag : Transaction_snark.tag

  val constraint_constants : Genesis_constants.Constraint_constants.t

  val proof_level : Genesis_constants.Proof_level.t
end) : S = struct
  open T

  let tag, cache_handle, p, Pickles.Provers.[ step ] =
    Pickles.compile ~cache:Cache_dir.cache
      (module Statement_var)
      (module Statement)
      ~public_input:(Input typ) ~auxiliary_typ:Typ.unit
      ~branches:(module Nat.N1)
      ~max_proofs_verified:(module Nat.N2)
      ~name:"blockchain-snark"
      ~constraint_constants:
        (Genesis_constants.Constraint_constants.to_snark_keys_header
           constraint_constants )
      ~choices:(fun ~self ->
        [ rule ~proof_level ~constraint_constants T.tag self ] )

  let step = with_handler step

  let constraint_system_digests =
    lazy (constraint_system_digests ~proof_level ~constraint_constants ())

  module Proof = (val p)
end<|MERGE_RESOLUTION|>--- conflicted
+++ resolved
@@ -314,13 +314,9 @@
     | Full ->
         Boolean.not is_base_case
   in
-<<<<<<< HEAD
-  let%map () =
+  let%bind () =
     with_label __LOC__ (Boolean.Assert.any [ is_base_case; success ])
   in
-  (prev_should_verify, txn_snark_should_verify)
-=======
-  let%bind () = Boolean.Assert.any [ is_base_case; success ] in
   let%bind previous_blockchain_proof =
     exists (Typ.Internal.ref ()) ~request:(As_prover.return Prev_state_proof)
   in
@@ -346,7 +342,6 @@
 
 module Statement_var = struct
   type t = Protocol_state.Value.t Data_as_hash.t
->>>>>>> 7f8d3778
 
   let to_field_elements (t : t) = [| Data_as_hash.hash t |]
 end
