(library
 (name cli_lib)
 (public_name cli_lib)
 (library_flags -linkall)
 (inline_tests)
<<<<<<< HEAD
 (libraries
   ;; opam libraries
   result
   sexplib0
   async.async_command
   base.caml
   async_kernel
   async.async_rpc
   core_kernel
   yojson
   sodium
   core
   async_unix
   ppx_deriving_yojson.runtime
   async
   uri
   async_rpc_kernel
   bin_prot.shape
   stdio
   ;; local libraries
   genesis_constants
   random_oracle
   pickles
   mina_numbers
   signature_lib
   currency
   rosetta_lib
   secrets
   mina_base
   work_selector
   rosetta_coding
   logger
   interpolator_lib
   mina_compile_config
   snark_params
   pickles.backend
   consensus.vrf
   error_json
   kimchi_backend.pasta)
=======
 (libraries core async_unix sodium ppx_deriving_yojson.runtime yojson
            mina_base secrets work_selector graphql_lib rosetta_coding
            rosetta_lib gossip_net)
>>>>>>> 50e9cfef
 (preprocess
  (pps ppx_version ppx_jane ppx_deriving_yojson ppx_deriving.make))
 (instrumentation (backend bisect_ppx))
 (synopsis "Library to communicate with Coda as cli as the front-end"))<|MERGE_RESOLUTION|>--- conflicted
+++ resolved
@@ -3,7 +3,6 @@
  (public_name cli_lib)
  (library_flags -linkall)
  (inline_tests)
-<<<<<<< HEAD
  (libraries
    ;; opam libraries
    result
@@ -42,12 +41,8 @@
    pickles.backend
    consensus.vrf
    error_json
-   kimchi_backend.pasta)
-=======
- (libraries core async_unix sodium ppx_deriving_yojson.runtime yojson
-            mina_base secrets work_selector graphql_lib rosetta_coding
-            rosetta_lib gossip_net)
->>>>>>> 50e9cfef
+   kimchi_backend.pasta
+   gossip_net)
  (preprocess
   (pps ppx_version ppx_jane ppx_deriving_yojson ppx_deriving.make))
  (instrumentation (backend bisect_ppx))
