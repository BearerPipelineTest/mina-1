[%%import
"/src/config.mlh"]

open Core_kernel

[%%ifdef
consensus_mechanism]

open Snark_params.Tick
open Signature_lib
module Coda_numbers = Coda_numbers

[%%else]

open Signature_lib_nonconsensus
module Coda_numbers = Coda_numbers_nonconsensus.Coda_numbers
module Currency = Currency_nonconsensus.Currency
module Random_oracle = Random_oracle_nonconsensus.Random_oracle

[%%endif]

module Impl = Pickles.Impls.Step
open Coda_numbers
open Currency
open Snapp_basic
open Pickles_types
module Digest = Random_oracle.Digest
module Predicate = Snapp_predicate

(* TODO: One invariant that needs to be checked is

   If the fee payer is `Other { pk; _ }, this account should in fact
   be distinct from the other accounts.  *)

module Per_account = struct
  module Poly = struct
    [%%versioned
    module Stable = struct
      module V1 = struct
        type ('field, 'pk) t =
          {state: 'field Snapp_state.Stable.V1.t; delegate: 'pk}
        [@@deriving compare, eq, sexp, hash, yojson, hlist]
      end
    end]
  end

  type ('field, 'pk) t_ = {state: 'field Snapp_state.t; delegate: 'pk}

  [%%versioned
  module Stable = struct
    module V1 = struct
      type t =
        ( F.Stable.V1.t Set_or_keep.Stable.V1.t
        , Public_key.Compressed.Stable.V1.t Set_or_keep.Stable.V1.t )
        Poly.Stable.V1.t
      [@@deriving compare, eq, sexp, hash, yojson]

      let to_latest = Fn.id
    end
  end]

  let to_input ({state; delegate} : t) =
    let open Random_oracle_input in
    List.reduce_exn ~f:append
      ( List.map (Vector.to_list state)
          ~f:(Set_or_keep.to_input ~dummy:F.zero ~f:field)
      @ [ Set_or_keep.to_input
            ~dummy:(Lazy.force invalid_public_key)
            ~f:Public_key.Compressed.to_input delegate ] )

  module Checked = struct
    type t =
      ( Field.Var.t Set_or_keep.Checked.t
      , Public_key.Compressed.var Set_or_keep.Checked.t )
      Poly.Stable.Latest.t

    let to_input ({state; delegate} : t) =
      let open Random_oracle_input in
      List.reduce_exn ~f:append
        ( List.map (Vector.to_list state)
            ~f:(Set_or_keep.Checked.to_input ~f:field)
        @ [ Set_or_keep.Checked.to_input
              ~f:Public_key.Compressed.Checked.to_input delegate ] )
  end

  let typ () : (Checked.t, t) Typ.t =
    let open Poly.Stable.Latest in
    Typ.of_hlistable
      [ Snapp_state.typ (Set_or_keep.Checked.typ ~dummy:Field.zero Field.typ)
      ; Set_or_keep.typ
          ~dummy:(Lazy.force invalid_public_key)
          Public_key.Compressed.typ ]
      ~var_to_hlist:to_hlist ~var_of_hlist:of_hlist ~value_to_hlist:to_hlist
      ~value_of_hlist:of_hlist
end

module Union_payload = struct
  module Poly = struct
    [%%versioned
    module Stable = struct
      module V1 = struct
        (* TODO: Don't assume they keep their balance in the same token. *)
        type ('signed_amount, 'update) t =
          { self_delta: 'signed_amount
          ; other_delta: 'signed_amount
          ; self_update: 'update
          ; other_update: 'update }
        [@@deriving hlist]
      end
    end]
  end

  [%%versioned
  module Stable = struct
    module V1 = struct
      type t =
        ( (Amount.Stable.V1.t, Sgn.Stable.V1.t) Currency.Signed_poly.Stable.V1.t
        , Per_account.Stable.V1.t )
        Poly.Stable.V1.t

      let to_latest = Fn.id
    end
  end]

  module Checked = struct
    type t =
      (Currency.Amount.Signed.var, Per_account.Checked.t) Poly.Stable.Latest.t
  end

  let typ () : (Checked.t, Stable.Latest.t) Typ.t =
    let open Poly.Stable.Latest in
    Typ.of_hlistable
      [ Amount.Signed.typ
      ; Amount.Signed.typ
      ; Per_account.typ ()
      ; Per_account.typ () ]
      ~var_to_hlist:to_hlist ~var_of_hlist:of_hlist ~value_to_hlist:to_hlist
      ~value_of_hlist:of_hlist
end

module Control = struct
  [%%versioned
  module Stable = struct
    module V1 = struct
      type t =
        | Proof of Pickles.Side_loaded.Proof.Stable.V1.t
        | Signature of Signature.Stable.V1.t
        | Both of
            { signature: Pickles.Side_loaded.Proof.Stable.V1.t
            ; proof: Signature.Stable.V1.t }
      [@@deriving sexp, eq, yojson, hash, compare]

      let to_latest = Fn.id
    end
  end]
end

module Fee_payment = struct
  [%%versioned
  module Stable = struct
    module V1 = struct
      type 'a t = {fee: Fee.Stable.V1.t; payer: 'a}
      [@@deriving sexp, eq, yojson, hash, compare]
    end
  end]
end

module Snapp_body = struct
  [%%versioned
  module Stable = struct
    module V1 = struct
      type t =
        { pk: Public_key.Compressed.Stable.V1.t
        ; control: Control.Stable.V1.t
        ; update: Per_account.Stable.V1.t
        ; predicate: Predicate.Stable.V1.t }
      [@@deriving sexp, eq, yojson, hash, compare]

      let to_latest = Fn.id
    end
  end]
end

module Other_fee_payer = struct
  [%%versioned
  module Stable = struct
    module V1 = struct
      type t =
        { pk: Public_key.Compressed.Stable.V1.t
        ; token_id: Token_id.Stable.V1.t
        ; nonce: Coda_numbers.Account_nonce.Stable.V1.t
        ; signature: Signature.Stable.V1.t }
      [@@deriving sexp, eq, yojson, hash, compare]

      let to_latest = Fn.id
    end
  end]
end

module Snapp_creation_data = struct
  [%%versioned
  module Stable = struct
    module V1 = struct
      (* TODO: Should have option of including timing here. *)
      type t =
        { snapp: Snapp_account.Stable.V1.t
        ; pk: Public_key.Compressed.Stable.V1.t }
      [@@deriving sexp, eq, yojson, hash, compare]

      let to_latest = Fn.id
    end
  end]
end

[%%versioned
module Stable = struct
  module V1 = struct
    (* TODO: The snapp and user token IDs should be able to be different from the user's. Otherwise
      it is very hard to use snapp accounts with other token IDs! *)
    type t =
      | Snapp_snapp of
          { snapp1: Snapp_body.Stable.V1.t
          ; snapp2: Snapp_body.Stable.V1.t
          ; token_id: Token_id.Stable.V1.t
          ; sender: [`Snapp1 | `Snapp2]
          ; snapp1_base_delta: Amount.Stable.V1.t
          ; fee_payment:
              [`Snapp | `Other of Other_fee_payer.Stable.V1.t]
              Fee_payment.Stable.V1.t }
      | Snapp of
          { snapp: Snapp_body.Stable.V1.t
          ; token_id: Token_id.Stable.V1.t
          ; fee_payment:
              [`Snapp | `Other of Other_fee_payer.Stable.V1.t]
              Fee_payment.Stable.V1.t }
      | User_to_snapp of
          { user_pk: Public_key.Compressed.Stable.V1.t
          ; user_signature: Signature.Stable.V1.t
          ; user_nonce: Coda_numbers.Account_nonce.Stable.V1.t
          ; token_id: Token_id.Stable.V1.t
          ; amount: Currency.Amount.Stable.V1.t
          ; fee_payment:
              [`User | `Other of Other_fee_payer.Stable.V1.t]
              Fee_payment.Stable.V1.t
          ; snapp:
              [ `Update of Snapp_body.Stable.V1.t
              | `Create of Snapp_creation_data.Stable.V1.t ] }
      | Snapp_to_user of
          { user_pk: Public_key.Compressed.Stable.V1.t
          ; snapp: Snapp_body.Stable.V1.t
          ; token_id: Token_id.Stable.V1.t
          ; amount: Currency.Amount.Stable.V1.t
          ; fee_payment:
              [`Snapp | `Other of Other_fee_payer.Stable.V1.t]
              Fee_payment.Stable.V1.t }
    [@@deriving sexp, eq, yojson, hash, compare]

    let to_latest = Fn.id
  end
end]

(* This type is used for hashing the snapp commands when they go into the receipt chain hash,
   and for signing snapp commands.
*)
module Payload = struct
  module Snapp_init = struct
    module Poly = struct
      [%%versioned
      module Stable = struct
        module V1 = struct
          type ('vk, 'perms) t = {vk_digest: 'vk; permissions: 'perms}
          [@@deriving sexp, eq, yojson, hash, compare]

          let to_latest = Fn.id
        end
      end]
    end

    [%%versioned
    module Stable = struct
      module V1 = struct
        type t =
          ( F.Stable.V1.t
          , Snapp_account.Permissions.Stable.V1.t )
          Poly.Stable.V1.t
        [@@deriving sexp, eq, yojson, hash, compare]

        let to_latest = Fn.id
      end
    end]

    let to_input ({vk_digest; permissions} : t) =
      Random_oracle_input.(append (field vk_digest))
        (Snapp_account.Permissions.to_input permissions)

    let dummy : t =
      { vk_digest= Field.zero
      ; permissions=
          {stake= false; edit_state= Both; send= Both; set_delegate= Both} }

    module Checked = struct
      type t =
        ( Impl.Field.t
        , Snapp_account.Permissions.Checked.t )
        Poly.Stable.Latest.t

      let to_input ({vk_digest; permissions} : t) =
        Random_oracle_input.(append (field vk_digest))
          (Snapp_account.Permissions.Checked.to_input permissions)
    end
  end

  module Per_snapp = struct
    [%%versioned
    module Stable = struct
      module V1 = struct
        type ('predicate_digests, 'pubkey, 'account_update, 'amount) t =
          { predicate: 'predicate_digests
          ; update: 'account_update
          ; pk: 'pubkey
          ; delta: 'amount }
        [@@deriving hlist, sexp, eq, yojson, hash, compare]
      end
    end]

    let to_input ~delta:delta_to_input
        {Stable.Latest.predicate; update; pk; delta} =
      let open Random_oracle.Input in
      List.reduce_exn ~f:append
        [ Predicate.Digested.to_input predicate
        ; Per_account.to_input update
        ; Public_key.Compressed.to_input pk
        ; delta_to_input delta ]

    module Checked = struct
      let to_input ~delta:delta_to_input
          {Stable.Latest.predicate; update; pk; delta} =
        let open Random_oracle.Input in
        List.reduce_exn ~f:append
          [ Predicate.Digested.Checked.to_input predicate
          ; Per_account.Checked.to_input update
          ; Public_key.Compressed.Checked.to_input pk
          ; delta_to_input delta ]
    end
  end

  module From_user = struct
    [%%versioned
    module Stable = struct
      module V1 = struct
        type ('pubkey, 'nonce) t = {pk: 'pubkey; nonce: 'nonce}
        [@@deriving hlist, sexp, eq, yojson, hash, compare]
      end
    end]

    let to_input ({pk; nonce} : _ t) =
      List.reduce_exn ~f:Random_oracle_input.append
        [Public_key.Compressed.to_input pk; Account_nonce.to_input nonce]

    module Checked = struct
      type t =
        ( Public_key.Compressed.var
        , Coda_numbers.Account_nonce.Checked.t )
        Stable.Latest.t

      let to_input ({pk; nonce} : t) =
        List.reduce_exn ~f:Random_oracle_input.append
          [ Public_key.Compressed.Checked.to_input pk
          ; Impl.run_checked (Account_nonce.Checked.to_input nonce) ]
    end
  end

  module Tag = struct
    [%%versioned
    module Stable = struct
      module V1 = struct
        type t =
          | Snapp_snapp
          | Snapp
          | User_to_snapp
          | Create_snapp
          | Snapp_to_user
        [@@deriving enum, sexp, eq, compare]

        let to_latest = Fn.id
      end
    end]

    let gen =
      Quickcheck.Generator.(
        map (Int.gen_incl Stable.V1.min Stable.V1.max) ~f:(fun x ->
            Option.value_exn (Stable.V1.of_enum x) ))

    let length = Int.ceil_log2 (1 + Stable.V1.max)

    let int_to_bits x = List.init length ~f:(fun i -> (x lsr i) land 1 = 1)

    let int_of_bits =
      List.foldi ~init:0 ~f:(fun i acc b ->
          if b then acc lor (1 lsl i) else acc )

    let to_bits = Fn.compose int_to_bits Stable.Latest.to_enum

    let of_bits = Fn.compose Stable.Latest.of_enum int_of_bits

    let%test_unit "tag bits" =
      Quickcheck.test gen ~f:(fun x ->
          [%test_eq: Stable.Latest.t option] (Some x) (of_bits (to_bits x)) )

    let to_input = Fn.compose Random_oracle_input.bitstring to_bits

    module Checked = struct
      open Pickles.Impls.Step

      type t = Boolean.var list

      let typ : (t, Stable.Latest.t) Typ.t =
        Typ.transport (Typ.list ~length Boolean.typ) ~there:to_bits
          ~back:(fun x -> Option.value_exn (of_bits x))

      let to_input : t -> _ = Random_oracle_input.bitstring
    end
  end

  module One_snapp = struct
    module Poly = struct
      [%%versioned
      module Stable = struct
        module V1 = struct
          type ( 'tag
               , 'fee
               , 'token_id
               , 'snapp
               , 'user_opt
               , 'snapp_init_opt
               , 'nonce_opt )
               t =
            { tag: 'tag
            ; user_opt: 'user_opt
            ; snapp: 'snapp
            ; snapp_init_opt: 'snapp_init_opt
            ; token_id: 'token_id
            ; fee: 'fee
            ; fee_token_id: 'token_id
            ; fee_payer_nonce_opt: 'nonce_opt }
          [@@deriving hlist, sexp, eq, yojson, hash, compare]
        end
      end]
    end
  end

  module Poly = struct
    [%%versioned
    module Stable = struct
      module V1 = struct
        type ( 'predicates
             , 'pubkey
             , 'account_update
             , 'amount
             , 'signed_amount
             , 'token_id
             , 'fee
             , 'nonce_opt
             , 'from_user
             , 'snapp_init
             , 'tag )
             t =
          | Two_snapp of
              { snapp1:
                  ( 'predicates
                  , 'pubkey
                  , 'account_update
                  , 'signed_amount )
                  Per_snapp.Stable.V1.t
              ; snapp2:
                  ( 'predicates
                  , 'pubkey
                  , 'account_update
                  , 'signed_amount )
                  Per_snapp.Stable.V1.t
              ; token_id: 'token_id
              ; fee: 'fee
              ; fee_token_id: 'token_id
              ; fee_payer_nonce_opt: 'nonce_opt }
          | One_snapp of
              ( 'tag
              , 'fee
              , 'token_id
              , ( 'predicates
                , 'pubkey
                , 'account_update
                , 'amount )
                Per_snapp.Stable.V1.t
              , 'from_user
              , 'snapp_init
              , 'nonce_opt )
              One_snapp.Poly.Stable.V1.t
        [@@deriving sexp, eq, yojson, hash, compare]

        let to_latest = Fn.id
      end
    end]
  end

  module T = struct
    [%%versioned
    module Stable = struct
      module V1 = struct
        type t =
          ( ( Predicate.Stable.V1.t
            , Predicate.Digested.Stable.V1.t )
            With_hash.Stable.V1.t
          (* account predicate hash *)
          , Public_key.Compressed.Stable.V1.t
          , Per_account.Stable.V1.t
          , Amount.Stable.V1.t
          , ( Amount.Stable.V1.t
            , Sgn.Stable.V1.t )
            Currency.Signed_poly.Stable.V1.t
          , Token_id.Stable.V1.t
          , Fee.Stable.V1.t
          , Account_nonce.Stable.V1.t option
          , ( Public_key.Compressed.Stable.V1.t
            , Coda_numbers.Account_nonce.Stable.V1.t )
            From_user.Stable.V1.t
            option
          , Snapp_init.Stable.V1.t option
          , Tag.Stable.V1.t )
          Poly.Stable.V1.t

        let to_latest = Fn.id
      end
    end]
  end

  module Stable = struct
    module V1 = struct
      include T.Stable.V1

      (* While they are not implemented, we make snapp commands un-serializable. *)
      include Binable.Of_binable
                (T.Stable.V1)
                (struct
                  include T.Stable.V1

                  let to_binable _ =
                    failwith "Serialization of snapp commands disabled"

                  let of_binable _ =
                    failwith "Serialization of snapp commands disabled"
                end)
    end

    module Latest = V1
  end
<<<<<<< HEAD
=======

  type t = Stable.Latest.t
>>>>>>> c70018cf

  let to_input (t : t) =
    let open Random_oracle_input in
    let f = List.reduce_exn ~f:append in
    let s (p : _ Per_snapp.Stable.Latest.t) =
      {p with predicate= With_hash.hash p.predicate}
    in
    match t with
    | Two_snapp
        {snapp1; snapp2; token_id; fee; fee_token_id; fee_payer_nonce_opt} ->
        f
          [ Per_snapp.to_input ~delta:Amount.Signed.to_input (s snapp1)
          ; Per_snapp.to_input ~delta:Amount.Signed.to_input (s snapp2)
          ; Token_id.to_input token_id
          ; Fee.to_input fee
          ; Token_id.to_input fee_token_id
          ; Account_nonce.to_input
              (Option.value fee_payer_nonce_opt ~default:Account_nonce.zero) ]
    | One_snapp
        { tag
        ; user_opt
        ; snapp
        ; snapp_init_opt
        ; token_id
        ; fee
        ; fee_token_id
        ; fee_payer_nonce_opt } ->
        f
          [ Tag.to_input tag
          ; From_user.to_input
              (Option.value user_opt
                 ~default:
                   { pk= Lazy.force invalid_public_key
                   ; nonce= Account_nonce.zero })
          ; Per_snapp.to_input ~delta:Amount.to_input (s snapp)
          ; Snapp_init.to_input
              (Option.value snapp_init_opt ~default:Snapp_init.dummy)
          ; Token_id.to_input token_id
          ; Fee.to_input fee
          ; Token_id.to_input fee_token_id
          ; Account_nonce.to_input
              (Option.value fee_payer_nonce_opt ~default:Account_nonce.zero) ]

  let digest t =
    Random_oracle.(
      hash ~init:Hash_prefix.snapp_payload (pack_input (to_input t)))

  module Checked = struct
    open Pickles.Impls.Step

    type t =
      ( (Predicate.Checked.t, Predicate.Digested.Checked.t) With_hash.t
      , Public_key.Compressed.var
      , Per_account.Checked.t
      , Amount.var
      , Amount.Signed.var
      , Token_id.var
      , Fee.var
      , Account_nonce.Checked.t
      , From_user.Checked.t
      , Snapp_init.Checked.t
      , Tag.Checked.t )
      Poly.Stable.Latest.t

    let to_input (t : t) =
      let open Random_oracle_input in
      let s (p : _ Per_snapp.Stable.Latest.t) =
        {p with predicate= With_hash.hash p.predicate}
      in
      let f = List.reduce_exn ~f:append in
      match t with
      | Two_snapp
          {snapp1; snapp2; token_id; fee; fee_token_id; fee_payer_nonce_opt} ->
          f
            [ Per_snapp.Checked.to_input ~delta:Amount.Signed.Checked.to_input
                (s snapp1)
            ; Per_snapp.Checked.to_input ~delta:Amount.Signed.Checked.to_input
                (s snapp2)
            ; Impl.run_checked (Token_id.Checked.to_input token_id)
            ; Fee.var_to_input fee
            ; Impl.run_checked (Token_id.Checked.to_input fee_token_id)
            ; Impl.run_checked
                (Account_nonce.Checked.to_input fee_payer_nonce_opt) ]
      | One_snapp
          { tag
          ; user_opt
          ; snapp
          ; snapp_init_opt
          ; token_id
          ; fee
          ; fee_token_id
          ; fee_payer_nonce_opt } ->
          f
            [ Tag.Checked.to_input tag
            ; From_user.Checked.to_input user_opt
            ; Per_snapp.Checked.to_input ~delta:Amount.var_to_input (s snapp)
            ; Snapp_init.Checked.to_input snapp_init_opt
            ; Impl.run_checked (Token_id.Checked.to_input token_id)
            ; Fee.var_to_input fee
            ; Impl.run_checked (Token_id.Checked.to_input fee_token_id)
            ; Impl.run_checked
                (Account_nonce.Checked.to_input fee_payer_nonce_opt) ]
  end
end

module Valid : sig
  [%%versioned:
  module Stable : sig
    module V1 : sig
      type t = (* private *) Stable.V1.t
      [@@deriving sexp, eq, yojson, hash, compare]
    end
  end]
end = struct
  [%%versioned
  module Stable = struct
    module V1 = struct
      type t = Stable.V1.t [@@deriving sexp, eq, yojson, hash, compare]

      let to_latest = Stable.V1.to_latest
    end
  end]
end

let token_id = function
  | Snapp_snapp {token_id; _} ->
      token_id
  | Snapp {token_id; _} ->
      token_id
  | User_to_snapp {token_id; _} ->
      token_id
  | Snapp_to_user {token_id; _} ->
      token_id

let fee_payment (t : t) : Account_id.t Fee_payment.t =
  let mk (fp : _ Fee_payment.t) (x, y) =
    {fp with payer= Account_id.create x y}
  in
  let other {Other_fee_payer.pk; token_id; _} = (pk, token_id) in
  match t with
  | Snapp_snapp {fee_payment; sender; token_id; snapp1; snapp2; _} ->
      mk fee_payment
        ( match fee_payment.payer with
        | `Snapp ->
            ( (match sender with `Snapp1 -> snapp1 | `Snapp2 -> snapp2).pk
            , token_id )
        | `Other x ->
            other x )
  | Snapp {fee_payment; snapp; token_id; _} ->
      mk fee_payment
        ( match fee_payment.payer with
        | `Other x ->
            other x
        | `Snapp ->
            (snapp.pk, token_id) )
  | User_to_snapp {fee_payment; user_pk; token_id; _} ->
      mk fee_payment
        ( match fee_payment.payer with
        | `User ->
            (user_pk, token_id)
        | `Other x ->
            other x )
  | Snapp_to_user {fee_payment; token_id; snapp; _} ->
      mk fee_payment
        ( match fee_payment.payer with
        | `Other x ->
            other x
        | `Snapp ->
            (snapp.pk, token_id) )

let fee_token (t : t) : Token_id.t = Account_id.token_id (fee_payment t).payer

let accounts_accessed t =
  let tok = fee_token t in
  let id k = Account_id.create k tok in
  (fee_payment t).payer
  ::
  ( match t with
  | Snapp_snapp {snapp1; snapp2; _} ->
      [id snapp1.pk; id snapp2.pk]
  | Snapp {snapp; _} ->
      [id snapp.pk]
  | User_to_snapp {user_pk; snapp; _} ->
      [ id user_pk
      ; id (match snapp with `Update s -> s.pk | `Create s -> s.pk) ]
  | Snapp_to_user {snapp; user_pk; _} ->
      [id user_pk; id snapp.pk] )

let fee (t : t) : Fee.t = (fee_payment t).fee

let fee_excess (t : t) : Fee_excess.t =
  Fee_excess.of_single (fee_token t, Currency.Fee.Signed.of_unsigned (fee t))

let next_available_token (_ : t) (next_available : Token_id.t) =
  (* TODO: Update when snapp account creation is implemented. *)
  next_available

let to_payload (t : t) : Payload.t option =
  let open Payload.Poly.Stable.Latest in
  let open Option.Let_syntax in
  let p = With_hash.of_data ~hash_data:Predicate.digest in
  let s ({pk; control= _; update; predicate} : Snapp_body.t) delta :
      _ Payload.Per_snapp.Stable.Latest.t =
    {predicate= p predicate; update; pk; delta}
  in
  match t with
  | Snapp_snapp
      {snapp1; snapp2; token_id; sender; snapp1_base_delta; fee_payment} ->
      let%map m1, fee_token_id, fee_payer_nonce_opt =
        match fee_payment.payer with
        | `Other fp ->
            return (snapp1_base_delta, fp.token_id, Some fp.nonce)
        | `Snapp ->
            let%map m = Amount.add_fee snapp1_base_delta fee_payment.fee in
            (m, token_id, None)
      in
      let delta1, delta2 =
        let cswap =
          match sender with `Snapp1 -> Fn.id | `Snapp2 -> Tuple2.swap
        in
        let a magnitude (sgn : Sgn.t) = Amount.Signed.create ~magnitude ~sgn in
        cswap (a m1 Neg, a snapp1_base_delta Pos)
      in
      Two_snapp
        { snapp1= s snapp1 delta1
        ; snapp2= s snapp2 delta2
        ; fee= fee_payment.fee
        ; fee_token_id
        ; token_id
        ; fee_payer_nonce_opt }
  | Snapp {snapp; fee_payment; token_id} ->
      let delta, fee_token_id, fee_payer_nonce_opt =
        match fee_payment.payer with
        | `Other fp ->
            (Amount.zero, fp.token_id, Some fp.nonce)
        | `Snapp ->
            (Amount.of_fee fee_payment.fee, token_id, None)
      in
      return
        (One_snapp
           { tag= Payload.Tag.Snapp
           ; fee= fee_payment.fee
           ; fee_payer_nonce_opt
           ; token_id
           ; fee_token_id
           ; snapp= s snapp delta
           ; user_opt= None
           ; snapp_init_opt= None })
  | User_to_snapp
      { user_pk
      ; user_signature= _
      ; token_id
      ; user_nonce
      ; snapp
      ; fee_payment
      ; amount } ->
      let tag, snapp, snapp_init_opt =
        match snapp with
        | `Update snapp ->
            (Payload.Tag.User_to_snapp, snapp, None)
        | `Create {pk; snapp= {app_state; permissions; verification_key}} ->
            (* TODO: VK and permissions *)
            ( Payload.Tag.Create_snapp
            , { pk
              ; control= Signature Signature.dummy (* Not used. *)
              ; predicate= Predicate.accept
              ; update=
                  { state= Vector.map app_state ~f:(fun x -> Set_or_keep.Set x)
                  ; delegate= Set pk } }
            , Some
                ( {permissions; vk_digest= verification_key.hash}
                  : Payload.Snapp_init.t ) )
      in
      let fee_token_id, fee_payer_nonce_opt =
        match fee_payment.payer with
        | `User ->
            (token_id, None)
        | `Other {nonce; token_id; _} ->
            (token_id, Some nonce)
      in
      return
        (One_snapp
           { tag
           ; fee= fee_payment.fee
           ; token_id
           ; fee_token_id
           ; snapp= s snapp amount
           ; snapp_init_opt
           ; fee_payer_nonce_opt
           ; user_opt= Some {Payload.From_user.pk= user_pk; nonce= user_nonce}
           })
  | Snapp_to_user {user_pk; token_id; snapp; amount; fee_payment} ->
      let%map delta, fee_token_id, fee_payer_nonce_opt =
        match fee_payment.payer with
        | `Other {pk= _; signature= _; nonce; token_id} ->
            return (amount, token_id, Some nonce)
        | `Snapp ->
            let%map x = Amount.add_fee amount fee_payment.fee in
            (x, token_id, None)
      in
      One_snapp
        { tag= Payload.Tag.Snapp_to_user
        ; fee_payer_nonce_opt
        ; fee= fee_payment.fee
        ; token_id
        ; fee_token_id
        ; snapp= s snapp delta
        ; snapp_init_opt= None
        ; user_opt=
            Some {Payload.From_user.pk= user_pk; nonce= Account_nonce.zero} }<|MERGE_RESOLUTION|>--- conflicted
+++ resolved
@@ -553,11 +553,8 @@
 
     module Latest = V1
   end
-<<<<<<< HEAD
-=======
 
   type t = Stable.Latest.t
->>>>>>> c70018cf
 
   let to_input (t : t) =
     let open Random_oracle_input in
