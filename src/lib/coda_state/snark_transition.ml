--- conflicted
+++ resolved
@@ -100,35 +100,6 @@
   ; coinbase_amount= Currency.Amount.zero
   ; pending_coinbase_action= Pending_coinbase.Update.Action.Update_none }
 
-<<<<<<< HEAD
-let to_hlist
-    { Poly.blockchain_state
-    ; consensus_transition
-    ; coinbase_receiver
-    ; coinbase_amount
-    ; pending_coinbase_action } =
-  Snarky.H_list.
-    [ blockchain_state
-    ; consensus_transition
-    ; coinbase_receiver
-    ; coinbase_amount
-    ; pending_coinbase_action ]
-
-let of_hlist
-    ([ blockchain_state
-     ; consensus_transition
-     ; coinbase_receiver
-     ; coinbase_amount
-     ; pending_coinbase_action ] :
-      (unit, _) Snarky.H_list.t) =
-  { Poly.blockchain_state
-  ; consensus_transition
-  ; coinbase_receiver
-  ; coinbase_amount
-  ; pending_coinbase_action }
-
-=======
->>>>>>> 0be3e157
 let typ =
   let open Snark_params.Tick.Typ in
   of_hlistable ~var_to_hlist:to_hlist ~var_of_hlist:of_hlist
