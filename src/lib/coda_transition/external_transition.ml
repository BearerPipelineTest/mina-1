--- conflicted
+++ resolved
@@ -45,6 +45,14 @@
     let proposer {staged_ledger_diff; _} =
       Staged_ledger_diff.creator staged_ledger_diff
 
+    let transactions {staged_ledger_diff; _} =
+      let open Staged_ledger.Pre_diff_info in
+      match get_transactions staged_ledger_diff with
+      | Ok transactions ->
+          transactions
+      | Error e ->
+          Core.Error.raise (Error.to_error e)
+
     let user_commands {staged_ledger_diff; _} =
       Staged_ledger_diff.user_commands staged_ledger_diff
 
@@ -54,65 +62,11 @@
         ~f:(Fn.compose User_command_payload.is_payment User_command.payload)
 
     module T = struct
-<<<<<<< HEAD
-      type t =
-        { protocol_state: Protocol_state.Value.Stable.V1.t
-        ; protocol_state_proof: Proof.Stable.V1.t sexp_opaque
-        ; staged_ledger_diff: Staged_ledger_diff.Stable.V1.t
-        ; delta_transition_chain_proof:
-            State_hash.Stable.V1.t * State_body_hash.Stable.V1.t list }
-      [@@deriving sexp, fields, bin_io, version]
-
-      let to_yojson
-          { protocol_state
-          ; protocol_state_proof= _
-          ; staged_ledger_diff= _
-          ; delta_transition_chain_proof= _ } =
-        `Assoc
-          [ ("protocol_state", Protocol_state.value_to_yojson protocol_state)
-          ; ("protocol_state_proof", `String "<opaque>")
-          ; ("staged_ledger_diff", `String "<opaque>")
-          ; ("delta_transition_chain_proof", `String "<opaque>") ]
-
-      let delta_transition_chain_proof {delta_transition_chain_proof; _} =
-        delta_transition_chain_proof
-
-      let consensus_state {protocol_state; _} =
-        Protocol_state.consensus_state protocol_state
-
-      let blockchain_state {protocol_state; _} =
-        Protocol_state.blockchain_state protocol_state
-
-      let state_hash {protocol_state; _} = Protocol_state.hash protocol_state
-
-      let parent_hash {protocol_state; _} =
-        Protocol_state.previous_state_hash protocol_state
-
-      let proposer {staged_ledger_diff; _} =
-        Staged_ledger_diff.creator staged_ledger_diff
-
-      let transactions {staged_ledger_diff; _} =
-        let open Staged_ledger.Pre_diff_info in
-        match get_transactions staged_ledger_diff with
-        | Ok transactions ->
-            transactions
-        | Error e ->
-            Core.Error.raise (Error.to_error e)
-
-      let user_commands {staged_ledger_diff; _} =
-        Staged_ledger_diff.user_commands staged_ledger_diff
-
-      let payments external_transition =
-        List.filter
-          (user_commands external_transition)
-          ~f:(Fn.compose User_command_payload.is_payment User_command.payload)
-=======
       type nonrec t = t
 
       let t_of_sexp = t_of_sexp
 
       let sexp_of_t = sexp_of_t
->>>>>>> 72d28a94
 
       let compare =
         Comparable.lift
