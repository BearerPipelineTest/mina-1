--- conflicted
+++ resolved
@@ -46,12 +46,9 @@
    consensus.vrf
    snarky_taylor
    mina_base
-<<<<<<< HEAD
-   mina_base_unix
-=======
    mina_transaction_logic
    key_gen
->>>>>>> 4ce5b608
+   mina_base_unix
    block_time
    perf_histograms
    test_util
@@ -75,15 +72,12 @@
    snark_bits
    sparse_ledger_lib
    trust_system
-<<<<<<< HEAD
-   snarky_integer
-   bitstring_lib
-   pasta
-   graphql_basic_scalars
-=======
    mina_base.import
    ppx_version.runtime
->>>>>>> 4ce5b608
+   ;snarky_integer
+   ;bitstring_lib
+   ;pasta
+   graphql_basic_scalars
  )
  (preprocessor_deps "../../config.mlh")
  (preprocess
