--- conflicted
+++ resolved
@@ -23,11 +23,7 @@
   end
 end]
 
-<<<<<<< HEAD
-val to_input : t -> Snark_params.Tick.Field.t Random_oracle.Input.t
-=======
 val to_input : t -> Snark_params.Tick.Field.t Random_oracle.Input.Chunked.t
->>>>>>> c0a6c8fa
 
 val of_slot_number : constants:Constants.t -> Mina_numbers.Global_slot.t -> t
 
@@ -80,11 +76,7 @@
   val of_slot_number :
     constants:Constants.var -> Mina_numbers.Global_slot.Checked.t -> t
 
-<<<<<<< HEAD
-  val to_input : t -> Field.Var.t Random_oracle.Input.t
-=======
   val to_input : t -> Field.Var.t Random_oracle.Input.Chunked.t
->>>>>>> c0a6c8fa
 
   val to_epoch_and_slot : t -> (Epoch.Checked.t * Slot.Checked.t, _) Checked.t
 
