open Core_kernel
open Mina_numbers
open Async
open Currency
open Signature_lib
open Mina_base

module type Constants = sig
  [%%versioned:
  module Stable : sig
    module V1 : sig
      type t
    end
  end]

  val create : protocol_constants:Genesis_constants.Protocol.t -> t

  val gc_parameters :
       t
    -> [ `Acceptable_network_delay of Length.t ]
       * [ `Gc_width of Length.t ]
       * [ `Gc_width_epoch of Length.t ]
       * [ `Gc_width_slot of Length.t ]
       * [ `Gc_interval of Length.t ]
end

module type Blockchain_state = sig
  module Poly : sig
    type ( 'staged_ledger_hash
         , 'snarked_ledger_hash
         , 'token_id
         , 'local_state
         , 'time )
         t
    [@@deriving sexp]
  end

  module Value : sig
    type t =
      ( Staged_ledger_hash.t
      , Frozen_ledger_hash.t
      , Token_id.t
      , Parties_logic.Local_state.Value.t
      , Block_time.t )
      Poly.t
    [@@deriving sexp]
  end

  type var =
    ( Staged_ledger_hash.var
    , Frozen_ledger_hash.var
    , Token_id.var
    , Parties_logic.Local_state.Checked.t
    , Block_time.Unpacked.var )
    Poly.t

  val staged_ledger_hash :
    ('staged_ledger_hash, _, _, _, _) Poly.t -> 'staged_ledger_hash

  val snarked_ledger_hash :
    (_, 'frozen_ledger_hash, _, _, _) Poly.t -> 'frozen_ledger_hash

  val genesis_ledger_hash :
    (_, 'frozen_ledger_hash, _, _, _) Poly.t -> 'frozen_ledger_hash

  val snarked_next_available_token : (_, _, 'token_id, _, _) Poly.t -> 'token_id

  val timestamp : (_, _, _, _, 'time) Poly.t -> 'time
end

module type Protocol_state = sig
  type blockchain_state

  type blockchain_state_var

  type consensus_state

  type consensus_state_var

  module Poly : sig
    type ('state_hash, 'body) t [@@deriving equal, hash, sexp, to_yojson]
  end

  module Body : sig
    module Poly : sig
      type ('state_hash, 'blockchain_state, 'consensus_state, 'constants) t
      [@@deriving sexp]
    end

    module Value : sig
      type t =
        ( State_hash.t
        , blockchain_state
        , consensus_state
        , Protocol_constants_checked.Value.Stable.V1.t )
        Poly.t
      [@@deriving sexp, to_yojson]
    end

    type var =
      ( State_hash.var
      , blockchain_state_var
      , consensus_state_var
      , Protocol_constants_checked.var )
      Poly.t
  end

  module Value : sig
    type t = (State_hash.t, Body.Value.t) Poly.t
    [@@deriving sexp, equal, compare]
  end

  type var = (State_hash.var, Body.var) Poly.t

  val create_value :
       previous_state_hash:State_hash.t
    -> genesis_state_hash:State_hash.t
    -> blockchain_state:blockchain_state
    -> consensus_state:consensus_state
    -> constants:Protocol_constants_checked.Value.t
    -> Value.t

  val previous_state_hash : ('state_hash, _) Poly.t -> 'state_hash

  val body : (_, 'body) Poly.t -> 'body

  val blockchain_state :
    (_, (_, 'blockchain_state, _, _) Body.Poly.t) Poly.t -> 'blockchain_state

  val genesis_state_hash :
    ?state_hash:State_hash.t option -> Value.t -> State_hash.t

  val consensus_state :
    (_, (_, _, 'consensus_state, _) Body.Poly.t) Poly.t -> 'consensus_state

  val constants : (_, (_, _, _, 'constants) Body.Poly.t) Poly.t -> 'constants

  val hash : Value.t -> State_hash.t
end

module type Snark_transition = sig
  type blockchain_state_var

  type consensus_transition_var

  module Poly : sig
    type ('blockchain_state, 'consensus_transition, 'pending_coinbase_update) t
    [@@deriving sexp]
  end

  module Value : sig
    type t [@@deriving sexp]
  end

  type var =
    ( blockchain_state_var
    , consensus_transition_var
    , Pending_coinbase.Update.var )
    Poly.t

  val consensus_transition :
    (_, 'consensus_transition, _) Poly.t -> 'consensus_transition

  val blockchain_state : ('blockchain_state, _, _) Poly.t -> 'blockchain_state
end

module type State_hooks = sig
  type consensus_state

  type consensus_state_var

  type consensus_transition

  type block_data

  type blockchain_state

  type protocol_state

  type protocol_state_var

  type snark_transition_var

  (**
   * Generate a new protocol state and consensus specific transition data
   * for a new transition. Called from the block producer in order to generate
   * a new transition to broadcast to the network. Returns `None` if a new
   * transition cannot be generated.
  *)
  val generate_transition :
       previous_protocol_state:protocol_state
    -> blockchain_state:blockchain_state
    -> current_time:Unix_timestamp.t
    -> block_data:block_data
    -> supercharge_coinbase:bool
    -> snarked_ledger_hash:Mina_base.Frozen_ledger_hash.t
    -> genesis_ledger_hash:Mina_base.Frozen_ledger_hash.t
    -> supply_increase:Currency.Amount.t
    -> logger:Logger.t
    -> constraint_constants:Genesis_constants.Constraint_constants.t
    -> protocol_state * consensus_transition

  (**
   * Create a constrained, checked var for the next consensus state of
   * a given consensus state and snark transition.
  *)
  val next_state_checked :
       constraint_constants:Genesis_constants.Constraint_constants.t
    -> prev_state:protocol_state_var
    -> prev_state_hash:Mina_base.State_hash.var
    -> snark_transition_var
    -> Currency.Amount.var
    -> ( [ `Success of Snark_params.Tick.Boolean.var ] * consensus_state_var
       , _ )
       Snark_params.Tick.Checked.t

  val genesis_winner : Public_key.Compressed.t * Private_key.t

  module For_tests : sig
    val gen_consensus_state :
         constraint_constants:Genesis_constants.Constraint_constants.t
      -> constants:Constants.t
      -> gen_slot_advancement:int Quickcheck.Generator.t
      -> (   previous_protocol_state:
               (protocol_state, Mina_base.State_hash.t) With_hash.t
          -> snarked_ledger_hash:Mina_base.Frozen_ledger_hash.t
          -> coinbase_receiver:Public_key.Compressed.t
          -> supercharge_coinbase:bool
          -> consensus_state)
         Quickcheck.Generator.t
  end
end

module type S = sig
  val name : string

  (** Return a string that tells a human what the consensus view of an instant in time is.
    *
    * This is mostly useful for PoStake and other consensus mechanisms that have their own
    * notions of time.
  *)
  val time_hum : constants:Constants.t -> Block_time.t -> string

  module Constants = Constants

  module Configuration : sig
    [%%versioned:
    module Stable : sig
      module V1 : sig
        type t =
          { delta : int
          ; k : int
          ; slots_per_epoch : int
          ; slot_duration : int
          ; epoch_duration : int
          ; genesis_state_timestamp : Block_time.Stable.V1.t
          ; acceptable_network_delay : int
          }
        [@@deriving yojson, fields]
      end
    end]

    val t :
         constraint_constants:Genesis_constants.Constraint_constants.t
      -> protocol_constants:Genesis_constants.Protocol.t
      -> t
  end

  module Genesis_epoch_data : sig
    module Data : sig
      type t =
        { ledger : Mina_base.Ledger.t Lazy.t; seed : Mina_base.Epoch_seed.t }
    end

    type tt = { staking : Data.t; next : Data.t option }

    type t = tt option

    val for_unit_tests : t

    val compiled : t
  end

  module Data : sig
    module Local_state : sig
      module Snapshot : sig
        module Ledger_snapshot : sig
          type t =
            | Genesis_epoch_ledger of Mina_base.Ledger.t
            | Ledger_db of Mina_base.Ledger.Db.t

          val close : t -> unit

          val merkle_root : t -> Mina_base.Ledger_hash.t
        end
      end

      type t [@@deriving to_yojson]

      val create :
           Signature_lib.Public_key.Compressed.Set.t
        -> genesis_ledger:Ledger.t Lazy.t
        -> genesis_epoch_data:Genesis_epoch_data.t
        -> epoch_ledger_location:string
        -> ledger_depth:int
        -> genesis_state_hash:State_hash.t
        -> t

      val current_block_production_keys :
        t -> Signature_lib.Public_key.Compressed.Set.t

      val current_epoch_delegatee_table :
           local_state:t
        -> Mina_base.Account.t Mina_base.Account.Index.Table.t
           Public_key.Compressed.Table.t

      val last_epoch_delegatee_table :
           local_state:t
        -> Mina_base.Account.t Mina_base.Account.Index.Table.t
           Public_key.Compressed.Table.t
           option

      val next_epoch_ledger : t -> Snapshot.Ledger_snapshot.t

      val staking_epoch_ledger : t -> Snapshot.Ledger_snapshot.t

      (** Swap in a new set of block production keys and invalidate and/or
          recompute cached data *)
      val block_production_keys_swap :
           constants:Constants.t
        -> t
        -> Signature_lib.Public_key.Compressed.Set.t
        -> Block_time.t
        -> unit
    end

    module Vrf : sig
      val check :
           constraint_constants:Genesis_constants.Constraint_constants.t
        -> global_slot:Mina_numbers.Global_slot.t
        -> seed:Mina_base.Epoch_seed.t
        -> producer_private_key:Signature_lib.Private_key.t
        -> producer_public_key:Signature_lib.Public_key.Compressed.t
        -> total_stake:Amount.t
        -> logger:Logger.t
        -> get_delegators:
             (   Public_key.Compressed.t
              -> Mina_base.Account.t Mina_base.Account.Index.Table.t option)
        -> ( ( [> `Vrf_output of Consensus_vrf.Output_hash.t ]
             * [> `Delegator of
                  Signature_lib.Public_key.Compressed.t
                  * Mina_base.Account.Index.t ] )
             option
           , unit )
           Interruptible.t
    end

    module Prover_state : sig
      [%%versioned:
      module Stable : sig
        [@@@no_toplevel_latest_type]

        module V2 : sig
<<<<<<< HEAD
          type t

          val to_latest : t -> t
        end

        module V1 : sig
=======
>>>>>>> f01d3925
          type t

          val to_latest : t -> V2.t
        end
      end]

      type t = Stable.Latest.t [@@deriving to_yojson, sexp]

      val genesis_data : genesis_epoch_ledger:Mina_base.Ledger.t Lazy.t -> t

      val precomputed_handler :
           constraint_constants:Genesis_constants.Constraint_constants.t
        -> genesis_epoch_ledger:Mina_base.Ledger.t Lazy.t
        -> Snark_params.Tick.Handler.t

      val handler :
           t
        -> constraint_constants:Genesis_constants.Constraint_constants.t
        -> pending_coinbase:Mina_base.Pending_coinbase_witness.t
        -> Snark_params.Tick.Handler.t

      val ledger_depth : t -> int
    end

    module Consensus_transition : sig
      module Value : sig
        [%%versioned:
        module Stable : sig
          module V1 : sig
            type t [@@deriving sexp, to_yojson]
          end
        end]
      end

      include Snark_params.Tick.Snarkable.S with type value := Value.t

      val genesis : Value.t
    end

    module Consensus_time : sig
      [%%versioned:
      module Stable : sig
        module V1 : sig
          type t [@@deriving compare, sexp, yojson]
        end
      end]

      val to_string_hum : t -> string

      val to_time : constants:Constants.t -> t -> Block_time.t

      val of_time_exn : constants:Constants.t -> Block_time.t -> t

      (** Gets the corresponding a reasonable consensus time that is considered to be "old" and not accepted by other peers by the consensus mechanism *)
      val get_old : constants:Constants.t -> t -> t

      val to_uint32 : t -> Unsigned.UInt32.t

      val epoch : t -> Unsigned.UInt32.t

      val slot : t -> Unsigned.UInt32.t

      val succ : t -> t

      val start_time : constants:Constants.t -> t -> Block_time.t

      val end_time : constants:Constants.t -> t -> Block_time.t

      val to_global_slot : t -> Mina_numbers.Global_slot.t

      val of_global_slot :
        constants:Constants.t -> Mina_numbers.Global_slot.t -> t

      val zero : constants:Constants.t -> t
    end

    module Consensus_state : sig
      module Value : sig
        [%%versioned:
        module Stable : sig
          module V1 : sig
            type t [@@deriving hash, equal, compare, sexp, yojson]
          end
        end]

        module For_tests : sig
          val with_global_slot_since_genesis :
            t -> Mina_numbers.Global_slot.t -> t
        end
      end

      type display [@@deriving yojson]

      type var

      val typ :
           constraint_constants:Genesis_constants.Constraint_constants.t
        -> (var, Value.t) Snark_params.Tick.Typ.t

      val negative_one :
           genesis_ledger:Ledger.t Lazy.t
        -> genesis_epoch_data:Genesis_epoch_data.t
        -> constants:Constants.t
        -> constraint_constants:Genesis_constants.Constraint_constants.t
        -> Value.t

      val create_genesis_from_transition :
           negative_one_protocol_state_hash:Mina_base.State_hash.t
        -> consensus_transition:Consensus_transition.Value.t
        -> genesis_ledger:Ledger.t Lazy.t
        -> genesis_epoch_data:Genesis_epoch_data.t
        -> constraint_constants:Genesis_constants.Constraint_constants.t
        -> constants:Constants.t
        -> Value.t

      val create_genesis :
           negative_one_protocol_state_hash:Mina_base.State_hash.t
        -> genesis_ledger:Ledger.t Lazy.t
        -> genesis_epoch_data:Genesis_epoch_data.t
        -> constraint_constants:Genesis_constants.Constraint_constants.t
        -> constants:Constants.t
        -> Value.t

      open Snark_params.Tick

      val var_to_input :
        var -> ((Field.Var.t, Boolean.var) Random_oracle.Input.t, _) Checked.t

      val to_input : Value.t -> (Field.t, bool) Random_oracle.Input.t

      val display : Value.t -> display

      val consensus_time : Value.t -> Consensus_time.t

      val blockchain_length : Value.t -> Length.t

      val min_window_density : Value.t -> Length.t

      val block_stake_winner : Value.t -> Public_key.Compressed.t

      val block_creator : Value.t -> Public_key.Compressed.t

      val coinbase_receiver : Value.t -> Public_key.Compressed.t

      val coinbase_receiver_var : var -> Public_key.Compressed.var

      val curr_global_slot_var : var -> Global_slot.Checked.t

      val blockchain_length_var : var -> Length.Checked.t

      val min_window_density_var : var -> Length.Checked.t

      val total_currency_var : var -> Amount.Checked.t

      val staking_epoch_data_var : var -> Mina_base.Epoch_data.var

      val staking_epoch_data : Value.t -> Mina_base.Epoch_data.Value.t

      val next_epoch_data_var : var -> Mina_base.Epoch_data.var

      val next_epoch_data : Value.t -> Mina_base.Epoch_data.Value.t

      val graphql_type : unit -> ('ctx, Value.t option) Graphql_async.Schema.typ

      val curr_slot : Value.t -> Slot.t

      val epoch_count : Value.t -> Length.t

      val curr_global_slot : Value.t -> Mina_numbers.Global_slot.t

      val total_currency : Value.t -> Amount.t

      val global_slot_since_genesis : Value.t -> Mina_numbers.Global_slot.t

      val global_slot_since_genesis_var :
        var -> Mina_numbers.Global_slot.Checked.t

      val is_genesis_state : Value.t -> bool

      val is_genesis_state_var : var -> (Boolean.var, _) Checked.t

      val supercharge_coinbase_var : var -> Boolean.var

      val supercharge_coinbase : Value.t -> bool
    end

    module Block_data : sig
      type t

      val epoch_ledger : t -> Mina_base.Sparse_ledger.t

      val global_slot : t -> Mina_numbers.Global_slot.t

      val prover_state : t -> Prover_state.t

      val global_slot_since_genesis : t -> Mina_numbers.Global_slot.t

      val coinbase_receiver : t -> Public_key.Compressed.t
    end

    module Epoch_data_for_vrf : sig
      [%%versioned:
      module Stable : sig
        module V2 : sig
          type t =
            { epoch_ledger : Mina_base.Epoch_ledger.Value.Stable.V1.t
            ; epoch_seed : Mina_base.Epoch_seed.Stable.V1.t
            ; epoch : Mina_numbers.Length.Stable.V1.t
            ; global_slot : Mina_numbers.Global_slot.Stable.V1.t
            ; global_slot_since_genesis : Mina_numbers.Global_slot.Stable.V1.t
            ; delegatee_table :
                Mina_base.Account.Stable.V2.t
                Mina_base.Account.Index.Stable.V1.Table.t
                Public_key.Compressed.Stable.V1.Table.t
            }
          [@@deriving sexp]

          val to_latest : t -> t
        end
      end]
    end

    module Slot_won : sig
      [%%versioned:
      module Stable : sig
        module V1 : sig
          type t =
            { delegator :
                Signature_lib.Public_key.Compressed.Stable.V1.t
                * Mina_base.Account.Index.Stable.V1.t
            ; producer : Signature_lib.Keypair.Stable.V1.t
            ; global_slot : Mina_numbers.Global_slot.Stable.V1.t
            ; global_slot_since_genesis : Mina_numbers.Global_slot.Stable.V1.t
            ; vrf_result : Consensus_vrf.Output_hash.Stable.V1.t
            }
          [@@deriving sexp]

          val to_latest : t -> t
        end
      end]
    end
  end

  module Coinbase_receiver : sig
    (* Producer: block producer receives coinbases
       Other: specified account (with default token) receives coinbases
    *)

    type t = [ `Producer | `Other of Public_key.Compressed.t ]
    [@@deriving yojson]
  end

  module Hooks : sig
    open Data

    module Rpcs : sig
      include Rpc_intf.Rpc_interface_intf

      val rpc_handlers :
           logger:Logger.t
        -> local_state:Local_state.t
        -> genesis_ledger_hash:Frozen_ledger_hash.t
        -> rpc_handler list

      type query =
        { query :
            'q 'r.    Network_peer.Peer.t -> ('q, 'r) rpc -> 'q
            -> 'r Mina_base.Rpc_intf.rpc_response Deferred.t
        }
    end

    (* Check whether we are in the genesis epoch *)
    val is_genesis_epoch : constants:Constants.t -> Block_time.t -> bool

    (**
     * Check that a consensus state was received at a valid time.
    *)
    val received_at_valid_time :
         constants:Constants.t
      -> Consensus_state.Value.t
      -> time_received:Unix_timestamp.t
      -> (unit, [ `Too_early | `Too_late of int64 ]) result

    type select_status = [ `Keep | `Take ] [@@deriving equal]

    (**
     * Select between two ledger builder controller tips given the consensus
     * states for the two tips. Returns `\`Keep` if the first tip should be
     * kept, or `\`Take` if the second tip should be taken instead.
    *)
    val select :
         constants:Constants.t
      -> existing:(Consensus_state.Value.t, State_hash.t) With_hash.t
      -> candidate:(Consensus_state.Value.t, State_hash.t) With_hash.t
      -> logger:Logger.t
      -> select_status

    (*Data required to evaluate VRFs for an epoch*)
    val get_epoch_data_for_vrf :
         constants:Constants.t
      -> Unix_timestamp.t
      -> Consensus_state.Value.t
      -> local_state:Local_state.t
      -> logger:Logger.t
      -> Data.Epoch_data_for_vrf.t * Local_state.Snapshot.Ledger_snapshot.t

    val get_block_data :
         slot_won:Slot_won.t
      -> ledger_snapshot:Local_state.Snapshot.Ledger_snapshot.t
      -> coinbase_receiver:Coinbase_receiver.t
      -> Block_data.t

    (**
     * A hook for managing local state when the locked tip is updated.
     *)
    val frontier_root_transition :
         Consensus_state.Value.t
      -> Consensus_state.Value.t
      -> local_state:Local_state.t
      -> snarked_ledger:Mina_base.Ledger.Db.t
      -> genesis_ledger_hash:Mina_base.Frozen_ledger_hash.t
      -> unit

    (**
     * Indicator of when we should bootstrap
     *)
    val should_bootstrap :
         constants:Constants.t
      -> existing:(Consensus_state.Value.t, State_hash.t) With_hash.t
      -> candidate:(Consensus_state.Value.t, State_hash.t) With_hash.t
      -> logger:Logger.t
      -> bool

    val get_epoch_ledger :
         constants:Constants.t
      -> consensus_state:Consensus_state.Value.t
      -> local_state:Local_state.t
      -> Data.Local_state.Snapshot.Ledger_snapshot.t

    val epoch_end_time :
      constants:Constants.t -> Mina_numbers.Length.t -> Block_time.t

    (** Data needed to synchronize the local state. *)
    type local_state_sync [@@deriving to_yojson]

    (**
     * Predicate indicating whether or not the local state requires synchronization.
     *)
    val required_local_state_sync :
         constants:Constants.t
      -> consensus_state:Consensus_state.Value.t
      -> local_state:Local_state.t
      -> local_state_sync option

    (**
     * Synchronize local state over the network.
     *)
    val sync_local_state :
         logger:Logger.t
      -> trust_system:Trust_system.t
      -> local_state:Local_state.t
      -> random_peers:(int -> Network_peer.Peer.t list Deferred.t)
      -> query_peer:Rpcs.query
      -> ledger_depth:int
      -> local_state_sync
      -> unit Deferred.Or_error.t

    module Make_state_hooks
        (Blockchain_state : Blockchain_state)
        (Protocol_state : Protocol_state
                            with type blockchain_state :=
                                  Blockchain_state.Value.t
                             and type blockchain_state_var :=
                                  Blockchain_state.var
                             and type consensus_state := Consensus_state.Value.t
                             and type consensus_state_var := Consensus_state.var)
        (Snark_transition : Snark_transition
                              with type blockchain_state_var :=
                                    Blockchain_state.var
                               and type consensus_transition_var :=
                                    Consensus_transition.var) :
      State_hooks
        with type blockchain_state := Blockchain_state.Value.t
         and type protocol_state := Protocol_state.Value.t
         and type protocol_state_var := Protocol_state.var
         and type snark_transition_var := Snark_transition.var
         and type consensus_state := Consensus_state.Value.t
         and type consensus_state_var := Consensus_state.var
         and type consensus_transition := Consensus_transition.Value.t
         and type block_data := Block_data.t
  end
end<|MERGE_RESOLUTION|>--- conflicted
+++ resolved
@@ -361,18 +361,9 @@
         [@@@no_toplevel_latest_type]
 
         module V2 : sig
-<<<<<<< HEAD
           type t
 
           val to_latest : t -> t
-        end
-
-        module V1 : sig
-=======
->>>>>>> f01d3925
-          type t
-
-          val to_latest : t -> V2.t
         end
       end]
 
