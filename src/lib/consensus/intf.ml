open Core_kernel
open Mina_numbers
open Async
open Currency
open Signature_lib
open Mina_base

module type Constants = sig
  [%%versioned:
  module Stable : sig
    module V1 : sig
      type t
    end
  end]

  val create : protocol_constants:Genesis_constants.Protocol.t -> t

  val gc_parameters :
       t
    -> [ `Acceptable_network_delay of Length.t ]
       * [ `Gc_width of Length.t ]
       * [ `Gc_width_epoch of Length.t ]
       * [ `Gc_width_slot of Length.t ]
       * [ `Gc_interval of Length.t ]
end

module type Blockchain_state = sig
  module Poly : sig
    type ('staged_ledger_hash, 'snarked_ledger_hash, 'local_state, 'time) t
    [@@deriving sexp]
  end

  module Value : sig
    type t =
      ( Staged_ledger_hash.t
      , Frozen_ledger_hash.t
      , Mina_transaction_logic.Parties_logic.Local_state.Value.t
      , Block_time.t )
      Poly.t
    [@@deriving sexp]
  end

  type var =
    ( Staged_ledger_hash.var
    , Frozen_ledger_hash.var
    , Mina_transaction_logic.Parties_logic.Local_state.Checked.t
    , Block_time.Checked.t )
    Poly.t

  val staged_ledger_hash :
    ('staged_ledger_hash, _, _, _) Poly.t -> 'staged_ledger_hash

  val snarked_ledger_hash :
    (_, 'frozen_ledger_hash, _, _) Poly.t -> 'frozen_ledger_hash

  val genesis_ledger_hash :
    (_, 'frozen_ledger_hash, _, _) Poly.t -> 'frozen_ledger_hash

  val timestamp : (_, _, _, 'time) Poly.t -> 'time
end

module type Protocol_state = sig
  type blockchain_state

  type blockchain_state_var

  type consensus_state

  type consensus_state_var

  module Poly : sig
    type ('state_hash, 'body) t [@@deriving equal, hash, sexp, to_yojson]
  end

  module Body : sig
    module Poly : sig
      type ('state_hash, 'blockchain_state, 'consensus_state, 'constants) t
      [@@deriving sexp]
    end

    module Value : sig
      type t =
        ( State_hash.t
        , blockchain_state
        , consensus_state
        , Protocol_constants_checked.Value.Stable.V1.t )
        Poly.t
      [@@deriving sexp, to_yojson]
    end

    type var =
      ( State_hash.var
      , blockchain_state_var
      , consensus_state_var
      , Protocol_constants_checked.var )
      Poly.t
  end

  module Value : sig
    type t = (State_hash.t, Body.Value.t) Poly.t
    [@@deriving sexp, equal, compare]
  end

  type var = (State_hash.var, Body.var) Poly.t

  val create_value :
       previous_state_hash:State_hash.t
    -> genesis_state_hash:State_hash.t
    -> blockchain_state:blockchain_state
    -> consensus_state:consensus_state
    -> constants:Protocol_constants_checked.Value.t
    -> Value.t

  val previous_state_hash : ('state_hash, _) Poly.t -> 'state_hash

  val body : (_, 'body) Poly.t -> 'body

  val blockchain_state :
    (_, (_, 'blockchain_state, _, _) Body.Poly.t) Poly.t -> 'blockchain_state

  val genesis_state_hash :
    ?state_hash:State_hash.t option -> Value.t -> State_hash.t

  val consensus_state :
    (_, (_, _, 'consensus_state, _) Body.Poly.t) Poly.t -> 'consensus_state

  val constants : (_, (_, _, _, 'constants) Body.Poly.t) Poly.t -> 'constants

  val hash : Value.t -> State_hash.t
end

module type Snark_transition = sig
  type blockchain_state_var

  type consensus_transition_var

  module Poly : sig
    type ('blockchain_state, 'consensus_transition, 'pending_coinbase_update) t
    [@@deriving sexp]
  end

  module Value : sig
    type t [@@deriving sexp]
  end

  type var =
    ( blockchain_state_var
    , consensus_transition_var
    , Pending_coinbase.Update.var )
    Poly.t

  val consensus_transition :
    (_, 'consensus_transition, _) Poly.t -> 'consensus_transition

  val blockchain_state : ('blockchain_state, _, _) Poly.t -> 'blockchain_state
end

module type State_hooks = sig
  type consensus_state

  type consensus_state_var

  type consensus_transition

  type block_data

  type blockchain_state

  type protocol_state

  type protocol_state_var

  type snark_transition_var

  (**
   * Generate a new protocol state and consensus specific transition data
   * for a new transition. Called from the block producer in order to generate
   * a new transition to broadcast to the network. Returns `None` if a new
   * transition cannot be generated.
  *)
  val generate_transition :
       previous_protocol_state:protocol_state
    -> blockchain_state:blockchain_state
    -> current_time:Unix_timestamp.t
    -> block_data:block_data
    -> supercharge_coinbase:bool
    -> snarked_ledger_hash:Mina_base.Frozen_ledger_hash.t
    -> genesis_ledger_hash:Mina_base.Frozen_ledger_hash.t
    -> supply_increase:Currency.Amount.t
    -> logger:Logger.t
    -> constraint_constants:Genesis_constants.Constraint_constants.t
    -> protocol_state * consensus_transition

  (**
   * Create a constrained, checked var for the next consensus state of
   * a given consensus state and snark transition.
  *)
  val next_state_checked :
       constraint_constants:Genesis_constants.Constraint_constants.t
    -> prev_state:protocol_state_var
    -> prev_state_hash:Mina_base.State_hash.var
    -> snark_transition_var
    -> Currency.Amount.var
    -> ([ `Success of Snark_params.Tick.Boolean.var ] * consensus_state_var)
       Snark_params.Tick.Checked.t

  val genesis_winner : Public_key.Compressed.t * Private_key.t

  module For_tests : sig
    val gen_consensus_state :
         constraint_constants:Genesis_constants.Constraint_constants.t
      -> constants:Constants.t
      -> gen_slot_advancement:int Quickcheck.Generator.t
      -> (   previous_protocol_state:
               protocol_state Mina_base.State_hash.With_state_hashes.t
          -> snarked_ledger_hash:Mina_base.Frozen_ledger_hash.t
          -> coinbase_receiver:Public_key.Compressed.t
          -> supercharge_coinbase:bool
          -> consensus_state )
         Quickcheck.Generator.t
  end
end

module type S = sig
  val name : string

  (** Return a string that tells a human what the consensus view of an instant in time is.
    *
    * This is mostly useful for PoStake and other consensus mechanisms that have their own
    * notions of time.
  *)
  val time_hum : constants:Constants.t -> Block_time.t -> string

  module Constants = Constants

  module Configuration : sig
    [%%versioned:
    module Stable : sig
      module V1 : sig
        type t =
          { delta : int
          ; k : int
          ; slots_per_epoch : int
          ; slot_duration : int
          ; epoch_duration : int
          ; genesis_state_timestamp : Block_time.Stable.V1.t
          ; acceptable_network_delay : int
          }
        [@@deriving yojson, fields]
      end
    end]

    val t :
         constraint_constants:Genesis_constants.Constraint_constants.t
      -> protocol_constants:Genesis_constants.Protocol.t
      -> t
  end

  module Genesis_epoch_data : sig
    module Data : sig
      type t =
        { ledger : Mina_ledger.Ledger.t Lazy.t; seed : Mina_base.Epoch_seed.t }
    end

    type tt = { staking : Data.t; next : Data.t option }

    type t = tt option

    val for_unit_tests : t

    val compiled : t
  end

  module Data : sig
    module Local_state : sig
      module Snapshot : sig
        module Ledger_snapshot : sig
          type t =
            | Genesis_epoch_ledger of Mina_ledger.Ledger.t
            | Ledger_db of Mina_ledger.Ledger.Db.t

          val close : t -> unit

          val merkle_root : t -> Mina_base.Ledger_hash.t
        end
      end

      type t [@@deriving to_yojson]

      val create :
           Signature_lib.Public_key.Compressed.Set.t
        -> genesis_ledger:Mina_ledger.Ledger.t Lazy.t
        -> genesis_epoch_data:Genesis_epoch_data.t
        -> epoch_ledger_location:string
        -> ledger_depth:int
        -> genesis_state_hash:State_hash.t
        -> t

      val current_block_production_keys :
        t -> Signature_lib.Public_key.Compressed.Set.t

      val current_epoch_delegatee_table :
           local_state:t
        -> Mina_base.Account.t Mina_base.Account.Index.Table.t
           Public_key.Compressed.Table.t

      val last_epoch_delegatee_table :
           local_state:t
        -> Mina_base.Account.t Mina_base.Account.Index.Table.t
           Public_key.Compressed.Table.t
           option

      val next_epoch_ledger : t -> Snapshot.Ledger_snapshot.t

      val staking_epoch_ledger : t -> Snapshot.Ledger_snapshot.t

      (** Swap in a new set of block production keys and invalidate and/or
          recompute cached data *)
      val block_production_keys_swap :
           constants:Constants.t
        -> t
        -> Signature_lib.Public_key.Compressed.Set.t
        -> Block_time.t
        -> unit
    end

    module Vrf : sig
      val check :
           constraint_constants:Genesis_constants.Constraint_constants.t
        -> global_slot:Mina_numbers.Global_slot.t
        -> seed:Mina_base.Epoch_seed.t
        -> producer_private_key:Signature_lib.Private_key.t
        -> producer_public_key:Signature_lib.Public_key.Compressed.t
        -> total_stake:Amount.t
        -> logger:Logger.t
        -> get_delegators:
             (   Public_key.Compressed.t
              -> Mina_base.Account.t Mina_base.Account.Index.Table.t option )
        -> ( ( [ `Vrf_eval of string ]
             * [> `Vrf_output of Consensus_vrf.Output_hash.t ]
             * [> `Delegator of
                  Signature_lib.Public_key.Compressed.t
                  * Mina_base.Account.Index.t ] )
             option
           , unit )
           Interruptible.t
    end

    module Prover_state : sig
      [%%versioned:
      module Stable : sig
        [@@@no_toplevel_latest_type]

        module V2 : sig
          type t

          val to_latest : t -> t
        end
      end]

      type t = Stable.Latest.t [@@deriving to_yojson, sexp]

      val genesis_data : genesis_epoch_ledger:Mina_ledger.Ledger.t Lazy.t -> t

      val precomputed_handler :
           constraint_constants:Genesis_constants.Constraint_constants.t
        -> genesis_epoch_ledger:Mina_ledger.Ledger.t Lazy.t
        -> Snark_params.Tick.Handler.t

      val handler :
           t
        -> constraint_constants:Genesis_constants.Constraint_constants.t
        -> pending_coinbase:Mina_base.Pending_coinbase_witness.t
        -> Snark_params.Tick.Handler.t

      val ledger_depth : t -> int
    end

    module Consensus_transition : sig
      module Value : sig
        [%%versioned:
        module Stable : sig
          module V1 : sig
            type t [@@deriving sexp, to_yojson]
          end
        end]
      end

      include Snark_params.Tick.Snarkable.S with type value := Value.t

      val genesis : Value.t
    end

    module Consensus_time : sig
      [%%versioned:
      module Stable : sig
        module V1 : sig
          type t [@@deriving compare, sexp, yojson]
        end
      end]

      val to_string_hum : t -> string

      val to_time : constants:Constants.t -> t -> Block_time.t

      val of_time_exn : constants:Constants.t -> Block_time.t -> t

      (** Gets the corresponding a reasonable consensus time that is considered to be "old" and not accepted by other peers by the consensus mechanism *)
      val get_old : constants:Constants.t -> t -> t

      val to_uint32 : t -> Unsigned.UInt32.t

      val epoch : t -> Unsigned.UInt32.t

      val slot : t -> Unsigned.UInt32.t

      val succ : t -> t

      val start_time : constants:Constants.t -> t -> Block_time.t

      val end_time : constants:Constants.t -> t -> Block_time.t

      val to_global_slot : t -> Mina_numbers.Global_slot.t

      val of_global_slot :
        constants:Constants.t -> Mina_numbers.Global_slot.t -> t

      val zero : constants:Constants.t -> t
    end

    module Consensus_state : sig
      module Value : sig
        [%%versioned:
        module Stable : sig
          module V1 : sig
            type t [@@deriving hash, equal, compare, sexp, yojson]
          end
        end]

        module For_tests : sig
          val with_global_slot_since_genesis :
            t -> Mina_numbers.Global_slot.t -> t
        end
      end

      type display [@@deriving yojson]

      type var

      val typ :
           constraint_constants:Genesis_constants.Constraint_constants.t
        -> (var, Value.t) Snark_params.Tick.Typ.t

      val negative_one :
           genesis_ledger:Mina_ledger.Ledger.t Lazy.t
        -> genesis_epoch_data:Genesis_epoch_data.t
        -> constants:Constants.t
        -> constraint_constants:Genesis_constants.Constraint_constants.t
        -> Value.t

      val create_genesis_from_transition :
           negative_one_protocol_state_hash:Mina_base.State_hash.t
        -> consensus_transition:Consensus_transition.Value.t
        -> genesis_ledger:Mina_ledger.Ledger.t Lazy.t
        -> genesis_epoch_data:Genesis_epoch_data.t
        -> constraint_constants:Genesis_constants.Constraint_constants.t
        -> constants:Constants.t
        -> Value.t

      val create_genesis :
           negative_one_protocol_state_hash:Mina_base.State_hash.t
        -> genesis_ledger:Mina_ledger.Ledger.t Lazy.t
        -> genesis_epoch_data:Genesis_epoch_data.t
        -> constraint_constants:Genesis_constants.Constraint_constants.t
        -> constants:Constants.t
        -> Value.t

      open Snark_params.Tick

      val var_to_input : var -> Field.Var.t Random_oracle.Input.Chunked.t

      val to_input : Value.t -> Field.t Random_oracle.Input.Chunked.t

      val display : Value.t -> display

      val consensus_time : Value.t -> Consensus_time.t

      val blockchain_length : Value.t -> Length.t

      val min_window_density : Value.t -> Length.t

      val block_stake_winner : Value.t -> Public_key.Compressed.t

      val block_creator : Value.t -> Public_key.Compressed.t

      val coinbase_receiver : Value.t -> Public_key.Compressed.t

      val coinbase_receiver_var : var -> Public_key.Compressed.var

      val curr_global_slot_var : var -> Global_slot.Checked.t

      val blockchain_length_var : var -> Length.Checked.t

      val min_window_density_var : var -> Length.Checked.t

      val total_currency_var : var -> Amount.Checked.t

      val staking_epoch_data_var : var -> Mina_base.Epoch_data.var

      val staking_epoch_data : Value.t -> Mina_base.Epoch_data.Value.t

      val next_epoch_data_var : var -> Mina_base.Epoch_data.var

      val next_epoch_data : Value.t -> Mina_base.Epoch_data.Value.t

      val graphql_type : unit -> ('ctx, Value.t option) Graphql_async.Schema.typ

      val curr_slot : Value.t -> Slot.t

      val epoch_count : Value.t -> Length.t

      val curr_global_slot : Value.t -> Mina_numbers.Global_slot.t

      val total_currency : Value.t -> Amount.t

      val global_slot_since_genesis : Value.t -> Mina_numbers.Global_slot.t

      val global_slot_since_genesis_var :
        var -> Mina_numbers.Global_slot.Checked.t

      val is_genesis_state : Value.t -> bool

      val is_genesis_state_var : var -> Boolean.var Checked.t

      val supercharge_coinbase_var : var -> Boolean.var

      val supercharge_coinbase : Value.t -> bool
    end

    module Block_data : sig
      type t

      val epoch_ledger : t -> Mina_ledger.Sparse_ledger.t

      val global_slot : t -> Mina_numbers.Global_slot.t

      val prover_state : t -> Prover_state.t

      val global_slot_since_genesis : t -> Mina_numbers.Global_slot.t

      val coinbase_receiver : t -> Public_key.Compressed.t
    end

    module Epoch_data_for_vrf : sig
      [%%versioned:
      module Stable : sig
        module V2 : sig
          type t =
            { epoch_ledger : Mina_base.Epoch_ledger.Value.Stable.V1.t
            ; epoch_seed : Mina_base.Epoch_seed.Stable.V1.t
            ; epoch : Mina_numbers.Length.Stable.V1.t
            ; global_slot : Mina_numbers.Global_slot.Stable.V1.t
            ; global_slot_since_genesis : Mina_numbers.Global_slot.Stable.V1.t
            ; delegatee_table :
                Mina_base.Account.Stable.V2.t
                Mina_base.Account.Index.Stable.V1.Table.t
                Public_key.Compressed.Stable.V1.Table.t
            }
          [@@deriving sexp]

          val to_latest : t -> t
        end
      end]
    end

    module Slot_won : sig
      [%%versioned:
      module Stable : sig
        module V1 : sig
          type t =
            { delegator :
                Signature_lib.Public_key.Compressed.Stable.V1.t
                * Mina_base.Account.Index.Stable.V1.t
            ; producer : Signature_lib.Keypair.Stable.V1.t
            ; global_slot : Mina_numbers.Global_slot.Stable.V1.t
            ; global_slot_since_genesis : Mina_numbers.Global_slot.Stable.V1.t
            ; vrf_result : Consensus_vrf.Output_hash.Stable.V1.t
            }
          [@@deriving sexp]

          val to_latest : t -> t
        end
      end]
    end
  end

  module Coinbase_receiver : sig
    (* Producer: block producer receives coinbases
       Other: specified account (with default token) receives coinbases
    *)

    type t = [ `Producer | `Other of Public_key.Compressed.t ]
    [@@deriving yojson]
  end

  module Hooks : sig
    open Data

    module Rpcs : sig
      include Network_peer.Rpc_intf.Rpc_interface_intf

      val rpc_handlers :
           logger:Logger.t
        -> local_state:Local_state.t
        -> genesis_ledger_hash:Frozen_ledger_hash.t
        -> rpc_handler list

      type query =
        { query :
<<<<<<< HEAD
            'q 'r.
               Network_peer.Peer.t
            -> ('q, 'r) rpc
            -> 'q
            -> 'r Mina_base.Rpc_intf.rpc_response Deferred.t
=======
            'q 'r.    Network_peer.Peer.t -> ('q, 'r) rpc -> 'q
            -> 'r Network_peer.Rpc_intf.rpc_response Deferred.t
>>>>>>> ea6c7ee8
        }
    end

    (* Check whether we are in the genesis epoch *)
    val is_genesis_epoch : constants:Constants.t -> Block_time.t -> bool

    (**
     * Check that a consensus state was received at a valid time.
    *)
    val received_at_valid_time :
         constants:Constants.t
      -> Consensus_state.Value.t
      -> time_received:Unix_timestamp.t
      -> (unit, [ `Too_early | `Too_late of int64 ]) result

    type select_status = [ `Keep | `Take ] [@@deriving equal]

    (**
     * Select between two ledger builder controller tips given the consensus
     * states for the two tips. Returns `\`Keep` if the first tip should be
     * kept, or `\`Take` if the second tip should be taken instead.
    *)
    val select :
         constants:Constants.t
      -> existing:
           Consensus_state.Value.t Mina_base.State_hash.With_state_hashes.t
      -> candidate:
           Consensus_state.Value.t Mina_base.State_hash.With_state_hashes.t
      -> logger:Logger.t
      -> select_status

    (*Data required to evaluate VRFs for an epoch*)
    val get_epoch_data_for_vrf :
         constants:Constants.t
      -> Unix_timestamp.t
      -> Consensus_state.Value.t
      -> local_state:Local_state.t
      -> logger:Logger.t
      -> Data.Epoch_data_for_vrf.t * Local_state.Snapshot.Ledger_snapshot.t

    val get_block_data :
         slot_won:Slot_won.t
      -> ledger_snapshot:Local_state.Snapshot.Ledger_snapshot.t
      -> coinbase_receiver:Coinbase_receiver.t
      -> Block_data.t

    (**
     * A hook for managing local state when the locked tip is updated.
     *)
    val frontier_root_transition :
         Consensus_state.Value.t
      -> Consensus_state.Value.t
      -> local_state:Local_state.t
      -> snarked_ledger:Mina_ledger.Ledger.Db.t
      -> genesis_ledger_hash:Mina_base.Frozen_ledger_hash.t
      -> unit

    (**
     * Indicator of when we should bootstrap
     *)
    val should_bootstrap :
         constants:Constants.t
      -> existing:
           Consensus_state.Value.t Mina_base.State_hash.With_state_hashes.t
      -> candidate:
           Consensus_state.Value.t Mina_base.State_hash.With_state_hashes.t
      -> logger:Logger.t
      -> bool

    val get_epoch_ledger :
         constants:Constants.t
      -> consensus_state:Consensus_state.Value.t
      -> local_state:Local_state.t
      -> Data.Local_state.Snapshot.Ledger_snapshot.t

    val epoch_end_time :
      constants:Constants.t -> Mina_numbers.Length.t -> Block_time.t

    (** Data needed to synchronize the local state. *)
    type local_state_sync [@@deriving to_yojson]

    (**
     * Predicate indicating whether or not the local state requires synchronization.
     *)
    val required_local_state_sync :
         constants:Constants.t
      -> consensus_state:Consensus_state.Value.t
      -> local_state:Local_state.t
      -> local_state_sync option

    (**
     * Synchronize local state over the network.
     *)
    val sync_local_state :
         logger:Logger.t
      -> trust_system:Trust_system.t
      -> local_state:Local_state.t
      -> random_peers:(int -> Network_peer.Peer.t list Deferred.t)
      -> query_peer:Rpcs.query
      -> ledger_depth:int
      -> local_state_sync
      -> unit Deferred.Or_error.t

    module Make_state_hooks
        (Blockchain_state : Blockchain_state)
        (Protocol_state : Protocol_state
                            with type blockchain_state :=
                              Blockchain_state.Value.t
                             and type blockchain_state_var :=
                              Blockchain_state.var
                             and type consensus_state := Consensus_state.Value.t
                             and type consensus_state_var := Consensus_state.var)
        (Snark_transition : Snark_transition
                              with type blockchain_state_var :=
                                Blockchain_state.var
                               and type consensus_transition_var :=
                                Consensus_transition.var) :
      State_hooks
        with type blockchain_state := Blockchain_state.Value.t
         and type protocol_state := Protocol_state.Value.t
         and type protocol_state_var := Protocol_state.var
         and type snark_transition_var := Snark_transition.var
         and type consensus_state := Consensus_state.Value.t
         and type consensus_state_var := Consensus_state.var
         and type consensus_transition := Consensus_transition.Value.t
         and type block_data := Block_data.t
  end
end<|MERGE_RESOLUTION|>--- conflicted
+++ resolved
@@ -617,16 +617,11 @@
 
       type query =
         { query :
-<<<<<<< HEAD
             'q 'r.
                Network_peer.Peer.t
             -> ('q, 'r) rpc
             -> 'q
-            -> 'r Mina_base.Rpc_intf.rpc_response Deferred.t
-=======
-            'q 'r.    Network_peer.Peer.t -> ('q, 'r) rpc -> 'q
             -> 'r Network_peer.Rpc_intf.rpc_response Deferred.t
->>>>>>> ea6c7ee8
         }
     end
 
