open Async_kernel
open Core_kernel
open Signed
open Unsigned
open Currency
open Fold_lib
open Signature_lib
open Snark_params
open Bitstring_lib
open Num_util
module Time = Block_time
module Run = Snark_params.Tick.Run
module Graphql_base_types = Graphql_lib.Base_types
module Length = Mina_numbers.Length

let make_checked t =
  let open Snark_params.Tick in
  with_state (As_prover.return ()) (Run.make_checked t)

let name = "proof_of_stake"

let genesis_ledger_total_currency ~ledger =
  Mina_base.Ledger.foldi ~init:Amount.zero (Lazy.force ledger)
    ~f:(fun _addr sum account ->
      (* only default token matters for total currency used to determine stake *)
      if Mina_base.(Token_id.equal account.token_id Token_id.default) then
        Amount.add sum
          (Balance.to_amount @@ account.Mina_base.Account.Poly.balance)
        |> Option.value_exn ?here:None ?error:None
             ~message:"failed to calculate total currency in genesis ledger"
      else sum )

let genesis_ledger_hash ~ledger =
  Mina_base.Ledger.merkle_root (Lazy.force ledger)
  |> Mina_base.Frozen_ledger_hash.of_ledger_hash

let compute_delegatee_table keys ~iter_accounts =
  let open Mina_base in
  let outer_table = Public_key.Compressed.Table.create () in
  iter_accounts (fun i (acct : Account.t) ->
      if
        Option.is_some acct.delegate
        (* Only default tokens may delegate. *)
        && Token_id.equal acct.token_id Token_id.default
        && Public_key.Compressed.Set.mem keys (Option.value_exn acct.delegate)
      then
        Public_key.Compressed.Table.update outer_table
          (Option.value_exn acct.delegate) ~f:(function
          | None ->
              Account.Index.Table.of_alist_exn [(i, acct)]
          | Some table ->
              Account.Index.Table.add_exn table ~key:i ~data:acct ;
              table ) ) ;
  (* TODO: this metric tracking currently assumes that the result of
     compute_delegatee_table is called with the full set of block production
     keypairs every time the set changes, which is true right now, but this
     should be control flow should be refactored to make this clearer *)
  let num_delegators =
    Public_key.Compressed.Table.fold outer_table ~init:0
      ~f:(fun ~key:_ ~data sum -> sum + Account.Index.Table.length data)
  in
  Mina_metrics.Gauge.set Mina_metrics.Consensus.staking_keypairs
    (Float.of_int @@ Public_key.Compressed.Set.length keys) ;
  Mina_metrics.Gauge.set Mina_metrics.Consensus.stake_delegators
    (Float.of_int num_delegators) ;
  outer_table

let compute_delegatee_table_sparse_ledger keys ledger =
  compute_delegatee_table keys ~iter_accounts:(fun f ->
      Mina_base.Sparse_ledger.iteri ledger ~f:(fun i acct -> f i acct) )

let compute_delegatee_table_ledger_db keys ledger =
  compute_delegatee_table keys ~iter_accounts:(fun f ->
      Mina_base.Ledger.Db.iteri ledger ~f:(fun i acct -> f i acct) )

let compute_delegatee_table_genesis_ledger keys ledger =
  compute_delegatee_table keys ~iter_accounts:(fun f ->
      Mina_base.Ledger.iteri ledger ~f:(fun i acct -> f i acct) )

module Segment_id = Mina_numbers.Nat.Make32 ()

module Typ = Snark_params.Tick.Typ

module Configuration = struct
  [%%versioned
  module Stable = struct
    module V1 = struct
      type t =
        { delta: int
        ; k: int
        ; slots_per_epoch: int
        ; slot_duration: int
        ; epoch_duration: int
        ; genesis_state_timestamp: Block_time.Stable.V1.t
        ; acceptable_network_delay: int }
      [@@deriving yojson, fields]

      let to_latest = Fn.id
    end
  end]

  let t ~constraint_constants ~protocol_constants =
    let constants =
      Constants.create ~constraint_constants ~protocol_constants
    in
    let of_int32 = UInt32.to_int in
    let of_span = Fn.compose Int64.to_int Block_time.Span.to_ms in
    { delta= of_int32 constants.delta
    ; k= of_int32 constants.k
    ; slots_per_epoch= of_int32 constants.epoch_size
    ; slot_duration= of_span constants.slot_duration_ms
    ; epoch_duration= of_span constants.epoch_duration
    ; genesis_state_timestamp= constants.genesis_state_timestamp
    ; acceptable_network_delay= of_span constants.delta_duration }
end

module Constants = Constants
module Genesis_epoch_data = Genesis_epoch_data

module Data = struct
  module Epoch_seed = struct
    include Mina_base.Epoch_seed

    type _unused = unit constraint t = Stable.Latest.t

    let initial : t = of_hash Outside_hash_image.t

    let update (seed : t) vrf_result =
      let open Random_oracle in
      hash ~init:Hash_prefix_states.epoch_seed
        [|(seed :> Tick.Field.t); vrf_result|]
      |> of_hash

    let update_var (seed : var) vrf_result =
      let open Random_oracle.Checked in
      make_checked (fun () ->
          hash ~init:Hash_prefix_states.epoch_seed
            [|var_to_hash_packed seed; vrf_result|]
          |> var_of_hash_packed )
  end

  module Epoch_and_slot = struct
    type t = Epoch.t * Slot.t [@@deriving sexp]

    let of_time_exn ~(constants : Constants.t) tm : t =
      let epoch = Epoch.of_time_exn tm ~constants in
      let time_since_epoch =
        Time.diff tm (Epoch.start_time epoch ~constants)
      in
      let slot =
        uint32_of_int64
        @@ Int64.Infix.(
             Time.Span.to_ms time_since_epoch
             / Time.Span.to_ms constants.slot_duration_ms)
      in
      (epoch, slot)
  end

  module Block_data = struct
    type t =
      { stake_proof: Stake_proof.t
      ; global_slot: Mina_numbers.Global_slot.t
      ; global_slot_since_genesis: Mina_numbers.Global_slot.t
      ; vrf_result: Random_oracle.Digest.t }

    let prover_state {stake_proof; _} = stake_proof

    let global_slot {global_slot; _} = global_slot

    let epoch_ledger {stake_proof; _} = stake_proof.ledger

    let global_slot_since_genesis {global_slot_since_genesis; _} =
      global_slot_since_genesis

    let coinbase_receiver {stake_proof; _} = stake_proof.coinbase_receiver_pk
  end

  module Local_state = struct
    module Snapshot = struct
      module Ledger_snapshot = struct
        type t =
          | Genesis_epoch_ledger of Mina_base.Ledger.t
          | Ledger_db of Mina_base.Ledger.Db.t

        let merkle_root = function
          | Genesis_epoch_ledger ledger ->
              Mina_base.Ledger.merkle_root ledger
          | Ledger_db ledger ->
              Mina_base.Ledger.Db.merkle_root ledger

        let compute_delegatee_table keys ledger =
          match ledger with
          | Genesis_epoch_ledger ledger ->
              compute_delegatee_table_genesis_ledger keys ledger
          | Ledger_db ledger ->
              compute_delegatee_table_ledger_db keys ledger

        let close = function
          | Genesis_epoch_ledger _ ->
              ()
          | Ledger_db ledger ->
              Mina_base.Ledger.Db.close ledger

        let remove ~location = function
          | Genesis_epoch_ledger _ ->
              ()
          | Ledger_db ledger ->
              Mina_base.Ledger.Db.close ledger ;
              File_system.rmrf location

        let ledger_subset keys ledger =
          match ledger with
          | Genesis_epoch_ledger ledger ->
              Mina_base.Sparse_ledger.of_ledger_subset_exn ledger keys
          | Ledger_db ledger ->
              Mina_base.(
                Sparse_ledger.of_any_ledger
                @@ Ledger.Any_ledger.cast (module Ledger.Db) ledger)
      end

      type t =
        { ledger: Ledger_snapshot.t
        ; delegatee_table:
            Mina_base.Account.t Mina_base.Account.Index.Table.t
            Public_key.Compressed.Table.t }

      let delegators t key =
        Public_key.Compressed.Table.find t.delegatee_table key

      let to_yojson {ledger; delegatee_table} =
        `Assoc
          [ ( "ledger_hash"
            , Ledger_snapshot.merkle_root ledger
              |> Mina_base.Ledger_hash.to_yojson )
          ; ( "delegators"
            , `Assoc
                ( Hashtbl.to_alist delegatee_table
                |> List.map ~f:(fun (key, delegators) ->
                       ( Public_key.Compressed.to_string key
                       , `Assoc
                           ( Hashtbl.to_alist delegators
                           |> List.map ~f:(fun (addr, account) ->
                                  ( Int.to_string addr
                                  , Mina_base.Account.to_yojson account ) ) )
                       ) ) ) ) ]

      let ledger t = t.ledger
    end

    module Data = struct
      type epoch_ledger_uuids =
        { staking: Uuid.t
        ; next: Uuid.t
        ; genesis_state_hash: Mina_base.State_hash.t }

      (* Invariant: Snapshot's delegators are taken from accounts in block_production_pubkeys *)
      type t =
        { mutable staking_epoch_snapshot: Snapshot.t
        ; mutable next_epoch_snapshot: Snapshot.t
        ; last_checked_slot_and_epoch:
            (Epoch.t * Slot.t) Public_key.Compressed.Table.t
        ; mutable last_epoch_delegatee_table:
            Mina_base.Account.t Mina_base.Account.Index.Table.t
            Public_key.Compressed.Table.t
            Option.t
        ; mutable epoch_ledger_uuids: epoch_ledger_uuids
        ; epoch_ledger_location: string }

      let to_yojson t =
        `Assoc
          [ ( "staking_epoch_snapshot"
            , [%to_yojson: Snapshot.t] t.staking_epoch_snapshot )
          ; ( "next_epoch_snapshot"
            , [%to_yojson: Snapshot.t] t.next_epoch_snapshot )
          ; ( "last_checked_slot_and_epoch"
            , `Assoc
                ( Public_key.Compressed.Table.to_alist
                    t.last_checked_slot_and_epoch
                |> List.map ~f:(fun (key, epoch_and_slot) ->
                       ( Public_key.Compressed.to_string key
                       , [%to_yojson: Epoch.t * Slot.t] epoch_and_slot ) ) ) )
          ]
    end

    (* The outer ref changes whenever we swap in new staker set; all the snapshots are recomputed *)
    type t = Data.t ref [@@deriving to_yojson]

    let staking_epoch_ledger_location (t : t) =
      !t.epoch_ledger_location ^ Uuid.to_string !t.epoch_ledger_uuids.staking

    let next_epoch_ledger_location (t : t) =
      !t.epoch_ledger_location ^ Uuid.to_string !t.epoch_ledger_uuids.next

    let current_epoch_delegatee_table ~(local_state : t) =
      !local_state.staking_epoch_snapshot.delegatee_table

    let last_epoch_delegatee_table ~(local_state : t) =
      !local_state.last_epoch_delegatee_table

    let current_block_production_keys t =
      Public_key.Compressed.Table.keys !t.Data.last_checked_slot_and_epoch
      |> Public_key.Compressed.Set.of_list

    let make_last_checked_slot_and_epoch_table old_table new_keys ~default =
      let module Set = Public_key.Compressed.Set in
      let module Table = Public_key.Compressed.Table in
      let last_checked_slot_and_epoch = Table.create () in
      Set.iter new_keys ~f:(fun pk ->
          let data = Option.value (Table.find old_table pk) ~default in
          Table.add_exn last_checked_slot_and_epoch ~key:pk ~data ) ;
      last_checked_slot_and_epoch

    let epoch_ledger_uuids_to_yojson Data.{staking; next; genesis_state_hash} =
      `Assoc
        [ ("staking", `String (Uuid.to_string staking))
        ; ("next", `String (Uuid.to_string next))
        ; ( "genesis_state_hash"
          , Mina_base.State_hash.to_yojson genesis_state_hash ) ]

    let epoch_ledger_uuids_from_file location =
      let open Yojson.Safe.Util in
      let open Result.Let_syntax in
      let json = Yojson.Safe.from_file location in
      let uuid str =
        Result.(
          map_error
            (try_with (fun () -> Uuid.of_string str))
            ~f:(fun ex -> Exn.to_string ex))
      in
      let%bind staking = json |> member "staking" |> to_string |> uuid in
      let%bind next = json |> member "next" |> to_string |> uuid in
      let%map genesis_state_hash =
        json |> member "genesis_state_hash" |> Mina_base.State_hash.of_yojson
      in
      Data.{staking; next; genesis_state_hash}

    let create_epoch_ledger ~location ~logger ~genesis_epoch_ledger
        ~ledger_depth =
      let open Mina_base in
      if Sys.file_exists location then (
        [%log info]
          ~metadata:[("location", `String location)]
          "Loading epoch ledger from disk: $location" ;
        Snapshot.Ledger_snapshot.Ledger_db
          (Ledger.Db.create ~directory_name:location ~depth:ledger_depth ()) )
      else Genesis_epoch_ledger (Lazy.force genesis_epoch_ledger)

    let create block_producer_pubkeys ~genesis_ledger ~genesis_epoch_data
        ~epoch_ledger_location ~ledger_depth ~genesis_state_hash =
      (* TODO: remove this duplicate of the genesis ledger *)
      let genesis_epoch_ledger_staking, genesis_epoch_ledger_next =
        Option.value_map genesis_epoch_data
          ~default:(genesis_ledger, genesis_ledger)
          ~f:(fun {Genesis_epoch_data.staking; next} ->
            ( staking.ledger
            , Option.value_map next ~default:staking.ledger ~f:(fun next ->
                  next.ledger ) ) )
      in
      let epoch_ledger_uuids_location = epoch_ledger_location ^ ".json" in
      let logger = Logger.create () in
      let create_new_uuids () =
        let epoch_ledger_uuids =
          Data.
            { staking= Uuid_unix.create ()
            ; next= Uuid_unix.create ()
            ; genesis_state_hash }
        in
        Yojson.Safe.to_file epoch_ledger_uuids_location
          (epoch_ledger_uuids_to_yojson epoch_ledger_uuids) ;
        epoch_ledger_uuids
      in
      let ledger_location uuid = epoch_ledger_location ^ Uuid.to_string uuid in
      let epoch_ledger_uuids =
        if Sys.file_exists epoch_ledger_uuids_location then (
          let epoch_ledger_uuids =
            match epoch_ledger_uuids_from_file epoch_ledger_uuids_location with
            | Ok res ->
                res
            | Error str ->
                [%log error]
                  "Failed to read epoch ledger uuids from file $path: $error. \
                   Creating new uuids.."
                  ~metadata:
                    [ ("path", `String epoch_ledger_uuids_location)
                    ; ("error", `String str) ] ;
                create_new_uuids ()
          in
          (*If the genesis hash matches and both the files are present. If only one of them is present then it could be stale data and might cause the node to never be able to bootstrap*)
          if
            Mina_base.State_hash.equal epoch_ledger_uuids.genesis_state_hash
              genesis_state_hash
          then epoch_ledger_uuids
          else
            (*Clean-up outdated epoch ledgers*)
            let staking_ledger_location =
              ledger_location epoch_ledger_uuids.staking
            in
            let next_ledger_location =
              ledger_location epoch_ledger_uuids.next
            in
            [%log info]
              "Cleaning up old epoch ledgers with genesis state $state_hash \
               at locations $staking and $next"
              ~metadata:
                [ ( "state_hash"
                  , Mina_base.State_hash.to_yojson
                      epoch_ledger_uuids.genesis_state_hash )
                ; ("staking", `String staking_ledger_location)
                ; ("next", `String next_ledger_location) ] ;
            File_system.rmrf staking_ledger_location ;
            File_system.rmrf next_ledger_location ;
            create_new_uuids () )
        else create_new_uuids ()
      in
      let staking_epoch_ledger_location =
        ledger_location epoch_ledger_uuids.staking
      in
      let staking_epoch_ledger =
        create_epoch_ledger ~location:staking_epoch_ledger_location ~logger
          ~genesis_epoch_ledger:genesis_epoch_ledger_staking ~ledger_depth
      in
      let next_epoch_ledger_location =
        ledger_location epoch_ledger_uuids.next
      in
      let next_epoch_ledger =
        create_epoch_ledger ~location:next_epoch_ledger_location ~logger
          ~genesis_epoch_ledger:genesis_epoch_ledger_next ~ledger_depth
      in
      ref
        { Data.staking_epoch_snapshot=
            { Snapshot.ledger= staking_epoch_ledger
            ; delegatee_table=
                Snapshot.Ledger_snapshot.compute_delegatee_table
                  block_producer_pubkeys staking_epoch_ledger }
        ; next_epoch_snapshot=
            { Snapshot.ledger= next_epoch_ledger
            ; delegatee_table=
                Snapshot.Ledger_snapshot.compute_delegatee_table
                  block_producer_pubkeys next_epoch_ledger }
        ; last_checked_slot_and_epoch=
            make_last_checked_slot_and_epoch_table
              (Public_key.Compressed.Table.create ())
              block_producer_pubkeys ~default:(Epoch.zero, Slot.zero)
        ; last_epoch_delegatee_table= None
        ; epoch_ledger_uuids
        ; epoch_ledger_location }

    let block_production_keys_swap ~(constants : Constants.t) t
        block_production_pubkeys now =
      let old : Data.t = !t in
      let s {Snapshot.ledger; delegatee_table= _} =
        { Snapshot.ledger
        ; delegatee_table=
            Snapshot.Ledger_snapshot.compute_delegatee_table
              block_production_pubkeys ledger }
      in
      t :=
        { Data.staking_epoch_snapshot= s old.staking_epoch_snapshot
        ; next_epoch_snapshot=
            s old.next_epoch_snapshot
            (* assume these keys are different and therefore we haven't checked any
         * slots or epochs *)
        ; last_checked_slot_and_epoch=
            make_last_checked_slot_and_epoch_table
              !t.Data.last_checked_slot_and_epoch block_production_pubkeys
              ~default:
                ((* TODO: Be smarter so that we don't have to look at the slot before again *)
                 let epoch, slot = Epoch_and_slot.of_time_exn now ~constants in
                 (epoch, UInt32.(if compare slot zero > 0 then sub slot one else slot)))
        ; last_epoch_delegatee_table= None
        ; epoch_ledger_uuids= old.epoch_ledger_uuids
        ; epoch_ledger_location= old.epoch_ledger_location }

    type snapshot_identifier = Staking_epoch_snapshot | Next_epoch_snapshot
    [@@deriving to_yojson,equal]

    let get_snapshot (t : t) id =
      match id with
      | Staking_epoch_snapshot ->
          !t.staking_epoch_snapshot
      | Next_epoch_snapshot ->
          !t.next_epoch_snapshot

    let set_snapshot (t : t) id v =
      match id with
      | Staking_epoch_snapshot ->
          !t.staking_epoch_snapshot <- v
      | Next_epoch_snapshot ->
          !t.next_epoch_snapshot <- v

    let reset_snapshot (t : t) id ~sparse_ledger ~ledger_depth =
      let open Mina_base in
      let open Or_error.Let_syntax in
      let module Ledger_transfer =
        Mina_base.Ledger_transfer.From_sparse_ledger (Ledger.Db) in
      let delegatee_table =
        compute_delegatee_table_sparse_ledger
          (current_block_production_keys t)
          sparse_ledger
      in
      match id with
      | Staking_epoch_snapshot ->
          let location = staking_epoch_ledger_location t in
          Snapshot.Ledger_snapshot.remove !t.staking_epoch_snapshot.ledger
            ~location ;
          let ledger =
            Ledger.Db.create ~directory_name:location ~depth:ledger_depth ()
          in
          let%map (_ : Ledger.Db.t) =
            Ledger_transfer.transfer_accounts ~src:sparse_ledger ~dest:ledger
          in
          !t.staking_epoch_snapshot
          <- { delegatee_table
             ; ledger= Snapshot.Ledger_snapshot.Ledger_db ledger }
      | Next_epoch_snapshot ->
          let location = next_epoch_ledger_location t in
          Snapshot.Ledger_snapshot.remove !t.next_epoch_snapshot.ledger
            ~location ;
          let ledger =
            Ledger.Db.create ~directory_name:location ~depth:ledger_depth ()
          in
          let%map (_ : Ledger.Db.t) =
            Ledger_transfer.transfer_accounts ~src:sparse_ledger ~dest:ledger
          in
          !t.next_epoch_snapshot
          <- { delegatee_table
             ; ledger= Snapshot.Ledger_snapshot.Ledger_db ledger }

    let next_epoch_ledger (t : t) =
      Snapshot.ledger @@ get_snapshot t Next_epoch_snapshot

    let staking_epoch_ledger (t : t) =
      Snapshot.ledger @@ get_snapshot t Staking_epoch_snapshot

    let seen_slot (t : t) epoch slot =
      let module Table = Public_key.Compressed.Table in
      let unseens =
        Table.to_alist !t.last_checked_slot_and_epoch
        |> List.filter_map ~f:(fun (pk, last_checked_epoch_and_slot) ->
               let i =
                 Tuple2.compare ~cmp1:Epoch.compare ~cmp2:Slot.compare
                   last_checked_epoch_and_slot (epoch, slot)
               in
               if i > 0 then None
               else if i = 0 then
                 (*vrf evaluation was stopped at this point because it was either the end of the epoch or the key won this slot; re-check this slot when staking keys are reset so that we don't skip producing block. This will not occur in the normal flow because [slot] will be greater than the last-checked-slot*)
                 Some pk
               else (
                 Table.set !t.last_checked_slot_and_epoch ~key:pk
                   ~data:(epoch, slot) ;
                 Some pk ) )
      in
      match unseens with
      | [] ->
          `All_seen
      | nel ->
          `Unseen (Public_key.Compressed.Set.of_list nel)
  end

  module Epoch_ledger = struct
    include Mina_base.Epoch_ledger

    let genesis ~ledger =
      { Poly.hash= genesis_ledger_hash ~ledger
      ; total_currency= genesis_ledger_total_currency ~ledger }

    let graphql_type () : ('ctx, Value.t option) Graphql_async.Schema.typ =
      let open Graphql_async in
      let open Schema in
      obj "epochLedger" ~fields:(fun _ ->
          [ field "hash" ~typ:(non_null string)
              ~args:Arg.[]
              ~resolve:(fun _ {Poly.hash; _} ->
                Mina_base.Frozen_ledger_hash.to_string hash )
          ; field "totalCurrency"
              ~typ:(non_null @@ Graphql_base_types.uint64 ())
              ~args:Arg.[]
              ~resolve:(fun _ {Poly.total_currency; _} ->
                Amount.to_uint64 total_currency ) ] )
  end

  module Vrf = struct
<<<<<<< HEAD
    module Scalar = struct
      type value = Tick.Inner_curve.Scalar.t

      type var = Tick.Inner_curve.Scalar.var

      let typ : (var, value) Typ.t = Tick.Inner_curve.Scalar.typ
    end

    module Group = struct
      open Tick

      type value = Inner_curve.t

      type var = Inner_curve.var

      let scale = Inner_curve.scale

      module Checked = struct
        include Inner_curve.Checked

        let scale_generator shifted s ~init =
          scale_known shifted Inner_curve.one s ~init
      end
    end

    module Message = struct
      module Global_slot = Mina_numbers.Global_slot

      type ('global_slot, 'epoch_seed, 'delegator) t =
        {global_slot: 'global_slot; seed: 'epoch_seed; delegator: 'delegator}
      [@@deriving sexp, hlist]

      type value = (Global_slot.t, Epoch_seed.t, Mina_base.Account.Index.t) t
      [@@deriving sexp]

      type var =
        ( Global_slot.Checked.t
        , Epoch_seed.var
        , Mina_base.Account.Index.Unpacked.var )
        t

      let to_input
          ~(constraint_constants : Genesis_constants.Constraint_constants.t)
          ({global_slot; seed; delegator} : value) =
        { Random_oracle.Input.field_elements= [|(seed :> Tick.field)|]
        ; bitstrings=
            [| Global_slot.Bits.to_bits global_slot
             ; Mina_base.Account.Index.to_bits
                 ~ledger_depth:constraint_constants.ledger_depth delegator |]
        }

      let data_spec
          ~(constraint_constants : Genesis_constants.Constraint_constants.t) =
        let open Tick.Data_spec in
        [ Global_slot.typ
        ; Epoch_seed.typ
        ; Mina_base.Account.Index.Unpacked.typ
            ~ledger_depth:constraint_constants.ledger_depth ]

      let typ ~constraint_constants : (var, value) Typ.t =
        Tick.Typ.of_hlistable
          (data_spec ~constraint_constants)
          ~var_to_hlist:to_hlist ~var_of_hlist:of_hlist
          ~value_to_hlist:to_hlist ~value_of_hlist:of_hlist

      let hash_to_group ~constraint_constants msg =
        Random_oracle.hash ~init:Mina_base.Hash_prefix.vrf_message
          (Random_oracle.pack_input (to_input ~constraint_constants msg))
        |> Group_map.to_group |> Tick.Inner_curve.of_affine

      module Checked = struct
        open Tick

        let to_input ({global_slot; seed; delegator} : var) =
          let open Tick.Checked.Let_syntax in
          let%map global_slot = Global_slot.Checked.to_bits global_slot in
          let s = Bitstring_lib.Bitstring.Lsb_first.to_list in
          { Random_oracle.Input.field_elements=
              [|Epoch_seed.var_to_hash_packed seed|]
          ; bitstrings= [|s global_slot; delegator|] }

        let hash_to_group msg =
          let%bind input = to_input msg in
          Tick.make_checked (fun () ->
              Random_oracle.Checked.hash
                ~init:Mina_base.Hash_prefix.vrf_message
                (Random_oracle.Checked.pack_input input)
              |> Group_map.Checked.to_group )
      end

      let gen
          ~(constraint_constants : Genesis_constants.Constraint_constants.t) =
        let open Quickcheck.Let_syntax in
        let%map global_slot = Global_slot.gen
        and seed = Epoch_seed.gen
        and delegator =
          Mina_base.Account.Index.gen
            ~ledger_depth:constraint_constants.ledger_depth
        in
        {global_slot; seed; delegator}
    end

    module Output = struct
      module Truncated = struct
        [%%versioned
        module Stable = struct
          module V1 = struct
            type t = string [@@deriving sexp, equal, compare, hash]

            let to_yojson t =
              `String (Base64.encode_exn ~alphabet:Base64.uri_safe_alphabet t)

            let of_yojson = function
              | `String s ->
                  Result.map_error
                      (Base64.decode ~alphabet:Base64.uri_safe_alphabet s)
                      ~f:(function `Msg err ->
                      sprintf
                        "Error decoding vrf output in \
                         Vrf.Output.Truncated.Stable.V1.of_yojson: %s"
                        err )
              | _ ->
                  Error
                    "Vrf.Output.Truncated.Stable.V1.of_yojson: Expected a \
                     string"

            let to_latest = Fn.id
          end
        end]

        include Codable.Make_base58_check (struct
          type t = Stable.Latest.t [@@deriving bin_io_unversioned]

          let version_byte = Base58_check.Version_bytes.vrf_truncated_output

          let description = "Vrf Truncated Output"
        end)

        open Tick

        let length_in_bits = Int.min 256 (Field.size_in_bits - 2)

        type var = Boolean.var array

        let typ : (var, t) Typ.t =
          Typ.array ~length:length_in_bits Boolean.typ
          |> Typ.transport
               ~there:(fun s ->
                 Array.sub (Blake2.string_to_bits s) ~pos:0 ~len:length_in_bits
                 )
               ~back:Blake2.bits_to_string

        let dummy =
          String.init
            (Base.Int.round ~dir:`Up ~to_multiple_of:8 length_in_bits / 8)
            ~f:(fun _ -> '\000')

        let to_bits t =
          Fold.(to_list (string_bits t)) |> Fn.flip List.take length_in_bits
      end

      open Tick

      let typ = Field.typ

      let gen = Field.gen

      let truncate x =
        Random_oracle.Digest.to_bits ~length:Truncated.length_in_bits x
        |> Array.of_list |> Blake2.bits_to_string

      let hash ~constraint_constants msg g =
        let x, y = Non_zero_curve_point.of_inner_curve_exn g in
        let input =
          Random_oracle.Input.(
            append
              (Message.to_input ~constraint_constants msg)
              (field_elements [|x; y|]))
        in
        let open Random_oracle in
        hash ~init:Hash_prefix_states.vrf_output (pack_input input)

      module Checked = struct
        let truncate x =
          Tick.make_checked (fun () ->
              Random_oracle.Checked.Digest.to_bits
                ~length:Truncated.length_in_bits x
              |> Array.of_list )

        let hash msg (x, y) =
          let%bind msg = Message.Checked.to_input msg in
          let input =
            Random_oracle.Input.(append msg (field_elements [|x; y|]))
          in
          make_checked (fun () ->
              let open Random_oracle.Checked in
              hash ~init:Hash_prefix_states.vrf_output (pack_input input) )
      end

      let%test_unit "hash unchecked vs. checked equality" =
        let constraint_constants =
          Genesis_constants.Constraint_constants.for_unit_tests
        in
        let gen_inner_curve_point =
          let open Quickcheck.Generator.Let_syntax in
          let%map compressed = Non_zero_curve_point.gen in
          Non_zero_curve_point.to_inner_curve compressed
        in
        let gen_message_and_curve_point =
          let open Quickcheck.Generator.Let_syntax in
          let%map msg = Message.gen ~constraint_constants
          and g = gen_inner_curve_point in
          (msg, g)
        in
        Quickcheck.test ~trials:10 gen_message_and_curve_point
          ~f:
            (Test_util.test_equal ~equal:Field.equal
               Snark_params.Tick.Typ.(
                 Message.typ ~constraint_constants
                 * Snark_params.Tick.Inner_curve.typ)
               typ
               (fun (msg, g) -> Checked.hash msg g)
               (fun (msg, g) -> hash ~constraint_constants msg g))
    end

    module Threshold = struct
      open Bignum_bigint

      (* c is a constant factor on vrf-win likelihood *)
      (* c = 2^0 is production behavior *)
      (* c > 2^0 is a temporary hack for testnets *)
      let c = `Two_to_the 0

      (* f determines the fraction of slots that will have blocks if c = 2^0 *)
      let f = Bignum.(of_int 3 / of_int 4)

      let base = Bignum.(of_int 1 - f)

      let c_bias =
        let (`Two_to_the i) = c in
        fun xs -> List.drop xs i

      let params =
        Snarky_taylor.Exp.params ~base
          ~field_size_in_bits:Snark_params.Tick.Field.size_in_bits

      let bigint_of_uint64 = Fn.compose Bigint.of_string UInt64.to_string

      (*  Check if
          vrf_output / 2^256 <= c * (1 - (1 - f)^(amount / total_stake))
      *)
      let is_satisfied ~my_stake ~total_stake vrf_output =
        let input =
          (* get first params.per_term_precision bits of top / bottom.

             This is equal to

             floor(2^params.per_term_precision * top / bottom) / 2^params.per_term_precision
          *)
          let k = params.per_term_precision in
          let top = bigint_of_uint64 (Balance.to_uint64 my_stake) in
          let bottom = bigint_of_uint64 (Amount.to_uint64 total_stake) in
          Bignum.(
            of_bigint Bignum_bigint.(shift_left top k / bottom)
            / of_bigint Bignum_bigint.(shift_left one k))
        in
        let rhs = Snarky_taylor.Exp.Unchecked.one_minus_exp params input in
        let lhs =
          let n =
            of_bits_lsb
              (c_bias (Array.to_list (Blake2.string_to_bits vrf_output)))
          in
          Bignum.(
            of_bigint n
            / of_bigint
                Bignum_bigint.(shift_left one Output.Truncated.length_in_bits))
        in
        Bignum.(lhs <= rhs)

      module Checked = struct
        let is_satisfied ~my_stake ~total_stake
            (vrf_output : Output.Truncated.var) =
          let open Snarky_integer in
          let open Snarky_taylor in
          make_checked (fun () ->
              let open Run in
              let rhs =
                Exp.one_minus_exp ~m params
                  (Floating_point.of_quotient ~m
                     ~precision:params.per_term_precision
                     ~top:(Integer.of_bits ~m (Balance.var_to_bits my_stake))
                     ~bottom:
                       (Integer.of_bits ~m (Amount.var_to_bits total_stake))
                     ~top_is_less_than_bottom:())
              in
              let vrf_output =
                Array.to_list (vrf_output :> Boolean.var array)
              in
              let lhs = c_bias vrf_output in
              Floating_point.(
                le ~m
                  (of_bits ~m lhs ~precision:Output.Truncated.length_in_bits)
                  rhs) )
      end
    end

    module T =
      Vrf_lib.Integrated.Make (Tick) (Scalar) (Group) (Message)
        (struct
          type value = Snark_params.Tick.Field.t

          type var = Random_oracle.Checked.Digest.t

          let hash = Output.hash

          module Checked = struct
            let hash = Output.Checked.hash
          end
        end)
=======
    include Consensus_vrf
    module T = Integrated
>>>>>>> 6d989b7c

    type _ Snarky_backendless.Request.t +=
      | Winner_address : Mina_base.Account.Index.t Snarky_backendless.Request.t
      | Winner_pk : Public_key.Compressed.t Snarky_backendless.Request.t
      | Coinbase_receiver_pk :
          Public_key.Compressed.t Snarky_backendless.Request.t
      | Producer_private_key : Scalar.value Snarky_backendless.Request.t
      | Producer_public_key : Public_key.t Snarky_backendless.Request.t

    let%snarkydef get_vrf_evaluation
        ~(constraint_constants : Genesis_constants.Constraint_constants.t)
        shifted ~block_stake_winner ~block_creator ~ledger ~message =
      let open Mina_base in
      let open Snark_params.Tick in
      let%bind private_key =
        request_witness Scalar.typ (As_prover.return Producer_private_key)
      in
      let staker_addr = message.Message.delegator in
      let%bind account =
        with_label __LOC__
          (Frozen_ledger_hash.get ~depth:constraint_constants.ledger_depth
             ledger staker_addr)
      in
      let%bind () =
        [%with_label "Account is for the default token"]
          Token_id.(Checked.Assert.equal account.token_id (var_of_t default))
      in
      let%bind () =
        [%with_label "Block stake winner matches account pk"]
          (Public_key.Compressed.Checked.Assert.equal block_stake_winner
             account.public_key)
      in
      let%bind () =
        [%with_label "Block creator matches delegate pk"]
          (Public_key.Compressed.Checked.Assert.equal block_creator
             account.delegate)
      in
      let%bind delegate =
        [%with_label "Decompress delegate pk"]
          (Public_key.decompress_var account.delegate)
      in
      let%map evaluation =
        with_label __LOC__
          (T.Checked.eval_and_check_public_key shifted ~private_key
             ~public_key:delegate message)
      in
      (evaluation, account)

    module Checked = struct
      let%snarkydef check
          ~(constraint_constants : Genesis_constants.Constraint_constants.t)
          shifted ~(epoch_ledger : Epoch_ledger.var) ~block_stake_winner
          ~block_creator ~global_slot ~seed =
        let open Snark_params.Tick in
        let%bind winner_addr =
          request_witness
            (Mina_base.Account.Index.Unpacked.typ
               ~ledger_depth:constraint_constants.ledger_depth)
            (As_prover.return Winner_address)
        in
        let%bind result, winner_account =
          get_vrf_evaluation ~constraint_constants shifted
            ~ledger:epoch_ledger.hash ~block_stake_winner ~block_creator
            ~message:{Message.global_slot; seed; delegator= winner_addr}
        in
        let my_stake = winner_account.balance in
        let%bind truncated_result = Output.Checked.truncate result in
        let%map satisifed =
          Threshold.Checked.is_satisfied ~my_stake
            ~total_stake:epoch_ledger.total_currency truncated_result
        in
        (satisifed, result, truncated_result, winner_account)
    end

    let eval = T.eval

    module Precomputed = struct
      let keypairs = Lazy.force Mina_base.Sample_keypairs.keypairs

      let genesis_winner = keypairs.(0)

      let genesis_stake_proof :
          genesis_epoch_ledger:Mina_base.Ledger.t Lazy.t -> Stake_proof.t =
       fun ~genesis_epoch_ledger ->
        let pk, sk = genesis_winner in
        let dummy_sparse_ledger =
          Mina_base.Sparse_ledger.of_ledger_subset_exn
            (Lazy.force genesis_epoch_ledger)
            [Mina_base.(Account_id.create pk Token_id.default)]
        in
        { delegator= 0
        ; delegator_pk= pk
        ; coinbase_receiver_pk= pk
        ; ledger= dummy_sparse_ledger
        ; producer_private_key= sk
        ; producer_public_key= Public_key.decompress_exn pk }

      let handler :
             constraint_constants:Genesis_constants.Constraint_constants.t
          -> genesis_epoch_ledger:Mina_base.Ledger.t Lazy.t
          -> Snark_params.Tick.Handler.t =
       fun ~constraint_constants ~genesis_epoch_ledger ->
        let pk, sk = genesis_winner in
        let dummy_sparse_ledger =
          Mina_base.Sparse_ledger.of_ledger_subset_exn
            (Lazy.force genesis_epoch_ledger)
            [Mina_base.(Account_id.create pk Token_id.default)]
        in
        let empty_pending_coinbase =
          Mina_base.Pending_coinbase.create
            ~depth:constraint_constants.pending_coinbase_depth ()
          |> Or_error.ok_exn
        in
        let ledger_handler =
          unstage (Mina_base.Sparse_ledger.handler dummy_sparse_ledger)
        in
        let pending_coinbase_handler =
          unstage
            (Mina_base.Pending_coinbase.handler
               ~depth:constraint_constants.pending_coinbase_depth
               empty_pending_coinbase ~is_new_stack:true)
        in
        let handlers =
          Snarky_backendless.Request.Handler.(
            push
              (push fail (create_single pending_coinbase_handler))
              (create_single ledger_handler))
        in
        fun (With {request; respond}) ->
          match request with
          | Winner_address ->
              respond (Provide 0)
          | Winner_pk ->
              respond (Provide pk)
          | Coinbase_receiver_pk ->
              respond (Provide pk)
          | Producer_private_key ->
              respond (Provide sk)
          | Producer_public_key ->
              respond (Provide (Public_key.decompress_exn pk))
          | _ ->
              respond
                (Provide
                   (Snarky_backendless.Request.Handler.run handlers
                      ["Ledger Handler"; "Pending Coinbase Handler"]
                      request))
    end

    let check ~constraint_constants ~global_slot ~global_slot_since_genesis
        ~seed ~private_key ~public_key ~public_key_compressed
        ~coinbase_receiver ~total_stake ~logger ~epoch_snapshot =
      let open Message in
      let open Local_state in
      let open Snapshot in
      with_return (fun {return} ->
          Hashtbl.iteri
            ( Snapshot.delegators epoch_snapshot public_key_compressed
            |> Option.value ~default:(Core_kernel.Int.Table.create ()) )
            ~f:(fun ~key:delegator ~data:account ->
              let vrf_result =
                T.eval ~constraint_constants ~private_key
                  {global_slot; seed; delegator}
              in
              let truncated_vrf_result = Output.truncate vrf_result in
              [%log debug]
                "VRF result for delegator: $delegator, balance: $balance, \
                 amount: $amount, result: $result"
                ~metadata:
                  [ ( "delegator"
                    , `Int (Mina_base.Account.Index.to_int delegator) )
                  ; ( "delegator_pk"
                    , Public_key.Compressed.to_yojson account.public_key )
                  ; ("balance", `Int (Balance.to_int account.balance))
                  ; ("amount", `Int (Amount.to_int total_stake))
                  ; ( "result"
                    , `String
                        (* use sexp representation; int might be too small *)
                        ( Fold.string_bits truncated_vrf_result
                        |> Bignum_bigint.of_bit_fold_lsb
                        |> Bignum_bigint.sexp_of_t |> Sexp.to_string ) ) ] ;
              Mina_metrics.Counter.inc_one
                Mina_metrics.Consensus.vrf_evaluations ;
              if
                Threshold.is_satisfied ~my_stake:account.balance ~total_stake
                  truncated_vrf_result
              then
                return
                  (Some
                     ( { Block_data.stake_proof=
                           { producer_private_key= private_key
                           ; producer_public_key= public_key
                           ; delegator
                           ; delegator_pk= account.public_key
                           ; coinbase_receiver_pk= coinbase_receiver
                           ; ledger=
                               Local_state.Snapshot.Ledger_snapshot
                               .ledger_subset
                                 [ Mina_base.(
                                     Account_id.create
                                       (Public_key.compress public_key)
                                       Token_id.default)
                                 ; Mina_base.(
                                     Account_id.create account.public_key
                                       Token_id.default) ]
                                 epoch_snapshot.ledger }
                       ; global_slot
                       ; global_slot_since_genesis
                       ; vrf_result }
                     , account.public_key )) ) ;
          None )
  end

  module Optional_state_hash = struct
    [%%versioned
    module Stable = struct
      module V1 = struct
        type t = Mina_base.State_hash.Stable.V1.t option
        [@@deriving sexp, compare, hash, to_yojson]

        let to_latest = Fn.id
      end
    end]
  end

  module Epoch_data = struct
    include Mina_base.Epoch_data

    module Make (Lock_checkpoint : sig
      type t [@@deriving sexp, compare, hash, to_yojson]

      val typ : (Mina_base.State_hash.var, t) Typ.t

      type graphql_type

      val graphql_type : unit -> ('ctx, graphql_type) Graphql_async.Schema.typ

      val resolve : t -> graphql_type

      val to_input :
        t -> (Snark_params.Tick.Field.t, bool) Random_oracle.Input.t

      val null : t
    end) =
    struct
      open Snark_params

      module Value = struct
        type t =
          ( Epoch_ledger.Value.t
          , Epoch_seed.t
          , Mina_base.State_hash.t
          , Lock_checkpoint.t
          , Length.t )
          Poly.t
        [@@deriving sexp, compare, hash, to_yojson]
      end

      let data_spec =
        let open Tick.Data_spec in
        [ Epoch_ledger.typ
        ; Epoch_seed.typ
        ; Mina_base.State_hash.typ
        ; Lock_checkpoint.typ
        ; Length.typ ]

      let typ : (var, Value.t) Typ.t =
        Typ.of_hlistable data_spec ~var_to_hlist:Poly.to_hlist
          ~var_of_hlist:Poly.of_hlist ~value_to_hlist:Poly.to_hlist
          ~value_of_hlist:Poly.of_hlist

      let graphql_type name =
        let open Graphql_async in
        let open Schema in
        obj name ~fields:(fun _ ->
            [ field "ledger"
                ~typ:(non_null @@ Epoch_ledger.graphql_type ())
                ~args:Arg.[]
                ~resolve:(fun _ {Poly.ledger; _} -> ledger)
            ; field "seed" ~typ:(non_null string)
                ~args:Arg.[]
                ~resolve:(fun _ {Poly.seed; _} ->
                  Epoch_seed.to_base58_check seed )
            ; field "startCheckpoint" ~typ:(non_null string)
                ~args:Arg.[]
                ~resolve:(fun _ {Poly.start_checkpoint; _} ->
                  Mina_base.State_hash.to_base58_check start_checkpoint )
            ; field "lockCheckpoint"
                ~typ:(Lock_checkpoint.graphql_type ())
                ~args:Arg.[]
                ~resolve:(fun _ {Poly.lock_checkpoint; _} ->
                  Lock_checkpoint.resolve lock_checkpoint )
            ; field "epochLength"
                ~typ:(non_null @@ Graphql_base_types.uint32 ())
                ~args:Arg.[]
                ~resolve:(fun _ {Poly.epoch_length; _} ->
                  Mina_numbers.Length.to_uint32 epoch_length ) ] )

      let to_input
          ({ledger; seed; start_checkpoint; lock_checkpoint; epoch_length} :
            Value.t) =
        let input =
          { Random_oracle.Input.field_elements=
              [|(seed :> Tick.Field.t); (start_checkpoint :> Tick.Field.t)|]
          ; bitstrings= [|Length.Bits.to_bits epoch_length|] }
        in
        List.reduce_exn ~f:Random_oracle.Input.append
          [ input
          ; Epoch_ledger.to_input ledger
          ; Lock_checkpoint.to_input lock_checkpoint ]

      let var_to_input
          ({ledger; seed; start_checkpoint; lock_checkpoint; epoch_length} :
            var) =
        let open Tick in
        let%map epoch_length = Length.Checked.to_bits epoch_length in
        let open Random_oracle.Input in
        let input =
          { field_elements=
              [| Epoch_seed.var_to_hash_packed seed
               ; Mina_base.State_hash.var_to_hash_packed start_checkpoint |]
          ; bitstrings= [|Bitstring.Lsb_first.to_list epoch_length|] }
        in
        List.reduce_exn ~f:Random_oracle.Input.append
          [ input
          ; Epoch_ledger.var_to_input ledger
          ; field (Mina_base.State_hash.var_to_hash_packed lock_checkpoint) ]

      let genesis ~(genesis_epoch_data : Genesis_epoch_data.Data.t) =
        { Poly.ledger=
            Epoch_ledger.genesis ~ledger:genesis_epoch_data.ledger
            (* TODO: epoch_seed needs to be non-determinable by o1-labs before mainnet launch *)
        ; seed= genesis_epoch_data.seed
        ; start_checkpoint= Mina_base.State_hash.(of_hash zero)
        ; lock_checkpoint= Lock_checkpoint.null
        ; epoch_length= Length.of_int 1 }
    end

    module T = struct
      include Mina_base.State_hash

      let to_input (t : t) = Random_oracle.Input.field (t :> Tick.Field.t)

      let null = Mina_base.State_hash.(of_hash zero)

      open Graphql_async
      open Schema

      type graphql_type = string

      let graphql_type () = non_null string

      let resolve = to_base58_check
    end

    module Staking = Make (T)
    module Next = Make (T)

    (* stable-versioned types are disallowed as functor application results
       we create them outside the results, and make sure they match the corresponding non-versioned types
    *)

    module Staking_value_versioned = struct
      module Value = struct
        module Lock_checkpoint = Mina_base.State_hash

        [%%versioned
        module Stable = struct
          module V1 = struct
            type t =
              ( Epoch_ledger.Value.Stable.V1.t
              , Epoch_seed.Stable.V1.t
              , Mina_base.State_hash.Stable.V1.t
              , Lock_checkpoint.Stable.V1.t
              , Length.Stable.V1.t )
              Poly.Stable.V1.t
            [@@deriving sexp, compare, equal, hash, yojson]

            let to_latest = Fn.id
          end
        end]

        type _unused = unit constraint Stable.Latest.t = Staking.Value.t
      end
    end

    module Next_value_versioned = struct
      module Value = struct
        module Lock_checkpoint = Mina_base.State_hash

        [%%versioned
        module Stable = struct
          module V1 = struct
            type t =
              ( Epoch_ledger.Value.Stable.V1.t
              , Epoch_seed.Stable.V1.t
              , Mina_base.State_hash.Stable.V1.t
              , Lock_checkpoint.Stable.V1.t
              , Length.Stable.V1.t )
              Poly.Stable.V1.t
            [@@deriving sexp, compare, equal, hash, yojson]

            let to_latest = Fn.id
          end
        end]

        type _unused = unit constraint Stable.Latest.t = Next.Value.t
      end
    end

    let next_to_staking (next : Next.Value.t) : Staking.Value.t = next

    let update_pair
        ((staking_data, next_data) : Staking.Value.t * Next.Value.t)
        epoch_count ~prev_epoch ~next_epoch ~next_slot
        ~prev_protocol_state_hash ~producer_vrf_result ~snarked_ledger_hash
        ~genesis_ledger_hash ~total_currency ~(constants : Constants.t) =
      let next_staking_ledger =
        (*If snarked ledger hash is still the genesis ledger hash then the epoch ledger should continue to be `next_data.ledger`. This is because the epoch ledgers at genesis can be different from the genesis ledger*)
        if
          Mina_base.Frozen_ledger_hash.equal snarked_ledger_hash
            genesis_ledger_hash
        then next_data.ledger
        else {Epoch_ledger.Poly.hash= snarked_ledger_hash; total_currency}
      in
      let staking_data', next_data', epoch_count' =
        if Epoch.(>) next_epoch prev_epoch then
          ( next_to_staking next_data
          , { Poly.seed= next_data.seed
            ; ledger= next_staking_ledger
            ; start_checkpoint=
                prev_protocol_state_hash
                (* TODO: We need to make sure issue #2328 is properly addressed. *)
            ; lock_checkpoint= Mina_base.State_hash.(of_hash zero)
            ; epoch_length= Length.of_int 1 }
          , Length.succ epoch_count )
        else (
          assert (Epoch.equal next_epoch prev_epoch) ;
          ( staking_data
          , Poly.
              {next_data with epoch_length= Length.succ next_data.epoch_length}
          , epoch_count ) )
      in
      let curr_seed, curr_lock_checkpoint =
        if Slot.in_seed_update_range next_slot ~constants then
          ( Epoch_seed.update next_data'.seed producer_vrf_result
          , prev_protocol_state_hash )
        else (next_data'.seed, next_data'.lock_checkpoint)
      in
      let next_data'' =
        Poly.
          { next_data' with
            seed= curr_seed
          ; lock_checkpoint= curr_lock_checkpoint }
      in
      (staking_data', next_data'', epoch_count')
  end

  module Consensus_transition = struct
    include Mina_numbers.Global_slot
    module Value = Mina_numbers.Global_slot

    type var = Checked.t

    let genesis = zero
  end

  module Consensus_time = struct
    include Global_slot

    let to_string_hum = time_hum

    (* externally, we are only interested in when the slot starts *)
    let to_time ~(constants : Constants.t) t = start_time ~constants t

    (* create dummy block to split map on *)
    let get_old ~constants (t : Global_slot.t) : Global_slot.t =
      let ( `Acceptable_network_delay _
          , `Gc_width _
          , `Gc_width_epoch gc_width_epoch
          , `Gc_width_slot gc_width_slot
          , `Gc_interval _ ) =
        Constants.gc_parameters constants
      in
      let gs = of_epoch_and_slot ~constants (gc_width_epoch, gc_width_slot) in
      if Global_slot.(t < gs) then
        (* block not beyond gc_width *)
        Global_slot.zero ~constants
      else
        (* subtract epoch, slot components of gc_width *)
        Global_slot.diff ~constants t (gc_width_epoch, gc_width_slot)

    let to_uint32 t = Global_slot.slot_number t

    let to_global_slot = slot_number

    let of_global_slot ~(constants : Constants.t) slot =
      of_slot_number ~constants slot
  end

  [%%if
  true]

  module Min_window_density = struct
    (* Three cases for updating the lengths of sub_windows
       - same sub_window, then add 1 to the sub_window_densities
       - passed a few sub_windows, but didn't skip a window, then
         assign 0 to all the skipped sub_window, then mark next_sub_window_length to be 1
       - skipped more than a window, set every sub_windows to be 0 and mark next_sub_window_length to be 1
    *)

    let update_min_window_density ~incr_window ~constants ~prev_global_slot
        ~next_global_slot ~prev_sub_window_densities ~prev_min_window_density =
      let prev_global_sub_window =
        Global_sub_window.of_global_slot ~constants prev_global_slot
      in
      let next_global_sub_window =
        Global_sub_window.of_global_slot ~constants next_global_slot
      in
      let prev_relative_sub_window =
        Global_sub_window.sub_window ~constants prev_global_sub_window
      in
      let next_relative_sub_window =
        Global_sub_window.sub_window ~constants next_global_sub_window
      in
      let same_sub_window =
        Global_sub_window.equal prev_global_sub_window next_global_sub_window
      in
      let same_window =
        Global_sub_window.(
          add prev_global_sub_window
            (constant constants.sub_windows_per_window)
          >= next_global_sub_window)
      in
      let new_sub_window_densities =
        List.mapi prev_sub_window_densities ~f:(fun i length ->
            let gt_prev_sub_window =
              Sub_window.(of_int i > prev_relative_sub_window)
            in
            let lt_next_sub_window =
              Sub_window.(of_int i < next_relative_sub_window)
            in
            let within_range =
              (* TODO: add `compare` to Global_sub_window *)
              if UInt32.compare prev_relative_sub_window next_relative_sub_window < 0 then
                gt_prev_sub_window && lt_next_sub_window
              else gt_prev_sub_window || lt_next_sub_window
            in
            if same_sub_window then length
            else if same_window && not within_range then length
            else Length.zero )
      in
      let new_window_length =
        List.fold new_sub_window_densities ~init:Length.zero ~f:Length.add
      in
      let min_window_density =
        if
          same_sub_window
          || UInt32.compare (Global_slot.slot_number next_global_slot)
             constants.grace_period_end < 0
        then prev_min_window_density
        else Length.min new_window_length prev_min_window_density
      in
      let sub_window_densities =
        List.mapi new_sub_window_densities ~f:(fun i length ->
            let is_next_sub_window =
              Sub_window.(of_int i = next_relative_sub_window)
            in
            if is_next_sub_window then
              let f = if incr_window then Length.succ else Fn.id in
              if same_sub_window then f length else f Length.zero
            else length )
      in
      (min_window_density, sub_window_densities)

    module Checked = struct
      let%snarkydef update_min_window_density ~(constants : Constants.var)
          ~prev_global_slot ~next_global_slot ~prev_sub_window_densities
          ~prev_min_window_density =
        let open Tick in
        let open Tick.Checked.Let_syntax in
        let%bind prev_global_sub_window =
          Global_sub_window.Checked.of_global_slot ~constants prev_global_slot
        in
        let%bind next_global_sub_window =
          Global_sub_window.Checked.of_global_slot ~constants next_global_slot
        in
        let%bind prev_relative_sub_window =
          Global_sub_window.Checked.sub_window ~constants
            prev_global_sub_window
        in
        let%bind next_relative_sub_window =
          Global_sub_window.Checked.sub_window ~constants
            next_global_sub_window
        in
        let%bind same_sub_window =
          Global_sub_window.Checked.equal prev_global_sub_window
            next_global_sub_window
        in
        let%bind same_window =
          Global_sub_window.Checked.(
            add prev_global_sub_window constants.sub_windows_per_window
            >= next_global_sub_window)
        in
        let if_ cond ~then_ ~else_ =
          let%bind cond = cond and then_ = then_ and else_ = else_ in
          Length.Checked.if_ cond ~then_ ~else_
        in
        let%bind new_sub_window_densities =
          Checked.List.mapi prev_sub_window_densities ~f:(fun i length ->
              let%bind gt_prev_sub_window =
                Sub_window.Checked.(
                  constant (UInt32.of_int i) > prev_relative_sub_window)
              in
              let%bind lt_next_sub_window =
                Sub_window.Checked.(
                  constant (UInt32.of_int i) < next_relative_sub_window)
              in
              let%bind within_range =
                Sub_window.Checked.(
                  let if_ cond ~then_ ~else_ =
                    let%bind cond = cond and then_ = then_ and else_ = else_ in
                    Boolean.if_ cond ~then_ ~else_
                  in
                  if_
                    (prev_relative_sub_window < next_relative_sub_window)
                    ~then_:Boolean.(gt_prev_sub_window && lt_next_sub_window)
                    ~else_:Boolean.(gt_prev_sub_window || lt_next_sub_window))
              in
              if_
                (Checked.return same_sub_window)
                ~then_:(Checked.return length)
                ~else_:
                  (if_
                     Boolean.(same_window && not within_range)
                     ~then_:(Checked.return length)
                     ~else_:(Checked.return Length.Checked.zero)) )
        in
        let%bind new_window_length =
          Checked.List.fold new_sub_window_densities ~init:Length.Checked.zero
            ~f:Length.Checked.add
        in
        let%bind min_window_density =
          let%bind in_grace_period =
            Global_slot.Checked.( < ) next_global_slot
              (Global_slot.Checked.of_slot_number ~constants
                 (Mina_numbers.Global_slot.Checked.Unsafe.of_integer
                    (Length.Checked.to_integer constants.grace_period_end)))
          in
          if_
            Boolean.(same_sub_window || in_grace_period)
            ~then_:(Checked.return prev_min_window_density)
            ~else_:
              (Length.Checked.min new_window_length prev_min_window_density)
        in
        let%bind sub_window_densities =
          Checked.List.mapi new_sub_window_densities ~f:(fun i length ->
              let%bind is_next_sub_window =
                Sub_window.Checked.(
                  constant (UInt32.of_int i) = next_relative_sub_window)
              in
              if_
                (Checked.return is_next_sub_window)
                ~then_:
                  (if_
                     (Checked.return same_sub_window)
                     ~then_:Length.Checked.(succ length)
                     ~else_:Length.Checked.(succ zero))
                ~else_:(Checked.return length) )
        in
        return (min_window_density, sub_window_densities)
    end

    let%test_module "Min window length tests" =
      ( module struct
        (* This is the reference implementation, which is much more readable than
           the actual implementation. The reason this one is not implemented is because
           array-indexing is not supported in Snarky. We could use list-indexing, but it
           takes O(n) instead of O(1).
        *)

        let update_min_window_density_reference_implementation ~constants
            ~prev_global_slot ~next_global_slot ~prev_sub_window_densities
            ~prev_min_window_density =
          let prev_global_sub_window =
            Global_sub_window.of_global_slot ~constants prev_global_slot
          in
          let next_global_sub_window =
            Global_sub_window.of_global_slot ~constants next_global_slot
          in
          let sub_window_diff =
            UInt32.(
              to_int
              @@ min (succ constants.sub_windows_per_window)
              @@ Global_sub_window.sub next_global_sub_window
                   prev_global_sub_window)
          in
          let n = Array.length prev_sub_window_densities in
          let new_sub_window_densities =
            Array.init n ~f:(fun i ->
                if i + sub_window_diff < n then
                  prev_sub_window_densities.(i + sub_window_diff)
                else Length.zero )
          in
          let new_window_length =
            Array.fold new_sub_window_densities ~init:Length.zero ~f:Length.add
          in
          let min_window_density =
            if
              sub_window_diff = 0
              || UInt32.compare (Global_slot.slot_number next_global_slot)
                 constants.grace_period_end < 0
            then prev_min_window_density
            else Length.min new_window_length prev_min_window_density
          in
          new_sub_window_densities.(n - 1)
          <- Length.succ new_sub_window_densities.(n - 1) ;
          (min_window_density, new_sub_window_densities)

        let constants = Lazy.force Constants.for_unit_tests

        (* converting the input for actual implementation to the input required by the
           reference implementation *)
        let actual_to_reference ~prev_global_slot ~prev_sub_window_densities =
          let prev_global_sub_window =
            Global_sub_window.of_global_slot ~constants prev_global_slot
          in
          let prev_relative_sub_window =
            Sub_window.to_int
            @@ Global_sub_window.sub_window ~constants prev_global_sub_window
          in
          List.to_array
          @@ List.drop prev_sub_window_densities prev_relative_sub_window
          @ List.take prev_sub_window_densities prev_relative_sub_window
          @ [List.nth_exn prev_sub_window_densities prev_relative_sub_window]

        (* slot_diff are generated in such a way so that we can test different cases
           in the update function, I use a weighted union to generate it.
           weight | range of the slot diff
           1      | [0*slots_per_sub_window, 1*slots_per_sub_window)
           1/4    | [1*slots_per_sub_window, 2*slots_per_sub_window)
           1/9    | [2*slots_per_sub_window, 3*slots_per_sub_window)
           ...
           1/n^2  | [n*slots_per_sub_window, (n+1)*slots_per_sub_window)
        *)
        let gen_slot_diff =
          let to_int = Length.to_int in
          Quickcheck.Generator.weighted_union
          @@ List.init
               (2 * to_int constants.sub_windows_per_window)
               ~f:(fun i ->
                 ( 1.0 /. (Float.of_int (i + 1) ** 2.)
                 , Core.Int.gen_incl
                     (i * to_int constants.slots_per_sub_window)
                     ((i + 1) * to_int constants.slots_per_sub_window) ) )

        let num_global_slots_to_test = 1

        (* generate an initial global_slot and a list of successive global_slot following
           the initial slot. The length of the list is fixed because this same list would
           also passed into a snarky computation, and the *Typ* of the list requires a
           fixed length. *)
        let gen_global_slots :
            (Global_slot.t * Global_slot.t list) Quickcheck.Generator.t =
          let open Quickcheck.Generator in
          let open Quickcheck.Generator.Let_syntax in
          let module GS = Mina_numbers.Global_slot in
          let%bind prev_global_slot = small_positive_int in
          let%bind slot_diffs =
            Core.List.gen_with_length num_global_slots_to_test gen_slot_diff
          in
          let _, global_slots =
            List.fold slot_diffs ~init:(prev_global_slot, [])
              ~f:(fun (prev_global_slot, acc) slot_diff ->
                let next_global_slot = prev_global_slot + slot_diff in
                (next_global_slot, next_global_slot :: acc) )
          in
          return
            ( Global_slot.of_slot_number ~constants (GS.of_int prev_global_slot)
            , List.map global_slots ~f:(fun s ->
                  Global_slot.of_slot_number ~constants (GS.of_int s) )
              |> List.rev )

        let gen_length =
          Quickcheck.Generator.union
          @@ List.init (Length.to_int constants.slots_per_sub_window)
               ~f:(fun n -> Quickcheck.Generator.return @@ Length.of_int n)

        let gen_min_window_density =
          let open Quickcheck.Generator in
          let open Quickcheck.Generator.Let_syntax in
          let%bind prev_sub_window_densities =
            list_with_length
              (Length.to_int constants.sub_windows_per_window)
              gen_length
          in
          let min_window_density =
            let initial xs = List.(rev (tl_exn (rev xs))) in
            List.fold
              (initial prev_sub_window_densities)
              ~init:Length.zero ~f:Length.add
          in
          return (min_window_density, prev_sub_window_densities)

        let gen =
          Quickcheck.Generator.tuple2 gen_global_slots gen_min_window_density

        let update_several_times ~f ~prev_global_slot ~next_global_slots
            ~prev_sub_window_densities ~prev_min_window_density ~constants =
          List.fold next_global_slots
            ~init:
              ( prev_global_slot
              , prev_sub_window_densities
              , prev_min_window_density )
            ~f:(fun ( prev_global_slot
                    , prev_sub_window_densities
                    , prev_min_window_density )
               next_global_slot
               ->
              let min_window_density, sub_window_densities =
                f ~constants ~prev_global_slot ~next_global_slot
                  ~prev_sub_window_densities ~prev_min_window_density
              in
              (next_global_slot, sub_window_densities, min_window_density) )

        let update_several_times_checked ~f ~prev_global_slot
            ~next_global_slots ~prev_sub_window_densities
            ~prev_min_window_density ~constants =
          let open Tick.Checked in
          let open Tick.Checked.Let_syntax in
          List.fold next_global_slots
            ~init:
              ( prev_global_slot
              , prev_sub_window_densities
              , prev_min_window_density )
            ~f:(fun ( prev_global_slot
                    , prev_sub_window_densities
                    , prev_min_window_density )
               next_global_slot
               ->
              let%bind min_window_density, sub_window_densities =
                f ~constants ~prev_global_slot ~next_global_slot
                  ~prev_sub_window_densities ~prev_min_window_density
              in
              return
                (next_global_slot, sub_window_densities, min_window_density) )

        let%test_unit "the actual implementation is equivalent to the \
                       reference implementation" =
          Quickcheck.test ~trials:100 gen
            ~f:(fun ( ((prev_global_slot : Global_slot.t), next_global_slots)
                    , (prev_min_window_density, prev_sub_window_densities) )
               ->
              let _, _, min_window_density1 =
                update_several_times
                  ~f:(update_min_window_density ~incr_window:true)
                  ~prev_global_slot ~next_global_slots
                  ~prev_sub_window_densities ~prev_min_window_density
                  ~constants
              in
              let _, _, min_window_density2 =
                update_several_times
                  ~f:update_min_window_density_reference_implementation
                  ~prev_global_slot ~next_global_slots
                  ~prev_sub_window_densities:
                    (actual_to_reference ~prev_global_slot
                       ~prev_sub_window_densities)
                  ~prev_min_window_density ~constants
              in
              assert (Length.(equal min_window_density1 min_window_density2))
          )

        let%test_unit "Inside snark computation is equivalent to outside \
                       snark computation" =
          Quickcheck.test ~trials:100 gen
            ~f:(fun (slots, min_window_densities) ->
              Test_util.test_equal
                (Typ.tuple3
                   (Typ.tuple2 Global_slot.typ
                      (Typ.list ~length:num_global_slots_to_test
                         Global_slot.typ))
                   (Typ.tuple2 Length.typ
                      (Typ.list
                         ~length:
                           (Length.to_int constants.sub_windows_per_window)
                         Length.typ))
                   Constants.typ)
                (Typ.tuple3 Global_slot.typ
                   (Typ.list
                      ~length:(Length.to_int constants.sub_windows_per_window)
                      Length.typ)
                   Length.typ)
                (fun ( (prev_global_slot, next_global_slots)
                     , (prev_min_window_density, prev_sub_window_densities)
                     , constants ) ->
                  update_several_times_checked
                    ~f:Checked.update_min_window_density ~prev_global_slot
                    ~next_global_slots ~prev_sub_window_densities
                    ~prev_min_window_density ~constants )
                (fun ( (prev_global_slot, next_global_slots)
                     , (prev_min_window_density, prev_sub_window_densities)
                     , constants ) ->
                  update_several_times
                    ~f:(update_min_window_density ~incr_window:true)
                    ~prev_global_slot ~next_global_slots
                    ~prev_sub_window_densities ~prev_min_window_density
                    ~constants )
                (slots, min_window_densities, constants) )
      end )
  end

  [%%else]

  module Min_window_density = struct
    let update_min_window_density ~constants:_ ~prev_global_slot:_
        ~next_global_slot:_ ~prev_sub_window_densities ~prev_min_window_density
        =
      (prev_min_window_density, prev_sub_window_densities)

    module Checked = struct
      let update_min_window_density ~constants:_ ~prev_global_slot:_
          ~next_global_slot:_ ~prev_sub_window_densities
          ~prev_min_window_density =
        Tick.Checked.return (prev_min_window_density, prev_sub_window_densities)
    end
  end

  [%%endif]

  (* We have a list of state hashes. When we extend the blockchain,
     we see if the **previous** state should be saved as a checkpoint.
     This is because we have convenient access to the entire previous
     protocol state hash.

     We divide the slots of an epoch into "checkpoint windows": chunks of
     size [checkpoint_window_size]. The goal is to record the first block
     in a given window as a check-point if there are any blocks in that
     window, and zero checkpoints if the window was empty.

     To that end, we store in each state a bit [checkpoint_window_filled] which
     is true iff there has already been a state in the history of the given state
     which is in the same checkpoint window as the given state.
  *)
  module Consensus_state = struct
    module Poly = struct
      [%%versioned
      module Stable = struct
        module V1 = struct
          type ( 'length
               , 'vrf_output
               , 'amount
               , 'global_slot
               , 'global_slot_since_genesis
               , 'staking_epoch_data
               , 'next_epoch_data
               , 'bool
               , 'pk )
               t =
            { blockchain_length: 'length
            ; epoch_count: 'length
            ; min_window_density: 'length
            ; sub_window_densities: 'length list
            ; last_vrf_output: 'vrf_output
            ; total_currency: 'amount
            ; curr_global_slot: 'global_slot
            ; global_slot_since_genesis: 'global_slot_since_genesis
            ; staking_epoch_data: 'staking_epoch_data
            ; next_epoch_data: 'next_epoch_data
            ; has_ancestor_in_same_checkpoint_window: 'bool
            ; block_stake_winner: 'pk
            ; block_creator: 'pk
            ; coinbase_receiver: 'pk
            ; supercharge_coinbase: 'bool }
          [@@deriving sexp, equal, compare, hash, yojson, fields, hlist]
        end
      end]
    end

    module Value = struct
      [%%versioned
      module Stable = struct
        module V1 = struct
          type t =
            ( Length.Stable.V1.t
            , Vrf.Output.Truncated.Stable.V1.t
            , Amount.Stable.V1.t
            , Global_slot.Stable.V1.t
            , Mina_numbers.Global_slot.Stable.V1.t
            , Epoch_data.Staking_value_versioned.Value.Stable.V1.t
            , Epoch_data.Next_value_versioned.Value.Stable.V1.t
            , bool
            , Public_key.Compressed.Stable.V1.t )
            Poly.Stable.V1.t
          [@@deriving sexp, equal, compare, hash, yojson]

          let to_latest = Fn.id
        end
      end]

      module For_tests = struct
        let with_global_slot_since_genesis (state : t) slot_number =
          let global_slot_since_genesis : Mina_numbers.Global_slot.t =
            slot_number
          in
          {state with global_slot_since_genesis}
      end
    end

    open Snark_params.Tick

    type var =
      ( Length.Checked.t
      , Vrf.Output.Truncated.var
      , Amount.var
      , Global_slot.Checked.t
      , Mina_numbers.Global_slot.Checked.t
      , Epoch_data.var
      , Epoch_data.var
      , Boolean.var
      , Public_key.Compressed.var )
      Poly.t

    let data_spec
        ~(constraint_constants : Genesis_constants.Constraint_constants.t) =
      let open Snark_params.Tick.Data_spec in
      let sub_windows_per_window =
        constraint_constants.sub_windows_per_window
      in
      [ Length.typ
      ; Length.typ
      ; Length.typ
      ; Typ.list ~length:sub_windows_per_window Length.typ
      ; Vrf.Output.Truncated.typ
      ; Amount.typ
      ; Global_slot.typ
      ; Mina_numbers.Global_slot.typ
      ; Epoch_data.Staking.typ
      ; Epoch_data.Next.typ
      ; Boolean.typ
      ; Public_key.Compressed.typ
      ; Public_key.Compressed.typ
      ; Public_key.Compressed.typ
      ; Boolean.typ ]

    let typ ~constraint_constants : (var, Value.t) Typ.t =
      Snark_params.Tick.Typ.of_hlistable
        (data_spec ~constraint_constants)
        ~var_to_hlist:Poly.to_hlist ~var_of_hlist:Poly.of_hlist
        ~value_to_hlist:Poly.to_hlist ~value_of_hlist:Poly.of_hlist

    let to_input
        ({ Poly.blockchain_length
         ; epoch_count
         ; min_window_density
         ; sub_window_densities
         ; last_vrf_output
         ; total_currency
         ; curr_global_slot
         ; global_slot_since_genesis
         ; staking_epoch_data
         ; next_epoch_data
         ; has_ancestor_in_same_checkpoint_window
         ; block_stake_winner
         ; block_creator
         ; coinbase_receiver
         ; supercharge_coinbase } :
          Value.t) =
      let input =
        { Random_oracle.Input.bitstrings=
            [| Length.Bits.to_bits blockchain_length
             ; Length.Bits.to_bits epoch_count
             ; Length.Bits.to_bits min_window_density
             ; List.concat_map ~f:Length.Bits.to_bits sub_window_densities
             ; Vrf.Output.Truncated.to_bits last_vrf_output
             ; Amount.to_bits total_currency
             ; Global_slot.to_bits curr_global_slot
             ; Mina_numbers.Global_slot.to_bits global_slot_since_genesis
             ; [has_ancestor_in_same_checkpoint_window; supercharge_coinbase]
            |]
        ; field_elements= [||] }
      in
      List.reduce_exn ~f:Random_oracle.Input.append
        [ input
        ; Epoch_data.Staking.to_input staking_epoch_data
        ; Epoch_data.Next.to_input next_epoch_data
        ; Public_key.Compressed.to_input block_stake_winner
        ; Public_key.Compressed.to_input block_creator
        ; Public_key.Compressed.to_input coinbase_receiver ]

    let var_to_input
        ({ Poly.blockchain_length
         ; epoch_count
         ; min_window_density
         ; sub_window_densities
         ; last_vrf_output
         ; total_currency
         ; curr_global_slot
         ; global_slot_since_genesis
         ; staking_epoch_data
         ; next_epoch_data
         ; has_ancestor_in_same_checkpoint_window
         ; block_stake_winner
         ; block_creator
         ; coinbase_receiver
         ; supercharge_coinbase } :
          var) =
      let open Tick.Checked.Let_syntax in
      let%map input =
        let bs = Bitstring.Lsb_first.to_list in
        let up k x = k x >>| Bitstring.Lsb_first.to_list in
        let length = up Length.Checked.to_bits in
        let%map blockchain_length = length blockchain_length
        and epoch_count = length epoch_count
        and min_window_density = length min_window_density
        and curr_global_slot = up Global_slot.Checked.to_bits curr_global_slot
        and global_slot_since_genesis =
          up Mina_numbers.Global_slot.Checked.to_bits global_slot_since_genesis
        and sub_window_densities =
          Checked.List.fold sub_window_densities ~init:[] ~f:(fun acc l ->
              let%map res = length l in
              List.append acc res )
        in
        { Random_oracle.Input.bitstrings=
            [| blockchain_length
             ; epoch_count
             ; min_window_density
             ; sub_window_densities
             ; Array.to_list last_vrf_output
             ; bs (Amount.var_to_bits total_currency)
             ; curr_global_slot
             ; global_slot_since_genesis
             ; [has_ancestor_in_same_checkpoint_window; supercharge_coinbase]
            |]
        ; field_elements= [||] }
      and staking_epoch_data =
        Epoch_data.Staking.var_to_input staking_epoch_data
      and next_epoch_data = Epoch_data.Next.var_to_input next_epoch_data in
      let block_stake_winner =
        Public_key.Compressed.Checked.to_input block_stake_winner
      in
      let block_creator =
        Public_key.Compressed.Checked.to_input block_creator
      in
      let coinbase_receiver =
        Public_key.Compressed.Checked.to_input coinbase_receiver
      in
      List.reduce_exn ~f:Random_oracle.Input.append
        [ input
        ; staking_epoch_data
        ; next_epoch_data
        ; block_stake_winner
        ; block_creator
        ; coinbase_receiver ]

    let global_slot {Poly.curr_global_slot; _} = curr_global_slot

    let checkpoint_window ~(constants : Constants.t) (slot : Global_slot.t) =
      UInt32.Infix.(
        Global_slot.slot_number slot
        / constants.checkpoint_window_size_in_slots)

    let same_checkpoint_window_unchecked ~constants slot1 slot2 =
      UInt32.equal (checkpoint_window slot1 ~constants) (checkpoint_window slot2 ~constants)

    let update ~(constants : Constants.t) ~(previous_consensus_state : Value.t)
        ~(consensus_transition : Consensus_transition.t)
        ~(previous_protocol_state_hash : Mina_base.State_hash.t)
        ~(supply_increase : Currency.Amount.t)
        ~(snarked_ledger_hash : Mina_base.Frozen_ledger_hash.t)
        ~(genesis_ledger_hash : Mina_base.Frozen_ledger_hash.t)
        ~(producer_vrf_result : Random_oracle.Digest.t)
        ~(block_stake_winner : Public_key.Compressed.t)
        ~(block_creator : Public_key.Compressed.t)
        ~(coinbase_receiver : Public_key.Compressed.t)
        ~(supercharge_coinbase : bool) : Value.t Or_error.t =
      let open Or_error.Let_syntax in
      let prev_epoch, prev_slot =
        Global_slot.to_epoch_and_slot previous_consensus_state.curr_global_slot
      in
      let next_global_slot =
        Global_slot.of_slot_number consensus_transition ~constants
      in
      let next_epoch, next_slot =
        Global_slot.to_epoch_and_slot next_global_slot
      in
      let%bind slot_diff =
        Global_slot.(
          next_global_slot - previous_consensus_state.curr_global_slot)
        |> Option.value_map
             ~default:
               (Or_error.errorf
                  !"Next global slot %{sexp: Global_slot.t} smaller than \
                    current global slot %{sexp: Global_slot.t}"
                  next_global_slot previous_consensus_state.curr_global_slot)
             ~f:(fun diff -> Ok diff)
      in
      let%map total_currency =
        Amount.add previous_consensus_state.total_currency supply_increase
        |> Option.map ~f:Or_error.return
        |> Option.value
             ~default:(Or_error.error_string "Failed to add total_currency")
      and () =
        if
          Consensus_transition.(
            equal consensus_transition Consensus_transition.genesis)
          || Global_slot.(
               previous_consensus_state.curr_global_slot < next_global_slot)
        then Ok ()
        else
          Or_error.errorf
            !"(epoch, slot) did not increase. prev=%{sexp:Epoch.t * Slot.t}, \
              next=%{sexp:Epoch.t * Slot.t}"
            (prev_epoch, prev_slot) (next_epoch, next_slot)
      in
      let staking_epoch_data, next_epoch_data, epoch_count =
        Epoch_data.update_pair ~constants
          ( previous_consensus_state.staking_epoch_data
          , previous_consensus_state.next_epoch_data )
          previous_consensus_state.epoch_count ~prev_epoch ~next_epoch
          ~next_slot ~prev_protocol_state_hash:previous_protocol_state_hash
          ~producer_vrf_result ~snarked_ledger_hash ~genesis_ledger_hash
          ~total_currency
      in
      let min_window_density, sub_window_densities =
        Min_window_density.update_min_window_density ~constants
          ~incr_window:true
          ~prev_global_slot:previous_consensus_state.curr_global_slot
          ~next_global_slot
          ~prev_sub_window_densities:
            previous_consensus_state.sub_window_densities
          ~prev_min_window_density:previous_consensus_state.min_window_density
      in
      { Poly.blockchain_length=
          Length.succ previous_consensus_state.blockchain_length
      ; epoch_count
      ; min_window_density
      ; sub_window_densities
      ; last_vrf_output= Vrf.Output.truncate producer_vrf_result
      ; total_currency
      ; curr_global_slot= next_global_slot
      ; global_slot_since_genesis=
          Mina_numbers.Global_slot.add
            previous_consensus_state.global_slot_since_genesis slot_diff
      ; staking_epoch_data
      ; next_epoch_data
      ; has_ancestor_in_same_checkpoint_window=
          same_checkpoint_window_unchecked ~constants
            (Global_slot.create ~constants ~epoch:prev_epoch ~slot:prev_slot)
            (Global_slot.create ~constants ~epoch:next_epoch ~slot:next_slot)
      ; block_stake_winner
      ; block_creator
      ; coinbase_receiver
      ; supercharge_coinbase }

    let same_checkpoint_window ~(constants : Constants.var)
        ~prev:(slot1 : Global_slot.Checked.t)
        ~next:(slot2 : Global_slot.Checked.t) =
      let open Snarky_integer in
      let open Run in
      let module Slot = Mina_numbers.Global_slot in
      let slot1 = Slot.Checked.to_integer (Global_slot.slot_number slot1) in
      let checkpoint_window_size_in_slots =
        Length.Checked.to_integer constants.checkpoint_window_size_in_slots
      in
      let _q1, r1 = Integer.div_mod ~m slot1 checkpoint_window_size_in_slots in
      let next_window_start =
        Field.(
          Integer.to_field slot1 - Integer.to_field r1
          + Integer.to_field checkpoint_window_size_in_slots)
      in
      (Field.compare ~bit_length:Slot.length_in_bits
         ( Global_slot.slot_number slot2
         |> Slot.Checked.to_integer |> Integer.to_field )
         next_window_start)
        .less

    let same_checkpoint_window ~constants ~prev ~next =
      make_checked (fun () -> same_checkpoint_window ~constants ~prev ~next)

    let negative_one ~genesis_ledger
        ~(genesis_epoch_data : Genesis_epoch_data.t) ~(constants : Constants.t)
        ~(constraint_constants : Genesis_constants.Constraint_constants.t) =
      let max_sub_window_density = constants.slots_per_sub_window in
      let max_window_density = constants.slots_per_window in
      let blockchain_length, global_slot_since_genesis =
        match constraint_constants.fork with
        | None ->
            (Length.zero, Mina_numbers.Global_slot.zero)
        | Some {previous_length; previous_global_slot; _} ->
            (*Note: global_slot_since_genesis at fork point is the same as global_slot_since_genesis in the new genesis. This value is used to check transaction validity and existence of locked tokens.
            For reviewers, should this be incremented by 1 because it's technically a new block? we don't really know how many slots passed since the fork point*)
            (previous_length, previous_global_slot)
      in
      let default_epoch_data =
        Genesis_epoch_data.Data.
          {ledger= genesis_ledger; seed= Epoch_seed.initial}
      in
      let genesis_epoch_data_staking, genesis_epoch_data_next =
        Option.value_map genesis_epoch_data
          ~default:(default_epoch_data, default_epoch_data) ~f:(fun data ->
            (data.staking, Option.value ~default:data.staking data.next) )
      in
      let genesis_winner_pk = fst Vrf.Precomputed.genesis_winner in
      { Poly.blockchain_length
      ; epoch_count= Length.zero
      ; min_window_density= max_window_density
      ; sub_window_densities=
          Length.zero
          :: List.init
               (Length.to_int constants.sub_windows_per_window - 1)
               ~f:(Fn.const max_sub_window_density)
      ; last_vrf_output= Vrf.Output.Truncated.dummy
      ; total_currency= genesis_ledger_total_currency ~ledger:genesis_ledger
      ; curr_global_slot= Global_slot.zero ~constants
      ; global_slot_since_genesis
      ; staking_epoch_data=
          Epoch_data.Staking.genesis
            ~genesis_epoch_data:genesis_epoch_data_staking
      ; next_epoch_data=
          Epoch_data.Next.genesis ~genesis_epoch_data:genesis_epoch_data_next
      ; has_ancestor_in_same_checkpoint_window= false
      ; block_stake_winner= genesis_winner_pk
      ; block_creator= genesis_winner_pk
      ; coinbase_receiver= genesis_winner_pk
      ; supercharge_coinbase= true }

    let create_genesis_from_transition ~negative_one_protocol_state_hash
        ~consensus_transition ~genesis_ledger
        ~(genesis_epoch_data : Genesis_epoch_data.t) ~constraint_constants
        ~constants : Value.t =
      let staking_seed =
        Option.value_map genesis_epoch_data ~default:Epoch_seed.initial
          ~f:(fun data -> data.staking.seed)
      in
      let producer_vrf_result =
        let _, sk = Vrf.Precomputed.genesis_winner in
        Vrf.eval ~constraint_constants ~private_key:sk
          { Vrf.Message.global_slot= consensus_transition
          ; seed= staking_seed
          ; delegator= 0 }
      in
      let snarked_ledger_hash =
        Lazy.force genesis_ledger |> Mina_base.Ledger.merkle_root
        |> Mina_base.Frozen_ledger_hash.of_ledger_hash
      in
      let genesis_winner_pk = fst Vrf.Precomputed.genesis_winner in
      (* no coinbases for genesis block, so CLI flag for coinbase receiver
         not relevant
      *)
      Or_error.ok_exn
        (update ~constants ~producer_vrf_result
           ~previous_consensus_state:
             (negative_one ~genesis_ledger ~genesis_epoch_data ~constants
                ~constraint_constants)
           ~previous_protocol_state_hash:negative_one_protocol_state_hash
           ~consensus_transition ~supply_increase:Currency.Amount.zero
           ~snarked_ledger_hash ~genesis_ledger_hash:snarked_ledger_hash
           ~block_stake_winner:genesis_winner_pk
           ~block_creator:genesis_winner_pk
           ~coinbase_receiver:genesis_winner_pk ~supercharge_coinbase:true)

    let create_genesis ~negative_one_protocol_state_hash ~genesis_ledger
        ~genesis_epoch_data ~constraint_constants ~constants : Value.t =
      create_genesis_from_transition ~negative_one_protocol_state_hash
        ~consensus_transition:Consensus_transition.genesis ~genesis_ledger
        ~genesis_epoch_data ~constraint_constants ~constants

    (* Check that both epoch and slot are zero.
    *)
    let is_genesis_state (t : Value.t) =
      Mina_numbers.Global_slot.(
        equal zero (Global_slot.slot_number t.curr_global_slot))

    let is_genesis (global_slot : Global_slot.Checked.t) =
      let open Mina_numbers.Global_slot in
      Checked.equal (Checked.constant zero)
        (Global_slot.slot_number global_slot)

    let is_genesis_state_var (t : var) = is_genesis t.curr_global_slot

    let epoch_count (t : Value.t) = t.epoch_count

    let supercharge_coinbase_var (t : var) = t.supercharge_coinbase

    let supercharge_coinbase (t : Value.t) = t.supercharge_coinbase

    let compute_supercharge_coinbase ~(winner_account : Mina_base.Account.var)
        ~global_slot =
      let open Snark_params.Tick in
      let%map winner_locked =
        Mina_base.Account.Checked.has_locked_tokens ~global_slot winner_account
      in
      Boolean.not winner_locked

    let%snarkydef update_var (previous_state : var)
        (transition_data : Consensus_transition.var)
        (previous_protocol_state_hash : Mina_base.State_hash.var)
        ~(supply_increase : Currency.Amount.var)
        ~(previous_blockchain_state_ledger_hash :
           Mina_base.Frozen_ledger_hash.var) ~genesis_ledger_hash
        ~constraint_constants
        ~(protocol_constants : Mina_base.Protocol_constants_checked.var) =
      let open Snark_params.Tick in
      let%bind constants =
        Constants.Checked.create ~constraint_constants ~protocol_constants
      in
      let {Poly.curr_global_slot= prev_global_slot; _} = previous_state in
      let next_global_slot =
        Global_slot.Checked.of_slot_number ~constants transition_data
      in
      let%bind slot_diff =
        [%with_label "Next global slot is less that previous global slot"]
          (Global_slot.Checked.sub next_global_slot prev_global_slot)
      in
      let%bind () =
        let%bind global_slot_increased =
          Global_slot.Checked.(prev_global_slot < next_global_slot)
        in
        let%bind is_genesis = is_genesis next_global_slot in
        Boolean.Assert.any [global_slot_increased; is_genesis]
      in
      let%bind next_epoch, next_slot =
        Global_slot.Checked.to_epoch_and_slot next_global_slot
      and prev_epoch, _prev_slot =
        Global_slot.Checked.to_epoch_and_slot prev_global_slot
      in
      let%bind global_slot_since_genesis =
        Mina_numbers.Global_slot.Checked.add
          previous_state.global_slot_since_genesis slot_diff
      in
      let%bind epoch_increased = Epoch.Checked.(prev_epoch < next_epoch) in
      let%bind staking_epoch_data =
        Epoch_data.if_ epoch_increased ~then_:previous_state.next_epoch_data
          ~else_:previous_state.staking_epoch_data
      in
      let next_slot_number = Global_slot.slot_number next_global_slot in
      let%bind block_stake_winner =
        exists Public_key.Compressed.typ
          ~request:As_prover.(return Vrf.Winner_pk)
      in
      let%bind block_creator =
        let%bind.Checked bc_compressed =
          exists Public_key.typ
            ~request:As_prover.(return Vrf.Producer_public_key)
        in
        Public_key.compress_var bc_compressed
      in
      let%bind coinbase_receiver =
        exists Public_key.Compressed.typ
          ~request:As_prover.(return Vrf.Coinbase_receiver_pk)
      in
      let%bind ( threshold_satisfied
               , vrf_result
               , truncated_vrf_result
               , winner_account ) =
        let%bind (module M) = Inner_curve.Checked.Shifted.create () in
        Vrf.Checked.check ~constraint_constants
          (module M)
          ~epoch_ledger:staking_epoch_data.ledger ~global_slot:next_slot_number
          ~block_stake_winner ~block_creator ~seed:staking_epoch_data.seed
      in
      let%bind supercharge_coinbase =
        compute_supercharge_coinbase ~winner_account
          ~global_slot:global_slot_since_genesis
      in
      let%bind new_total_currency =
        Currency.Amount.Checked.add previous_state.total_currency
          supply_increase
      in
      let%bind has_ancestor_in_same_checkpoint_window =
        same_checkpoint_window ~constants ~prev:prev_global_slot
          ~next:next_global_slot
      in
      let%bind in_seed_update_range =
        Slot.Checked.in_seed_update_range next_slot ~constants
      in
      let%bind update_next_epoch_ledger =
        (*If snarked ledger hash is still the genesis ledger hash then the epoch ledger should continue to be `next_data.ledger`. This is because the epoch ledgers at genesis can be different from the genesis ledger*)
        let%bind snarked_ledger_is_still_genesis =
          Mina_base.Frozen_ledger_hash.equal_var genesis_ledger_hash
            previous_blockchain_state_ledger_hash
        in
        Boolean.(epoch_increased &&& not snarked_ledger_is_still_genesis)
      in
      let%bind next_epoch_data =
        let%map seed =
          let base = previous_state.next_epoch_data.seed in
          let%bind updated = Epoch_seed.update_var base vrf_result in
          Epoch_seed.if_ in_seed_update_range ~then_:updated ~else_:base
        and epoch_length =
          let open Length.Checked in
          let%bind base =
            if_ epoch_increased ~then_:zero
              ~else_:previous_state.next_epoch_data.epoch_length
          in
          succ base
        and ledger =
          Epoch_ledger.if_ update_next_epoch_ledger
            ~then_:
              { total_currency= new_total_currency
              ; hash= previous_blockchain_state_ledger_hash }
            ~else_:previous_state.next_epoch_data.ledger
        and start_checkpoint =
          Mina_base.State_hash.if_ epoch_increased
            ~then_:previous_protocol_state_hash
            ~else_:previous_state.next_epoch_data.start_checkpoint
        (* Want this to be the protocol state hash once we leave the seed
           update range. *)
        and lock_checkpoint =
          let%bind base =
            (* TODO: Should this be zero or some other sentinel value? *)
            Mina_base.State_hash.if_ epoch_increased
              ~then_:Mina_base.State_hash.(var_of_t (of_hash zero))
              ~else_:previous_state.next_epoch_data.lock_checkpoint
          in
          Mina_base.State_hash.if_ in_seed_update_range
            ~then_:previous_protocol_state_hash ~else_:base
        in
        { Epoch_data.Poly.seed
        ; epoch_length
        ; ledger
        ; start_checkpoint
        ; lock_checkpoint }
      and blockchain_length =
        Length.Checked.succ previous_state.blockchain_length
      (* TODO: keep track of total_currency in transaction snark. The current_slot
       * implementation would allow an adversary to make then total_currency incorrect by
       * not adding the coinbase to their account. *)
      and new_total_currency =
        Amount.Checked.add previous_state.total_currency supply_increase
      and epoch_count =
        Length.Checked.succ_if previous_state.epoch_count epoch_increased
      and min_window_density, sub_window_densities =
        Min_window_density.Checked.update_min_window_density ~constants
          ~prev_global_slot ~next_global_slot
          ~prev_sub_window_densities:previous_state.sub_window_densities
          ~prev_min_window_density:previous_state.min_window_density
      in
      Checked.return
        ( `Success threshold_satisfied
        , { Poly.blockchain_length
          ; epoch_count
          ; min_window_density
          ; sub_window_densities
          ; last_vrf_output= truncated_vrf_result
          ; curr_global_slot= next_global_slot
          ; global_slot_since_genesis
          ; total_currency= new_total_currency
          ; staking_epoch_data
          ; next_epoch_data
          ; has_ancestor_in_same_checkpoint_window
          ; block_stake_winner
          ; block_creator
          ; coinbase_receiver
          ; supercharge_coinbase } )

    type display =
      { blockchain_length: int
      ; epoch_count: int
      ; curr_epoch: int
      ; curr_slot: int
      ; global_slot_since_genesis: int
      ; total_currency: int }
    [@@deriving yojson]

    let display (t : Value.t) =
      let epoch, slot = Global_slot.to_epoch_and_slot t.curr_global_slot in
      { blockchain_length= Length.to_int t.blockchain_length
      ; epoch_count= Length.to_int t.epoch_count
      ; curr_epoch= Segment_id.to_int epoch
      ; curr_slot= Segment_id.to_int slot
      ; global_slot_since_genesis=
          Mina_numbers.Global_slot.to_int t.global_slot_since_genesis
      ; total_currency= Amount.to_int t.total_currency }

    let curr_global_slot (t : Value.t) = t.curr_global_slot

    let curr_ f = Fn.compose f curr_global_slot

    let curr_epoch_and_slot = curr_ Global_slot.to_epoch_and_slot

    let curr_epoch = curr_ Global_slot.epoch

    let curr_slot = curr_ Global_slot.slot

    let blockchain_length_var (t : var) = t.blockchain_length

    let min_window_density_var (t : var) = t.min_window_density

    let total_currency_var (t : var) = t.total_currency

    let staking_epoch_data_var (t : var) : Epoch_data.var =
      t.staking_epoch_data

    let staking_epoch_data (t : Value.t) = t.staking_epoch_data

    let next_epoch_data_var (t : var) : Epoch_data.var = t.next_epoch_data

    let next_epoch_data (t : Value.t) = t.next_epoch_data

    let coinbase_receiver_var (t : var) = t.coinbase_receiver

    let curr_global_slot_var (t : var) =
      Global_slot.slot_number t.curr_global_slot

    let curr_global_slot (t : Value.t) =
      Global_slot.slot_number t.curr_global_slot

    let consensus_time (t : Value.t) = t.curr_global_slot

    let global_slot_since_genesis_var (t : var) = t.global_slot_since_genesis

    [%%define_locally
    Poly.
      ( blockchain_length
      , min_window_density
      , total_currency
      , global_slot_since_genesis
      , block_stake_winner
      , block_creator
      , coinbase_receiver )]

    module Unsafe = struct
      (* TODO: very unsafe, do not use unless you know what you are doing *)
      let dummy_advance (t : Value.t) ?(increase_epoch_count = false)
          ~new_global_slot : Value.t =
        let new_epoch_count =
          if increase_epoch_count then Length.succ t.epoch_count
          else t.epoch_count
        in
        {t with epoch_count= new_epoch_count; curr_global_slot= new_global_slot}
    end

    let graphql_type () : ('ctx, Value.t option) Graphql_async.Schema.typ =
      let open Graphql_async in
      let open Schema in
      let uint32, uint64 =
        (Graphql_base_types.uint32 (), Graphql_base_types.uint64 ())
      in
      obj "ConsensusState" ~fields:(fun _ ->
          [ field "blockchainLength" ~typ:(non_null uint32)
              ~doc:"Length of the blockchain at this block"
              ~deprecated:(Deprecated (Some "use blockHeight instead"))
              ~args:Arg.[]
              ~resolve:(fun _ {Poly.blockchain_length; _} ->
                Mina_numbers.Length.to_uint32 blockchain_length )
          ; field "blockHeight" ~typ:(non_null uint32)
              ~doc:"Height of the blockchain at this block"
              ~args:Arg.[]
              ~resolve:(fun _ {Poly.blockchain_length; _} ->
                Mina_numbers.Length.to_uint32 blockchain_length )
          ; field "epochCount" ~typ:(non_null uint32)
              ~args:Arg.[]
              ~resolve:(fun _ {Poly.epoch_count; _} ->
                Mina_numbers.Length.to_uint32 epoch_count )
          ; field "minWindowDensity" ~typ:(non_null uint32)
              ~args:Arg.[]
              ~resolve:(fun _ {Poly.min_window_density; _} ->
                Mina_numbers.Length.to_uint32 min_window_density )
          ; field "lastVrfOutput" ~typ:(non_null string)
              ~args:Arg.[]
              ~resolve:
                (fun (_ : 'ctx resolve_info) {Poly.last_vrf_output; _} ->
                Vrf.Output.Truncated.to_base58_check last_vrf_output )
          ; field "totalCurrency"
              ~doc:"Total currency in circulation at this block"
              ~typ:(non_null uint64)
              ~args:Arg.[]
              ~resolve:(fun _ {Poly.total_currency; _} ->
                Amount.to_uint64 total_currency )
          ; field "stakingEpochData"
              ~typ:
                (non_null @@ Epoch_data.Staking.graphql_type "StakingEpochData")
              ~args:Arg.[]
              ~resolve:
                (fun (_ : 'ctx resolve_info) {Poly.staking_epoch_data; _} ->
                staking_epoch_data )
          ; field "nextEpochData"
              ~typ:(non_null @@ Epoch_data.Next.graphql_type "NextEpochData")
              ~args:Arg.[]
              ~resolve:
                (fun (_ : 'ctx resolve_info) {Poly.next_epoch_data; _} ->
                next_epoch_data )
          ; field "hasAncestorInSameCheckpointWindow" ~typ:(non_null bool)
              ~args:Arg.[]
              ~resolve:
                (fun _ {Poly.has_ancestor_in_same_checkpoint_window; _} ->
                has_ancestor_in_same_checkpoint_window )
          ; field "slot" ~doc:"Slot in which this block was created"
              ~typ:(non_null uint32)
              ~args:Arg.[]
              ~resolve:(fun _ {Poly.curr_global_slot; _} ->
                Global_slot.slot curr_global_slot )
          ; field "slotSinceGenesis"
              ~doc:"Slot since genesis (across all hard-forks)"
              ~typ:(non_null uint32)
              ~args:Arg.[]
              ~resolve:(fun _ {Poly.global_slot_since_genesis; _} ->
                global_slot_since_genesis )
          ; field "epoch" ~doc:"Epoch in which this block was created"
              ~typ:(non_null uint32)
              ~args:Arg.[]
              ~resolve:(fun _ {Poly.curr_global_slot; _} ->
                Global_slot.epoch curr_global_slot ) ] )
  end

  module Prover_state = struct
    include Stake_proof

    let genesis_data = Vrf.Precomputed.genesis_stake_proof

    let precomputed_handler = Vrf.Precomputed.handler

    let handler
        { delegator
        ; delegator_pk
        ; coinbase_receiver_pk
        ; ledger
        ; producer_private_key
        ; producer_public_key }
        ~(constraint_constants : Genesis_constants.Constraint_constants.t)
        ~pending_coinbase:{ Mina_base.Pending_coinbase_witness.pending_coinbases
                          ; is_new_stack } : Snark_params.Tick.Handler.t =
      let ledger_handler = unstage (Mina_base.Sparse_ledger.handler ledger) in
      let pending_coinbase_handler =
        unstage
          (Mina_base.Pending_coinbase.handler
             ~depth:constraint_constants.pending_coinbase_depth
             pending_coinbases ~is_new_stack)
      in
      let handlers =
        Snarky_backendless.Request.Handler.(
          push
            (push fail (create_single pending_coinbase_handler))
            (create_single ledger_handler))
      in
      fun (With {request; respond}) ->
        match request with
        | Vrf.Winner_address ->
            respond (Provide delegator)
        | Vrf.Winner_pk ->
            respond (Provide delegator_pk)
        | Vrf.Coinbase_receiver_pk ->
            respond (Provide coinbase_receiver_pk)
        | Vrf.Producer_private_key ->
            respond (Provide producer_private_key)
        | Vrf.Producer_public_key ->
            respond (Provide producer_public_key)
        | _ ->
            respond
              (Provide
                 (Snarky_backendless.Request.Handler.run handlers
                    ["Ledger Handler"; "Pending Coinbase Handler"]
                    request))

    let ledger_depth {ledger; _} = ledger.depth
  end
end

module Coinbase_receiver = struct
  type t = [`Producer | `Other of Public_key.Compressed.t] [@@deriving yojson]

  let resolve ~self : t -> Public_key.Compressed.t = function
    | `Producer ->
        self
    | `Other pk ->
        pk
end

module Hooks = struct
  open Data

  module Rpcs = struct
    open Async

    module Get_epoch_ledger = struct
      module Master = struct
        let name = "get_epoch_ledger"

        module T = struct
          type query = Mina_base.Ledger_hash.t

          type response = (Mina_base.Sparse_ledger.t, string) Result.t
        end

        module Caller = T
        module Callee = T
      end

      include Master.T
      module M = Versioned_rpc.Both_convert.Plain.Make (Master)
      include M

      include Perf_histograms.Rpc.Plain.Extend (struct
        include M
        include Master
      end)

      module V1 = struct
        module T = struct
          type query = Mina_base.Ledger_hash.Stable.V1.t
          [@@deriving bin_io, version {rpc}]

          type response =
            ( Mina_base.Sparse_ledger.Stable.V1.t
            , string )
            Core_kernel.Result.Stable.V1.t
          [@@deriving bin_io, version {rpc}]

          let query_of_caller_model = Fn.id

          let callee_model_of_query = Fn.id

          let response_of_callee_model = Fn.id

          let caller_model_of_response = Fn.id
        end

        module T' =
          Perf_histograms.Rpc.Plain.Decorate_bin_io (struct
              include M
              include Master
            end)
            (T)

        include T'
        include Register (T')
      end

      let implementation ~logger ~local_state ~genesis_ledger_hash conn
          ~version:_ ledger_hash =
        let open Mina_base in
        let open Local_state in
        let open Snapshot in
        Deferred.create (fun ivar ->
            [%log info]
              ~metadata:
                [ ("peer", Network_peer.Peer.to_yojson conn)
                ; ("ledger_hash", Mina_base.Ledger_hash.to_yojson ledger_hash)
                ]
              "Serving epoch ledger query with hash $ledger_hash from $peer" ;
            let response =
              if
                Ledger_hash.equal ledger_hash
                  (Frozen_ledger_hash.to_ledger_hash genesis_ledger_hash)
              then Error "refusing to serve genesis ledger"
              else
                let candidate_snapshots =
                  [ !local_state.Data.staking_epoch_snapshot
                  ; !local_state.Data.next_epoch_snapshot ]
                in
                let res =
                  List.find_map candidate_snapshots ~f:(fun snapshot ->
                      (* if genesis epoch ledger is different from genesis ledger*)
                      match snapshot.ledger with
                      | Genesis_epoch_ledger genesis_epoch_ledger ->
                          if
                            Ledger_hash.equal ledger_hash
                              (Mina_base.Ledger.merkle_root
                                 genesis_epoch_ledger)
                          then
                            Some
                              (Error "refusing to serve genesis epoch ledger")
                          else None
                      | Ledger_db ledger ->
                          if
                            Ledger_hash.equal ledger_hash
                              (Mina_base.Ledger.Db.merkle_root ledger)
                          then
                            Some
                              (Ok
                                 ( Mina_base.Sparse_ledger.of_any_ledger
                                 @@ Mina_base.Ledger.Any_ledger.cast
                                      (module Mina_base.Ledger.Db)
                                      ledger ))
                          else None )
                in
                Option.value res ~default:(Error "epoch ledger not found")
            in
            Result.iter_error response ~f:(fun err ->
                [%log info]
                  ~metadata:
                    [ ("peer", Network_peer.Peer.to_yojson conn)
                    ; ("error", `String err)
                    ; ( "ledger_hash"
                      , Mina_base.Ledger_hash.to_yojson ledger_hash ) ]
                  "Failed to serve epoch ledger query with hash $ledger_hash \
                   from $peer: $error" ) ;
            if Ivar.is_full ivar then [%log error] "Ivar.fill bug is here!" ;
            Ivar.fill ivar response )
    end

    open Mina_base.Rpc_intf

    type ('query, 'response) rpc =
      | Get_epoch_ledger
          : (Get_epoch_ledger.query, Get_epoch_ledger.response) rpc

    type rpc_handler =
      | Rpc_handler :
          { rpc: ('q, 'r) rpc
          ; f: ('q, 'r) rpc_fn
          ; cost: 'q -> int
          ; budget: int * [`Per of Core.Time.Span.t] }
          -> rpc_handler

    type query =
      { query:
          'q 'r.    Network_peer.Peer.t -> ('q, 'r) rpc -> 'q
          -> 'r Mina_base.Rpc_intf.rpc_response Deferred.t }

    let implementation_of_rpc : type q r.
        (q, r) rpc -> (q, r) rpc_implementation = function
      | Get_epoch_ledger ->
          (module Get_epoch_ledger)

    let match_handler : type q r.
        rpc_handler -> (q, r) rpc -> do_:((q, r) rpc_fn -> 'a) -> 'a option =
     fun handler rpc ~do_ ->
      match (rpc, handler) with
      | Get_epoch_ledger, Rpc_handler {rpc= Get_epoch_ledger; f; _} ->
          Some (do_ f)

    let rpc_handlers ~logger ~local_state ~genesis_ledger_hash =
      [ Rpc_handler
          { rpc= Get_epoch_ledger
          ; f=
              Get_epoch_ledger.implementation ~logger ~local_state
                ~genesis_ledger_hash
          ; cost= (fun _ -> 1)
          ; budget= (2, `Per Core.Time.Span.minute) } ]
  end

  let is_genesis_epoch ~(constants : Constants.t) time =
    Epoch.(equal (of_time_exn ~constants time) zero)

  (* Select the correct epoch data to use from a consensus state for a given epoch.
   * The rule for selecting the correct epoch data changes based on whether or not
   * the consensus state we are selecting from is in the epoch we want to select.
   * There is also a special case for when the consensus state we are selecting
   * from is in the genesis epoch.
  *)
  let select_epoch_data ~(consensus_state : Consensus_state.Value.t) ~epoch =
    let curr_epoch = Consensus_state.curr_epoch consensus_state in
    (* are we in the same epoch as the consensus state? *)
    let in_same_epoch = Epoch.equal epoch curr_epoch in
    (* are we in the next epoch after the consensus state? *)
    let in_next_epoch = Epoch.equal epoch (Epoch.succ curr_epoch) in
    (* is the consensus state from the genesis epoch? *)
    let from_genesis_epoch =
      Length.equal consensus_state.epoch_count Length.zero
    in
    let in_initial_epoch = Epoch.(equal zero) epoch in
    if in_next_epoch then
      Ok (Epoch_data.next_to_staking consensus_state.next_epoch_data)
    else if in_same_epoch || (from_genesis_epoch && in_initial_epoch) then
      Ok consensus_state.staking_epoch_data
    else Error ()

  let epoch_snapshot_name = function
    | `Genesis ->
        "genesis"
    | `Curr ->
        "curr"
    | `Last ->
        "last"

  (* Select the correct epoch snapshot to use from local state for an epoch.
   * The rule for selecting the correct epoch snapshot is predicated off of
   * whether or not the first transition in the epoch in question has been
   * finalized yet, as the local state epoch snapshot pointers are not
   * updated until the consensus state reaches the root of the transition
   * frontier.This does not apply to the genesis epoch where we should always
   * take the staking epoch snapshot because epoch ledger transition will not
   * happen for genesis epoch.
   * This function does not guarantee that the selected epoch snapshot is valid
   * (i.e. it does not check that the epoch snapshot's ledger hash is the same
   * as the ledger hash specified by the epoch data).
  *)
  let select_epoch_snapshot ~(constants : Constants.t)
      ~(consensus_state : Consensus_state.Value.t) ~local_state ~epoch =
    let open Local_state in
    let open Epoch_data.Poly in
    (* are we in the next epoch after the consensus state? *)
    let in_next_epoch =
      Epoch.equal epoch
        (Epoch.succ (Consensus_state.curr_epoch consensus_state))
    in
    (* has the first transition in the epoch (other than the genesis epoch) reached finalization? *)
    let epoch_is_not_finalized =
      let is_genesis_epoch = Length.equal epoch Length.zero in
      let epoch_is_finalized =
        Length.(>) consensus_state.next_epoch_data.epoch_length constants.k
      in
      (not epoch_is_finalized) && not is_genesis_epoch
    in
    if in_next_epoch || epoch_is_not_finalized then
      (`Curr, !local_state.Data.next_epoch_snapshot)
    else (`Last, !local_state.staking_epoch_snapshot)

  let get_epoch_ledger ~constants ~(consensus_state : Consensus_state.Value.t)
      ~local_state =
    let _, snapshot =
      select_epoch_snapshot ~constants ~consensus_state
        ~epoch:(Data.Consensus_state.curr_epoch consensus_state)
        ~local_state
    in
    Data.Local_state.Snapshot.ledger snapshot

  type required_snapshot =
    { snapshot_id: Local_state.snapshot_identifier
    ; expected_root: Mina_base.Frozen_ledger_hash.t }
  [@@deriving to_yojson]

  type local_state_sync =
    | One of required_snapshot
    | Both of
        { next: Mina_base.Frozen_ledger_hash.t
        ; staking: Mina_base.Frozen_ledger_hash.t }
  [@@deriving to_yojson]

  let local_state_sync_count (s : local_state_sync) =
    match s with One _ -> 1 | Both _ -> 2

  let required_local_state_sync ~constants
      ~(consensus_state : Consensus_state.Value.t) ~local_state =
    let open Mina_base in
    let epoch = Consensus_state.curr_epoch consensus_state in
    let source, _snapshot =
      select_epoch_snapshot ~constants ~consensus_state ~local_state ~epoch
    in
    let required_snapshot_sync snapshot_id expected_root =
      Option.some_if
        (not
           (Ledger_hash.equal
              (Frozen_ledger_hash.to_ledger_hash expected_root)
              (Local_state.Snapshot.Ledger_snapshot.merkle_root
                 (Local_state.get_snapshot local_state snapshot_id).ledger)))
        {snapshot_id; expected_root}
    in
    match source with
    | `Curr ->
        Option.map
          (required_snapshot_sync Next_epoch_snapshot
             consensus_state.staking_epoch_data.ledger.hash) ~f:(fun s -> One s)
    | `Last -> (
      match
        ( required_snapshot_sync Next_epoch_snapshot
            consensus_state.next_epoch_data.ledger.hash
        , required_snapshot_sync Staking_epoch_snapshot
            consensus_state.staking_epoch_data.ledger.hash )
      with
      | None, None ->
          None
      | Some x, None | None, Some x ->
          Some (One x)
      | Some next, Some staking ->
          Some
            (Both {next= next.expected_root; staking= staking.expected_root}) )

  let sync_local_state ~logger ~trust_system ~local_state ~random_peers
      ~(query_peer : Rpcs.query) ~ledger_depth requested_syncs =
    let open Local_state in
    let open Snapshot in
    let open Deferred.Let_syntax in
    [%log info]
      "Syncing local state; requesting $num_requested snapshots from peers"
      ~metadata:
        [ ("num_requested", `Int (local_state_sync_count requested_syncs))
        ; ("requested_syncs", local_state_sync_to_yojson requested_syncs)
        ; ("local_state", Local_state.to_yojson local_state) ] ;
    let sync {snapshot_id; expected_root= target_ledger_hash} =
      (* if requested last epoch ledger is equal to the current epoch ledger
         then we don't need make a rpc call to the peers. *)
      if
        equal_snapshot_identifier snapshot_id Staking_epoch_snapshot
        && Mina_base.(
             Ledger_hash.equal
               (Frozen_ledger_hash.to_ledger_hash target_ledger_hash)
               (Local_state.Snapshot.Ledger_snapshot.merkle_root
                  !local_state.next_epoch_snapshot.ledger))
      then (
        Local_state.Snapshot.Ledger_snapshot.remove
          !local_state.staking_epoch_snapshot.ledger
          ~location:(staking_epoch_ledger_location local_state) ;
        match !local_state.next_epoch_snapshot.ledger with
        | Local_state.Snapshot.Ledger_snapshot.Genesis_epoch_ledger _ ->
            set_snapshot local_state Staking_epoch_snapshot
              !local_state.next_epoch_snapshot ;
            Deferred.Or_error.ok_unit
        | Ledger_db next_epoch_ledger ->
            let ledger =
              Mina_base.Ledger.Db.create_checkpoint next_epoch_ledger
                ~directory_name:(staking_epoch_ledger_location local_state)
                ()
            in
            set_snapshot local_state Staking_epoch_snapshot
              { ledger= Ledger_snapshot.Ledger_db ledger
              ; delegatee_table=
                  !local_state.next_epoch_snapshot.delegatee_table } ;
            Deferred.Or_error.ok_unit )
      else
        let%bind peers = random_peers 5 in
        Deferred.List.fold peers
          ~init:(Or_error.error_string "Failed to sync epoch ledger: No peers")
          ~f:(fun acc peer ->
            match acc with
            | Ok () ->
                Deferred.Or_error.ok_unit
            | Error _ -> (
                match%bind
                  query_peer.query peer Rpcs.Get_epoch_ledger
                    (Mina_base.Frozen_ledger_hash.to_ledger_hash
                       target_ledger_hash)
                with
                | Connected {data= Ok (Ok sparse_ledger); _} -> (
                  match
                    reset_snapshot local_state snapshot_id ~sparse_ledger
                      ~ledger_depth
                  with
                  | Ok () ->
                      (*Don't fail if recording fails*)
                      don't_wait_for
                        Trust_system.(
                          record trust_system logger peer
                            Actions.(Epoch_ledger_provided, None)) ;
                      Deferred.Or_error.ok_unit
                  | Error e ->
                      [%log faulty_peer_without_punishment]
                        ~metadata:
                          [ ("peer", Network_peer.Peer.to_yojson peer)
                          ; ("error", Error_json.error_to_yojson e) ]
                        "Peer $peer failed to serve requested epoch ledger: \
                         $error" ;
                      return (Error e) )
                | Connected {data= Ok (Error err); _} ->
                    (* TODO figure out punishments here. *)
                    [%log faulty_peer_without_punishment]
                      ~metadata:
                        [ ("peer", Network_peer.Peer.to_yojson peer)
                        ; ("error", `String err) ]
                      "Peer $peer failed to serve requested epoch ledger: \
                       $error" ;
                    return (Or_error.error_string err)
                | Connected {data= Error err; _} ->
                    [%log faulty_peer_without_punishment]
                      ~metadata:
                        [ ("peer", Network_peer.Peer.to_yojson peer)
                        ; ("error", `String (Error.to_string_mach err)) ]
                      "Peer $peer failed to serve requested epoch ledger: \
                       $error" ;
                    return (Error err)
                | Failed_to_connect err ->
                    [%log faulty_peer_without_punishment]
                      ~metadata:
                        [ ("peer", Network_peer.Peer.to_yojson peer)
                        ; ("error", Error_json.error_to_yojson err) ]
                      "Failed to connect to $peer to retrieve epoch ledger: \
                       $error" ;
                    return (Error err) ) )
    in
    match requested_syncs with
    | One required_sync ->
        sync required_sync
    | Both {staking; next} ->
        (*Sync staking ledger before syncing the next ledger*)
        let open Deferred.Or_error.Let_syntax in
        let%bind () =
          sync {snapshot_id= Staking_epoch_snapshot; expected_root= staking}
        in
        sync {snapshot_id= Next_epoch_snapshot; expected_root= next}

  let received_within_window ~constants (epoch, slot) ~time_received =
    let open Time in
    let open Int64 in
    let ( < ) x y = Caml.(compare x y < 0) in
    let ( >= ) x y = Caml.(compare x y >= 0) in
    let time_received =
      of_span_since_epoch (Span.of_ms (Unix_timestamp.to_int64 time_received))
    in
    let slot_diff =
      Epoch.diff_in_slots ~constants
        (Epoch_and_slot.of_time_exn time_received ~constants)
        (epoch, slot)
    in
    if slot_diff < 0L then Error `Too_early
    else if slot_diff >= UInt32.(to_int64 (add constants.delta (of_int 1)))
    then Error (`Too_late (sub slot_diff UInt32.(to_int64 constants.delta)))
    else Ok ()

  let received_at_valid_time ~(constants : Constants.t)
      (consensus_state : Consensus_state.Value.t) ~time_received =
    received_within_window ~constants
      (Consensus_state.curr_epoch_and_slot consensus_state)
      ~time_received

  let is_short_range ~constants =
    let open Consensus_state in
    let is_pred x1 x2 = Epoch.equal (Epoch.succ x1) x2 in
    let pred_case c1 c2 =
      let e1, e2 = (curr_epoch c1, curr_epoch c2) in
      let c1_next_is_finalized =
        not (Slot.in_seed_update_range ~constants (Slot.succ (curr_slot c1)))
      in
      is_pred e1 e2 && c1_next_is_finalized
      && Mina_base.State_hash.equal c1.next_epoch_data.lock_checkpoint
           c2.staking_epoch_data.lock_checkpoint
    in
    fun c1 c2 ->
      if Epoch.equal (curr_epoch c1) (curr_epoch c2) then
        Mina_base.State_hash.equal c1.staking_epoch_data.lock_checkpoint
          c2.staking_epoch_data.lock_checkpoint
      else pred_case c1 c2 || pred_case c2 c1

  let select ~constants ~existing:existing_with_hash
      ~candidate:candidate_with_hash ~logger =
    let {With_hash.hash= existing_hash; data= existing} = existing_with_hash in
    let {With_hash.hash= candidate_hash; data= candidate} =
      candidate_with_hash
    in
    let string_of_choice = function `Take -> "Take" | `Keep -> "Keep" in
    let log_result choice msg =
      [%log debug] "Select result: $choice -- $message"
        ~metadata:
          [ ("choice", `String (string_of_choice choice))
          ; ("message", `String msg) ]
    in
    let log_choice ~precondition_msg ~choice_msg choice =
      let choice_msg =
        match choice with
        | `Take ->
            choice_msg
        | `Keep ->
            Printf.sprintf "not (%s)" choice_msg
      in
      let msg = Printf.sprintf "(%s) && (%s)" precondition_msg choice_msg in
      log_result choice msg
    in
    [%log debug] "Selecting best consensus state"
      ~metadata:
        [ ("existing", Consensus_state.Value.to_yojson existing)
        ; ("candidate", Consensus_state.Value.to_yojson candidate) ] ;
    (* TODO: add fork_before_checkpoint check *)
    (* Each branch contains a precondition predicate and a choice predicate,
     * which takes the new state when true. Each predicate is also decorated
     * with a string description, used for debugging messages *)
    let less_than_or_equal_when a b ~compare ~condition =
      let c = compare a b in
      c < 0 || (c = 0 && condition)
    in
    let candidate_hash_is_bigger =
      Mina_base.State_hash.(candidate_hash > existing_hash)
    in
    let candidate_vrf_is_bigger =
      let string_of_blake2 = Blake2.(Fn.compose to_raw_string digest_string) in
      let compare_blake2 a b =
        String.compare (string_of_blake2 a) (string_of_blake2 b)
      in
      less_than_or_equal_when existing.last_vrf_output
        candidate.last_vrf_output ~compare:compare_blake2
        ~condition:candidate_hash_is_bigger
    in
    let blockchain_length_is_longer =
      less_than_or_equal_when existing.blockchain_length
        candidate.blockchain_length ~compare:Length.compare
        ~condition:candidate_vrf_is_bigger
    in
    let long_fork_chain_quality_is_better =
      (* The min window density if we imagine extending to the max slot of the two chains. *)
      (* TODO: You could argue that instead this should be imagine extending to the current consensus time. *)
      let max_slot =
        Global_slot.max candidate.curr_global_slot existing.curr_global_slot
      in
      let virtual_min_window_density (s : Consensus_state.Value.t) =
        if Global_slot.equal s.curr_global_slot max_slot then
          s.min_window_density
        else
          Min_window_density.update_min_window_density ~incr_window:false
            ~constants ~prev_global_slot:s.curr_global_slot
            ~next_global_slot:max_slot
            ~prev_sub_window_densities:s.sub_window_densities
            ~prev_min_window_density:s.min_window_density
          |> fst
      in
      less_than_or_equal_when
        (virtual_min_window_density existing)
        (virtual_min_window_density candidate)
        ~compare:Length.compare ~condition:blockchain_length_is_longer
    in
    let precondition_msg, choice_msg, should_take =
      if is_short_range existing candidate ~constants then
        ( "most recent finalized checkpoints are equal"
        , "candidate length is longer than existing length "
        , blockchain_length_is_longer )
      else
        ( "most recent finalized checkpoints are not equal"
        , "candidate virtual min-length is longer than existing virtual \
           min-length"
        , long_fork_chain_quality_is_better )
    in
    let choice = if should_take then `Take else `Keep in
    log_choice ~precondition_msg ~choice_msg choice ;
    choice

  type block_producer_timing =
    [ `Check_again of Unix_timestamp.t
    | `Produce_now of Block_data.t * Public_key.Compressed.t
    | `Produce of Unix_timestamp.t * Block_data.t * Public_key.Compressed.t ]

  let next_producer_timing ~constraint_constants ~(constants : Constants.t) now
      (state : Consensus_state.Value.t) ~local_state ~keypairs
      ~(coinbase_receiver : Coinbase_receiver.t) ~logger =
    [%log info] "Determining next slot to produce block" ;
    let curr_epoch, curr_slot =
      Epoch.epoch_and_slot_of_time_exn ~constants
        (Block_time.of_span_since_epoch (Block_time.Span.of_ms now))
    in
    let epoch, slot =
      if
        Epoch.equal curr_epoch (Consensus_state.curr_epoch state)
        && Slot.equal curr_slot (Consensus_state.curr_slot state)
      then Epoch.incr ~constants (curr_epoch, curr_slot)
      else (curr_epoch, curr_slot)
    in
    [%log debug]
      "Systime: %d, epoch-slot@systime: %08d-%04d, starttime@epoch@systime: %d"
      (Int64.to_int now) (Epoch.to_int epoch) (Slot.to_int slot)
      ( Int64.to_int @@ Time.Span.to_ms @@ Time.to_span_since_epoch
      @@ Epoch.start_time ~constants epoch ) ;
    let ms_since_epoch = Fn.compose Time.Span.to_ms Time.to_span_since_epoch in
    let epoch_end_time = Epoch.end_time ~constants epoch |> ms_since_epoch in
    if Keypair.And_compressed_pk.Set.is_empty keypairs then (
      [%log info] "No block producers running, skipping check for now." ;
      Deferred.return (`Check_again epoch_end_time) )
    else
      let next_slot =
        [%log debug]
          !"Selecting correct epoch data from state -- epoch by time: %d, \
            state epoch: %d, state epoch count: %d"
          (Epoch.to_int epoch)
          (Epoch.to_int (Consensus_state.curr_epoch state))
          (Length.to_int state.epoch_count) ;
        let epoch_data =
          match select_epoch_data ~consensus_state:state ~epoch with
          | Ok epoch_data ->
              epoch_data
          | Error () ->
              [%log fatal]
                "An empty epoch is detected! This could be caused by the \
                 following reasons: system time is out of sync with protocol \
                 state time; or internet connection is down or unstable; or \
                 the testnet has crashed. If it is the first case, please \
                 setup NTP. If it is the second case, please check the \
                 internet connection. If it is the last case, in our current \
                 version of testnet this is unrecoverable, but we will fix it \
                 in future versions once the planned change to consensus is \
                 finished." ;
              exit 99
        in
        let total_stake = epoch_data.ledger.total_currency in
        let epoch_snapshot =
          let source, snapshot =
            select_epoch_snapshot ~constants ~consensus_state:state
              ~local_state ~epoch
          in
          let snapshot_ledger_hash =
            Local_state.Snapshot.Ledger_snapshot.merkle_root snapshot.ledger
          in
          [%log debug]
            ~metadata:
              [ ( "ledger_hash"
                , Mina_base.Frozen_ledger_hash.to_yojson snapshot_ledger_hash
                ) ]
            !"Using %s_epoch_snapshot root hash $ledger_hash"
            (epoch_snapshot_name source) ;
          (*TODO: uncomment after #6956 is resolved*)
          (*assert (
            Mina_base.Frozen_ledger_hash.equal snapshot_ledger_hash
              epoch_data.ledger.hash ) ;*)
          snapshot
        in
        let block_data unseen_pks slot =
          (* Try vrfs for all keypairs that are unseen within this slot until one wins or all lose *)
          (* TODO: Don't do this, and instead pick the one that has the highest
       * chance of winning. See #2573 *)
          Keypair.And_compressed_pk.Set.fold_until keypairs ~init:()
            ~f:(fun () (keypair, public_key_compressed) ->
              let coinbase_receiver =
                Coinbase_receiver.resolve ~self:public_key_compressed
                  coinbase_receiver
              in
              if
                not
                @@ Public_key.Compressed.Set.mem unseen_pks
                     public_key_compressed
              then Continue_or_stop.Continue ()
              else
                let global_slot =
                  Global_slot.of_epoch_and_slot ~constants (epoch, slot)
                in
                let global_slot_since_genesis =
                  let slot_diff =
                    match
                      Mina_numbers.Global_slot.sub
                        (Global_slot.slot_number global_slot)
                        (Consensus_state.curr_global_slot state)
                    with
                    | None ->
                        [%log fatal]
                          "Checking slot-winner for slot $slot which is older \
                           than the slot in the latest consensus state $state"
                          ~metadata:
                            [ ("slot", Global_slot.to_yojson global_slot)
                            ; ("state", Consensus_state.Value.to_yojson state)
                            ] ;
                        failwith
                          "Checking slot-winner for a slot which is older \
                           than the slot in the latest consensus state. \
                           System time might be out-of-sync"
                    | Some diff ->
                        diff
                  in
                  Mina_numbers.Global_slot.add
                    (Consensus_state.global_slot_since_genesis state)
                    slot_diff
                in
                [%log info]
                  "Checking VRF evaluations at epoch: $epoch, slot: $slot"
                  ~metadata:
                    [ ("epoch", `Int (Epoch.to_int epoch))
                    ; ("slot", `Int (Slot.to_int slot)) ] ;
                match
                  Vrf.check ~constraint_constants
                    ~global_slot:(Global_slot.slot_number global_slot)
                    ~global_slot_since_genesis ~seed:epoch_data.seed
                    ~epoch_snapshot ~private_key:keypair.private_key
                    ~public_key:keypair.public_key ~public_key_compressed
                    ~coinbase_receiver ~total_stake ~logger
                with
                | None ->
                    Continue_or_stop.Continue ()
                | Some (data, delegator_pk) ->
                    Continue_or_stop.Stop (Some (data, delegator_pk)) )
            ~finish:(fun () -> None)
        in
        let rec find_winning_slot (slot : Slot.t) =
          if UInt32.compare slot constants.epoch_size >= 0 then Deferred.return None
          else
            match%bind
              Local_state.seen_slot local_state epoch slot |> Deferred.return
            with
            | `All_seen ->
                find_winning_slot (Slot.succ slot)
            | `Unseen pks -> (
                match%bind block_data pks slot |> Deferred.return with
                | None ->
                    find_winning_slot (Slot.succ slot)
                | Some (data, delegator_pk) ->
                    Deferred.return (Some (slot, data, delegator_pk)) )
        in
        find_winning_slot slot
      in
      match%map next_slot with
      | Some (next_slot, data, delegator_pk) ->
          [%log info] "Producing block in %d slots"
            (Slot.to_int next_slot - Slot.to_int slot) ;
          if Slot.equal curr_slot next_slot then
            `Produce_now (data, delegator_pk)
          else
            `Produce
              ( Epoch.slot_start_time ~constants epoch next_slot
                |> Time.to_span_since_epoch |> Time.Span.to_ms
              , data
              , delegator_pk )
      | None ->
          let epoch_end_time =
            Epoch.end_time ~constants epoch |> ms_since_epoch
          in
          [%log info]
            "No slots won in this epoch. Waiting for next epoch to check \
             again, @%d"
            (Int64.to_int epoch_end_time) ;
          `Check_again epoch_end_time

  let frontier_root_transition (prev : Consensus_state.Value.t)
      (next : Consensus_state.Value.t) ~(local_state : Local_state.t)
      ~snarked_ledger ~genesis_ledger_hash =
    let snarked_ledger_hash = Mina_base.Ledger.Db.merkle_root snarked_ledger in
    if
      not
        (Epoch.equal
           (Consensus_state.curr_epoch prev)
           (Consensus_state.curr_epoch next))
    then (
      !local_state.last_epoch_delegatee_table
      <- Some !local_state.staking_epoch_snapshot.delegatee_table ;
      Local_state.Snapshot.Ledger_snapshot.remove
        !local_state.staking_epoch_snapshot.ledger
        ~location:(Local_state.staking_epoch_ledger_location local_state) ;
      !local_state.staking_epoch_snapshot <- !local_state.next_epoch_snapshot ;
      (*If snarked ledger hash is still the genesis ledger hash then the epoch ledger should continue to be `next_data.ledger`. This is because the epoch ledgers at genesis can be different from the genesis ledger*)
      if
        not
          (Mina_base.Frozen_ledger_hash.equal snarked_ledger_hash
             genesis_ledger_hash)
      then (
        let epoch_ledger_uuids =
          Local_state.Data.
            { staking= !local_state.epoch_ledger_uuids.next
            ; next= Uuid_unix.create ()
            ; genesis_state_hash=
                !local_state.epoch_ledger_uuids.genesis_state_hash }
        in
        !local_state.epoch_ledger_uuids <- epoch_ledger_uuids ;
        Yojson.Safe.to_file
          (!local_state.epoch_ledger_location ^ ".json")
          (Local_state.epoch_ledger_uuids_to_yojson epoch_ledger_uuids) ;
        !local_state.next_epoch_snapshot
        <- { ledger=
               Local_state.Snapshot.Ledger_snapshot.Ledger_db
                 (Mina_base.Ledger.Db.create_checkpoint snarked_ledger
                    ~directory_name:
                      ( !local_state.epoch_ledger_location
                      ^ Uuid.to_string epoch_ledger_uuids.next )
                    ())
           ; delegatee_table=
               compute_delegatee_table_ledger_db
                 (Local_state.current_block_production_keys local_state)
                 snarked_ledger } ) )

  let should_bootstrap_len ~(constants : Constants.t) ~existing ~candidate =
    let open UInt32.Infix in
    UInt32.compare
      (candidate - existing)
      ((UInt32.of_int 2 * constants.k) + (constants.delta + UInt32.of_int 1)) > 0

  let should_bootstrap ~(constants : Constants.t) ~existing ~candidate ~logger
      =
    match select ~constants ~existing ~candidate ~logger with
    | `Keep ->
        false
    | `Take ->
        should_bootstrap_len ~constants
          ~existing:
            (Consensus_state.blockchain_length (With_hash.data existing))
          ~candidate:
            (Consensus_state.blockchain_length (With_hash.data candidate))

  let%test "should_bootstrap is sane" =
    (* Even when consensus constants are of prod sizes, candidate should still trigger a bootstrap *)
    should_bootstrap_len
      ~constants:(Lazy.force Constants.for_unit_tests)
      ~existing:Length.zero
      ~candidate:(Length.of_int 100_000_000)

  let to_unix_timestamp recieved_time =
    recieved_time |> Time.to_span_since_epoch |> Time.Span.to_ms
    |> Unix_timestamp.of_int64

  let%test "Receive a valid consensus_state with a bit of delay" =
    let constants = Lazy.force Constants.for_unit_tests in
    let genesis_ledger = Genesis_ledger.(Packed.t for_unit_tests) in
    let genesis_epoch_data = Genesis_epoch_data.for_unit_tests in
    let negative_one =
      Consensus_state.negative_one ~genesis_ledger ~genesis_epoch_data
        ~constants
        ~constraint_constants:
          Genesis_constants.Constraint_constants.for_unit_tests
    in
    let curr_epoch, curr_slot =
      Consensus_state.curr_epoch_and_slot negative_one
    in
    let delay = UInt32.(div (add constants.delta (of_int 1)) (of_int 2)) in
    let new_slot = UInt32.Infix.(curr_slot + delay) in
    let time_received = Epoch.slot_start_time ~constants curr_epoch new_slot in
    received_at_valid_time ~constants negative_one
      ~time_received:(to_unix_timestamp time_received)
    |> Result.is_ok

  let%test "Receive an invalid consensus_state" =
    let epoch = Epoch.of_int 5 in
    let constants = Lazy.force Constants.for_unit_tests in
    let genesis_ledger = Genesis_ledger.(Packed.t for_unit_tests) in
    let genesis_epoch_data = Genesis_epoch_data.for_unit_tests in
    let negative_one =
      Consensus_state.negative_one ~genesis_ledger ~genesis_epoch_data
        ~constants
        ~constraint_constants:
          Genesis_constants.Constraint_constants.for_unit_tests
    in
    let start_time = Epoch.start_time ~constants epoch in
    let ((curr_epoch, curr_slot) as curr) =
      Epoch_and_slot.of_time_exn ~constants start_time
    in
    let curr_global_slot = Global_slot.of_epoch_and_slot ~constants curr in
    let consensus_state =
      { negative_one with
        curr_global_slot
      ; global_slot_since_genesis= Global_slot.slot_number curr_global_slot }
    in
    let too_early =
      (* TODO: Does this make sense? *)
      Epoch.start_time ~constants (Consensus_state.curr_slot negative_one)
    in
    let too_late =
      let delay = UInt32.(mul (add constants.delta (of_int 1)) (of_int 2)) in
      let delayed_slot = UInt32.Infix.(curr_slot + delay) in
      Epoch.slot_start_time ~constants curr_epoch delayed_slot
    in
    let times = [too_late; too_early] in
    List.for_all times ~f:(fun time ->
        not
          ( received_at_valid_time ~constants consensus_state
              ~time_received:(to_unix_timestamp time)
          |> Result.is_ok ) )

  module type State_hooks_intf =
    Intf.State_hooks
    with type consensus_state := Consensus_state.Value.t
     and type consensus_state_var := Consensus_state.var
     and type consensus_transition := Consensus_transition.t
     and type block_data := Block_data.t

  module Make_state_hooks
      (Blockchain_state : Intf.Blockchain_state)
      (Protocol_state : Intf.Protocol_state
                        with type blockchain_state := Blockchain_state.Value.t
                         and type blockchain_state_var := Blockchain_state.var
                         and type consensus_state := Consensus_state.Value.t
                         and type consensus_state_var := Consensus_state.var)
      (Snark_transition : Intf.Snark_transition
                          with type blockchain_state_var :=
                                      Blockchain_state.var
                           and type consensus_transition_var :=
                                      Consensus_transition.var) :
    State_hooks_intf
    with type blockchain_state := Blockchain_state.Value.t
     and type protocol_state := Protocol_state.Value.t
     and type protocol_state_var := Protocol_state.var
     and type snark_transition_var := Snark_transition.var = struct
    (* TODO: only track total currency from accounts > 1% of the currency using transactions *)

    let genesis_winner = Vrf.Precomputed.genesis_winner

    let check_block_data ~constants ~logger (block_data : Block_data.t)
        global_slot =
      if
        not
          (Mina_numbers.Global_slot.equal
             (Global_slot.slot_number global_slot)
             block_data.global_slot)
      then
        [%log error]
          !"VRF was evaluated at (epoch, slot) %{sexp:Epoch_and_slot.t} but \
            the corresponding block was produced at a time corresponding to \
            %{sexp:Epoch_and_slot.t}. This means that generating the block \
            took more time than expected."
          (Global_slot.to_epoch_and_slot
             (Global_slot.of_slot_number ~constants block_data.global_slot))
          (Global_slot.to_epoch_and_slot global_slot)

    let generate_transition ~(previous_protocol_state : Protocol_state.Value.t)
        ~blockchain_state ~current_time ~(block_data : Block_data.t)
        ~supercharge_coinbase ~snarked_ledger_hash ~genesis_ledger_hash
        ~supply_increase ~logger ~constraint_constants =
      let previous_consensus_state =
        Protocol_state.consensus_state previous_protocol_state
      in
      let constants =
        Constants.create ~constraint_constants
          ~protocol_constants:
            ( Protocol_state.constants previous_protocol_state
            |> Mina_base.Protocol_constants_checked.t_of_value )
      in
      (let actual_global_slot =
         let time = Time.of_span_since_epoch (Time.Span.of_ms current_time) in
         Global_slot.of_epoch_and_slot ~constants
           (Epoch_and_slot.of_time_exn ~constants time)
       in
       check_block_data ~constants ~logger block_data actual_global_slot) ;
      let consensus_transition = block_data.global_slot in
      let previous_protocol_state_hash =
        Protocol_state.hash previous_protocol_state
      in
      let block_creator =
        block_data.stake_proof.producer_public_key |> Public_key.compress
      in
      let consensus_state =
        Or_error.ok_exn
          (Consensus_state.update ~constants ~previous_consensus_state
             ~consensus_transition
             ~producer_vrf_result:block_data.Block_data.vrf_result
             ~previous_protocol_state_hash ~supply_increase
             ~snarked_ledger_hash ~genesis_ledger_hash
             ~block_stake_winner:block_data.stake_proof.delegator_pk
             ~block_creator
             ~coinbase_receiver:block_data.stake_proof.coinbase_receiver_pk
             ~supercharge_coinbase)
      in
      let genesis_state_hash =
        Protocol_state.genesis_state_hash
          ~state_hash:(Some previous_protocol_state_hash)
          previous_protocol_state
      in
      let protocol_state =
        Protocol_state.create_value ~genesis_state_hash
          ~previous_state_hash:(Protocol_state.hash previous_protocol_state)
          ~blockchain_state ~consensus_state
          ~constants:(Protocol_state.constants previous_protocol_state)
      in
      (protocol_state, consensus_transition)

    include struct
      let%snarkydef next_state_checked ~constraint_constants
          ~(prev_state : Protocol_state.var)
          ~(prev_state_hash : Mina_base.State_hash.var) transition
          supply_increase =
        Consensus_state.update_var ~constraint_constants
          (Protocol_state.consensus_state prev_state)
          (Snark_transition.consensus_transition transition)
          prev_state_hash ~supply_increase
          ~previous_blockchain_state_ledger_hash:
            ( Protocol_state.blockchain_state prev_state
            |> Blockchain_state.snarked_ledger_hash )
          ~genesis_ledger_hash:
            ( Protocol_state.blockchain_state prev_state
            |> Blockchain_state.genesis_ledger_hash )
          ~protocol_constants:(Protocol_state.constants prev_state)
    end

    module For_tests = struct
      let gen_consensus_state
          ~(constraint_constants : Genesis_constants.Constraint_constants.t)
          ~constants ~(gen_slot_advancement : int Quickcheck.Generator.t) :
          (   previous_protocol_state:( Protocol_state.Value.t
                                      , Mina_base.State_hash.t )
                                      With_hash.t
           -> snarked_ledger_hash:Mina_base.Frozen_ledger_hash.t
           -> coinbase_receiver:Public_key.Compressed.t
           -> supercharge_coinbase:bool
           -> Consensus_state.Value.t)
          Quickcheck.Generator.t =
        let open Consensus_state in
        let genesis_ledger_hash =
          let (module L) = Genesis_ledger.for_unit_tests in
          Lazy.force L.t |> Mina_base.Ledger.merkle_root
          |> Mina_base.Frozen_ledger_hash.of_ledger_hash
        in
        let open Quickcheck.Let_syntax in
        let%bind slot_advancement = gen_slot_advancement in
        let%map producer_vrf_result = Vrf.Output.gen in
        fun ~(previous_protocol_state :
               (Protocol_state.Value.t, Mina_base.State_hash.t) With_hash.t)
            ~(snarked_ledger_hash : Mina_base.Frozen_ledger_hash.t)
            ~coinbase_receiver ~supercharge_coinbase ->
          let prev =
            Protocol_state.consensus_state
              (With_hash.data previous_protocol_state)
          in
          let blockchain_length = Length.succ prev.blockchain_length in
          let curr_global_slot =
            Global_slot.(prev.curr_global_slot + slot_advancement)
          in
          let global_slot_since_genesis =
            Mina_numbers.Global_slot.(
              add prev.global_slot_since_genesis (of_int slot_advancement))
          in
          let curr_epoch, curr_slot =
            Global_slot.to_epoch_and_slot curr_global_slot
          in
          let total_currency =
            Option.value_exn
              (Amount.add prev.total_currency
                 constraint_constants.coinbase_amount)
          in
          let prev_epoch, prev_slot =
            Consensus_state.curr_epoch_and_slot prev
          in
          let staking_epoch_data, next_epoch_data, epoch_count =
            Epoch_data.update_pair ~constants
              (prev.staking_epoch_data, prev.next_epoch_data)
              prev.epoch_count ~prev_epoch ~next_epoch:curr_epoch
              ~next_slot:curr_slot
              ~prev_protocol_state_hash:
                (With_hash.hash previous_protocol_state)
              ~producer_vrf_result ~snarked_ledger_hash ~genesis_ledger_hash
              ~total_currency
          in
          let min_window_density, sub_window_densities =
            Min_window_density.update_min_window_density ~constants
              ~incr_window:true ~prev_global_slot:prev.curr_global_slot
              ~next_global_slot:curr_global_slot
              ~prev_sub_window_densities:prev.sub_window_densities
              ~prev_min_window_density:prev.min_window_density
          in
          let genesis_winner_pk = fst Vrf.Precomputed.genesis_winner in
          { Poly.blockchain_length
          ; epoch_count
          ; min_window_density
          ; sub_window_densities
          ; last_vrf_output= Vrf.Output.truncate producer_vrf_result
          ; total_currency
          ; curr_global_slot
          ; global_slot_since_genesis
          ; staking_epoch_data
          ; next_epoch_data
          ; has_ancestor_in_same_checkpoint_window=
              same_checkpoint_window_unchecked ~constants
                (Global_slot.create ~constants ~epoch:prev_epoch
                   ~slot:prev_slot)
                (Global_slot.create ~constants ~epoch:curr_epoch
                   ~slot:curr_slot)
          ; block_stake_winner= genesis_winner_pk
          ; block_creator= genesis_winner_pk
          ; coinbase_receiver
          ; supercharge_coinbase }
    end
  end
end

let time_hum ~(constants : Constants.t) (now : Block_time.t) =
  let epoch, slot = Epoch.epoch_and_slot_of_time_exn ~constants now in
  Printf.sprintf "epoch=%d, slot=%d" (Epoch.to_int epoch) (Slot.to_int slot)

let%test_module "Proof of stake tests" =
  ( module struct
    open Mina_base
    open Data
    open Consensus_state

    let constraint_constants =
      Genesis_constants.Constraint_constants.for_unit_tests

    let constants = Lazy.force Constants.for_unit_tests

    let genesis_epoch_data = Genesis_epoch_data.for_unit_tests

    module Genesis_ledger = (val Genesis_ledger.for_unit_tests)

    let test_update constraint_constants =
      (* build pieces needed to apply "update" *)
      let snarked_ledger_hash =
        Frozen_ledger_hash.of_ledger_hash
          (Ledger.merkle_root (Lazy.force Genesis_ledger.t))
      in
      let previous_protocol_state_hash = State_hash.(of_hash zero) in
      let previous_consensus_state =
        Consensus_state.create_genesis
          ~negative_one_protocol_state_hash:previous_protocol_state_hash
          ~genesis_ledger:Genesis_ledger.t ~genesis_epoch_data
          ~constraint_constants ~constants
      in
      (*If this is a fork then check blockchain length and global_slot_since_genesis have been set correctly*)
      ( match constraint_constants.fork with
      | None ->
          ()
      | Some fork ->
          assert (
            Mina_numbers.Global_slot.(
              equal fork.previous_global_slot
                previous_consensus_state.global_slot_since_genesis) ) ;
          assert (
            Mina_numbers.Length.(
              equal
                (succ fork.previous_length)
                previous_consensus_state.blockchain_length) ) ) ;
      let global_slot =
        Core_kernel.Time.now () |> Time.of_time
        |> Epoch_and_slot.of_time_exn ~constants
        |> Global_slot.of_epoch_and_slot ~constants
      in
      let consensus_transition : Consensus_transition.t =
        Global_slot.slot_number global_slot
      in
      let supply_increase = Currency.Amount.of_int 42 in
      (* setup ledger, needed to compute producer_vrf_result here and handler below *)
      let open Mina_base in
      (* choose largest account as most likely to produce a block *)
      let ledger_data = Lazy.force Genesis_ledger.t in
      let ledger = Ledger.Any_ledger.cast (module Ledger) ledger_data in
      let pending_coinbases =
        Pending_coinbase.create
          ~depth:constraint_constants.pending_coinbase_depth ()
        |> Or_error.ok_exn
      in
      let maybe_sk, account = Genesis_ledger.largest_account_exn () in
      let producer_private_key = Option.value_exn maybe_sk in
      let producer_public_key_compressed = Account.public_key account in
      let account_id =
        Account_id.create producer_public_key_compressed Token_id.default
      in
      let location =
        Ledger.Any_ledger.M.location_of_account ledger account_id
      in
      let delegator =
        Option.value_exn location |> Ledger.Any_ledger.M.Location.to_path_exn
        |> Ledger.Addr.to_int
      in
      let producer_vrf_result =
        let seed =
          let next_epoch, _ = Global_slot.to_epoch_and_slot global_slot in
          let prev_epoch, _ =
            Global_slot.to_epoch_and_slot
              previous_consensus_state.curr_global_slot
          in
          if UInt32.compare next_epoch prev_epoch > 0 then
            previous_consensus_state.next_epoch_data.seed
          else previous_consensus_state.staking_epoch_data.seed
        in
        Vrf.eval ~constraint_constants ~private_key:producer_private_key
          {global_slot= Global_slot.slot_number global_slot; seed; delegator}
      in
      let next_consensus_state =
        update ~constants ~previous_consensus_state ~consensus_transition
          ~previous_protocol_state_hash ~supply_increase ~snarked_ledger_hash
          ~genesis_ledger_hash:snarked_ledger_hash ~producer_vrf_result
          ~block_stake_winner:producer_public_key_compressed
          ~block_creator:producer_public_key_compressed
          ~coinbase_receiver:producer_public_key_compressed
          ~supercharge_coinbase:true
        |> Or_error.ok_exn
      in
      (*If this is a fork then check blockchain length and global_slot_since_genesis have increased correctly*)
      ( match constraint_constants.fork with
      | None ->
          ()
      | Some fork ->
          let slot_diff =
            Option.value_exn
              Global_slot.(
                global_slot - previous_consensus_state.curr_global_slot)
          in
          assert (
            Mina_numbers.Global_slot.(
              equal
                (add fork.previous_global_slot slot_diff)
                next_consensus_state.global_slot_since_genesis) ) ;
          assert (
            Mina_numbers.Length.(
              equal
                (succ (succ fork.previous_length))
                next_consensus_state.blockchain_length) ) ) ;
      (* build pieces needed to apply "update_var" *)
      let checked_computation =
        let open Snark_params.Tick in
        (* work in Checked monad *)
        let%bind previous_state =
          exists
            (typ ~constraint_constants)
            ~compute:(As_prover.return previous_consensus_state)
        in
        let%bind transition_data =
          exists Consensus_transition.typ
            ~compute:(As_prover.return consensus_transition)
        in
        let%bind previous_protocol_state_hash =
          exists State_hash.typ
            ~compute:(As_prover.return previous_protocol_state_hash)
        in
        let%bind supply_increase =
          exists Amount.typ ~compute:(As_prover.return supply_increase)
        in
        let%bind previous_blockchain_state_ledger_hash =
          exists Mina_base.Frozen_ledger_hash.typ
            ~compute:(As_prover.return snarked_ledger_hash)
        in
        let genesis_ledger_hash = previous_blockchain_state_ledger_hash in
        let%bind constants_checked =
          exists Mina_base.Protocol_constants_checked.typ
            ~compute:
              (As_prover.return
                 (Mina_base.Protocol_constants_checked.value_of_t
                    Genesis_constants.for_unit_tests.protocol))
        in
        let result =
          update_var previous_state transition_data
            previous_protocol_state_hash ~supply_increase
            ~previous_blockchain_state_ledger_hash ~genesis_ledger_hash
            ~constraint_constants ~protocol_constants:constants_checked
        in
        (* setup handler *)
        let indices =
          Ledger.Any_ledger.M.foldi ~init:[] ledger ~f:(fun i accum _acct ->
              Ledger.Any_ledger.M.Addr.to_int i :: accum )
        in
        let sparse_ledger =
          Sparse_ledger.of_ledger_index_subset_exn ledger indices
        in
        let producer_public_key =
          Public_key.decompress_exn producer_public_key_compressed
        in
        let handler =
          Prover_state.handler ~constraint_constants
            { delegator
            ; delegator_pk= producer_public_key_compressed
            ; coinbase_receiver_pk= producer_public_key_compressed
            ; ledger= sparse_ledger
            ; producer_private_key
            ; producer_public_key }
            ~pending_coinbase:
              {Pending_coinbase_witness.pending_coinbases; is_new_stack= true}
        in
        let%map `Success _, var = Snark_params.Tick.handle result handler in
        As_prover.read (typ ~constraint_constants) var
      in
      let (), checked_value =
        Or_error.ok_exn
        @@ Snark_params.Tick.run_and_check checked_computation ()
      in
      let diff =
        Sexp_diff_kernel.Algo.diff
          ~original:(Value.sexp_of_t checked_value)
          ~updated:(Value.sexp_of_t next_consensus_state)
          ()
      in
      if not (Value.equal checked_value next_consensus_state) then (
        eprintf "Different states:\n%s\n%!"
          (Sexp_diff_kernel.Display.display_with_ansi_colors
             ~display_options:
               (Sexp_diff_kernel.Display.Display_options.create
                  ~collapse_threshold:1000 ())
             diff) ;
        failwith "Test failed" )

    let%test_unit "update, update_var agree starting from same genesis state" =
      test_update constraint_constants

    let%test_unit "update, update_var agree starting from same genesis state \
                   after fork" =
      let constraint_constants_with_fork =
        let fork_constants =
          Some
            { Genesis_constants.Fork_constants.previous_state_hash=
                Result.ok_or_failwith
                  (State_hash.of_yojson
                     (`String
                       "3NL3bc213VQEFx6XTLbc3HxHqHH9ANbhHxRxSnBcRzXcKgeFA6TY"))
            ; previous_length= Mina_numbers.Length.of_int 100
            ; previous_global_slot= Mina_numbers.Global_slot.of_int 200 }
        in
        {constraint_constants with fork= fork_constants}
      in
      test_update constraint_constants_with_fork

    let%test_unit "vrf win rate" =
      let constants = Lazy.force Constants.for_unit_tests in
      let logger = Logger.null () in
      let constraint_constants =
        Genesis_constants.Constraint_constants.for_unit_tests
      in
      let previous_protocol_state_hash = Mina_base.State_hash.(of_hash zero) in
      let previous_consensus_state =
        Consensus_state.create_genesis
          ~negative_one_protocol_state_hash:previous_protocol_state_hash
          ~genesis_ledger:Genesis_ledger.t ~genesis_epoch_data
          ~constraint_constants ~constants
      in
      let seed = previous_consensus_state.staking_epoch_data.seed in
      let maybe_sk, account = Genesis_ledger.largest_account_exn () in
      let private_key = Option.value_exn maybe_sk in
      let public_key_compressed = Account.public_key account in
      let public_key = Public_key.decompress_exn public_key_compressed in
      let total_stake =
        genesis_ledger_total_currency ~ledger:Genesis_ledger.t
      in
      let block_producer_pubkeys =
        Public_key.Compressed.Set.of_list [public_key_compressed]
      in
      let ledger = Lazy.force Genesis_ledger.t in
      let delegatee_table =
        compute_delegatee_table_genesis_ledger block_producer_pubkeys ledger
      in
      let epoch_snapshot =
        { Local_state.Snapshot.delegatee_table
        ; ledger= Genesis_epoch_ledger ledger }
      in
      let balance = Balance.to_int account.balance in
      let total_stake_int = Currency.Amount.to_int total_stake in
      let stake_fraction =
        float_of_int balance /. float_of_int total_stake_int
      in
      let expected = stake_fraction *. 0.75 in
      let samples = 1000 in
      let check i =
        let global_slot = UInt32.of_int i in
        let global_slot_since_genesis = global_slot in
        let result =
          Vrf.check ~constraint_constants ~global_slot
            ~global_slot_since_genesis ~seed ~private_key ~public_key
            ~public_key_compressed ~coinbase_receiver:public_key_compressed
            ~total_stake ~logger ~epoch_snapshot
        in
        match result with Some _ -> 1 | None -> 0
      in
      let rec loop i =
        match i < samples with true -> check i + loop (i + 1) | false -> 0
      in
      let actual = loop 0 in
      let diff =
        Float.abs (float_of_int actual -. (expected *. float_of_int samples))
      in
      let tolerance = 100. in
      (* 100 is a reasonable choice for samples = 1000 and for very low likelihood of failure; this should be recalculated if sample count was to be adjusted *)
      let within_tolerance = Float.(<) diff tolerance in
      if not within_tolerance then
        failwithf "actual vs. expected: %d vs %f" actual expected ()

    (* Consensus selection tests. *)

    let sum_lengths = List.fold ~init:Length.zero ~f:Length.add

    let rec gen_except ~exclude ~gen ~equal =
      let open Quickcheck.Generator.Let_syntax in
      let%bind x = gen in
      if List.mem exclude x ~equal then gen_except ~exclude ~gen ~equal
      else return x

    (* This generator is quadratic, but that should be ok since the max amount we generate with it
     * is 8. *)
    let gen_unique_list amount ~gen ~equal =
      let rec loop n ls =
        let open Quickcheck.Generator.Let_syntax in
        if n <= 0 then return ls
        else
          let%bind x = gen_except ~exclude:ls ~gen ~equal in
          loop (n - 1) (x :: ls)
      in
      loop amount []

    let gen_with_hash gen =
      let open Quickcheck.Generator.Let_syntax in
      let%bind data = gen in
      let%map hash = State_hash.gen in
      {With_hash.data; hash}

    let gen_num_blocks_in_slots ~slot_fill_rate ~slot_fill_rate_delta n =
      let open Quickcheck.Generator.Let_syntax in
      let min_blocks =
        Float.to_int
          ( Float.of_int n
          *. Float.max (slot_fill_rate -. slot_fill_rate_delta) 0.0 )
      in
      let max_blocks =
        Float.to_int
          ( Float.of_int n
          *. Float.min (slot_fill_rate +. slot_fill_rate_delta) 1.0 )
      in
      Core.Int.gen_incl min_blocks max_blocks >>| Length.of_int

    let gen_num_blocks_in_epochs ~slot_fill_rate ~slot_fill_rate_delta n =
      gen_num_blocks_in_slots ~slot_fill_rate ~slot_fill_rate_delta
        (n * Length.to_int constants.slots_per_epoch)

    let gen_min_density_windows_from_slot_fill_rate ~slot_fill_rate
        ~slot_fill_rate_delta =
      let open Quickcheck.Generator.Let_syntax in
      let constants = Lazy.force Constants.for_unit_tests in
      let constraint_constants =
        Genesis_constants.Constraint_constants.for_unit_tests
      in
      let gen_sub_window_density =
        gen_num_blocks_in_slots ~slot_fill_rate ~slot_fill_rate_delta
          (Length.to_int constants.slots_per_sub_window)
      in
      let%map sub_window_densities =
        Quickcheck.Generator.list_with_length
          constraint_constants.sub_windows_per_window gen_sub_window_density
      in
      let min_window_density =
        List.fold ~init:Length.zero ~f:Length.add
          (List.take sub_window_densities (List.length sub_window_densities - 1))
      in
      (min_window_density, sub_window_densities)

    (* Computes currency at height, assuming every block contains coinbase (ignoring inflation scheduling). *)
    let currency_at_height ~genesis_currency height =
      let constraint_constants =
        Genesis_constants.Constraint_constants.for_unit_tests
      in
      Option.value_exn
        Amount.(
          genesis_currency
          + of_int (height * to_int constraint_constants.coinbase_amount))

    (* TODO: Deprecate this in favor of just returning a constant in the monad from the outside. *)
    let opt_gen opt ~gen =
      match opt with Some v -> Quickcheck.Generator.return v | None -> gen

    let gen_epoch_data ~genesis_currency ~starts_at_block_height
        ?start_checkpoint ?lock_checkpoint epoch_length :
        Epoch_data.Value.t Quickcheck.Generator.t =
      let open Quickcheck.Generator.Let_syntax in
      let height_at_end_of_epoch =
        Length.add starts_at_block_height epoch_length
      in
      let%bind ledger_hash = Frozen_ledger_hash.gen in
      let%bind seed = Epoch_seed.gen in
      let%bind start_checkpoint =
        opt_gen start_checkpoint ~gen:State_hash.gen
      in
      let%map lock_checkpoint = opt_gen lock_checkpoint ~gen:State_hash.gen in
      let ledger : Epoch_ledger.Value.t =
        { hash= ledger_hash
        ; total_currency=
            currency_at_height ~genesis_currency
              (Length.to_int height_at_end_of_epoch) }
      in
      { Epoch_data.Poly.ledger
      ; seed
      ; start_checkpoint
      ; lock_checkpoint
      ; epoch_length }

    let default_slot_fill_rate = 0.65

    let default_slot_fill_rate_delta = 0.15

    (** A root epoch of a block refers the epoch from which we can begin
     *  simulating information for that block. Because we need to simulate
     *  both the staking epoch and the next staking epoch, the root epoch
     *  is the staking epoch. The root epoch position this function generates
     *  is the epoch number of the staking epoch and the block height the
     *  staking epoch starts at (the simulation of all blocks preceeding the
     *  staking epoch).
     *)
    let gen_spot_root_epoch_position ~slot_fill_rate ~slot_fill_rate_delta =
      let open Quickcheck.Generator.Let_syntax in
      let%bind root_epoch_int = Core.Int.gen_incl 0 100 in
      let%map root_block_height =
        gen_num_blocks_in_epochs ~slot_fill_rate ~slot_fill_rate_delta
          root_epoch_int
      in
      (UInt32.of_int root_epoch_int, root_block_height)

    let gen_vrf_output =
      let open Quickcheck.Generator.Let_syntax in
      let%map output = Vrf.Output.gen in
      Vrf.Output.truncate output

    (* TODO: consider shoving this logic directly into Field.gen to avoid non-deterministic cycles *)
    let rec gen_vrf_output_gt target =
      let open Quickcheck.Generator.Let_syntax in
      let string_of_blake2 = Blake2.(Fn.compose to_raw_string digest_string) in
      let compare_blake2 a b =
        String.compare (string_of_blake2 a) (string_of_blake2 b)
      in
      let%bind output = gen_vrf_output in
      if compare_blake2 target output < 0 then return output
      else gen_vrf_output_gt target

    (** This generator generates blocks "from thin air" by simulating
     *  the properties of a chain up to a point in time. This avoids
     *  the work of computing all prior blocks in order to generate
     *  a block at some point in the chain, hence why it is coined a
     *  "spot generator".
     *
     * TODO:
     *   - special case genesis
     *   - has_ancestor_in_same_checkpoint_window
     * NOTES:
     *   - vrf outputs and ledger hashes are entirely fake
     *   - density windows are computed distinctly from block heights and epoch lengths, so some non-obvious invariants may be broken there
     *)
    let gen_spot ?root_epoch_position
        ?(slot_fill_rate = default_slot_fill_rate)
        ?(slot_fill_rate_delta = default_slot_fill_rate_delta)
        ?(genesis_currency = Currency.Amount.of_int 200000)
        ?gen_staking_epoch_length ?gen_next_epoch_length
        ?gen_curr_epoch_position ?staking_start_checkpoint
        ?staking_lock_checkpoint ?next_start_checkpoint ?next_lock_checkpoint
        ?(gen_vrf_output = gen_vrf_output) () :
        Consensus_state.Value.t Quickcheck.Generator.t =
      let open Quickcheck.Generator.Let_syntax in
      let constants = Lazy.force Constants.for_unit_tests in
      let gen_num_blocks_in_slots =
        gen_num_blocks_in_slots ~slot_fill_rate ~slot_fill_rate_delta
      in
      let gen_num_blocks_in_epochs =
        gen_num_blocks_in_epochs ~slot_fill_rate ~slot_fill_rate_delta
      in
      (* Populate default generators. *)
      let gen_staking_epoch_length =
        Option.value gen_staking_epoch_length
          ~default:(gen_num_blocks_in_epochs 1)
      in
      let gen_next_epoch_length =
        Option.value gen_next_epoch_length
          ~default:(gen_num_blocks_in_epochs 1)
      in
      let gen_curr_epoch_position =
        let default =
          let max_epoch_slot = Length.to_int constants.slots_per_epoch - 1 in
          let%bind curr_epoch_slot =
            Core.Int.gen_incl 0 max_epoch_slot >>| UInt32.of_int
          in
          let%map curr_epoch_length =
            gen_num_blocks_in_slots (Length.to_int curr_epoch_slot)
          in
          (curr_epoch_slot, curr_epoch_length)
        in
        Option.value gen_curr_epoch_position ~default
      in
      let%bind root_epoch, root_block_height =
        match root_epoch_position with
        | Some (root_epoch, root_block_height) ->
            return (root_epoch, root_block_height)
        | None ->
            gen_spot_root_epoch_position ~slot_fill_rate ~slot_fill_rate_delta
      in
      (* Generate blockchain position and epoch lengths. *)
      (* staking_epoch == root_epoch, next_staking_epoch == root_epoch + 1 *)
      let curr_epoch = Length.add root_epoch (Length.of_int 2) in
      let%bind staking_epoch_length = gen_staking_epoch_length in
      let%bind next_staking_epoch_length = gen_next_epoch_length in
      let%bind curr_epoch_slot, curr_epoch_length = gen_curr_epoch_position in
      (* Compute state slot and length. *)
      let curr_global_slot =
        Global_slot.of_epoch_and_slot ~constants (curr_epoch, curr_epoch_slot)
      in
      let blockchain_length =
        sum_lengths
          [ root_block_height
          ; staking_epoch_length
          ; next_staking_epoch_length
          ; curr_epoch_length ]
      in
      (* Compute total currency for state. *)
      let total_currency =
        currency_at_height ~genesis_currency (Length.to_int blockchain_length)
      in
      (* Generate epoch data for staking and next epochs. *)
      let%bind staking_epoch_data =
        gen_epoch_data ~genesis_currency
          ~starts_at_block_height:root_block_height
          ?start_checkpoint:staking_start_checkpoint
          ?lock_checkpoint:staking_lock_checkpoint staking_epoch_length
      in
      let%bind next_staking_epoch_data =
        gen_epoch_data ~genesis_currency
          ~starts_at_block_height:
            (Length.add root_block_height staking_epoch_length)
          ?start_checkpoint:next_start_checkpoint
          ?lock_checkpoint:next_lock_checkpoint next_staking_epoch_length
      in
      (* Generate chain quality and vrf output. *)
      let%bind min_window_density, sub_window_densities =
        gen_min_density_windows_from_slot_fill_rate ~slot_fill_rate
          ~slot_fill_rate_delta
      in
      let%bind vrf_output = gen_vrf_output in
      (* Generate block reward information (unused in chain selection). *)
      let%map staker_pk = Public_key.Compressed.gen in
      { Consensus_state.Poly.blockchain_length
      ; epoch_count= curr_epoch
      ; min_window_density
      ; sub_window_densities
      ; last_vrf_output= vrf_output
      ; total_currency
      ; curr_global_slot
      ; staking_epoch_data
      ; next_epoch_data= next_staking_epoch_data
      ; global_slot_since_genesis=
          Global_slot.slot_number curr_global_slot
          (* These values are not used in selection, so we just set them to something. *)
      ; has_ancestor_in_same_checkpoint_window= true
      ; block_stake_winner= staker_pk
      ; block_creator= staker_pk
      ; coinbase_receiver= staker_pk
      ; supercharge_coinbase= false }

    (** This generator generates pairs of spot blocks that share common checkpoints.
     *  The overlap of the checkpoints and the root epoch positions of the blocks
     *  that are generated can be configured independently so that this function
     *  can be used in other generators that wish to generates pairs of spot blocks
     *  with specific constraints.
     *)
    let gen_spot_pair_common_checkpoints ?blockchain_length_relativity
        ?vrf_output_relativity ~a_checkpoints ~b_checkpoints
        ?(gen_a_root_epoch_position = Quickcheck.Generator.return)
        ?(gen_b_root_epoch_position = Quickcheck.Generator.return)
        ?(min_a_curr_epoch_slot = 0) () =
      let open Quickcheck.Generator.Let_syntax in
      let slot_fill_rate = default_slot_fill_rate in
      let slot_fill_rate_delta = default_slot_fill_rate_delta in
      (* Both states will share the same root epoch position. *)
      let%bind base_root_epoch_position =
        gen_spot_root_epoch_position ~slot_fill_rate:default_slot_fill_rate
          ~slot_fill_rate_delta:default_slot_fill_rate_delta
      in
      (* Generate unique state hashes. *)
      let%bind hashes =
        gen_unique_list 2 ~gen:State_hash.gen ~equal:State_hash.equal
      in
      let[@warning "-8"] [hash_a; hash_b] = hashes in
      (* Generate common checkpoints. *)
      let%bind checkpoints =
        gen_unique_list 2 ~gen:State_hash.gen ~equal:State_hash.equal
      in
      let[@warning "-8"] [start_checkpoint; lock_checkpoint] = checkpoints in
      let%bind a, a_curr_epoch_length =
        (* If we are constraining the second state to have a greater blockchain length than the
         * first, we need to constrain the first blockchain length such that there is some room
         * leftover in the epoch for at least 1 more block to be generated. *)
        let gen_curr_epoch_position =
          let max_epoch_slot =
            match blockchain_length_relativity with
            | Some `Ascending ->
                Length.to_int constants.slots_per_epoch - 4
                (* -1 to bring into inclusive range, -3 to provide 2 slots of fudge room *)
            | _ ->
                Length.to_int constants.slots_per_epoch - 1
            (* -1 to bring into inclusive range *)
          in
          let%bind slot =
            Core.Int.gen_incl min_a_curr_epoch_slot max_epoch_slot
          in
          let%map length =
            gen_num_blocks_in_slots ~slot_fill_rate ~slot_fill_rate_delta slot
          in
          (Length.of_int slot, length)
        in
        let ( staking_start_checkpoint
            , staking_lock_checkpoint
            , next_start_checkpoint
            , next_lock_checkpoint ) =
          a_checkpoints start_checkpoint lock_checkpoint
        in
        let%bind root_epoch_position =
          gen_a_root_epoch_position base_root_epoch_position
        in
        let%map a =
          gen_spot ~slot_fill_rate ~slot_fill_rate_delta ~root_epoch_position
            ?staking_start_checkpoint ?staking_lock_checkpoint
            ?next_start_checkpoint ?next_lock_checkpoint
            ~gen_curr_epoch_position ()
        in
        let a_curr_epoch_length =
          let _, root_epoch_length = root_epoch_position in
          let length_till_curr_epoch =
            sum_lengths
              [ root_epoch_length
              ; a.staking_epoch_data.epoch_length
              ; a.next_epoch_data.epoch_length ]
          in
          Option.value_exn
            (Length.sub a.blockchain_length length_till_curr_epoch)
        in
        (a, a_curr_epoch_length)
      in
      let%map b =
        (* Handle relativity constriants for second state. *)
        let ( gen_staking_epoch_length
            , gen_next_epoch_length
            , gen_curr_epoch_position ) =
          let a_curr_epoch_slot = Global_slot.slot a.curr_global_slot in
          match blockchain_length_relativity with
          | Some `Equal ->
              ( Some (return a.staking_epoch_data.epoch_length)
              , Some (return a.next_epoch_data.epoch_length)
              , Some (return (a_curr_epoch_slot, a_curr_epoch_length)) )
          | Some `Ascending ->
              (* Generate second state position by extending the first state's position *)
              let gen_greater_position =
                let max_epoch_slot =
                  Length.to_int constants.slots_per_epoch - 1
                in
                (* This invariant needs to be held for the position of `a` *)
                assert (max_epoch_slot > Length.to_int a_curr_epoch_slot + 2) ;
                (* To make this easier, we assume there is a next block in the slot directly preceeding the block for `a`. *)
                let%bind added_slots =
                  Core.Int.gen_incl
                    (Length.to_int a_curr_epoch_slot + 2)
                    max_epoch_slot
                in
                let%map added_blocks =
                  gen_num_blocks_in_slots ~slot_fill_rate ~slot_fill_rate_delta
                    added_slots
                in
                let b_slot =
                  Length.add
                    (Length.add a_curr_epoch_slot (UInt32.of_int added_slots))
                    UInt32.one
                in
                let b_blockchain_length =
                  Length.add
                    (Length.add a_curr_epoch_length added_blocks)
                    UInt32.one
                in
                (b_slot, b_blockchain_length)
              in
              ( Some (return a.staking_epoch_data.epoch_length)
              , Some (return a.next_epoch_data.epoch_length)
              , Some gen_greater_position )
          | None ->
              (None, None, None)
        in
        let gen_vrf_output =
          match vrf_output_relativity with
          | Some `Equal ->
              Some (return a.last_vrf_output)
          | Some `Ascending ->
              Some (gen_vrf_output_gt a.last_vrf_output)
          | None ->
              None
        in
        let ( staking_start_checkpoint
            , staking_lock_checkpoint
            , next_start_checkpoint
            , next_lock_checkpoint ) =
          b_checkpoints start_checkpoint lock_checkpoint
        in
        let%bind root_epoch_position =
          gen_b_root_epoch_position base_root_epoch_position
        in
        gen_spot ~slot_fill_rate ~slot_fill_rate_delta ~root_epoch_position
          ?staking_start_checkpoint ?staking_lock_checkpoint
          ?next_start_checkpoint ?next_lock_checkpoint
          ?gen_staking_epoch_length ?gen_next_epoch_length
          ?gen_curr_epoch_position ?gen_vrf_output ()
      in
      (With_hash.{data= a; hash= hash_a}, With_hash.{data= b; hash= hash_b})

    let gen_spot_pair_short_aligned ?blockchain_length_relativity
        ?vrf_output_relativity () =
      (* Both states will share their staking epoch checkpoints. *)
      let checkpoints start lock = (Some start, Some lock, None, None) in
      gen_spot_pair_common_checkpoints ?blockchain_length_relativity
        ?vrf_output_relativity ~a_checkpoints:checkpoints
        ~b_checkpoints:checkpoints ()

    let gen_spot_pair_short_misaligned ?blockchain_length_relativity
        ?vrf_output_relativity () =
      let open Quickcheck.Generator.Let_syntax in
      let slot_fill_rate = default_slot_fill_rate in
      let slot_fill_rate_delta = default_slot_fill_rate_delta in
      let a_checkpoints start lock = (None, None, Some start, Some lock) in
      let b_checkpoints start lock = (Some start, Some lock, None, None) in
      let gen_b_root_epoch_position (a_root_epoch, a_root_length) =
        (* Compute the root epoch position of `b`. This needs to be one epoch ahead of a, so we
         * compute it by extending the root epoch position of `a` by a single epoch *)
        let b_root_epoch = UInt32.succ a_root_epoch in
        let%map added_blocks =
          gen_num_blocks_in_epochs ~slot_fill_rate ~slot_fill_rate_delta 1
        in
        let b_root_length = Length.add a_root_length added_blocks in
        (b_root_epoch, b_root_length)
      in
      (* Constrain first state to be within last 1/3rd of its epoch (ensuring it's checkpoints and seed are fixed). *)
      let min_a_curr_epoch_slot =
        (2 * (Length.to_int constants.slots_per_epoch / 3)) + 1
      in
      gen_spot_pair_common_checkpoints ?blockchain_length_relativity
        ?vrf_output_relativity ~a_checkpoints ~b_checkpoints
        ~gen_b_root_epoch_position ~min_a_curr_epoch_slot ()

    let gen_spot_pair_long =
      let open Quickcheck.Generator.Let_syntax in
      let%bind hashes =
        gen_unique_list 2 ~gen:State_hash.gen ~equal:State_hash.equal
      in
      let[@warning "-8"] [hash_a; hash_b] = hashes in
      let%bind checkpoints =
        gen_unique_list 8 ~gen:State_hash.gen ~equal:State_hash.equal
      in
      let[@warning "-8"] [ a_staking_start_checkpoint
                         ; a_staking_lock_checkpoint
                         ; a_next_start_checkpoint
                         ; a_next_lock_checkpoint
                         ; b_staking_start_checkpoint
                         ; b_staking_lock_checkpoint
                         ; b_next_start_checkpoint
                         ; b_next_lock_checkpoint ] =
        checkpoints
      in
      let%bind a =
        gen_spot ~staking_start_checkpoint:a_staking_start_checkpoint
          ~staking_lock_checkpoint:a_staking_lock_checkpoint
          ~next_start_checkpoint:a_next_start_checkpoint
          ~next_lock_checkpoint:a_next_lock_checkpoint ()
      in
      let%map b =
        gen_spot ~staking_start_checkpoint:b_staking_start_checkpoint
          ~staking_lock_checkpoint:b_staking_lock_checkpoint
          ~next_start_checkpoint:b_next_start_checkpoint
          ~next_lock_checkpoint:b_next_lock_checkpoint ()
      in
      (With_hash.{data= a; hash= hash_a}, With_hash.{data= b; hash= hash_b})

    let gen_spot_pair =
      let open Quickcheck.Generator.Let_syntax in
      let%bind a, b =
        match%bind
          Quickcheck.Generator.of_list
            [`Short_aligned; `Short_misaligned; `Long]
        with
        | `Short_aligned ->
            gen_spot_pair_short_aligned ()
        | `Short_misaligned ->
            gen_spot_pair_short_misaligned ()
        | `Long ->
            gen_spot_pair_long
      in
      if%map Quickcheck.Generator.bool then (a, b) else (b, a)

    let assert_consensus_state_set (type t) (set : t) ~project ~assertion ~f =
      (* TODO: make output prettier *)
      if not (f set) then
        let indent_size = 2 in
        let indent = String.init indent_size ~f:(Fn.const ' ') in
        let indented_json state =
          state |> Consensus_state.Value.to_yojson
          |> Yojson.Safe.pretty_to_string |> String.split ~on:'\n'
          |> String.concat ~sep:(indent ^ "\n")
        in
        let message =
          let comparison_sep = Printf.sprintf "\n%svs\n" indent in
          let comparison =
            set |> project |> List.map ~f:indented_json
            |> String.concat ~sep:comparison_sep
          in
          Printf.sprintf "Expected pair of consensus states to be %s:\n%s"
            assertion comparison
        in
        raise (Failure message)

    let assert_consensus_state_pair =
      assert_consensus_state_set ~project:(fun (a, b) -> [a; b])

    let assert_hashed_consensus_state_pair =
      assert_consensus_state_set ~project:(fun (a, b) ->
          [With_hash.data a; With_hash.data b] )

    let assert_hashed_consensus_state_triple =
      assert_consensus_state_set ~project:(fun (a, b, c) ->
          [With_hash.data a; With_hash.data b; With_hash.data c] )

    let is_selected ?(log = false) (a, b) =
      let logger = if log then Logger.create () else Logger.null () in
      let constants = Lazy.force Constants.for_unit_tests in
      match Hooks.select ~constants ~existing:a ~candidate:b ~logger with
      | `Take -> true
      | `Keep -> false

    let is_not_selected ?(log = false) (a, b) =
      let logger = if log then Logger.create () else Logger.null () in
      let constants = Lazy.force Constants.for_unit_tests in
      match Hooks.select ~constants ~existing:a ~candidate:b ~logger with
      |`Keep -> true
      | `Take -> false

    let assert_selected =
      assert_hashed_consensus_state_pair ~assertion:"trigger selection"
        ~f:is_selected

    let assert_not_selected =
      assert_hashed_consensus_state_pair ~assertion:"do not trigger selection"
        ~f:is_not_selected

    let%test_unit "generator sanity check: equal states are always in short \
                   fork range" =
      let constants = Lazy.force Constants.for_unit_tests in
      Quickcheck.test (gen_spot ()) ~f:(fun state ->
          assert_consensus_state_pair (state, state)
            ~assertion:"within long range" ~f:(fun (a, b) ->
              Hooks.is_short_range a b ~constants ) )

    let%test_unit "generator sanity check: gen_spot_pair_short_aligned always \
                   generates pairs of states in short fork range" =
      let constants = Lazy.force Constants.for_unit_tests in
      Quickcheck.test (gen_spot_pair_short_aligned ()) ~f:(fun (a, b) ->
          assert_consensus_state_pair
            (With_hash.data a, With_hash.data b)
            ~assertion:"within short range"
            ~f:(fun (a, b) -> Hooks.is_short_range a b ~constants) )

    let%test_unit "generator sanity check: gen_spot_pair_short_misaligned \
                   always generates pairs of states in short fork range" =
      let constants = Lazy.force Constants.for_unit_tests in
      Quickcheck.test (gen_spot_pair_short_misaligned ()) ~f:(fun (a, b) ->
          assert_consensus_state_pair
            (With_hash.data a, With_hash.data b)
            ~assertion:"within short range"
            ~f:(fun (a, b) -> Hooks.is_short_range a b ~constants) )

    let%test_unit "generator sanity check: gen_spot_pair_long always \
                   generates pairs of states in long fork range" =
      let constants = Lazy.force Constants.for_unit_tests in
      Quickcheck.test gen_spot_pair_long ~f:(fun (a, b) ->
          assert_consensus_state_pair
            (With_hash.data a, With_hash.data b)
            ~assertion:"within long range"
            ~f:(fun (a, b) -> not (Hooks.is_short_range ~constants a b)) )

    let%test_unit "selection case: equal states" =
      Quickcheck.test
        (Quickcheck.Generator.tuple2 State_hash.gen (gen_spot ()))
        ~f:(fun (hash, state) ->
          let hashed_state = {With_hash.data= state; hash} in
          assert_not_selected (hashed_state, hashed_state) )

    let%test_unit "selection case: aligned checkpoints & different lengths" =
      Quickcheck.test
        (gen_spot_pair_short_aligned ~blockchain_length_relativity:`Ascending
           ())
        ~f:assert_selected

    let%test_unit "selection case: aligned checkpoints & equal lengths & \
                   different vrfs" =
      Quickcheck.test
        (gen_spot_pair_short_aligned ~blockchain_length_relativity:`Equal
           ~vrf_output_relativity:`Ascending ())
        ~f:assert_selected

    let%test_unit "selection case: aligned checkpoints & equal lengths & \
                   equal vrfs & different hashes" =
      Quickcheck.test
        (gen_spot_pair_short_aligned ~blockchain_length_relativity:`Equal
           ~vrf_output_relativity:`Equal ())
        ~f:(fun (a, b) ->
          if State_hash.(With_hash.hash b > With_hash.hash a) then
            assert_selected (a, b)
          else assert_selected (b, a) )

    let%test_unit "selection case: misaligned checkpoints & different lengths"
        =
      Quickcheck.test
        (gen_spot_pair_short_misaligned
           ~blockchain_length_relativity:`Ascending ())
        ~f:assert_selected

    (* TODO: This test always succeeds, but this could be a false positive as the blockchain length equality constraint
     * is broken for misaligned short forks.
     *)
    let%test_unit "selection case: misaligned checkpoints & equal lengths & \
                   different vrfs" =
      Quickcheck.test
        (gen_spot_pair_short_misaligned ~blockchain_length_relativity:`Equal
           ~vrf_output_relativity:`Ascending ())
        ~f:assert_selected

    (* TODO: This test fails because the blockchain length equality constraint is broken for misaligned short forks.
    let%test_unit "selection case: misaligned checkpoints & equal lengths & equal vrfs & different hashes" =
      Quickcheck.test
        (gen_spot_pair_short_misaligned ~blockchain_length_relativity:`Equal ~vrf_output_relativity:`Equal ())
        ~f:(fun (a, b) ->
          if State_hash.compare (With_hash.hash a) (With_hash.hash b) > 0 then
            assert_selected (a, b)
          else
            assert_selected (b, a))
    *)

    (* TODO: expand long fork generation to support relativity constraints
    let%test_unit "selection case: distinct checkpoints & different min window densities" =
      failwith "TODO"

    let%test_unit "selection case: distinct checkpoints & equal min window densities & different lengths" =
      failwith "TODO"

    let%test_unit "selection case: distinct checkpoints & equal min window densities & equal lengths & different vrfs" =
      failwith "TODO"

    let%test_unit "selection case: distinct checkpoints & equal min window densities & equal lengths & qequals vrfs & different hashes" =
      failwith "TODO"
    *)

    let%test_unit "selection invariant: candidate selections are not \
                   commutative" =
      let logger = Logger.null () in
      let constants = Lazy.force Constants.for_unit_tests in
      let select existing candidate =
        Hooks.select ~constants ~existing ~candidate ~logger
      in
      Quickcheck.test gen_spot_pair
        ~f:
          (assert_hashed_consensus_state_pair
             ~assertion:"chains do not trigger a selection cycle"
             ~f:(fun (a, b) ->
                 match select a b, select b a with
                 | `Take, `Take -> false
                 | _ -> true))

    (* We define a homogeneous binary relation for consensus states by adapting the binary chain
     * selection rule and extending it to consider equality of chains. From this, we can test
     * that this extended relations forms a non-strict partial order over the set of consensus
     * states.
     *
     * We omit partial order reflexivity and antisymmetry tests as they are merely testing properties
     * of equality related to the partial order we define from binary chain selection. Chain
     * selection, as is written, will always reject equal elements, so the only property we are
     * truly interested in it holding is transitivity (when lifted to a homogeneous binary relation).
     *
     * TODO: Improved quickcheck generator which better explores related states via our spot
     * pair generation rules. Doing this requires re-working our spot pair generators to
     * work by extending an already generated consensus state with some relative constraints.
     *)
    let%test_unit "selection invariant: partial order transitivity" =
      let logger = Logger.null () in
      let constants = Lazy.force Constants.for_unit_tests in
      let select existing candidate =
        Hooks.select ~constants ~existing ~candidate ~logger
      in
      let ( <= ) a b =
        match (select a b, select b a) with
        | `Keep, `Keep ->
            true
        | `Keep, `Take ->
            true
        | `Take, `Keep ->
            false
        | `Take, `Take ->
            assert_hashed_consensus_state_pair (a, b)
              ~assertion:"chains do not trigger a selection cycle"
              ~f:(Fn.const false) ;
            (* unreachable *)
            false
      in
      let chains_hold_transitivity (a, b, c) =
        if a <= b then if b <= c then a <= c else c <= b
        else if b <= c then if c <= a then b <= a else a <= c
        else if c <= a then if a <= b then c <= b else b <= a
        else false
      in
      let gen = gen_with_hash (gen_spot ()) in
      Quickcheck.test
        (Quickcheck.Generator.tuple3 gen gen gen)
        ~f:
          (assert_hashed_consensus_state_triple
             ~assertion:"chains hold partial order transitivity"
             ~f:chains_hold_transitivity)
  end )

module Exported = struct
  module Global_slot = Global_slot
  module Block_data = Data.Block_data
  module Consensus_state = Data.Consensus_state
end<|MERGE_RESOLUTION|>--- conflicted
+++ resolved
@@ -580,330 +580,8 @@
   end
 
   module Vrf = struct
-<<<<<<< HEAD
-    module Scalar = struct
-      type value = Tick.Inner_curve.Scalar.t
-
-      type var = Tick.Inner_curve.Scalar.var
-
-      let typ : (var, value) Typ.t = Tick.Inner_curve.Scalar.typ
-    end
-
-    module Group = struct
-      open Tick
-
-      type value = Inner_curve.t
-
-      type var = Inner_curve.var
-
-      let scale = Inner_curve.scale
-
-      module Checked = struct
-        include Inner_curve.Checked
-
-        let scale_generator shifted s ~init =
-          scale_known shifted Inner_curve.one s ~init
-      end
-    end
-
-    module Message = struct
-      module Global_slot = Mina_numbers.Global_slot
-
-      type ('global_slot, 'epoch_seed, 'delegator) t =
-        {global_slot: 'global_slot; seed: 'epoch_seed; delegator: 'delegator}
-      [@@deriving sexp, hlist]
-
-      type value = (Global_slot.t, Epoch_seed.t, Mina_base.Account.Index.t) t
-      [@@deriving sexp]
-
-      type var =
-        ( Global_slot.Checked.t
-        , Epoch_seed.var
-        , Mina_base.Account.Index.Unpacked.var )
-        t
-
-      let to_input
-          ~(constraint_constants : Genesis_constants.Constraint_constants.t)
-          ({global_slot; seed; delegator} : value) =
-        { Random_oracle.Input.field_elements= [|(seed :> Tick.field)|]
-        ; bitstrings=
-            [| Global_slot.Bits.to_bits global_slot
-             ; Mina_base.Account.Index.to_bits
-                 ~ledger_depth:constraint_constants.ledger_depth delegator |]
-        }
-
-      let data_spec
-          ~(constraint_constants : Genesis_constants.Constraint_constants.t) =
-        let open Tick.Data_spec in
-        [ Global_slot.typ
-        ; Epoch_seed.typ
-        ; Mina_base.Account.Index.Unpacked.typ
-            ~ledger_depth:constraint_constants.ledger_depth ]
-
-      let typ ~constraint_constants : (var, value) Typ.t =
-        Tick.Typ.of_hlistable
-          (data_spec ~constraint_constants)
-          ~var_to_hlist:to_hlist ~var_of_hlist:of_hlist
-          ~value_to_hlist:to_hlist ~value_of_hlist:of_hlist
-
-      let hash_to_group ~constraint_constants msg =
-        Random_oracle.hash ~init:Mina_base.Hash_prefix.vrf_message
-          (Random_oracle.pack_input (to_input ~constraint_constants msg))
-        |> Group_map.to_group |> Tick.Inner_curve.of_affine
-
-      module Checked = struct
-        open Tick
-
-        let to_input ({global_slot; seed; delegator} : var) =
-          let open Tick.Checked.Let_syntax in
-          let%map global_slot = Global_slot.Checked.to_bits global_slot in
-          let s = Bitstring_lib.Bitstring.Lsb_first.to_list in
-          { Random_oracle.Input.field_elements=
-              [|Epoch_seed.var_to_hash_packed seed|]
-          ; bitstrings= [|s global_slot; delegator|] }
-
-        let hash_to_group msg =
-          let%bind input = to_input msg in
-          Tick.make_checked (fun () ->
-              Random_oracle.Checked.hash
-                ~init:Mina_base.Hash_prefix.vrf_message
-                (Random_oracle.Checked.pack_input input)
-              |> Group_map.Checked.to_group )
-      end
-
-      let gen
-          ~(constraint_constants : Genesis_constants.Constraint_constants.t) =
-        let open Quickcheck.Let_syntax in
-        let%map global_slot = Global_slot.gen
-        and seed = Epoch_seed.gen
-        and delegator =
-          Mina_base.Account.Index.gen
-            ~ledger_depth:constraint_constants.ledger_depth
-        in
-        {global_slot; seed; delegator}
-    end
-
-    module Output = struct
-      module Truncated = struct
-        [%%versioned
-        module Stable = struct
-          module V1 = struct
-            type t = string [@@deriving sexp, equal, compare, hash]
-
-            let to_yojson t =
-              `String (Base64.encode_exn ~alphabet:Base64.uri_safe_alphabet t)
-
-            let of_yojson = function
-              | `String s ->
-                  Result.map_error
-                      (Base64.decode ~alphabet:Base64.uri_safe_alphabet s)
-                      ~f:(function `Msg err ->
-                      sprintf
-                        "Error decoding vrf output in \
-                         Vrf.Output.Truncated.Stable.V1.of_yojson: %s"
-                        err )
-              | _ ->
-                  Error
-                    "Vrf.Output.Truncated.Stable.V1.of_yojson: Expected a \
-                     string"
-
-            let to_latest = Fn.id
-          end
-        end]
-
-        include Codable.Make_base58_check (struct
-          type t = Stable.Latest.t [@@deriving bin_io_unversioned]
-
-          let version_byte = Base58_check.Version_bytes.vrf_truncated_output
-
-          let description = "Vrf Truncated Output"
-        end)
-
-        open Tick
-
-        let length_in_bits = Int.min 256 (Field.size_in_bits - 2)
-
-        type var = Boolean.var array
-
-        let typ : (var, t) Typ.t =
-          Typ.array ~length:length_in_bits Boolean.typ
-          |> Typ.transport
-               ~there:(fun s ->
-                 Array.sub (Blake2.string_to_bits s) ~pos:0 ~len:length_in_bits
-                 )
-               ~back:Blake2.bits_to_string
-
-        let dummy =
-          String.init
-            (Base.Int.round ~dir:`Up ~to_multiple_of:8 length_in_bits / 8)
-            ~f:(fun _ -> '\000')
-
-        let to_bits t =
-          Fold.(to_list (string_bits t)) |> Fn.flip List.take length_in_bits
-      end
-
-      open Tick
-
-      let typ = Field.typ
-
-      let gen = Field.gen
-
-      let truncate x =
-        Random_oracle.Digest.to_bits ~length:Truncated.length_in_bits x
-        |> Array.of_list |> Blake2.bits_to_string
-
-      let hash ~constraint_constants msg g =
-        let x, y = Non_zero_curve_point.of_inner_curve_exn g in
-        let input =
-          Random_oracle.Input.(
-            append
-              (Message.to_input ~constraint_constants msg)
-              (field_elements [|x; y|]))
-        in
-        let open Random_oracle in
-        hash ~init:Hash_prefix_states.vrf_output (pack_input input)
-
-      module Checked = struct
-        let truncate x =
-          Tick.make_checked (fun () ->
-              Random_oracle.Checked.Digest.to_bits
-                ~length:Truncated.length_in_bits x
-              |> Array.of_list )
-
-        let hash msg (x, y) =
-          let%bind msg = Message.Checked.to_input msg in
-          let input =
-            Random_oracle.Input.(append msg (field_elements [|x; y|]))
-          in
-          make_checked (fun () ->
-              let open Random_oracle.Checked in
-              hash ~init:Hash_prefix_states.vrf_output (pack_input input) )
-      end
-
-      let%test_unit "hash unchecked vs. checked equality" =
-        let constraint_constants =
-          Genesis_constants.Constraint_constants.for_unit_tests
-        in
-        let gen_inner_curve_point =
-          let open Quickcheck.Generator.Let_syntax in
-          let%map compressed = Non_zero_curve_point.gen in
-          Non_zero_curve_point.to_inner_curve compressed
-        in
-        let gen_message_and_curve_point =
-          let open Quickcheck.Generator.Let_syntax in
-          let%map msg = Message.gen ~constraint_constants
-          and g = gen_inner_curve_point in
-          (msg, g)
-        in
-        Quickcheck.test ~trials:10 gen_message_and_curve_point
-          ~f:
-            (Test_util.test_equal ~equal:Field.equal
-               Snark_params.Tick.Typ.(
-                 Message.typ ~constraint_constants
-                 * Snark_params.Tick.Inner_curve.typ)
-               typ
-               (fun (msg, g) -> Checked.hash msg g)
-               (fun (msg, g) -> hash ~constraint_constants msg g))
-    end
-
-    module Threshold = struct
-      open Bignum_bigint
-
-      (* c is a constant factor on vrf-win likelihood *)
-      (* c = 2^0 is production behavior *)
-      (* c > 2^0 is a temporary hack for testnets *)
-      let c = `Two_to_the 0
-
-      (* f determines the fraction of slots that will have blocks if c = 2^0 *)
-      let f = Bignum.(of_int 3 / of_int 4)
-
-      let base = Bignum.(of_int 1 - f)
-
-      let c_bias =
-        let (`Two_to_the i) = c in
-        fun xs -> List.drop xs i
-
-      let params =
-        Snarky_taylor.Exp.params ~base
-          ~field_size_in_bits:Snark_params.Tick.Field.size_in_bits
-
-      let bigint_of_uint64 = Fn.compose Bigint.of_string UInt64.to_string
-
-      (*  Check if
-          vrf_output / 2^256 <= c * (1 - (1 - f)^(amount / total_stake))
-      *)
-      let is_satisfied ~my_stake ~total_stake vrf_output =
-        let input =
-          (* get first params.per_term_precision bits of top / bottom.
-
-             This is equal to
-
-             floor(2^params.per_term_precision * top / bottom) / 2^params.per_term_precision
-          *)
-          let k = params.per_term_precision in
-          let top = bigint_of_uint64 (Balance.to_uint64 my_stake) in
-          let bottom = bigint_of_uint64 (Amount.to_uint64 total_stake) in
-          Bignum.(
-            of_bigint Bignum_bigint.(shift_left top k / bottom)
-            / of_bigint Bignum_bigint.(shift_left one k))
-        in
-        let rhs = Snarky_taylor.Exp.Unchecked.one_minus_exp params input in
-        let lhs =
-          let n =
-            of_bits_lsb
-              (c_bias (Array.to_list (Blake2.string_to_bits vrf_output)))
-          in
-          Bignum.(
-            of_bigint n
-            / of_bigint
-                Bignum_bigint.(shift_left one Output.Truncated.length_in_bits))
-        in
-        Bignum.(lhs <= rhs)
-
-      module Checked = struct
-        let is_satisfied ~my_stake ~total_stake
-            (vrf_output : Output.Truncated.var) =
-          let open Snarky_integer in
-          let open Snarky_taylor in
-          make_checked (fun () ->
-              let open Run in
-              let rhs =
-                Exp.one_minus_exp ~m params
-                  (Floating_point.of_quotient ~m
-                     ~precision:params.per_term_precision
-                     ~top:(Integer.of_bits ~m (Balance.var_to_bits my_stake))
-                     ~bottom:
-                       (Integer.of_bits ~m (Amount.var_to_bits total_stake))
-                     ~top_is_less_than_bottom:())
-              in
-              let vrf_output =
-                Array.to_list (vrf_output :> Boolean.var array)
-              in
-              let lhs = c_bias vrf_output in
-              Floating_point.(
-                le ~m
-                  (of_bits ~m lhs ~precision:Output.Truncated.length_in_bits)
-                  rhs) )
-      end
-    end
-
-    module T =
-      Vrf_lib.Integrated.Make (Tick) (Scalar) (Group) (Message)
-        (struct
-          type value = Snark_params.Tick.Field.t
-
-          type var = Random_oracle.Checked.Digest.t
-
-          let hash = Output.hash
-
-          module Checked = struct
-            let hash = Output.Checked.hash
-          end
-        end)
-=======
     include Consensus_vrf
     module T = Integrated
->>>>>>> 6d989b7c
 
     type _ Snarky_backendless.Request.t +=
       | Winner_address : Mina_base.Account.Index.t Snarky_backendless.Request.t
