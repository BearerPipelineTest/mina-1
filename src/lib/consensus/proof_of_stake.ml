open Async_kernel
open Core_kernel
open Signed
open Unsigned
open Currency
open Fold_lib
open Signature_lib
open Snark_params
open Bitstring_lib
open Num_util
module Time = Block_time
module Run = Snark_params.Tick.Run
module Graphql_base_types = Graphql_lib.Base_types
module Length = Mina_numbers.Length

let make_checked t =
  let open Snark_params.Tick in
  with_state (As_prover.return ()) (Run.make_checked t)

let name = "proof_of_stake"

let genesis_ledger_total_currency ~ledger =
  Mina_base.Ledger.foldi ~init:Amount.zero (Lazy.force ledger)
    ~f:(fun _addr sum account ->
      (* only default token matters for total currency used to determine stake *)
      if Mina_base.(Token_id.equal account.token_id Token_id.default) then
        Amount.add sum
          (Balance.to_amount @@ account.Mina_base.Account.Poly.balance)
        |> Option.value_exn ?here:None ?error:None
             ~message:"failed to calculate total currency in genesis ledger"
      else sum)

let genesis_ledger_hash ~ledger =
  Mina_base.Ledger.merkle_root (Lazy.force ledger)
  |> Mina_base.Frozen_ledger_hash.of_ledger_hash

let compute_delegatee_table keys ~iter_accounts =
  let open Mina_base in
  let outer_table = Public_key.Compressed.Table.create () in
  iter_accounts (fun i (acct : Account.t) ->
      if
        Option.is_some acct.delegate
        (* Only default tokens may delegate. *)
        && Token_id.equal acct.token_id Token_id.default
        && Public_key.Compressed.Set.mem keys (Option.value_exn acct.delegate)
      then
        Public_key.Compressed.Table.update outer_table
          (Option.value_exn acct.delegate) ~f:(function
          | None ->
              Account.Index.Table.of_alist_exn [ (i, acct) ]
          | Some table ->
              Account.Index.Table.add_exn table ~key:i ~data:acct ;
              table)) ;
  (* TODO: this metric tracking currently assumes that the result of
     compute_delegatee_table is called with the full set of block production
     keypairs every time the set changes, which is true right now, but this
     should be control flow should be refactored to make this clearer *)
  let num_delegators =
    Public_key.Compressed.Table.fold outer_table ~init:0
      ~f:(fun ~key:_ ~data sum -> sum + Account.Index.Table.length data)
  in
  Mina_metrics.Gauge.set Mina_metrics.Consensus.staking_keypairs
    (Float.of_int @@ Public_key.Compressed.Set.length keys) ;
  Mina_metrics.Gauge.set Mina_metrics.Consensus.stake_delegators
    (Float.of_int num_delegators) ;
  outer_table

let compute_delegatee_table_sparse_ledger keys ledger =
  compute_delegatee_table keys ~iter_accounts:(fun f ->
      Mina_base.Sparse_ledger.iteri ledger ~f:(fun i acct -> f i acct))

let compute_delegatee_table_ledger_db keys ledger =
  compute_delegatee_table keys ~iter_accounts:(fun f ->
      Mina_base.Ledger.Db.iteri ledger ~f:(fun i acct -> f i acct))

let compute_delegatee_table_genesis_ledger keys ledger =
  compute_delegatee_table keys ~iter_accounts:(fun f ->
      Mina_base.Ledger.iteri ledger ~f:(fun i acct -> f i acct))

module Segment_id = Mina_numbers.Nat.Make32 ()

module Typ = Snark_params.Tick.Typ

module Configuration = struct
  [%%versioned
  module Stable = struct
    module V1 = struct
      type t =
        { delta : int
        ; k : int
        ; slots_per_epoch : int
        ; slot_duration : int
        ; epoch_duration : int
        ; genesis_state_timestamp : Block_time.Stable.V1.t
        ; acceptable_network_delay : int
        }
      [@@deriving yojson, fields]

      let to_latest = Fn.id
    end
  end]

  let t ~constraint_constants ~protocol_constants =
    let constants =
      Constants.create ~constraint_constants ~protocol_constants
    in
    let of_int32 = UInt32.to_int in
    let of_span = Fn.compose Int64.to_int Block_time.Span.to_ms in
    { delta = of_int32 constants.delta
    ; k = of_int32 constants.k
    ; slots_per_epoch = of_int32 constants.epoch_size
    ; slot_duration = of_span constants.slot_duration_ms
    ; epoch_duration = of_span constants.epoch_duration
    ; genesis_state_timestamp = constants.genesis_state_timestamp
    ; acceptable_network_delay = of_span constants.delta_duration
    }
end

module Constants = Constants
module Genesis_epoch_data = Genesis_epoch_data

module Data = struct
  module Epoch_seed = struct
    include Mina_base.Epoch_seed

    type _unused = unit constraint t = Stable.Latest.t

    let initial : t = of_hash Outside_hash_image.t

    let update (seed : t) vrf_result =
      let open Random_oracle in
      hash ~init:Hash_prefix_states.epoch_seed
        [| (seed :> Tick.Field.t); vrf_result |]
      |> of_hash

    let update_var (seed : var) vrf_result =
      let open Random_oracle.Checked in
      make_checked (fun () ->
          hash ~init:Hash_prefix_states.epoch_seed
            [| var_to_hash_packed seed; vrf_result |]
          |> var_of_hash_packed)
  end

  module Epoch_and_slot = struct
    type t = Epoch.t * Slot.t [@@deriving sexp]

    let of_time_exn ~(constants : Constants.t) tm : t =
      let epoch = Epoch.of_time_exn tm ~constants in
      let time_since_epoch = Time.diff tm (Epoch.start_time epoch ~constants) in
      let slot =
        uint32_of_int64
        @@ Int64.Infix.(
             Time.Span.to_ms time_since_epoch
             / Time.Span.to_ms constants.slot_duration_ms)
      in
      (epoch, slot)
  end

  module Block_data = struct
    type t =
      { stake_proof : Stake_proof.t
      ; global_slot : Mina_numbers.Global_slot.t
      ; global_slot_since_genesis : Mina_numbers.Global_slot.t
      ; vrf_result : Random_oracle.Digest.t
      }

    let prover_state { stake_proof; _ } = stake_proof

    let global_slot { global_slot; _ } = global_slot

    let epoch_ledger { stake_proof; _ } = stake_proof.ledger

    let global_slot_since_genesis { global_slot_since_genesis; _ } =
      global_slot_since_genesis

    let coinbase_receiver { stake_proof; _ } = stake_proof.coinbase_receiver_pk
  end

  module Epoch_data_for_vrf = struct
    [%%versioned
    module Stable = struct
      [@@@no_toplevel_latest_type]

      module V1 = struct
        type t =
          { epoch_ledger : Mina_base.Epoch_ledger.Value.Stable.V1.t
          ; epoch_seed : Mina_base.Epoch_seed.Stable.V1.t
          ; epoch : Mina_numbers.Length.Stable.V1.t
          ; global_slot : Mina_numbers.Global_slot.Stable.V1.t
          ; global_slot_since_genesis : Mina_numbers.Global_slot.Stable.V1.t
          ; delegatee_table :
              Mina_base.Account.Stable.V1.t
              Mina_base.Account.Index.Stable.V1.Table.t
              Public_key.Compressed.Stable.V1.Table.t
          }
        [@@deriving sexp]

        let to_latest = Fn.id
      end
    end]

    type t = Stable.Latest.t =
      { epoch_ledger : Mina_base.Epoch_ledger.Value.t
      ; epoch_seed : Mina_base.Epoch_seed.t
      ; epoch : Mina_numbers.Length.t
      ; global_slot : Mina_numbers.Global_slot.t
      ; global_slot_since_genesis : Mina_numbers.Global_slot.t
      ; delegatee_table :
          Mina_base.Account.t Mina_base.Account.Index.Table.t
          Public_key.Compressed.Table.t
      }
    [@@deriving sexp]
  end

  module Slot_won = struct
    [%%versioned
    module Stable = struct
      [@@@no_toplevel_latest_type]

      module V1 = struct
        type t =
          { delegator :
              Public_key.Compressed.Stable.V1.t
              * Mina_base.Account.Index.Stable.V1.t
          ; producer : Keypair.Stable.V1.t
          ; global_slot : Mina_numbers.Global_slot.Stable.V1.t
          ; global_slot_since_genesis : Mina_numbers.Global_slot.Stable.V1.t
          ; vrf_result : Consensus_vrf.Output_hash.Stable.V1.t
          }
        [@@deriving sexp]

        let to_latest = Fn.id
      end
    end]

    type t = Stable.Latest.t =
      { delegator : Public_key.Compressed.t * Mina_base.Account.Index.t
      ; producer : Keypair.t
      ; global_slot : Mina_numbers.Global_slot.t
      ; global_slot_since_genesis : Mina_numbers.Global_slot.t
      ; vrf_result : Consensus_vrf.Output_hash.t
      }
    [@@deriving sexp]
  end

  module Local_state = struct
    module Snapshot = struct
      module Ledger_snapshot = struct
        type t =
          | Genesis_epoch_ledger of Mina_base.Ledger.t
          | Ledger_db of Mina_base.Ledger.Db.t

        let merkle_root = function
          | Genesis_epoch_ledger ledger ->
              Mina_base.Ledger.merkle_root ledger
          | Ledger_db ledger ->
              Mina_base.Ledger.Db.merkle_root ledger

        let compute_delegatee_table keys ledger =
          match ledger with
          | Genesis_epoch_ledger ledger ->
              compute_delegatee_table_genesis_ledger keys ledger
          | Ledger_db ledger ->
              compute_delegatee_table_ledger_db keys ledger

        let close = function
          | Genesis_epoch_ledger _ ->
              ()
          | Ledger_db ledger ->
              Mina_base.Ledger.Db.close ledger

        let remove ~location = function
          | Genesis_epoch_ledger _ ->
              ()
          | Ledger_db ledger ->
              Mina_base.Ledger.Db.close ledger ;
              File_system.rmrf location

        let ledger_subset keys ledger =
          match ledger with
          | Genesis_epoch_ledger ledger ->
              Mina_base.Sparse_ledger.of_ledger_subset_exn ledger keys
          | Ledger_db ledger ->
              Mina_base.(
                Sparse_ledger.of_any_ledger
                @@ Ledger.Any_ledger.cast (module Ledger.Db) ledger)
      end

      type t =
        { ledger : Ledger_snapshot.t
        ; delegatee_table :
            Mina_base.Account.t Mina_base.Account.Index.Table.t
            Public_key.Compressed.Table.t
        }

      let delegators t key =
        Public_key.Compressed.Table.find t.delegatee_table key

      let to_yojson { ledger; delegatee_table } =
        `Assoc
          [ ( "ledger_hash"
            , Ledger_snapshot.merkle_root ledger
              |> Mina_base.Ledger_hash.to_yojson )
          ; ( "delegators"
            , `Assoc
                ( Hashtbl.to_alist delegatee_table
                |> List.map ~f:(fun (key, delegators) ->
                       ( Public_key.Compressed.to_string key
                       , `Assoc
                           ( Hashtbl.to_alist delegators
                           |> List.map ~f:(fun (addr, account) ->
                                  ( Int.to_string addr
                                  , Mina_base.Account.to_yojson account )) ) ))
                ) )
          ]

      let ledger t = t.ledger
    end

    module Data = struct
      type epoch_ledger_uuids =
        { staking : Uuid.t
        ; next : Uuid.t
        ; genesis_state_hash : Mina_base.State_hash.t
        }

      (* Invariant: Snapshot's delegators are taken from accounts in block_production_pubkeys *)
      type t =
        { mutable staking_epoch_snapshot : Snapshot.t
        ; mutable next_epoch_snapshot : Snapshot.t
        ; last_checked_slot_and_epoch :
            (Epoch.t * Slot.t) Public_key.Compressed.Table.t
        ; mutable last_epoch_delegatee_table :
            Mina_base.Account.t Mina_base.Account.Index.Table.t
            Public_key.Compressed.Table.t
            Option.t
        ; mutable epoch_ledger_uuids : epoch_ledger_uuids
        ; epoch_ledger_location : string
        }

      let to_yojson t =
        `Assoc
          [ ( "staking_epoch_snapshot"
            , [%to_yojson: Snapshot.t] t.staking_epoch_snapshot )
          ; ( "next_epoch_snapshot"
            , [%to_yojson: Snapshot.t] t.next_epoch_snapshot )
          ; ( "last_checked_slot_and_epoch"
            , `Assoc
                ( Public_key.Compressed.Table.to_alist
                    t.last_checked_slot_and_epoch
                |> List.map ~f:(fun (key, epoch_and_slot) ->
                       ( Public_key.Compressed.to_string key
                       , [%to_yojson: Epoch.t * Slot.t] epoch_and_slot )) ) )
          ]
    end

    (* The outer ref changes whenever we swap in new staker set; all the snapshots are recomputed *)
    type t = Data.t ref [@@deriving to_yojson]

    let staking_epoch_ledger_location (t : t) =
      !t.epoch_ledger_location ^ Uuid.to_string !t.epoch_ledger_uuids.staking

    let next_epoch_ledger_location (t : t) =
      !t.epoch_ledger_location ^ Uuid.to_string !t.epoch_ledger_uuids.next

    let current_epoch_delegatee_table ~(local_state : t) =
      !local_state.staking_epoch_snapshot.delegatee_table

    let last_epoch_delegatee_table ~(local_state : t) =
      !local_state.last_epoch_delegatee_table

    let current_block_production_keys t =
      Public_key.Compressed.Table.keys !t.Data.last_checked_slot_and_epoch
      |> Public_key.Compressed.Set.of_list

    let make_last_checked_slot_and_epoch_table old_table new_keys ~default =
      let module Set = Public_key.Compressed.Set in
      let module Table = Public_key.Compressed.Table in
      let last_checked_slot_and_epoch = Table.create () in
      Set.iter new_keys ~f:(fun pk ->
          let data = Option.value (Table.find old_table pk) ~default in
          Table.add_exn last_checked_slot_and_epoch ~key:pk ~data) ;
      last_checked_slot_and_epoch

    let epoch_ledger_uuids_to_yojson Data.{ staking; next; genesis_state_hash }
        =
      `Assoc
        [ ("staking", `String (Uuid.to_string staking))
        ; ("next", `String (Uuid.to_string next))
        ; ( "genesis_state_hash"
          , Mina_base.State_hash.to_yojson genesis_state_hash )
        ]

    let epoch_ledger_uuids_from_file location =
      let open Yojson.Safe.Util in
      let open Result.Let_syntax in
      let json = Yojson.Safe.from_file location in
      let uuid str =
        Result.(
          map_error
            (try_with (fun () -> Uuid.of_string str))
            ~f:(fun ex -> Exn.to_string ex))
      in
      let%bind staking = json |> member "staking" |> to_string |> uuid in
      let%bind next = json |> member "next" |> to_string |> uuid in
      let%map genesis_state_hash =
        json |> member "genesis_state_hash" |> Mina_base.State_hash.of_yojson
      in
      Data.{ staking; next; genesis_state_hash }

    let create_epoch_ledger ~location ~logger ~genesis_epoch_ledger
        ~ledger_depth =
      let open Mina_base in
      if Sys.file_exists location then (
        [%log info]
          ~metadata:[ ("location", `String location) ]
          "Loading epoch ledger from disk: $location" ;
        Snapshot.Ledger_snapshot.Ledger_db
          (Ledger.Db.create ~directory_name:location ~depth:ledger_depth ()) )
      else Genesis_epoch_ledger (Lazy.force genesis_epoch_ledger)

    let create block_producer_pubkeys ~genesis_ledger ~genesis_epoch_data
        ~epoch_ledger_location ~ledger_depth ~genesis_state_hash =
      (* TODO: remove this duplicate of the genesis ledger *)
      let genesis_epoch_ledger_staking, genesis_epoch_ledger_next =
        Option.value_map genesis_epoch_data
          ~default:(genesis_ledger, genesis_ledger)
          ~f:(fun { Genesis_epoch_data.staking; next } ->
            ( staking.ledger
            , Option.value_map next ~default:staking.ledger ~f:(fun next ->
                  next.ledger) ))
      in
      let epoch_ledger_uuids_location = epoch_ledger_location ^ ".json" in
      let logger = Logger.create () in
      let create_new_uuids () =
        let epoch_ledger_uuids =
          Data.
            { staking = Uuid_unix.create ()
            ; next = Uuid_unix.create ()
            ; genesis_state_hash
            }
        in
        Yojson.Safe.to_file epoch_ledger_uuids_location
          (epoch_ledger_uuids_to_yojson epoch_ledger_uuids) ;
        epoch_ledger_uuids
      in
      let ledger_location uuid = epoch_ledger_location ^ Uuid.to_string uuid in
      let epoch_ledger_uuids =
        if Sys.file_exists epoch_ledger_uuids_location then (
          let epoch_ledger_uuids =
            match epoch_ledger_uuids_from_file epoch_ledger_uuids_location with
            | Ok res ->
                res
            | Error str ->
                [%log error]
                  "Failed to read epoch ledger uuids from file $path: $error. \
                   Creating new uuids.."
                  ~metadata:
                    [ ("path", `String epoch_ledger_uuids_location)
                    ; ("error", `String str)
                    ] ;
                create_new_uuids ()
          in
          (*If the genesis hash matches and both the files are present. If only one of them is present then it could be stale data and might cause the node to never be able to bootstrap*)
          if
            Mina_base.State_hash.equal epoch_ledger_uuids.genesis_state_hash
              genesis_state_hash
          then epoch_ledger_uuids
          else
            (*Clean-up outdated epoch ledgers*)
            let staking_ledger_location =
              ledger_location epoch_ledger_uuids.staking
            in
            let next_ledger_location =
              ledger_location epoch_ledger_uuids.next
            in
            [%log info]
              "Cleaning up old epoch ledgers with genesis state $state_hash at \
               locations $staking and $next"
              ~metadata:
                [ ( "state_hash"
                  , Mina_base.State_hash.to_yojson
                      epoch_ledger_uuids.genesis_state_hash )
                ; ("staking", `String staking_ledger_location)
                ; ("next", `String next_ledger_location)
                ] ;
            File_system.rmrf staking_ledger_location ;
            File_system.rmrf next_ledger_location ;
            create_new_uuids () )
        else create_new_uuids ()
      in
      let staking_epoch_ledger_location =
        ledger_location epoch_ledger_uuids.staking
      in
      let staking_epoch_ledger =
        create_epoch_ledger ~location:staking_epoch_ledger_location ~logger
          ~genesis_epoch_ledger:genesis_epoch_ledger_staking ~ledger_depth
      in
      let next_epoch_ledger_location =
        ledger_location epoch_ledger_uuids.next
      in
      let next_epoch_ledger =
        create_epoch_ledger ~location:next_epoch_ledger_location ~logger
          ~genesis_epoch_ledger:genesis_epoch_ledger_next ~ledger_depth
      in
      ref
        { Data.staking_epoch_snapshot =
            { Snapshot.ledger = staking_epoch_ledger
            ; delegatee_table =
                Snapshot.Ledger_snapshot.compute_delegatee_table
                  block_producer_pubkeys staking_epoch_ledger
            }
        ; next_epoch_snapshot =
            { Snapshot.ledger = next_epoch_ledger
            ; delegatee_table =
                Snapshot.Ledger_snapshot.compute_delegatee_table
                  block_producer_pubkeys next_epoch_ledger
            }
        ; last_checked_slot_and_epoch =
            make_last_checked_slot_and_epoch_table
              (Public_key.Compressed.Table.create ())
              block_producer_pubkeys ~default:(Epoch.zero, Slot.zero)
        ; last_epoch_delegatee_table = None
        ; epoch_ledger_uuids
        ; epoch_ledger_location
        }

    let block_production_keys_swap ~(constants : Constants.t) t
        block_production_pubkeys now =
      let old : Data.t = !t in
      let s { Snapshot.ledger; delegatee_table = _ } =
        { Snapshot.ledger
        ; delegatee_table =
            Snapshot.Ledger_snapshot.compute_delegatee_table
              block_production_pubkeys ledger
        }
      in
      t :=
        { Data.staking_epoch_snapshot = s old.staking_epoch_snapshot
        ; next_epoch_snapshot =
            s old.next_epoch_snapshot
            (* assume these keys are different and therefore we haven't checked any
               * slots or epochs *)
        ; last_checked_slot_and_epoch =
            make_last_checked_slot_and_epoch_table
              !t.Data.last_checked_slot_and_epoch block_production_pubkeys
              ~default:
                ((* TODO: Be smarter so that we don't have to look at the slot before again *)
                 let epoch, slot = Epoch_and_slot.of_time_exn now ~constants in
                 ( epoch
                 , UInt32.(if compare slot zero > 0 then sub slot one else slot)
                 ))
        ; last_epoch_delegatee_table = None
        ; epoch_ledger_uuids = old.epoch_ledger_uuids
        ; epoch_ledger_location = old.epoch_ledger_location
        }

    type snapshot_identifier = Staking_epoch_snapshot | Next_epoch_snapshot
    [@@deriving to_yojson, equal]

    let get_snapshot (t : t) id =
      match id with
      | Staking_epoch_snapshot ->
          !t.staking_epoch_snapshot
      | Next_epoch_snapshot ->
          !t.next_epoch_snapshot

    let set_snapshot (t : t) id v =
      match id with
      | Staking_epoch_snapshot ->
          !t.staking_epoch_snapshot <- v
      | Next_epoch_snapshot ->
          !t.next_epoch_snapshot <- v

    let reset_snapshot (t : t) id ~sparse_ledger ~ledger_depth =
      let open Mina_base in
      let open Or_error.Let_syntax in
      let module Ledger_transfer =
        Mina_base.Ledger_transfer.From_sparse_ledger (Ledger.Db) in
      let delegatee_table =
        compute_delegatee_table_sparse_ledger
          (current_block_production_keys t)
          sparse_ledger
      in
      match id with
      | Staking_epoch_snapshot ->
          let location = staking_epoch_ledger_location t in
          Snapshot.Ledger_snapshot.remove !t.staking_epoch_snapshot.ledger
            ~location ;
          let ledger =
            Ledger.Db.create ~directory_name:location ~depth:ledger_depth ()
          in
          let%map (_ : Ledger.Db.t) =
            Ledger_transfer.transfer_accounts ~src:sparse_ledger ~dest:ledger
          in
          !t.staking_epoch_snapshot <-
            { delegatee_table
            ; ledger = Snapshot.Ledger_snapshot.Ledger_db ledger
            }
      | Next_epoch_snapshot ->
          let location = next_epoch_ledger_location t in
          Snapshot.Ledger_snapshot.remove !t.next_epoch_snapshot.ledger
            ~location ;
          let ledger =
            Ledger.Db.create ~directory_name:location ~depth:ledger_depth ()
          in
          let%map (_ : Ledger.Db.t) =
            Ledger_transfer.transfer_accounts ~src:sparse_ledger ~dest:ledger
          in
          !t.next_epoch_snapshot <-
            { delegatee_table
            ; ledger = Snapshot.Ledger_snapshot.Ledger_db ledger
            }

    let next_epoch_ledger (t : t) =
      Snapshot.ledger @@ get_snapshot t Next_epoch_snapshot

    let staking_epoch_ledger (t : t) =
      Snapshot.ledger @@ get_snapshot t Staking_epoch_snapshot

    let _seen_slot (t : t) epoch slot =
      let module Table = Public_key.Compressed.Table in
      let unseens =
        Table.to_alist !t.last_checked_slot_and_epoch
        |> List.filter_map ~f:(fun (pk, last_checked_epoch_and_slot) ->
               let i =
                 Tuple2.compare ~cmp1:Epoch.compare ~cmp2:Slot.compare
                   last_checked_epoch_and_slot (epoch, slot)
               in
               if i > 0 then None
               else if i = 0 then
                 (*vrf evaluation was stopped at this point because it was either the end of the epoch or the key won this slot; re-check this slot when staking keys are reset so that we don't skip producing block. This will not occur in the normal flow because [slot] will be greater than the last-checked-slot*)
                 Some pk
               else (
                 Table.set !t.last_checked_slot_and_epoch ~key:pk
                   ~data:(epoch, slot) ;
                 Some pk ))
      in
      match unseens with
      | [] ->
          `All_seen
      | nel ->
          `Unseen (Public_key.Compressed.Set.of_list nel)
  end

  module Epoch_ledger = struct
    include Mina_base.Epoch_ledger

    let genesis ~ledger =
      { Poly.hash = genesis_ledger_hash ~ledger
      ; total_currency = genesis_ledger_total_currency ~ledger
      }

    let graphql_type () : ('ctx, Value.t option) Graphql_async.Schema.typ =
      let open Graphql_async in
      let open Schema in
      obj "epochLedger" ~fields:(fun _ ->
          [ field "hash" ~typ:(non_null string)
              ~args:Arg.[]
              ~resolve:(fun _ { Poly.hash; _ } ->
                Mina_base.Frozen_ledger_hash.to_base58_check hash)
          ; field "totalCurrency"
              ~typ:(non_null @@ Graphql_base_types.uint64 ())
              ~args:Arg.[]
              ~resolve:(fun _ { Poly.total_currency; _ } ->
                Amount.to_uint64 total_currency)
          ])
  end

  module Vrf = struct
    include Consensus_vrf
    module T = Integrated

    type _ Snarky_backendless.Request.t +=
      | Winner_address : Mina_base.Account.Index.t Snarky_backendless.Request.t
      | Winner_pk : Public_key.Compressed.t Snarky_backendless.Request.t
      | Coinbase_receiver_pk :
          Public_key.Compressed.t Snarky_backendless.Request.t
      | Producer_private_key : Scalar.value Snarky_backendless.Request.t
      | Producer_public_key : Public_key.t Snarky_backendless.Request.t

    let%snarkydef get_vrf_evaluation
        ~(constraint_constants : Genesis_constants.Constraint_constants.t)
        shifted ~block_stake_winner ~block_creator ~ledger ~message =
      let open Mina_base in
      let open Snark_params.Tick in
      let%bind private_key =
        request_witness Scalar.typ (As_prover.return Producer_private_key)
      in
      let staker_addr = message.Message.delegator in
      let%bind account =
        with_label __LOC__
          (Frozen_ledger_hash.get ~depth:constraint_constants.ledger_depth
             ledger staker_addr)
      in
      let%bind () =
        [%with_label "Account is for the default token"]
          Token_id.(Checked.Assert.equal account.token_id (var_of_t default))
      in
      let%bind () =
        [%with_label "Block stake winner matches account pk"]
          (Public_key.Compressed.Checked.Assert.equal block_stake_winner
             account.public_key)
      in
      let%bind () =
        [%with_label "Block creator matches delegate pk"]
          (Public_key.Compressed.Checked.Assert.equal block_creator
             account.delegate)
      in
      let%bind delegate =
        [%with_label "Decompress delegate pk"]
          (Public_key.decompress_var account.delegate)
      in
      let%map evaluation =
        with_label __LOC__
          (T.Checked.eval_and_check_public_key shifted ~private_key
             ~public_key:delegate message)
      in
      (evaluation, account)

    module Checked = struct
      let%snarkydef check
          ~(constraint_constants : Genesis_constants.Constraint_constants.t)
          shifted ~(epoch_ledger : Epoch_ledger.var) ~block_stake_winner
          ~block_creator ~global_slot ~seed =
        let open Snark_params.Tick in
        let%bind winner_addr =
          request_witness
            (Mina_base.Account.Index.Unpacked.typ
               ~ledger_depth:constraint_constants.ledger_depth)
            (As_prover.return Winner_address)
        in
        let%bind result, winner_account =
          get_vrf_evaluation ~constraint_constants shifted
            ~ledger:epoch_ledger.hash ~block_stake_winner ~block_creator
            ~message:{ Message.global_slot; seed; delegator = winner_addr }
        in
        let my_stake = winner_account.balance in
        let%bind truncated_result = Output.Checked.truncate result in
        let%map satisifed =
          Threshold.Checked.is_satisfied ~my_stake
            ~total_stake:epoch_ledger.total_currency truncated_result
        in
        (satisifed, result, truncated_result, winner_account)
    end

    let eval = T.eval

    module Precomputed = struct
      let keypairs = Lazy.force Mina_base.Sample_keypairs.keypairs

      let genesis_winner = keypairs.(0)

      let genesis_stake_proof :
          genesis_epoch_ledger:Mina_base.Ledger.t Lazy.t -> Stake_proof.t =
       fun ~genesis_epoch_ledger ->
        let pk, sk = genesis_winner in
        let dummy_sparse_ledger =
          Mina_base.Sparse_ledger.of_ledger_subset_exn
            (Lazy.force genesis_epoch_ledger)
            [ Mina_base.(Account_id.create pk Token_id.default) ]
        in
        { delegator = 0
        ; delegator_pk = pk
        ; coinbase_receiver_pk = pk
        ; ledger = dummy_sparse_ledger
        ; producer_private_key = sk
        ; producer_public_key = Public_key.decompress_exn pk
        }

      let handler :
             constraint_constants:Genesis_constants.Constraint_constants.t
          -> genesis_epoch_ledger:Mina_base.Ledger.t Lazy.t
          -> Snark_params.Tick.Handler.t =
       fun ~constraint_constants ~genesis_epoch_ledger ->
        let pk, sk = genesis_winner in
        let dummy_sparse_ledger =
          Mina_base.Sparse_ledger.of_ledger_subset_exn
            (Lazy.force genesis_epoch_ledger)
            [ Mina_base.(Account_id.create pk Token_id.default) ]
        in
        let empty_pending_coinbase =
          Mina_base.Pending_coinbase.create
            ~depth:constraint_constants.pending_coinbase_depth ()
          |> Or_error.ok_exn
        in
        let ledger_handler =
          unstage (Mina_base.Sparse_ledger.handler dummy_sparse_ledger)
        in
        let pending_coinbase_handler =
          unstage
            (Mina_base.Pending_coinbase.handler
               ~depth:constraint_constants.pending_coinbase_depth
               empty_pending_coinbase ~is_new_stack:true)
        in
        let handlers =
          Snarky_backendless.Request.Handler.(
            push
              (push fail (create_single pending_coinbase_handler))
              (create_single ledger_handler))
        in
        fun (With { request; respond }) ->
          match request with
          | Winner_address ->
              respond (Provide 0)
          | Winner_pk ->
              respond (Provide pk)
          | Coinbase_receiver_pk ->
              respond (Provide pk)
          | Producer_private_key ->
              respond (Provide sk)
          | Producer_public_key ->
              respond (Provide (Public_key.decompress_exn pk))
          | _ ->
              respond
                (Provide
                   (Snarky_backendless.Request.Handler.run handlers
                      [ "Ledger Handler"; "Pending Coinbase Handler" ]
                      request))
    end

    let check ~constraint_constants ~global_slot ~seed ~producer_private_key
        ~producer_public_key ~total_stake ~logger
        ~(get_delegators :
              Public_key.Compressed.t
           -> Mina_base.Account.t Mina_base.Account.Index.Table.t option) =
      let open Message in
<<<<<<< HEAD
      let open Local_state in
      let open Snapshot in
      Hashtbl.fold ~init:None
        ( Snapshot.delegators epoch_snapshot public_key_compressed
        |> Option.value ~default:(Core_kernel.Int.Table.create ()) )
        ~f:(fun ~key:delegator ~data:account best_vrf ->
          let vrf_result =
            T.eval ~constraint_constants ~private_key
              {global_slot; seed; delegator}
          in
          let truncated_vrf_result = Output.truncate vrf_result in
          [%log debug]
            "VRF result for delegator: $delegator, balance: $balance, amount: \
             $amount, result: $result"
            ~metadata:
              [ ("delegator", `Int (Mina_base.Account.Index.to_int delegator))
              ; ( "delegator_pk"
                , Public_key.Compressed.to_yojson account.public_key )
              ; ("balance", `Int (Balance.to_int account.balance))
              ; ("amount", `Int (Amount.to_int total_stake))
              ; ( "result"
                , `String
                    (* use sexp representation; int might be too small *)
                    ( Fold.string_bits truncated_vrf_result
                    |> Bignum_bigint.of_bit_fold_lsb |> Bignum_bigint.sexp_of_t
                    |> Sexp.to_string ) ) ] ;
          Mina_metrics.Counter.inc_one Mina_metrics.Consensus.vrf_evaluations ;
          if
            Threshold.is_satisfied ~my_stake:account.balance ~total_stake
              truncated_vrf_result
          then
            let string_of_blake2 =
              Blake2.(Fn.compose to_raw_string digest_string)
            in
            let vrf_eval = string_of_blake2 truncated_vrf_result in
            let this_vrf () =
              Some
                ( vrf_eval
                , ( { Block_data.stake_proof=
                        { producer_private_key= private_key
                        ; producer_public_key= public_key
                        ; delegator
                        ; delegator_pk= account.public_key
                        ; coinbase_receiver_pk= coinbase_receiver
                        ; ledger=
                            Local_state.Snapshot.Ledger_snapshot.ledger_subset
                              [ Mina_base.(
                                  Account_id.create
                                    (Public_key.compress public_key)
                                    Token_id.default)
                              ; Mina_base.(
                                  Account_id.create account.public_key
                                    Token_id.default) ]
                              epoch_snapshot.ledger }
                    ; global_slot
                    ; global_slot_since_genesis
                    ; vrf_result }
                  , account.public_key ) )
            in
            match best_vrf with
            | Some (prev_best_vrf_eval, _) ->
                if String.compare prev_best_vrf_eval vrf_eval < 0 then
                  this_vrf ()
                else best_vrf
            | None ->
                this_vrf ()
          else best_vrf )
      |> Option.map ~f:snd
=======
      let open Interruptible.Let_syntax in
      let delegators =
        get_delegators producer_public_key
        |> Option.value_map ~f:Hashtbl.to_alist ~default:[]
      in
      let rec go = function
        | [] ->
            Interruptible.return None
        | (delegator, (account : Mina_base.Account.t)) :: delegators ->
            let%bind () = Interruptible.return () in
            let vrf_result =
              T.eval ~constraint_constants ~private_key:producer_private_key
                { global_slot; seed; delegator }
            in
            let truncated_vrf_result = Output.truncate vrf_result in
            [%log debug]
              "VRF result for delegator: $delegator, balance: $balance, \
               amount: $amount, result: $result"
              ~metadata:
                [ ("delegator", `Int (Mina_base.Account.Index.to_int delegator))
                ; ( "delegator_pk"
                  , Public_key.Compressed.to_yojson account.public_key )
                ; ("balance", `Int (Balance.to_int account.balance))
                ; ("amount", `Int (Amount.to_int total_stake))
                ; ( "result"
                  , `String
                      (* use sexp representation; int might be too small *)
                      ( Fold.string_bits truncated_vrf_result
                      |> Bignum_bigint.of_bit_fold_lsb
                      |> Bignum_bigint.sexp_of_t |> Sexp.to_string ) )
                ] ;
            Mina_metrics.Counter.inc_one Mina_metrics.Consensus.vrf_evaluations ;
            if
              Threshold.is_satisfied ~my_stake:account.balance ~total_stake
                truncated_vrf_result
            then
              Interruptible.return
                (Some
                   ( `Vrf_output vrf_result
                   , `Delegator (account.public_key, delegator) ))
            else go delegators
      in
      go delegators
>>>>>>> d653a683
  end

  module Optional_state_hash = struct
    [%%versioned
    module Stable = struct
      module V1 = struct
        type t = Mina_base.State_hash.Stable.V1.t option
        [@@deriving sexp, compare, hash, to_yojson]

        let to_latest = Fn.id
      end
    end]
  end

  module Epoch_data = struct
    include Mina_base.Epoch_data

    module Make (Lock_checkpoint : sig
      type t [@@deriving sexp, compare, hash, to_yojson]

      val typ : (Mina_base.State_hash.var, t) Typ.t

      type graphql_type

      val graphql_type : unit -> ('ctx, graphql_type) Graphql_async.Schema.typ

      val resolve : t -> graphql_type

      val to_input :
        t -> (Snark_params.Tick.Field.t, bool) Random_oracle.Input.t

      val null : t
    end) =
    struct
      open Snark_params

      module Value = struct
        type t =
          ( Epoch_ledger.Value.t
          , Epoch_seed.t
          , Mina_base.State_hash.t
          , Lock_checkpoint.t
          , Length.t )
          Poly.t
        [@@deriving sexp, compare, hash, to_yojson]
      end

      let data_spec =
        let open Tick.Data_spec in
        [ Epoch_ledger.typ
        ; Epoch_seed.typ
        ; Mina_base.State_hash.typ
        ; Lock_checkpoint.typ
        ; Length.typ
        ]

      let typ : (var, Value.t) Typ.t =
        Typ.of_hlistable data_spec ~var_to_hlist:Poly.to_hlist
          ~var_of_hlist:Poly.of_hlist ~value_to_hlist:Poly.to_hlist
          ~value_of_hlist:Poly.of_hlist

      let graphql_type name =
        let open Graphql_async in
        let open Schema in
        obj name ~fields:(fun _ ->
            [ field "ledger"
                ~typ:(non_null @@ Epoch_ledger.graphql_type ())
                ~args:Arg.[]
                ~resolve:(fun _ { Poly.ledger; _ } -> ledger)
            ; field "seed" ~typ:(non_null string)
                ~args:Arg.[]
                ~resolve:(fun _ { Poly.seed; _ } ->
                  Epoch_seed.to_base58_check seed)
            ; field "startCheckpoint" ~typ:(non_null string)
                ~args:Arg.[]
                ~resolve:(fun _ { Poly.start_checkpoint; _ } ->
                  Mina_base.State_hash.to_base58_check start_checkpoint)
            ; field "lockCheckpoint"
                ~typ:(Lock_checkpoint.graphql_type ())
                ~args:Arg.[]
                ~resolve:(fun _ { Poly.lock_checkpoint; _ } ->
                  Lock_checkpoint.resolve lock_checkpoint)
            ; field "epochLength"
                ~typ:(non_null @@ Graphql_base_types.uint32 ())
                ~args:Arg.[]
                ~resolve:(fun _ { Poly.epoch_length; _ } ->
                  Mina_numbers.Length.to_uint32 epoch_length)
            ])

      let to_input
          ({ ledger; seed; start_checkpoint; lock_checkpoint; epoch_length } :
            Value.t) =
        let input =
          { Random_oracle.Input.field_elements =
              [| (seed :> Tick.Field.t); (start_checkpoint :> Tick.Field.t) |]
          ; bitstrings = [| Length.Bits.to_bits epoch_length |]
          }
        in
        List.reduce_exn ~f:Random_oracle.Input.append
          [ input
          ; Epoch_ledger.to_input ledger
          ; Lock_checkpoint.to_input lock_checkpoint
          ]

      let var_to_input
          ({ ledger; seed; start_checkpoint; lock_checkpoint; epoch_length } :
            var) =
        let open Tick in
        let%map epoch_length = Length.Checked.to_bits epoch_length in
        let open Random_oracle.Input in
        let input =
          { field_elements =
              [| Epoch_seed.var_to_hash_packed seed
               ; Mina_base.State_hash.var_to_hash_packed start_checkpoint
              |]
          ; bitstrings = [| Bitstring.Lsb_first.to_list epoch_length |]
          }
        in
        List.reduce_exn ~f:Random_oracle.Input.append
          [ input
          ; Epoch_ledger.var_to_input ledger
          ; field (Mina_base.State_hash.var_to_hash_packed lock_checkpoint)
          ]

      let genesis ~(genesis_epoch_data : Genesis_epoch_data.Data.t) =
        { Poly.ledger = Epoch_ledger.genesis ~ledger:genesis_epoch_data.ledger
        ; seed = genesis_epoch_data.seed
        ; start_checkpoint = Mina_base.State_hash.(of_hash zero)
        ; lock_checkpoint = Lock_checkpoint.null
        ; epoch_length = Length.of_int 1
        }
    end

    module T = struct
      include Mina_base.State_hash

      let to_input (t : t) = Random_oracle.Input.field (t :> Tick.Field.t)

      let null = Mina_base.State_hash.(of_hash zero)

      open Graphql_async
      open Schema

      type graphql_type = string

      let graphql_type () = non_null string

      let resolve = to_base58_check
    end

    module Staking = Make (T)
    module Next = Make (T)

    (* stable-versioned types are disallowed as functor application results
       we create them outside the results, and make sure they match the corresponding non-versioned types
    *)

    module Staking_value_versioned = struct
      module Value = struct
        module Lock_checkpoint = Mina_base.State_hash

        [%%versioned
        module Stable = struct
          module V1 = struct
            type t =
              ( Epoch_ledger.Value.Stable.V1.t
              , Epoch_seed.Stable.V1.t
              , Mina_base.State_hash.Stable.V1.t
              , Lock_checkpoint.Stable.V1.t
              , Length.Stable.V1.t )
              Poly.Stable.V1.t
            [@@deriving sexp, compare, equal, hash, yojson]

            let to_latest = Fn.id
          end
        end]

        type _unused = unit constraint Stable.Latest.t = Staking.Value.t
      end
    end

    module Next_value_versioned = struct
      module Value = struct
        module Lock_checkpoint = Mina_base.State_hash

        [%%versioned
        module Stable = struct
          module V1 = struct
            type t =
              ( Epoch_ledger.Value.Stable.V1.t
              , Epoch_seed.Stable.V1.t
              , Mina_base.State_hash.Stable.V1.t
              , Lock_checkpoint.Stable.V1.t
              , Length.Stable.V1.t )
              Poly.Stable.V1.t
            [@@deriving sexp, compare, equal, hash, yojson]

            let to_latest = Fn.id
          end
        end]

        type _unused = unit constraint Stable.Latest.t = Next.Value.t
      end
    end

    let next_to_staking (next : Next.Value.t) : Staking.Value.t = next

    let update_pair ((staking_data, next_data) : Staking.Value.t * Next.Value.t)
        epoch_count ~prev_epoch ~next_epoch ~next_slot ~prev_protocol_state_hash
        ~producer_vrf_result ~snarked_ledger_hash ~genesis_ledger_hash
        ~total_currency ~(constants : Constants.t) =
      let next_staking_ledger =
        (*If snarked ledger hash is still the genesis ledger hash then the epoch ledger should continue to be `next_data.ledger`. This is because the epoch ledgers at genesis can be different from the genesis ledger*)
        if
          Mina_base.Frozen_ledger_hash.equal snarked_ledger_hash
            genesis_ledger_hash
        then next_data.ledger
        else { Epoch_ledger.Poly.hash = snarked_ledger_hash; total_currency }
      in
      let staking_data', next_data', epoch_count' =
        if Epoch.(next_epoch > prev_epoch) then
          ( next_to_staking next_data
          , { Poly.seed = next_data.seed
            ; ledger = next_staking_ledger
            ; start_checkpoint =
                prev_protocol_state_hash
                (* TODO: We need to make sure issue #2328 is properly addressed. *)
            ; lock_checkpoint = Mina_base.State_hash.(of_hash zero)
            ; epoch_length = Length.of_int 1
            }
          , Length.succ epoch_count )
        else (
          assert (Epoch.equal next_epoch prev_epoch) ;
          ( staking_data
          , Poly.
              { next_data with
                epoch_length = Length.succ next_data.epoch_length
              }
          , epoch_count ) )
      in
      let curr_seed, curr_lock_checkpoint =
        if Slot.in_seed_update_range next_slot ~constants then
          ( Epoch_seed.update next_data'.seed producer_vrf_result
          , prev_protocol_state_hash )
        else (next_data'.seed, next_data'.lock_checkpoint)
      in
      let next_data'' =
        Poly.
          { next_data' with
            seed = curr_seed
          ; lock_checkpoint = curr_lock_checkpoint
          }
      in
      (staking_data', next_data'', epoch_count')
  end

  module Consensus_transition = struct
    include Mina_numbers.Global_slot
    module Value = Mina_numbers.Global_slot

    type var = Checked.t

    let genesis = zero
  end

  module Consensus_time = struct
    include Global_slot

    let to_string_hum = time_hum

    (* externally, we are only interested in when the slot starts *)
    let to_time ~(constants : Constants.t) t = start_time ~constants t

    (* create dummy block to split map on *)
    let get_old ~constants (t : Global_slot.t) : Global_slot.t =
      let ( `Acceptable_network_delay _
          , `Gc_width _
          , `Gc_width_epoch gc_width_epoch
          , `Gc_width_slot gc_width_slot
          , `Gc_interval _ ) =
        Constants.gc_parameters constants
      in
      let gs = of_epoch_and_slot ~constants (gc_width_epoch, gc_width_slot) in
      if Global_slot.(t < gs) then
        (* block not beyond gc_width *)
        Global_slot.zero ~constants
      else
        (* subtract epoch, slot components of gc_width *)
        Global_slot.diff ~constants t (gc_width_epoch, gc_width_slot)

    let to_uint32 t = Global_slot.slot_number t

    let to_global_slot = slot_number

    let of_global_slot ~(constants : Constants.t) slot =
      of_slot_number ~constants slot
  end

  [%%if true]

  module Min_window_density = struct
    (* Three cases for updating the densities of sub-windows
       - same sub-window, then add 1 to the sub-window densities
       - passed a few sub_windows, but didn't skip a window, then
         assign 0 to all the skipped sub-windows, then mark next sub-window density to be 1
       - skipped more than a window, set every sub-window to be 0 and mark next sub-window density to be 1
    *)

    let update_min_window_density ~incr_window ~constants ~prev_global_slot
        ~next_global_slot ~prev_sub_window_densities ~prev_min_window_density =
      (* This function takes the previous window (prev_sub_window_densities) and the next_global_slot
         (e.g. the slot of the new block) and returns minimum window density and the new block's
         window (i.e. the next window).

         The current window is obtained by projecting the previous window to the next_global_slot
         as described in the Mina consensus spec.

         Next, we use the current window and prev_min_window_density to compute the minimum window density.

         Finally, we update the current window to obtain the next window that accounts for the presenence
         of the new block.  Note that we only increment the block's sub-window when the incr_window
         parameter is true, which happens when creating a new block, but not when evaluating virtual
         minimum window densities (a.k.a. the relative minimum window density) for the long-range fork rule.

         In the following code, we deal with three different windows
           * Previous window - the previous window
                               (prev_global_sub_window - sub_windows_per_window, prev_global_sub_window]

           * Current window  - the projected window used to compute the minimum window density
                               [next_global_sub_window - sub_windows_per_window, next_global_sub_window)

           * Next window     - the new (or virtual) block's window that is returned
                               (next_global_sub_window - sub_windows_per_window, next_global_sub_window]

         All of these are derived from prev_sub_window_densities using ring-shifting and relative sub-window indexes.
      *)
      let prev_global_sub_window =
        Global_sub_window.of_global_slot ~constants prev_global_slot
      in
      let next_global_sub_window =
        Global_sub_window.of_global_slot ~constants next_global_slot
      in

      (*
         Compute the relative sub-window indexes in [0, sub_windows_per_window) needed for ring-shifting
       *)
      let prev_relative_sub_window =
        Global_sub_window.sub_window ~constants prev_global_sub_window
      in
      let next_relative_sub_window =
        Global_sub_window.sub_window ~constants next_global_sub_window
      in

      let same_sub_window =
        Global_sub_window.equal prev_global_sub_window next_global_sub_window
      in

      (* This function checks whether the current window overlaps with the previous window.
       *   N.B. this requires the precondition that next_global_sub_window >= prev_global_sub_window
       *        whenever update_min_window_density is called.
       *)
      let overlapping_window =
        Global_sub_window.(
          add prev_global_sub_window (constant constants.sub_windows_per_window)
          >= next_global_sub_window)
      in

      (* Compute the current window (equivalent to ring-shifting)
           If we are not in the same sub-window and the previous window
           and the current windows overlap, then we zero the densities
           between, and not including, prev and next (relative).
      *)
      let current_sub_window_densities =
        List.mapi prev_sub_window_densities ~f:(fun i density ->
            let gt_prev_sub_window =
              Sub_window.(of_int i > prev_relative_sub_window)
            in
            let lt_next_sub_window =
              Sub_window.(of_int i < next_relative_sub_window)
            in
            let within_range =
              if
                UInt32.compare prev_relative_sub_window next_relative_sub_window
                < 0
              then gt_prev_sub_window && lt_next_sub_window
              else gt_prev_sub_window || lt_next_sub_window
            in
            if same_sub_window then density
            else if overlapping_window && not within_range then density
            else Length.zero)
      in
      let current_window_density =
        List.fold current_sub_window_densities ~init:Length.zero ~f:Length.add
      in

      (* Compute minimum window density, taking into account the grace-period *)
      let min_window_density =
        if
          same_sub_window
          || UInt32.compare
               (Global_slot.slot_number next_global_slot)
               constants.grace_period_end
             < 0
        then prev_min_window_density
        else Length.min current_window_density prev_min_window_density
      in

      (* Compute the next window by mutating the current window *)
      let next_sub_window_densities =
        List.mapi current_sub_window_densities ~f:(fun i density ->
            let is_next_sub_window =
              Sub_window.(of_int i = next_relative_sub_window)
            in
            if is_next_sub_window then
              let f = if incr_window then Length.succ else Fn.id in
              if same_sub_window then f density else f Length.zero
            else density)
      in

      (* Final result is the min window density and window for the new (or virtual) block *)
      (min_window_density, next_sub_window_densities)

    module Checked = struct
      let%snarkydef update_min_window_density ~(constants : Constants.var)
          ~prev_global_slot ~next_global_slot ~prev_sub_window_densities
          ~prev_min_window_density =
        (* Please see Min_window_density.update_min_window_density for documentation *)
        let open Tick in
        let open Tick.Checked.Let_syntax in
        let%bind prev_global_sub_window =
          Global_sub_window.Checked.of_global_slot ~constants prev_global_slot
        in
        let%bind next_global_sub_window =
          Global_sub_window.Checked.of_global_slot ~constants next_global_slot
        in
        let%bind prev_relative_sub_window =
          Global_sub_window.Checked.sub_window ~constants prev_global_sub_window
        in
        let%bind next_relative_sub_window =
          Global_sub_window.Checked.sub_window ~constants next_global_sub_window
        in
        let%bind same_sub_window =
          Global_sub_window.Checked.equal prev_global_sub_window
            next_global_sub_window
        in
        let%bind overlapping_window =
          Global_sub_window.Checked.(
            add prev_global_sub_window constants.sub_windows_per_window
            >= next_global_sub_window)
        in
        let if_ cond ~then_ ~else_ =
          let%bind cond = cond and then_ = then_ and else_ = else_ in
          Length.Checked.if_ cond ~then_ ~else_
        in
        let%bind current_sub_window_densities =
          Checked.List.mapi prev_sub_window_densities ~f:(fun i density ->
              let%bind gt_prev_sub_window =
                Sub_window.Checked.(
                  constant (UInt32.of_int i) > prev_relative_sub_window)
              in
              let%bind lt_next_sub_window =
                Sub_window.Checked.(
                  constant (UInt32.of_int i) < next_relative_sub_window)
              in
              let%bind within_range =
                Sub_window.Checked.(
                  let if_ cond ~then_ ~else_ =
                    let%bind cond = cond and then_ = then_ and else_ = else_ in
                    Boolean.if_ cond ~then_ ~else_
                  in
                  if_
                    (prev_relative_sub_window < next_relative_sub_window)
                    ~then_:Boolean.(gt_prev_sub_window && lt_next_sub_window)
                    ~else_:Boolean.(gt_prev_sub_window || lt_next_sub_window))
              in
              if_
                (Checked.return same_sub_window)
                ~then_:(Checked.return density)
                ~else_:
                  (if_
                     Boolean.(overlapping_window && not within_range)
                     ~then_:(Checked.return density)
                     ~else_:(Checked.return Length.Checked.zero)))
        in
        let%bind current_window_density =
          Checked.List.fold current_sub_window_densities
            ~init:Length.Checked.zero ~f:Length.Checked.add
        in
        let%bind min_window_density =
          let%bind in_grace_period =
            Global_slot.Checked.( < ) next_global_slot
              (Global_slot.Checked.of_slot_number ~constants
                 (Mina_numbers.Global_slot.Checked.Unsafe.of_integer
                    (Length.Checked.to_integer constants.grace_period_end)))
          in
          if_
            Boolean.(same_sub_window || in_grace_period)
            ~then_:(Checked.return prev_min_window_density)
            ~else_:
              (Length.Checked.min current_window_density
                 prev_min_window_density)
        in
        let%bind next_sub_window_densities =
          Checked.List.mapi current_sub_window_densities ~f:(fun i density ->
              let%bind is_next_sub_window =
                Sub_window.Checked.(
                  constant (UInt32.of_int i) = next_relative_sub_window)
              in
              if_
                (Checked.return is_next_sub_window)
                ~then_:
                  (if_
                     (Checked.return same_sub_window)
                     ~then_:Length.Checked.(succ density)
                     ~else_:Length.Checked.(succ zero))
                ~else_:(Checked.return density))
        in
        return (min_window_density, next_sub_window_densities)
    end

    let%test_module "Min window length tests" =
      ( module struct
        (* This is the reference implementation, which is much more readable than
           the actual implementation. The reason this one is not implemented is because
           array-indexing is not supported in Snarky. We could use list-indexing, but it
           takes O(n) instead of O(1).
        *)

        let update_min_window_density_reference_implementation ~constants
            ~prev_global_slot ~next_global_slot ~prev_sub_window_densities
            ~prev_min_window_density =
          let prev_global_sub_window =
            Global_sub_window.of_global_slot ~constants prev_global_slot
          in
          let next_global_sub_window =
            Global_sub_window.of_global_slot ~constants next_global_slot
          in
          let sub_window_diff =
            UInt32.(
              to_int
              @@ min (succ constants.sub_windows_per_window)
              @@ Global_sub_window.sub next_global_sub_window
                   prev_global_sub_window)
          in
          let n = Array.length prev_sub_window_densities in
          let current_sub_window_densities =
            Array.init n ~f:(fun i ->
                if i + sub_window_diff < n then
                  prev_sub_window_densities.(i + sub_window_diff)
                else Length.zero)
          in
          let current_window_density =
            Array.fold current_sub_window_densities ~init:Length.zero
              ~f:Length.add
          in
          let min_window_density =
            if
              sub_window_diff = 0
              || UInt32.compare
                   (Global_slot.slot_number next_global_slot)
                   constants.grace_period_end
                 < 0
            then prev_min_window_density
            else Length.min current_window_density prev_min_window_density
          in
          current_sub_window_densities.(n - 1) <-
            Length.succ current_sub_window_densities.(n - 1) ;
          (min_window_density, current_sub_window_densities)

        let constants = Lazy.force Constants.for_unit_tests

        (* converting the input for actual implementation to the input required by the
           reference implementation *)
        let actual_to_reference ~prev_global_slot ~prev_sub_window_densities =
          let prev_global_sub_window =
            Global_sub_window.of_global_slot ~constants prev_global_slot
          in
          let prev_relative_sub_window =
            Sub_window.to_int
            @@ Global_sub_window.sub_window ~constants prev_global_sub_window
          in
          List.to_array
          @@ List.drop prev_sub_window_densities prev_relative_sub_window
          @ List.take prev_sub_window_densities prev_relative_sub_window
          @ [ List.nth_exn prev_sub_window_densities prev_relative_sub_window ]

        (* slot_diff are generated in such a way so that we can test different cases
           in the update function, I use a weighted union to generate it.
           weight | range of the slot diff
           1      | [0*slots_per_sub_window, 1*slots_per_sub_window)
           1/4    | [1*slots_per_sub_window, 2*slots_per_sub_window)
           1/9    | [2*slots_per_sub_window, 3*slots_per_sub_window)
           ...
           1/n^2  | [n*slots_per_sub_window, (n+1)*slots_per_sub_window)
        *)
        let gen_slot_diff =
          let to_int = Length.to_int in
          Quickcheck.Generator.weighted_union
          @@ List.init
               (2 * to_int constants.sub_windows_per_window)
               ~f:(fun i ->
                 ( 1.0 /. (Float.of_int (i + 1) ** 2.)
                 , Core.Int.gen_incl
                     (i * to_int constants.slots_per_sub_window)
                     ((i + 1) * to_int constants.slots_per_sub_window) ))

        let num_global_slots_to_test = 1

        (* generate an initial global_slot and a list of successive global_slot following
           the initial slot. The length of the list is fixed because this same list would
           also passed into a snarky computation, and the *Typ* of the list requires a
           fixed length. *)
        let gen_global_slots :
            (Global_slot.t * Global_slot.t list) Quickcheck.Generator.t =
          let open Quickcheck.Generator in
          let open Quickcheck.Generator.Let_syntax in
          let module GS = Mina_numbers.Global_slot in
          let%bind prev_global_slot = small_positive_int in
          let%bind slot_diffs =
            Core.List.gen_with_length num_global_slots_to_test gen_slot_diff
          in
          let _, global_slots =
            List.fold slot_diffs ~init:(prev_global_slot, [])
              ~f:(fun (prev_global_slot, acc) slot_diff ->
                let next_global_slot = prev_global_slot + slot_diff in
                (next_global_slot, next_global_slot :: acc))
          in
          return
            ( Global_slot.of_slot_number ~constants (GS.of_int prev_global_slot)
            , List.map global_slots ~f:(fun s ->
                  Global_slot.of_slot_number ~constants (GS.of_int s))
              |> List.rev )

        let gen_length =
          Quickcheck.Generator.union
          @@ List.init (Length.to_int constants.slots_per_sub_window)
               ~f:(fun n -> Quickcheck.Generator.return @@ Length.of_int n)

        let gen_min_window_density =
          let open Quickcheck.Generator in
          let open Quickcheck.Generator.Let_syntax in
          let%bind prev_sub_window_densities =
            list_with_length
              (Length.to_int constants.sub_windows_per_window)
              gen_length
          in
          let min_window_density =
            let initial xs = List.(rev (tl_exn (rev xs))) in
            List.fold
              (initial prev_sub_window_densities)
              ~init:Length.zero ~f:Length.add
          in
          return (min_window_density, prev_sub_window_densities)

        let gen =
          Quickcheck.Generator.tuple2 gen_global_slots gen_min_window_density

        let update_several_times ~f ~prev_global_slot ~next_global_slots
            ~prev_sub_window_densities ~prev_min_window_density ~constants =
          List.fold next_global_slots
            ~init:
              ( prev_global_slot
              , prev_sub_window_densities
              , prev_min_window_density )
            ~f:(fun
                 ( prev_global_slot
                 , prev_sub_window_densities
                 , prev_min_window_density )
                 next_global_slot
               ->
              let min_window_density, sub_window_densities =
                f ~constants ~prev_global_slot ~next_global_slot
                  ~prev_sub_window_densities ~prev_min_window_density
              in
              (next_global_slot, sub_window_densities, min_window_density))

        let update_several_times_checked ~f ~prev_global_slot ~next_global_slots
            ~prev_sub_window_densities ~prev_min_window_density ~constants =
          let open Tick.Checked in
          let open Tick.Checked.Let_syntax in
          List.fold next_global_slots
            ~init:
              ( prev_global_slot
              , prev_sub_window_densities
              , prev_min_window_density )
            ~f:(fun
                 ( prev_global_slot
                 , prev_sub_window_densities
                 , prev_min_window_density )
                 next_global_slot
               ->
              let%bind min_window_density, sub_window_densities =
                f ~constants ~prev_global_slot ~next_global_slot
                  ~prev_sub_window_densities ~prev_min_window_density
              in
              return (next_global_slot, sub_window_densities, min_window_density))

        let%test_unit "the actual implementation is equivalent to the \
                       reference implementation" =
          Quickcheck.test ~trials:100 gen
            ~f:(fun
                 ( ((prev_global_slot : Global_slot.t), next_global_slots)
                 , (prev_min_window_density, prev_sub_window_densities) )
               ->
              let _, _, min_window_density1 =
                update_several_times
                  ~f:(update_min_window_density ~incr_window:true)
                  ~prev_global_slot ~next_global_slots
                  ~prev_sub_window_densities ~prev_min_window_density ~constants
              in
              let _, _, min_window_density2 =
                update_several_times
                  ~f:update_min_window_density_reference_implementation
                  ~prev_global_slot ~next_global_slots
                  ~prev_sub_window_densities:
                    (actual_to_reference ~prev_global_slot
                       ~prev_sub_window_densities)
                  ~prev_min_window_density ~constants
              in
              assert (Length.(equal min_window_density1 min_window_density2)))

        let%test_unit "Inside snark computation is equivalent to outside snark \
                       computation" =
          Quickcheck.test ~trials:100 gen
            ~f:(fun (slots, min_window_densities) ->
              Test_util.test_equal
                (Typ.tuple3
                   (Typ.tuple2 Global_slot.typ
                      (Typ.list ~length:num_global_slots_to_test
                         Global_slot.typ))
                   (Typ.tuple2 Length.typ
                      (Typ.list
                         ~length:
                           (Length.to_int constants.sub_windows_per_window)
                         Length.typ))
                   Constants.typ)
                (Typ.tuple3 Global_slot.typ
                   (Typ.list
                      ~length:(Length.to_int constants.sub_windows_per_window)
                      Length.typ)
                   Length.typ)
                (fun ( (prev_global_slot, next_global_slots)
                     , (prev_min_window_density, prev_sub_window_densities)
                     , constants ) ->
                  update_several_times_checked
                    ~f:Checked.update_min_window_density ~prev_global_slot
                    ~next_global_slots ~prev_sub_window_densities
                    ~prev_min_window_density ~constants)
                (fun ( (prev_global_slot, next_global_slots)
                     , (prev_min_window_density, prev_sub_window_densities)
                     , constants ) ->
                  update_several_times
                    ~f:(update_min_window_density ~incr_window:true)
                    ~prev_global_slot ~next_global_slots
                    ~prev_sub_window_densities ~prev_min_window_density
                    ~constants)
                (slots, min_window_densities, constants))
      end )
  end

  [%%else]

  module Min_window_density = struct
    let update_min_window_density ~constants:_ ~prev_global_slot:_
        ~next_global_slot:_ ~prev_sub_window_densities ~prev_min_window_density
        =
      (prev_min_window_density, prev_sub_window_densities)

    module Checked = struct
      let update_min_window_density ~constants:_ ~prev_global_slot:_
          ~next_global_slot:_ ~prev_sub_window_densities
          ~prev_min_window_density =
        Tick.Checked.return (prev_min_window_density, prev_sub_window_densities)
    end
  end

  [%%endif]

  (* We have a list of state hashes. When we extend the blockchain,
     we see if the **previous** state should be saved as a checkpoint.
     This is because we have convenient access to the entire previous
     protocol state hash.

     We divide the slots of an epoch into "checkpoint windows": chunks of
     size [checkpoint_window_size]. The goal is to record the first block
     in a given window as a check-point if there are any blocks in that
     window, and zero checkpoints if the window was empty.

     To that end, we store in each state a bit [checkpoint_window_filled] which
     is true iff there has already been a state in the history of the given state
     which is in the same checkpoint window as the given state.
  *)
  module Consensus_state = struct
    module Poly = struct
      [%%versioned
      module Stable = struct
        module V1 = struct
          type ( 'length
               , 'vrf_output
               , 'amount
               , 'global_slot
               , 'global_slot_since_genesis
               , 'staking_epoch_data
               , 'next_epoch_data
               , 'bool
               , 'pk )
               t =
            { blockchain_length : 'length
            ; epoch_count : 'length
            ; min_window_density : 'length
            ; sub_window_densities : 'length list
            ; last_vrf_output : 'vrf_output
            ; total_currency : 'amount
            ; curr_global_slot : 'global_slot
            ; global_slot_since_genesis : 'global_slot_since_genesis
            ; staking_epoch_data : 'staking_epoch_data
            ; next_epoch_data : 'next_epoch_data
            ; has_ancestor_in_same_checkpoint_window : 'bool
            ; block_stake_winner : 'pk
            ; block_creator : 'pk
            ; coinbase_receiver : 'pk
            ; supercharge_coinbase : 'bool
            }
          [@@deriving sexp, equal, compare, hash, yojson, fields, hlist]
        end
      end]
    end

    module Value = struct
      [%%versioned
      module Stable = struct
        module V1 = struct
          type t =
            ( Length.Stable.V1.t
            , Vrf.Output.Truncated.Stable.V1.t
            , Amount.Stable.V1.t
            , Global_slot.Stable.V1.t
            , Mina_numbers.Global_slot.Stable.V1.t
            , Epoch_data.Staking_value_versioned.Value.Stable.V1.t
            , Epoch_data.Next_value_versioned.Value.Stable.V1.t
            , bool
            , Public_key.Compressed.Stable.V1.t )
            Poly.Stable.V1.t
          [@@deriving sexp, equal, compare, hash, yojson]

          let to_latest = Fn.id
        end
      end]

      module For_tests = struct
        let with_global_slot_since_genesis (state : t) slot_number =
          let global_slot_since_genesis : Mina_numbers.Global_slot.t =
            slot_number
          in
          { state with global_slot_since_genesis }
      end
    end

    open Snark_params.Tick

    type var =
      ( Length.Checked.t
      , Vrf.Output.Truncated.var
      , Amount.var
      , Global_slot.Checked.t
      , Mina_numbers.Global_slot.Checked.t
      , Epoch_data.var
      , Epoch_data.var
      , Boolean.var
      , Public_key.Compressed.var )
      Poly.t

    let data_spec
        ~(constraint_constants : Genesis_constants.Constraint_constants.t) =
      let open Snark_params.Tick.Data_spec in
      let sub_windows_per_window =
        constraint_constants.sub_windows_per_window
      in
      [ Length.typ
      ; Length.typ
      ; Length.typ
      ; Typ.list ~length:sub_windows_per_window Length.typ
      ; Vrf.Output.Truncated.typ
      ; Amount.typ
      ; Global_slot.typ
      ; Mina_numbers.Global_slot.typ
      ; Epoch_data.Staking.typ
      ; Epoch_data.Next.typ
      ; Boolean.typ
      ; Public_key.Compressed.typ
      ; Public_key.Compressed.typ
      ; Public_key.Compressed.typ
      ; Boolean.typ
      ]

    let typ ~constraint_constants : (var, Value.t) Typ.t =
      Snark_params.Tick.Typ.of_hlistable
        (data_spec ~constraint_constants)
        ~var_to_hlist:Poly.to_hlist ~var_of_hlist:Poly.of_hlist
        ~value_to_hlist:Poly.to_hlist ~value_of_hlist:Poly.of_hlist

    let to_input
        ({ Poly.blockchain_length
         ; epoch_count
         ; min_window_density
         ; sub_window_densities
         ; last_vrf_output
         ; total_currency
         ; curr_global_slot
         ; global_slot_since_genesis
         ; staking_epoch_data
         ; next_epoch_data
         ; has_ancestor_in_same_checkpoint_window
         ; block_stake_winner
         ; block_creator
         ; coinbase_receiver
         ; supercharge_coinbase
         } :
          Value.t) =
      let input =
        { Random_oracle.Input.bitstrings =
            [| Length.Bits.to_bits blockchain_length
             ; Length.Bits.to_bits epoch_count
             ; Length.Bits.to_bits min_window_density
             ; List.concat_map ~f:Length.Bits.to_bits sub_window_densities
             ; Vrf.Output.Truncated.to_bits last_vrf_output
             ; Amount.to_bits total_currency
             ; Global_slot.to_bits curr_global_slot
             ; Mina_numbers.Global_slot.to_bits global_slot_since_genesis
             ; [ has_ancestor_in_same_checkpoint_window; supercharge_coinbase ]
            |]
        ; field_elements = [||]
        }
      in
      List.reduce_exn ~f:Random_oracle.Input.append
        [ input
        ; Epoch_data.Staking.to_input staking_epoch_data
        ; Epoch_data.Next.to_input next_epoch_data
        ; Public_key.Compressed.to_input block_stake_winner
        ; Public_key.Compressed.to_input block_creator
        ; Public_key.Compressed.to_input coinbase_receiver
        ]

    let var_to_input
        ({ Poly.blockchain_length
         ; epoch_count
         ; min_window_density
         ; sub_window_densities
         ; last_vrf_output
         ; total_currency
         ; curr_global_slot
         ; global_slot_since_genesis
         ; staking_epoch_data
         ; next_epoch_data
         ; has_ancestor_in_same_checkpoint_window
         ; block_stake_winner
         ; block_creator
         ; coinbase_receiver
         ; supercharge_coinbase
         } :
          var) =
      let open Tick.Checked.Let_syntax in
      let%map input =
        let bs = Bitstring.Lsb_first.to_list in
        let up k x = k x >>| Bitstring.Lsb_first.to_list in
        let length = up Length.Checked.to_bits in
        let%map blockchain_length = length blockchain_length
        and epoch_count = length epoch_count
        and min_window_density = length min_window_density
        and curr_global_slot = up Global_slot.Checked.to_bits curr_global_slot
        and global_slot_since_genesis =
          up Mina_numbers.Global_slot.Checked.to_bits global_slot_since_genesis
        and sub_window_densities =
          Checked.List.fold sub_window_densities ~init:[] ~f:(fun acc l ->
              let%map res = length l in
              List.append acc res)
        in
        { Random_oracle.Input.bitstrings =
            [| blockchain_length
             ; epoch_count
             ; min_window_density
             ; sub_window_densities
             ; Array.to_list last_vrf_output
             ; bs (Amount.var_to_bits total_currency)
             ; curr_global_slot
             ; global_slot_since_genesis
             ; [ has_ancestor_in_same_checkpoint_window; supercharge_coinbase ]
            |]
        ; field_elements = [||]
        }
      and staking_epoch_data =
        Epoch_data.Staking.var_to_input staking_epoch_data
      and next_epoch_data = Epoch_data.Next.var_to_input next_epoch_data in
      let block_stake_winner =
        Public_key.Compressed.Checked.to_input block_stake_winner
      in
      let block_creator =
        Public_key.Compressed.Checked.to_input block_creator
      in
      let coinbase_receiver =
        Public_key.Compressed.Checked.to_input coinbase_receiver
      in
      List.reduce_exn ~f:Random_oracle.Input.append
        [ input
        ; staking_epoch_data
        ; next_epoch_data
        ; block_stake_winner
        ; block_creator
        ; coinbase_receiver
        ]

    let global_slot { Poly.curr_global_slot; _ } = curr_global_slot

    let checkpoint_window ~(constants : Constants.t) (slot : Global_slot.t) =
      UInt32.Infix.(
        Global_slot.slot_number slot / constants.checkpoint_window_size_in_slots)

    let same_checkpoint_window_unchecked ~constants slot1 slot2 =
      UInt32.equal
        (checkpoint_window slot1 ~constants)
        (checkpoint_window slot2 ~constants)

    let update ~(constants : Constants.t) ~(previous_consensus_state : Value.t)
        ~(consensus_transition : Consensus_transition.t)
        ~(previous_protocol_state_hash : Mina_base.State_hash.t)
        ~(supply_increase : Currency.Amount.t)
        ~(snarked_ledger_hash : Mina_base.Frozen_ledger_hash.t)
        ~(genesis_ledger_hash : Mina_base.Frozen_ledger_hash.t)
        ~(producer_vrf_result : Random_oracle.Digest.t)
        ~(block_stake_winner : Public_key.Compressed.t)
        ~(block_creator : Public_key.Compressed.t)
        ~(coinbase_receiver : Public_key.Compressed.t)
        ~(supercharge_coinbase : bool) : Value.t Or_error.t =
      let open Or_error.Let_syntax in
      let prev_epoch, prev_slot =
        Global_slot.to_epoch_and_slot previous_consensus_state.curr_global_slot
      in
      let next_global_slot =
        Global_slot.of_slot_number consensus_transition ~constants
      in
      let next_epoch, next_slot =
        Global_slot.to_epoch_and_slot next_global_slot
      in
      let%bind slot_diff =
        Global_slot.(
          next_global_slot - previous_consensus_state.curr_global_slot)
        |> Option.value_map
             ~default:
               (Or_error.errorf
                  !"Next global slot %{sexp: Global_slot.t} smaller than \
                    current global slot %{sexp: Global_slot.t}"
                  next_global_slot previous_consensus_state.curr_global_slot)
             ~f:(fun diff -> Ok diff)
      in
      let%map total_currency =
        Amount.add previous_consensus_state.total_currency supply_increase
        |> Option.map ~f:Or_error.return
        |> Option.value
             ~default:(Or_error.error_string "Failed to add total_currency")
      and () =
        if
          Consensus_transition.(
            equal consensus_transition Consensus_transition.genesis)
          || Global_slot.(
               previous_consensus_state.curr_global_slot < next_global_slot)
        then Ok ()
        else
          Or_error.errorf
            !"(epoch, slot) did not increase. prev=%{sexp:Epoch.t * Slot.t}, \
              next=%{sexp:Epoch.t * Slot.t}"
            (prev_epoch, prev_slot) (next_epoch, next_slot)
      in
      let staking_epoch_data, next_epoch_data, epoch_count =
        Epoch_data.update_pair ~constants
          ( previous_consensus_state.staking_epoch_data
          , previous_consensus_state.next_epoch_data )
          previous_consensus_state.epoch_count ~prev_epoch ~next_epoch
          ~next_slot ~prev_protocol_state_hash:previous_protocol_state_hash
          ~producer_vrf_result ~snarked_ledger_hash ~genesis_ledger_hash
          ~total_currency
      in
      let min_window_density, sub_window_densities =
        Min_window_density.update_min_window_density ~constants
          ~incr_window:true
          ~prev_global_slot:previous_consensus_state.curr_global_slot
          ~next_global_slot
          ~prev_sub_window_densities:
            previous_consensus_state.sub_window_densities
          ~prev_min_window_density:previous_consensus_state.min_window_density
      in
      { Poly.blockchain_length =
          Length.succ previous_consensus_state.blockchain_length
      ; epoch_count
      ; min_window_density
      ; sub_window_densities
      ; last_vrf_output = Vrf.Output.truncate producer_vrf_result
      ; total_currency
      ; curr_global_slot = next_global_slot
      ; global_slot_since_genesis =
          Mina_numbers.Global_slot.add
            previous_consensus_state.global_slot_since_genesis slot_diff
      ; staking_epoch_data
      ; next_epoch_data
      ; has_ancestor_in_same_checkpoint_window =
          same_checkpoint_window_unchecked ~constants
            (Global_slot.create ~constants ~epoch:prev_epoch ~slot:prev_slot)
            (Global_slot.create ~constants ~epoch:next_epoch ~slot:next_slot)
      ; block_stake_winner
      ; block_creator
      ; coinbase_receiver
      ; supercharge_coinbase
      }

    let same_checkpoint_window ~(constants : Constants.var)
        ~prev:(slot1 : Global_slot.Checked.t)
        ~next:(slot2 : Global_slot.Checked.t) =
      let open Snarky_integer in
      let open Run in
      let module Slot = Mina_numbers.Global_slot in
      let slot1 = Slot.Checked.to_integer (Global_slot.slot_number slot1) in
      let checkpoint_window_size_in_slots =
        Length.Checked.to_integer constants.checkpoint_window_size_in_slots
      in
      let _q1, r1 = Integer.div_mod ~m slot1 checkpoint_window_size_in_slots in
      let next_window_start =
        Field.(
          Integer.to_field slot1 - Integer.to_field r1
          + Integer.to_field checkpoint_window_size_in_slots)
      in
      (Field.compare ~bit_length:Slot.length_in_bits
         ( Global_slot.slot_number slot2
         |> Slot.Checked.to_integer |> Integer.to_field )
         next_window_start)
        .less

    let same_checkpoint_window ~constants ~prev ~next =
      make_checked (fun () -> same_checkpoint_window ~constants ~prev ~next)

    let negative_one ~genesis_ledger
        ~(genesis_epoch_data : Genesis_epoch_data.t) ~(constants : Constants.t)
        ~(constraint_constants : Genesis_constants.Constraint_constants.t) =
      let max_sub_window_density = constants.slots_per_sub_window in
      let max_window_density = constants.slots_per_window in
      let blockchain_length, global_slot_since_genesis =
        match constraint_constants.fork with
        | None ->
            (Length.zero, Mina_numbers.Global_slot.zero)
        | Some { previous_length; previous_global_slot; _ } ->
            (*Note: global_slot_since_genesis at fork point is the same as global_slot_since_genesis in the new genesis. This value is used to check transaction validity and existence of locked tokens.
              For reviewers, should this be incremented by 1 because it's technically a new block? we don't really know how many slots passed since the fork point*)
            (previous_length, previous_global_slot)
      in
      let default_epoch_data =
        Genesis_epoch_data.Data.
          { ledger = genesis_ledger; seed = Epoch_seed.initial }
      in
      let genesis_epoch_data_staking, genesis_epoch_data_next =
        Option.value_map genesis_epoch_data
          ~default:(default_epoch_data, default_epoch_data) ~f:(fun data ->
            (data.staking, Option.value ~default:data.staking data.next))
      in
      let genesis_winner_pk = fst Vrf.Precomputed.genesis_winner in
      { Poly.blockchain_length
      ; epoch_count = Length.zero
      ; min_window_density = max_window_density
      ; sub_window_densities =
          Length.zero
          :: List.init
               (Length.to_int constants.sub_windows_per_window - 1)
               ~f:(Fn.const max_sub_window_density)
      ; last_vrf_output = Vrf.Output.Truncated.dummy
      ; total_currency = genesis_ledger_total_currency ~ledger:genesis_ledger
      ; curr_global_slot = Global_slot.zero ~constants
      ; global_slot_since_genesis
      ; staking_epoch_data =
          Epoch_data.Staking.genesis
            ~genesis_epoch_data:genesis_epoch_data_staking
      ; next_epoch_data =
          Epoch_data.Next.genesis ~genesis_epoch_data:genesis_epoch_data_next
      ; has_ancestor_in_same_checkpoint_window = false
      ; block_stake_winner = genesis_winner_pk
      ; block_creator = genesis_winner_pk
      ; coinbase_receiver = genesis_winner_pk
      ; supercharge_coinbase = true
      }

    let create_genesis_from_transition ~negative_one_protocol_state_hash
        ~consensus_transition ~genesis_ledger
        ~(genesis_epoch_data : Genesis_epoch_data.t) ~constraint_constants
        ~constants : Value.t =
      let staking_seed =
        Option.value_map genesis_epoch_data ~default:Epoch_seed.initial
          ~f:(fun data -> data.staking.seed)
      in
      let producer_vrf_result =
        let _, sk = Vrf.Precomputed.genesis_winner in
        Vrf.eval ~constraint_constants ~private_key:sk
          { Vrf.Message.global_slot = consensus_transition
          ; seed = staking_seed
          ; delegator = 0
          }
      in
      let snarked_ledger_hash =
        Lazy.force genesis_ledger |> Mina_base.Ledger.merkle_root
        |> Mina_base.Frozen_ledger_hash.of_ledger_hash
      in
      let genesis_winner_pk = fst Vrf.Precomputed.genesis_winner in
      (* no coinbases for genesis block, so CLI flag for coinbase receiver
         not relevant
      *)
      Or_error.ok_exn
        (update ~constants ~producer_vrf_result
           ~previous_consensus_state:
             (negative_one ~genesis_ledger ~genesis_epoch_data ~constants
                ~constraint_constants)
           ~previous_protocol_state_hash:negative_one_protocol_state_hash
           ~consensus_transition ~supply_increase:Currency.Amount.zero
           ~snarked_ledger_hash ~genesis_ledger_hash:snarked_ledger_hash
           ~block_stake_winner:genesis_winner_pk
           ~block_creator:genesis_winner_pk ~coinbase_receiver:genesis_winner_pk
           ~supercharge_coinbase:true)

    let create_genesis ~negative_one_protocol_state_hash ~genesis_ledger
        ~genesis_epoch_data ~constraint_constants ~constants : Value.t =
      create_genesis_from_transition ~negative_one_protocol_state_hash
        ~consensus_transition:Consensus_transition.genesis ~genesis_ledger
        ~genesis_epoch_data ~constraint_constants ~constants

    (* Check that both epoch and slot are zero.
    *)
    let is_genesis_state (t : Value.t) =
      Mina_numbers.Global_slot.(
        equal zero (Global_slot.slot_number t.curr_global_slot))

    let is_genesis (global_slot : Global_slot.Checked.t) =
      let open Mina_numbers.Global_slot in
      Checked.equal (Checked.constant zero)
        (Global_slot.slot_number global_slot)

    let is_genesis_state_var (t : var) = is_genesis t.curr_global_slot

    let epoch_count (t : Value.t) = t.epoch_count

    let supercharge_coinbase_var (t : var) = t.supercharge_coinbase

    let supercharge_coinbase (t : Value.t) = t.supercharge_coinbase

    let compute_supercharge_coinbase ~(winner_account : Mina_base.Account.var)
        ~global_slot =
      let open Snark_params.Tick in
      let%map winner_locked =
        Mina_base.Account.Checked.has_locked_tokens ~global_slot winner_account
      in
      Boolean.not winner_locked

    let%snarkydef update_var (previous_state : var)
        (transition_data : Consensus_transition.var)
        (previous_protocol_state_hash : Mina_base.State_hash.var)
        ~(supply_increase : Currency.Amount.var)
        ~(previous_blockchain_state_ledger_hash :
           Mina_base.Frozen_ledger_hash.var) ~genesis_ledger_hash
        ~constraint_constants
        ~(protocol_constants : Mina_base.Protocol_constants_checked.var) =
      let open Snark_params.Tick in
      let%bind constants =
        Constants.Checked.create ~constraint_constants ~protocol_constants
      in
      let { Poly.curr_global_slot = prev_global_slot; _ } = previous_state in
      let next_global_slot =
        Global_slot.Checked.of_slot_number ~constants transition_data
      in
      let%bind slot_diff =
        [%with_label "Next global slot is less that previous global slot"]
          (Global_slot.Checked.sub next_global_slot prev_global_slot)
      in
      let%bind () =
        let%bind global_slot_increased =
          Global_slot.Checked.(prev_global_slot < next_global_slot)
        in
        let%bind is_genesis = is_genesis next_global_slot in
        Boolean.Assert.any [ global_slot_increased; is_genesis ]
      in
      let%bind next_epoch, next_slot =
        Global_slot.Checked.to_epoch_and_slot next_global_slot
      and prev_epoch, _prev_slot =
        Global_slot.Checked.to_epoch_and_slot prev_global_slot
      in
      let%bind global_slot_since_genesis =
        Mina_numbers.Global_slot.Checked.add
          previous_state.global_slot_since_genesis slot_diff
      in
      let%bind epoch_increased = Epoch.Checked.(prev_epoch < next_epoch) in
      let%bind staking_epoch_data =
        Epoch_data.if_ epoch_increased ~then_:previous_state.next_epoch_data
          ~else_:previous_state.staking_epoch_data
      in
      let next_slot_number = Global_slot.slot_number next_global_slot in
      let%bind block_stake_winner =
        exists Public_key.Compressed.typ
          ~request:As_prover.(return Vrf.Winner_pk)
      in
      let%bind block_creator =
        let%bind.Checked bc_compressed =
          exists Public_key.typ
            ~request:As_prover.(return Vrf.Producer_public_key)
        in
        Public_key.compress_var bc_compressed
      in
      let%bind coinbase_receiver =
        exists Public_key.Compressed.typ
          ~request:As_prover.(return Vrf.Coinbase_receiver_pk)
      in
      let%bind ( threshold_satisfied
               , vrf_result
               , truncated_vrf_result
               , winner_account ) =
        let%bind (module M) = Inner_curve.Checked.Shifted.create () in
        Vrf.Checked.check ~constraint_constants
          (module M)
          ~epoch_ledger:staking_epoch_data.ledger ~global_slot:next_slot_number
          ~block_stake_winner ~block_creator ~seed:staking_epoch_data.seed
      in
      let%bind supercharge_coinbase =
        compute_supercharge_coinbase ~winner_account
          ~global_slot:global_slot_since_genesis
      in
      let%bind new_total_currency =
        Currency.Amount.Checked.add previous_state.total_currency
          supply_increase
      in
      let%bind has_ancestor_in_same_checkpoint_window =
        same_checkpoint_window ~constants ~prev:prev_global_slot
          ~next:next_global_slot
      in
      let%bind in_seed_update_range =
        Slot.Checked.in_seed_update_range next_slot ~constants
      in
      let%bind update_next_epoch_ledger =
        (*If snarked ledger hash is still the genesis ledger hash then the epoch ledger should continue to be `next_data.ledger`. This is because the epoch ledgers at genesis can be different from the genesis ledger*)
        let%bind snarked_ledger_is_still_genesis =
          Mina_base.Frozen_ledger_hash.equal_var genesis_ledger_hash
            previous_blockchain_state_ledger_hash
        in
        Boolean.(epoch_increased &&& not snarked_ledger_is_still_genesis)
      in
      let%bind next_epoch_data =
        let%map seed =
          let base = previous_state.next_epoch_data.seed in
          let%bind updated = Epoch_seed.update_var base vrf_result in
          Epoch_seed.if_ in_seed_update_range ~then_:updated ~else_:base
        and epoch_length =
          let open Length.Checked in
          let%bind base =
            if_ epoch_increased ~then_:zero
              ~else_:previous_state.next_epoch_data.epoch_length
          in
          succ base
        and ledger =
          Epoch_ledger.if_ update_next_epoch_ledger
            ~then_:
              { total_currency = new_total_currency
              ; hash = previous_blockchain_state_ledger_hash
              }
            ~else_:previous_state.next_epoch_data.ledger
        and start_checkpoint =
          Mina_base.State_hash.if_ epoch_increased
            ~then_:previous_protocol_state_hash
            ~else_:previous_state.next_epoch_data.start_checkpoint
        (* Want this to be the protocol state hash once we leave the seed
           update range. *)
        and lock_checkpoint =
          let%bind base =
            (* TODO: Should this be zero or some other sentinel value? *)
            Mina_base.State_hash.if_ epoch_increased
              ~then_:Mina_base.State_hash.(var_of_t (of_hash zero))
              ~else_:previous_state.next_epoch_data.lock_checkpoint
          in
          Mina_base.State_hash.if_ in_seed_update_range
            ~then_:previous_protocol_state_hash ~else_:base
        in
        { Epoch_data.Poly.seed
        ; epoch_length
        ; ledger
        ; start_checkpoint
        ; lock_checkpoint
        }
      and blockchain_length =
        Length.Checked.succ previous_state.blockchain_length
      (* TODO: keep track of total_currency in transaction snark. The current_slot
       * implementation would allow an adversary to make then total_currency incorrect by
       * not adding the coinbase to their account. *)
      and new_total_currency =
        Amount.Checked.add previous_state.total_currency supply_increase
      and epoch_count =
        Length.Checked.succ_if previous_state.epoch_count epoch_increased
      and min_window_density, sub_window_densities =
        Min_window_density.Checked.update_min_window_density ~constants
          ~prev_global_slot ~next_global_slot
          ~prev_sub_window_densities:previous_state.sub_window_densities
          ~prev_min_window_density:previous_state.min_window_density
      in
      Checked.return
        ( `Success threshold_satisfied
        , { Poly.blockchain_length
          ; epoch_count
          ; min_window_density
          ; sub_window_densities
          ; last_vrf_output = truncated_vrf_result
          ; curr_global_slot = next_global_slot
          ; global_slot_since_genesis
          ; total_currency = new_total_currency
          ; staking_epoch_data
          ; next_epoch_data
          ; has_ancestor_in_same_checkpoint_window
          ; block_stake_winner
          ; block_creator
          ; coinbase_receiver
          ; supercharge_coinbase
          } )

    type display =
      { blockchain_length : int
      ; epoch_count : int
      ; curr_epoch : int
      ; curr_slot : int
      ; global_slot_since_genesis : int
      ; total_currency : int
      }
    [@@deriving yojson]

    let display (t : Value.t) =
      let epoch, slot = Global_slot.to_epoch_and_slot t.curr_global_slot in
      { blockchain_length = Length.to_int t.blockchain_length
      ; epoch_count = Length.to_int t.epoch_count
      ; curr_epoch = Segment_id.to_int epoch
      ; curr_slot = Segment_id.to_int slot
      ; global_slot_since_genesis =
          Mina_numbers.Global_slot.to_int t.global_slot_since_genesis
      ; total_currency = Amount.to_int t.total_currency
      }

    let curr_global_slot (t : Value.t) = t.curr_global_slot

    let curr_ f = Fn.compose f curr_global_slot

    let curr_epoch_and_slot = curr_ Global_slot.to_epoch_and_slot

    let curr_epoch = curr_ Global_slot.epoch

    let curr_slot = curr_ Global_slot.slot

    let blockchain_length_var (t : var) = t.blockchain_length

    let min_window_density_var (t : var) = t.min_window_density

    let total_currency_var (t : var) = t.total_currency

    let staking_epoch_data_var (t : var) : Epoch_data.var = t.staking_epoch_data

    let staking_epoch_data (t : Value.t) = t.staking_epoch_data

    let next_epoch_data_var (t : var) : Epoch_data.var = t.next_epoch_data

    let next_epoch_data (t : Value.t) = t.next_epoch_data

    let coinbase_receiver_var (t : var) = t.coinbase_receiver

    let curr_global_slot_var (t : var) =
      Global_slot.slot_number t.curr_global_slot

    let curr_global_slot (t : Value.t) =
      Global_slot.slot_number t.curr_global_slot

    let consensus_time (t : Value.t) = t.curr_global_slot

    let global_slot_since_genesis_var (t : var) = t.global_slot_since_genesis

    [%%define_locally
    Poly.
      ( blockchain_length
      , min_window_density
      , total_currency
      , global_slot_since_genesis
      , block_stake_winner
      , block_creator
      , coinbase_receiver )]

    module Unsafe = struct
      (* TODO: very unsafe, do not use unless you know what you are doing *)
      let dummy_advance (t : Value.t) ?(increase_epoch_count = false)
          ~new_global_slot : Value.t =
        let new_epoch_count =
          if increase_epoch_count then Length.succ t.epoch_count
          else t.epoch_count
        in
        { t with
          epoch_count = new_epoch_count
        ; curr_global_slot = new_global_slot
        }
    end

    let graphql_type () : ('ctx, Value.t option) Graphql_async.Schema.typ =
      let open Graphql_async in
      let open Schema in
      let uint32, uint64 =
        (Graphql_base_types.uint32 (), Graphql_base_types.uint64 ())
      in
      obj "ConsensusState" ~fields:(fun _ ->
          [ field "blockchainLength" ~typ:(non_null uint32)
              ~doc:"Length of the blockchain at this block"
              ~deprecated:(Deprecated (Some "use blockHeight instead"))
              ~args:Arg.[]
              ~resolve:(fun _ { Poly.blockchain_length; _ } ->
                Mina_numbers.Length.to_uint32 blockchain_length)
          ; field "blockHeight" ~typ:(non_null uint32)
              ~doc:"Height of the blockchain at this block"
              ~args:Arg.[]
              ~resolve:(fun _ { Poly.blockchain_length; _ } ->
                Mina_numbers.Length.to_uint32 blockchain_length)
          ; field "epochCount" ~typ:(non_null uint32)
              ~args:Arg.[]
              ~resolve:(fun _ { Poly.epoch_count; _ } ->
                Mina_numbers.Length.to_uint32 epoch_count)
          ; field "minWindowDensity" ~typ:(non_null uint32)
              ~args:Arg.[]
              ~resolve:(fun _ { Poly.min_window_density; _ } ->
                Mina_numbers.Length.to_uint32 min_window_density)
          ; field "lastVrfOutput" ~typ:(non_null string)
              ~args:Arg.[]
              ~resolve:
                (fun (_ : 'ctx resolve_info) { Poly.last_vrf_output; _ } ->
                Vrf.Output.Truncated.to_base58_check last_vrf_output)
          ; field "totalCurrency"
              ~doc:"Total currency in circulation at this block"
              ~typ:(non_null uint64)
              ~args:Arg.[]
              ~resolve:(fun _ { Poly.total_currency; _ } ->
                Amount.to_uint64 total_currency)
          ; field "stakingEpochData"
              ~typ:
                (non_null @@ Epoch_data.Staking.graphql_type "StakingEpochData")
              ~args:Arg.[]
              ~resolve:
                (fun (_ : 'ctx resolve_info) { Poly.staking_epoch_data; _ } ->
                staking_epoch_data)
          ; field "nextEpochData"
              ~typ:(non_null @@ Epoch_data.Next.graphql_type "NextEpochData")
              ~args:Arg.[]
              ~resolve:
                (fun (_ : 'ctx resolve_info) { Poly.next_epoch_data; _ } ->
                next_epoch_data)
          ; field "hasAncestorInSameCheckpointWindow" ~typ:(non_null bool)
              ~args:Arg.[]
              ~resolve:
                (fun _ { Poly.has_ancestor_in_same_checkpoint_window; _ } ->
                has_ancestor_in_same_checkpoint_window)
          ; field "slot" ~doc:"Slot in which this block was created"
              ~typ:(non_null uint32)
              ~args:Arg.[]
              ~resolve:(fun _ { Poly.curr_global_slot; _ } ->
                Global_slot.slot curr_global_slot)
          ; field "slotSinceGenesis"
              ~doc:"Slot since genesis (across all hard-forks)"
              ~typ:(non_null uint32)
              ~args:Arg.[]
              ~resolve:(fun _ { Poly.global_slot_since_genesis; _ } ->
                global_slot_since_genesis)
          ; field "epoch" ~doc:"Epoch in which this block was created"
              ~typ:(non_null uint32)
              ~args:Arg.[]
              ~resolve:(fun _ { Poly.curr_global_slot; _ } ->
                Global_slot.epoch curr_global_slot)
          ])
  end

  module Prover_state = struct
    include Stake_proof

    let genesis_data = Vrf.Precomputed.genesis_stake_proof

    let precomputed_handler = Vrf.Precomputed.handler

    let handler
        { delegator
        ; delegator_pk
        ; coinbase_receiver_pk
        ; ledger
        ; producer_private_key
        ; producer_public_key
        } ~(constraint_constants : Genesis_constants.Constraint_constants.t)
        ~pending_coinbase:
          { Mina_base.Pending_coinbase_witness.pending_coinbases; is_new_stack }
        : Snark_params.Tick.Handler.t =
      let ledger_handler = unstage (Mina_base.Sparse_ledger.handler ledger) in
      let pending_coinbase_handler =
        unstage
          (Mina_base.Pending_coinbase.handler
             ~depth:constraint_constants.pending_coinbase_depth
             pending_coinbases ~is_new_stack)
      in
      let handlers =
        Snarky_backendless.Request.Handler.(
          push
            (push fail (create_single pending_coinbase_handler))
            (create_single ledger_handler))
      in
      fun (With { request; respond }) ->
        match request with
        | Vrf.Winner_address ->
            respond (Provide delegator)
        | Vrf.Winner_pk ->
            respond (Provide delegator_pk)
        | Vrf.Coinbase_receiver_pk ->
            respond (Provide coinbase_receiver_pk)
        | Vrf.Producer_private_key ->
            respond (Provide producer_private_key)
        | Vrf.Producer_public_key ->
            respond (Provide producer_public_key)
        | _ ->
            respond
              (Provide
                 (Snarky_backendless.Request.Handler.run handlers
                    [ "Ledger Handler"; "Pending Coinbase Handler" ]
                    request))

    let ledger_depth { ledger; _ } = ledger.depth
  end
end

module Coinbase_receiver = struct
  type t = [ `Producer | `Other of Public_key.Compressed.t ] [@@deriving yojson]

  let resolve ~self : t -> Public_key.Compressed.t = function
    | `Producer ->
        self
    | `Other pk ->
        pk
end

module Hooks = struct
  open Data

  module Rpcs = struct
    open Async

    module Get_epoch_ledger = struct
      module Master = struct
        let name = "get_epoch_ledger"

        module T = struct
          type query = Mina_base.Ledger_hash.t

          type response = (Mina_base.Sparse_ledger.t, string) Result.t
        end

        module Caller = T
        module Callee = T
      end

      include Master.T

      let sent_counter = Mina_metrics.Network.get_epoch_ledger_rpcs_sent

      let received_counter = Mina_metrics.Network.get_epoch_ledger_rpcs_received

      let failed_request_counter =
        Mina_metrics.Network.get_epoch_ledger_rpc_requests_failed

      let failed_response_counter =
        Mina_metrics.Network.get_epoch_ledger_rpc_responses_failed

      module M = Versioned_rpc.Both_convert.Plain.Make (Master)
      include M

      include Perf_histograms.Rpc.Plain.Extend (struct
        include M
        include Master
      end)

      module V1 = struct
        module T = struct
          type query = Mina_base.Ledger_hash.Stable.V1.t
          [@@deriving bin_io, version { rpc }]

          type response =
            ( Mina_base.Sparse_ledger.Stable.V1.t
            , string )
            Core_kernel.Result.Stable.V1.t
          [@@deriving bin_io, version { rpc }]

          let query_of_caller_model = Fn.id

          let callee_model_of_query = Fn.id

          let response_of_callee_model = Fn.id

          let caller_model_of_response = Fn.id
        end

        module T' =
          Perf_histograms.Rpc.Plain.Decorate_bin_io
            (struct
              include M
              include Master
            end)
            (T)

        include T'
        include Register (T')
      end

      let implementation ~logger ~local_state ~genesis_ledger_hash conn
          ~version:_ ledger_hash =
        let open Mina_base in
        let open Local_state in
        let open Snapshot in
        Deferred.create (fun ivar ->
            [%log info]
              ~metadata:
                [ ("peer", Network_peer.Peer.to_yojson conn)
                ; ("ledger_hash", Mina_base.Ledger_hash.to_yojson ledger_hash)
                ]
              "Serving epoch ledger query with hash $ledger_hash from $peer" ;
            let response =
              if
                Ledger_hash.equal ledger_hash
                  (Frozen_ledger_hash.to_ledger_hash genesis_ledger_hash)
              then Error "refusing to serve genesis ledger"
              else
                let candidate_snapshots =
                  [ !local_state.Data.staking_epoch_snapshot
                  ; !local_state.Data.next_epoch_snapshot
                  ]
                in
                let res =
                  List.find_map candidate_snapshots ~f:(fun snapshot ->
                      (* if genesis epoch ledger is different from genesis ledger*)
                      match snapshot.ledger with
                      | Genesis_epoch_ledger genesis_epoch_ledger ->
                          if
                            Ledger_hash.equal ledger_hash
                              (Mina_base.Ledger.merkle_root
                                 genesis_epoch_ledger)
                          then
                            Some
                              (Error "refusing to serve genesis epoch ledger")
                          else None
                      | Ledger_db ledger ->
                          if
                            Ledger_hash.equal ledger_hash
                              (Mina_base.Ledger.Db.merkle_root ledger)
                          then
                            Some
                              (Ok
                                 ( Mina_base.Sparse_ledger.of_any_ledger
                                 @@ Mina_base.Ledger.Any_ledger.cast
                                      (module Mina_base.Ledger.Db)
                                      ledger ))
                          else None)
                in
                Option.value res ~default:(Error "epoch ledger not found")
            in
            Result.iter_error response ~f:(fun err ->
                Mina_metrics.Counter.inc_one failed_response_counter ;
                [%log info]
                  ~metadata:
                    [ ("peer", Network_peer.Peer.to_yojson conn)
                    ; ("error", `String err)
                    ; ( "ledger_hash"
                      , Mina_base.Ledger_hash.to_yojson ledger_hash )
                    ]
                  "Failed to serve epoch ledger query with hash $ledger_hash \
                   from $peer: $error") ;
            if Ivar.is_full ivar then [%log error] "Ivar.fill bug is here!" ;
            Ivar.fill ivar response)
    end

    open Mina_base.Rpc_intf

    type ('query, 'response) rpc =
      | Get_epoch_ledger
          : (Get_epoch_ledger.query, Get_epoch_ledger.response) rpc

    type rpc_handler =
      | Rpc_handler :
          { rpc : ('q, 'r) rpc
          ; f : ('q, 'r) rpc_fn
          ; cost : 'q -> int
          ; budget : int * [ `Per of Core.Time.Span.t ]
          }
          -> rpc_handler

    type query =
      { query :
          'q 'r.    Network_peer.Peer.t -> ('q, 'r) rpc -> 'q
          -> 'r Mina_base.Rpc_intf.rpc_response Deferred.t
      }

    let implementation_of_rpc :
        type q r. (q, r) rpc -> (q, r) rpc_implementation = function
      | Get_epoch_ledger ->
          (module Get_epoch_ledger)

    let match_handler :
        type q r.
        rpc_handler -> (q, r) rpc -> do_:((q, r) rpc_fn -> 'a) -> 'a option =
     fun handler rpc ~do_ ->
      match (rpc, handler) with
      | Get_epoch_ledger, Rpc_handler { rpc = Get_epoch_ledger; f; _ } ->
          Some (do_ f)

    let rpc_handlers ~logger ~local_state ~genesis_ledger_hash =
      [ Rpc_handler
          { rpc = Get_epoch_ledger
          ; f =
              Get_epoch_ledger.implementation ~logger ~local_state
                ~genesis_ledger_hash
          ; cost = (fun _ -> 1)
          ; budget = (2, `Per Core.Time.Span.minute)
          }
      ]
  end

  let is_genesis_epoch ~(constants : Constants.t) time =
    Epoch.(equal (of_time_exn ~constants time) zero)

  (* Select the correct epoch data to use from a consensus state for a given epoch.
   * The rule for selecting the correct epoch data changes based on whether or not
   * the consensus state we are selecting from is in the epoch we want to select.
   * There is also a special case for when the consensus state we are selecting
   * from is in the genesis epoch.
   *)
  let select_epoch_data ~(consensus_state : Consensus_state.Value.t) ~epoch =
    let curr_epoch = Consensus_state.curr_epoch consensus_state in
    (* are we in the same epoch as the consensus state? *)
    let in_same_epoch = Epoch.equal epoch curr_epoch in
    (* are we in the next epoch after the consensus state? *)
    let in_next_epoch = Epoch.equal epoch (Epoch.succ curr_epoch) in
    (* is the consensus state from the genesis epoch? *)
    let from_genesis_epoch =
      Length.equal consensus_state.epoch_count Length.zero
    in
    let in_initial_epoch = Epoch.(equal zero) epoch in
    if in_next_epoch then
      Ok (Epoch_data.next_to_staking consensus_state.next_epoch_data)
    else if in_same_epoch || (from_genesis_epoch && in_initial_epoch) then
      Ok consensus_state.staking_epoch_data
    else Error ()

  let epoch_snapshot_name = function
    | `Genesis ->
        "genesis"
    | `Curr ->
        "curr"
    | `Last ->
        "last"

  (* Select the correct epoch snapshot to use from local state for an epoch.
   * The rule for selecting the correct epoch snapshot is predicated off of
   * whether or not the first transition in the epoch in question has been
   * finalized yet, as the local state epoch snapshot pointers are not
   * updated until the consensus state reaches the root of the transition
   * frontier.This does not apply to the genesis epoch where we should always
   * take the staking epoch snapshot because epoch ledger transition will not
   * happen for genesis epoch.
   * This function does not guarantee that the selected epoch snapshot is valid
   * (i.e. it does not check that the epoch snapshot's ledger hash is the same
   * as the ledger hash specified by the epoch data).
   *)
  let select_epoch_snapshot ~(constants : Constants.t)
      ~(consensus_state : Consensus_state.Value.t) ~local_state ~epoch =
    let open Local_state in
    let open Epoch_data.Poly in
    (* are we in the next epoch after the consensus state? *)
    let in_next_epoch =
      Epoch.equal epoch
        (Epoch.succ (Consensus_state.curr_epoch consensus_state))
    in
    (* has the first transition in the epoch (other than the genesis epoch) reached finalization? *)
    let epoch_is_not_finalized =
      let is_genesis_epoch = Length.equal epoch Length.zero in
      let epoch_is_finalized =
        Length.(consensus_state.next_epoch_data.epoch_length > constants.k)
      in
      (not epoch_is_finalized) && not is_genesis_epoch
    in
    if in_next_epoch || epoch_is_not_finalized then
      (`Curr, !local_state.Data.next_epoch_snapshot)
    else (`Last, !local_state.staking_epoch_snapshot)

  let get_epoch_ledger ~constants ~(consensus_state : Consensus_state.Value.t)
      ~local_state =
    let _, snapshot =
      select_epoch_snapshot ~constants ~consensus_state
        ~epoch:(Data.Consensus_state.curr_epoch consensus_state)
        ~local_state
    in
    Data.Local_state.Snapshot.ledger snapshot

  type required_snapshot =
    { snapshot_id : Local_state.snapshot_identifier
    ; expected_root : Mina_base.Frozen_ledger_hash.t
    }
  [@@deriving to_yojson]

  type local_state_sync =
    | One of required_snapshot
    | Both of
        { next : Mina_base.Frozen_ledger_hash.t
        ; staking : Mina_base.Frozen_ledger_hash.t
        }
  [@@deriving to_yojson]

  let local_state_sync_count (s : local_state_sync) =
    match s with One _ -> 1 | Both _ -> 2

  let required_local_state_sync ~constants
      ~(consensus_state : Consensus_state.Value.t) ~local_state =
    let open Mina_base in
    let epoch = Consensus_state.curr_epoch consensus_state in
    let source, _snapshot =
      select_epoch_snapshot ~constants ~consensus_state ~local_state ~epoch
    in
    let required_snapshot_sync snapshot_id expected_root =
      Option.some_if
        (not
           (Ledger_hash.equal
              (Frozen_ledger_hash.to_ledger_hash expected_root)
              (Local_state.Snapshot.Ledger_snapshot.merkle_root
                 (Local_state.get_snapshot local_state snapshot_id).ledger)))
        { snapshot_id; expected_root }
    in
    match source with
    | `Curr ->
        Option.map
          (required_snapshot_sync Next_epoch_snapshot
             consensus_state.staking_epoch_data.ledger.hash) ~f:(fun s -> One s)
    | `Last -> (
        match
          ( required_snapshot_sync Next_epoch_snapshot
              consensus_state.next_epoch_data.ledger.hash
          , required_snapshot_sync Staking_epoch_snapshot
              consensus_state.staking_epoch_data.ledger.hash )
        with
        | None, None ->
            None
        | Some x, None | None, Some x ->
            Some (One x)
        | Some next, Some staking ->
            Some
              (Both
                 { next = next.expected_root; staking = staking.expected_root })
        )

  let sync_local_state ~logger ~trust_system ~local_state ~random_peers
      ~(query_peer : Rpcs.query) ~ledger_depth requested_syncs =
    let open Local_state in
    let open Snapshot in
    let open Deferred.Let_syntax in
    [%log info]
      "Syncing local state; requesting $num_requested snapshots from peers"
      ~metadata:
        [ ("num_requested", `Int (local_state_sync_count requested_syncs))
        ; ("requested_syncs", local_state_sync_to_yojson requested_syncs)
        ; ("local_state", Local_state.to_yojson local_state)
        ] ;
    let sync { snapshot_id; expected_root = target_ledger_hash } =
      (* if requested last epoch ledger is equal to the current epoch ledger
         then we don't need make a rpc call to the peers. *)
      if
        equal_snapshot_identifier snapshot_id Staking_epoch_snapshot
        && Mina_base.(
             Ledger_hash.equal
               (Frozen_ledger_hash.to_ledger_hash target_ledger_hash)
               (Local_state.Snapshot.Ledger_snapshot.merkle_root
                  !local_state.next_epoch_snapshot.ledger))
      then (
        Local_state.Snapshot.Ledger_snapshot.remove
          !local_state.staking_epoch_snapshot.ledger
          ~location:(staking_epoch_ledger_location local_state) ;
        match !local_state.next_epoch_snapshot.ledger with
        | Local_state.Snapshot.Ledger_snapshot.Genesis_epoch_ledger _ ->
            set_snapshot local_state Staking_epoch_snapshot
              !local_state.next_epoch_snapshot ;
            Deferred.Or_error.ok_unit
        | Ledger_db next_epoch_ledger ->
            let ledger =
              Mina_base.Ledger.Db.create_checkpoint next_epoch_ledger
                ~directory_name:(staking_epoch_ledger_location local_state)
                ()
            in
            set_snapshot local_state Staking_epoch_snapshot
              { ledger = Ledger_snapshot.Ledger_db ledger
              ; delegatee_table =
                  !local_state.next_epoch_snapshot.delegatee_table
              } ;
            Deferred.Or_error.ok_unit )
      else
        let%bind peers = random_peers 5 in
        Deferred.List.fold peers
          ~init:(Or_error.error_string "Failed to sync epoch ledger: No peers")
          ~f:(fun acc peer ->
            match acc with
            | Ok () ->
                Deferred.Or_error.ok_unit
            | Error _ -> (
                match%bind
                  query_peer.query peer Rpcs.Get_epoch_ledger
                    (Mina_base.Frozen_ledger_hash.to_ledger_hash
                       target_ledger_hash)
                with
                | Connected { data = Ok (Ok sparse_ledger); _ } -> (
                    match
                      reset_snapshot local_state snapshot_id ~sparse_ledger
                        ~ledger_depth
                    with
                    | Ok () ->
                        (*Don't fail if recording fails*)
                        don't_wait_for
                          Trust_system.(
                            record trust_system logger peer
                              Actions.(Epoch_ledger_provided, None)) ;
                        Deferred.Or_error.ok_unit
                    | Error e ->
                        [%log faulty_peer_without_punishment]
                          ~metadata:
                            [ ("peer", Network_peer.Peer.to_yojson peer)
                            ; ("error", Error_json.error_to_yojson e)
                            ]
                          "Peer $peer failed to serve requested epoch ledger: \
                           $error" ;
                        return (Error e) )
                | Connected { data = Ok (Error err); _ } ->
                    (* TODO figure out punishments here. *)
                    [%log faulty_peer_without_punishment]
                      ~metadata:
                        [ ("peer", Network_peer.Peer.to_yojson peer)
                        ; ("error", `String err)
                        ]
                      "Peer $peer failed to serve requested epoch ledger: \
                       $error" ;
                    return (Or_error.error_string err)
                | Connected { data = Error err; _ } ->
                    [%log faulty_peer_without_punishment]
                      ~metadata:
                        [ ("peer", Network_peer.Peer.to_yojson peer)
                        ; ("error", `String (Error.to_string_mach err))
                        ]
                      "Peer $peer failed to serve requested epoch ledger: \
                       $error" ;
                    return (Error err)
                | Failed_to_connect err ->
                    [%log faulty_peer_without_punishment]
                      ~metadata:
                        [ ("peer", Network_peer.Peer.to_yojson peer)
                        ; ("error", Error_json.error_to_yojson err)
                        ]
                      "Failed to connect to $peer to retrieve epoch ledger: \
                       $error" ;
                    return (Error err) ))
    in
    match requested_syncs with
    | One required_sync ->
        sync required_sync
    | Both { staking; next } ->
        (*Sync staking ledger before syncing the next ledger*)
        let open Deferred.Or_error.Let_syntax in
        let%bind () =
          sync { snapshot_id = Staking_epoch_snapshot; expected_root = staking }
        in
        sync { snapshot_id = Next_epoch_snapshot; expected_root = next }

  let received_within_window ~constants (epoch, slot) ~time_received =
    let open Int64 in
    let ( < ) x y = compare x y < 0 in
    let ( >= ) x y = compare x y >= 0 in
    let time_received =
      Time.(
        of_span_since_epoch (Span.of_ms (Unix_timestamp.to_int64 time_received)))
    in
    let slot_diff =
      Epoch.diff_in_slots ~constants
        (Epoch_and_slot.of_time_exn time_received ~constants)
        (epoch, slot)
    in
    if slot_diff < 0L then Error `Too_early
    else if slot_diff >= UInt32.(to_int64 (add constants.delta (of_int 1))) then
      Error (`Too_late (sub slot_diff UInt32.(to_int64 constants.delta)))
    else Ok ()

  let received_at_valid_time ~(constants : Constants.t)
      (consensus_state : Consensus_state.Value.t) ~time_received =
    received_within_window ~constants
      (Consensus_state.curr_epoch_and_slot consensus_state)
      ~time_received

  let is_short_range ~constants =
    let open Consensus_state in
    let is_pred x1 x2 = Epoch.equal (Epoch.succ x1) x2 in
    let pred_case c1 c2 =
      let e1, e2 = (curr_epoch c1, curr_epoch c2) in
      let c1_next_is_finalized =
        not (Slot.in_seed_update_range ~constants (Slot.succ (curr_slot c1)))
      in
      is_pred e1 e2 && c1_next_is_finalized
      && Mina_base.State_hash.equal c1.next_epoch_data.lock_checkpoint
           c2.staking_epoch_data.lock_checkpoint
    in
    fun c1 c2 ->
      if Epoch.equal (curr_epoch c1) (curr_epoch c2) then
        Mina_base.State_hash.equal c1.staking_epoch_data.lock_checkpoint
          c2.staking_epoch_data.lock_checkpoint
      else pred_case c1 c2 || pred_case c2 c1

  type select_status = [ `Keep | `Take ] [@@deriving equal]

  let select ~constants ~existing:existing_with_hash
      ~candidate:candidate_with_hash ~logger =
    let { With_hash.hash = existing_hash; data = existing } =
      existing_with_hash
    in
    let { With_hash.hash = candidate_hash; data = candidate } =
      candidate_with_hash
    in
    let string_of_choice = function `Take -> "Take" | `Keep -> "Keep" in
    let log_result choice msg =
      [%log debug] "Select result: $choice -- $message"
        ~metadata:
          [ ("choice", `String (string_of_choice choice))
          ; ("message", `String msg)
          ]
    in
    let log_choice ~precondition_msg ~choice_msg choice =
      let choice_msg =
        match choice with
        | `Take ->
            choice_msg
        | `Keep ->
            Printf.sprintf "not (%s)" choice_msg
      in
      let msg = Printf.sprintf "(%s) && (%s)" precondition_msg choice_msg in
      log_result choice msg
    in
    [%log debug] "Selecting best consensus state"
      ~metadata:
        [ ("existing", Consensus_state.Value.to_yojson existing)
        ; ("candidate", Consensus_state.Value.to_yojson candidate)
        ] ;
    (* TODO: add fork_before_checkpoint check *)
    (* Each branch contains a precondition predicate and a choice predicate,
     * which takes the new state when true. Each predicate is also decorated
     * with a string description, used for debugging messages *)
    let less_than_or_equal_when a b ~compare ~condition =
      let c = compare a b in
      c < 0 || (c = 0 && condition)
    in
    let candidate_hash_is_bigger =
      Mina_base.State_hash.(candidate_hash > existing_hash)
    in
    let candidate_vrf_is_bigger =
      let string_of_blake2 = Blake2.(Fn.compose to_raw_string digest_string) in
      let compare_blake2 a b =
        String.compare (string_of_blake2 a) (string_of_blake2 b)
      in
      less_than_or_equal_when existing.last_vrf_output candidate.last_vrf_output
        ~compare:compare_blake2 ~condition:candidate_hash_is_bigger
    in
    let blockchain_length_is_longer =
      less_than_or_equal_when existing.blockchain_length
        candidate.blockchain_length ~compare:Length.compare
        ~condition:candidate_vrf_is_bigger
    in
    let long_fork_chain_quality_is_better =
      (* The min window density if we imagine extending to the max slot of the two chains. *)
      (* TODO: You could argue that instead this should be imagine extending to the current consensus time. *)
      let max_slot =
        Global_slot.max candidate.curr_global_slot existing.curr_global_slot
      in
      let virtual_min_window_density (s : Consensus_state.Value.t) =
        if Global_slot.equal s.curr_global_slot max_slot then
          s.min_window_density
        else
          Min_window_density.update_min_window_density ~incr_window:false
            ~constants ~prev_global_slot:s.curr_global_slot
            ~next_global_slot:max_slot
            ~prev_sub_window_densities:s.sub_window_densities
            ~prev_min_window_density:s.min_window_density
          |> fst
      in
      less_than_or_equal_when
        (virtual_min_window_density existing)
        (virtual_min_window_density candidate)
        ~compare:Length.compare ~condition:blockchain_length_is_longer
    in
    let precondition_msg, choice_msg, should_take =
      if is_short_range existing candidate ~constants then
        ( "most recent finalized checkpoints are equal"
        , "candidate length is longer than existing length "
        , blockchain_length_is_longer )
      else
        ( "most recent finalized checkpoints are not equal"
        , "candidate virtual min-length is longer than existing virtual \
           min-length"
        , long_fork_chain_quality_is_better )
    in
    let choice = if should_take then `Take else `Keep in
    log_choice ~precondition_msg ~choice_msg choice ;
    choice

  let epoch_end_time = Epoch.end_time

  let get_epoch_data_for_vrf ~(constants : Constants.t) now
      (state : Consensus_state.Value.t) ~local_state ~logger :
      Epoch_data_for_vrf.t * Local_state.Snapshot.Ledger_snapshot.t =
    let curr_epoch, curr_slot =
      Epoch.epoch_and_slot_of_time_exn ~constants
        (Block_time.of_span_since_epoch (Block_time.Span.of_ms now))
    in
    let epoch, slot =
      if
        Epoch.equal curr_epoch (Consensus_state.curr_epoch state)
        && Slot.equal curr_slot (Consensus_state.curr_slot state)
      then Epoch.incr ~constants (curr_epoch, curr_slot)
      else (curr_epoch, curr_slot)
    in
    let global_slot =
      Global_slot.of_epoch_and_slot ~constants (epoch, slot)
      |> Global_slot.slot_number
    in
    [%log debug]
      "Systime: %d, epoch-slot@systime: %08d-%04d, starttime@epoch@systime: %d"
      (Int64.to_int now) (Epoch.to_int epoch) (Slot.to_int slot)
      ( Int64.to_int @@ Time.Span.to_ms @@ Time.to_span_since_epoch
      @@ Epoch.start_time ~constants epoch ) ;
    [%log debug]
      !"Selecting correct epoch data from state -- epoch by time: %d, state \
        epoch: %d, state epoch count: %d"
      (Epoch.to_int epoch)
      (Epoch.to_int (Consensus_state.curr_epoch state))
      (Length.to_int state.epoch_count) ;
    let epoch_data =
      match select_epoch_data ~consensus_state:state ~epoch with
      | Ok epoch_data ->
          epoch_data
      | Error () ->
          [%log fatal]
            "An empty epoch is detected! This could be caused by the following \
             reasons: system time is out of sync with protocol state time; or \
             internet connection is down or unstable If it is the first case, \
             please setup NTP. If it is the second case, please check the \
             internet connection." ;
          exit 99
    in
    let epoch_snapshot =
      let source, snapshot =
        select_epoch_snapshot ~constants ~consensus_state:state ~local_state
          ~epoch
      in
      let snapshot_ledger_hash =
        Local_state.Snapshot.Ledger_snapshot.merkle_root snapshot.ledger
      in
      [%log debug]
        ~metadata:
          [ ( "ledger_hash"
            , Mina_base.Frozen_ledger_hash.to_yojson snapshot_ledger_hash )
          ]
        !"Using %s_epoch_snapshot root hash $ledger_hash"
        (epoch_snapshot_name source) ;
      (*TODO: uncomment after #6956 is resolved*)
      (*assert (
            Mina_base.Frozen_ledger_hash.equal snapshot_ledger_hash
              epoch_data.ledger.hash ) ;*)
      snapshot
    in
    let global_slot_since_genesis =
      let slot_diff =
        match
          Mina_numbers.Global_slot.sub global_slot
            (Consensus_state.curr_global_slot state)
        with
        | None ->
            [%log fatal]
              "Checking slot-winner for slot $slot which is older than the \
               slot in the latest consensus state $state"
              ~metadata:
                [ ("slot", Mina_numbers.Global_slot.to_yojson slot)
                ; ("state", Consensus_state.Value.to_yojson state)
                ] ;
            failwith
              "Checking slot-winner for a slot which is older than the slot in \
               the latest consensus state. System time might be out-of-sync"
        | Some diff ->
            diff
      in
      Mina_numbers.Global_slot.add
        (Consensus_state.global_slot_since_genesis state)
        slot_diff
    in
    let delegatee_table = epoch_snapshot.delegatee_table in
    ( Epoch_data_for_vrf.
        { epoch_ledger = epoch_data.ledger
        ; epoch_seed = epoch_data.seed
        ; delegatee_table
        ; epoch
        ; global_slot
        ; global_slot_since_genesis
        }
    , epoch_snapshot.ledger )

  let get_block_data ~(slot_won : Slot_won.t) ~ledger_snapshot
      ~coinbase_receiver =
    let delegator_pk, delegator_idx = slot_won.delegator in
    let producer_public_key = slot_won.producer.public_key in
    let producer_private_key = slot_won.producer.private_key in
    let producer_pk = Public_key.compress producer_public_key in
    { Block_data.stake_proof =
        { producer_private_key
        ; producer_public_key
        ; delegator = delegator_idx
        ; delegator_pk
        ; coinbase_receiver_pk =
            Coinbase_receiver.resolve ~self:producer_pk coinbase_receiver
        ; ledger =
            Local_state.Snapshot.Ledger_snapshot.ledger_subset
              [ Mina_base.(Account_id.create producer_pk Token_id.default)
              ; Mina_base.(Account_id.create delegator_pk Token_id.default)
              ]
              ledger_snapshot
        }
    ; global_slot = slot_won.global_slot
    ; global_slot_since_genesis = slot_won.global_slot_since_genesis
    ; vrf_result = slot_won.vrf_result
    }

  let frontier_root_transition (prev : Consensus_state.Value.t)
      (next : Consensus_state.Value.t) ~(local_state : Local_state.t)
      ~snarked_ledger ~genesis_ledger_hash =
    let snarked_ledger_hash = Mina_base.Ledger.Db.merkle_root snarked_ledger in
    if
      not
        (Epoch.equal
           (Consensus_state.curr_epoch prev)
           (Consensus_state.curr_epoch next))
    then (
      !local_state.last_epoch_delegatee_table <-
        Some !local_state.staking_epoch_snapshot.delegatee_table ;
      Local_state.Snapshot.Ledger_snapshot.remove
        !local_state.staking_epoch_snapshot.ledger
        ~location:(Local_state.staking_epoch_ledger_location local_state) ;
      !local_state.staking_epoch_snapshot <- !local_state.next_epoch_snapshot ;
      (*If snarked ledger hash is still the genesis ledger hash then the epoch ledger should continue to be `next_data.ledger`. This is because the epoch ledgers at genesis can be different from the genesis ledger*)
      if
        not
          (Mina_base.Frozen_ledger_hash.equal snarked_ledger_hash
             genesis_ledger_hash)
      then (
        let epoch_ledger_uuids =
          Local_state.Data.
            { staking = !local_state.epoch_ledger_uuids.next
            ; next = Uuid_unix.create ()
            ; genesis_state_hash =
                !local_state.epoch_ledger_uuids.genesis_state_hash
            }
        in
        !local_state.epoch_ledger_uuids <- epoch_ledger_uuids ;
        Yojson.Safe.to_file
          (!local_state.epoch_ledger_location ^ ".json")
          (Local_state.epoch_ledger_uuids_to_yojson epoch_ledger_uuids) ;
        !local_state.next_epoch_snapshot <-
          { ledger =
              Local_state.Snapshot.Ledger_snapshot.Ledger_db
                (Mina_base.Ledger.Db.create_checkpoint snarked_ledger
                   ~directory_name:
                     ( !local_state.epoch_ledger_location
                     ^ Uuid.to_string epoch_ledger_uuids.next )
                   ())
          ; delegatee_table =
              compute_delegatee_table_ledger_db
                (Local_state.current_block_production_keys local_state)
                snarked_ledger
          } ) )

  let should_bootstrap_len ~(constants : Constants.t) ~existing ~candidate =
    let open UInt32.Infix in
    UInt32.compare (candidate - existing)
      ((UInt32.of_int 2 * constants.k) + (constants.delta + UInt32.of_int 1))
    > 0

  let should_bootstrap ~(constants : Constants.t) ~existing ~candidate ~logger =
    match select ~constants ~existing ~candidate ~logger with
    | `Keep ->
        false
    | `Take ->
        should_bootstrap_len ~constants
          ~existing:
            (Consensus_state.blockchain_length (With_hash.data existing))
          ~candidate:
            (Consensus_state.blockchain_length (With_hash.data candidate))

  let%test "should_bootstrap is sane" =
    (* Even when consensus constants are of prod sizes, candidate should still trigger a bootstrap *)
    should_bootstrap_len
      ~constants:(Lazy.force Constants.for_unit_tests)
      ~existing:Length.zero
      ~candidate:(Length.of_int 100_000_000)

  let to_unix_timestamp recieved_time =
    recieved_time |> Time.to_span_since_epoch |> Time.Span.to_ms
    |> Unix_timestamp.of_int64

  let%test "Receive a valid consensus_state with a bit of delay" =
    let constants = Lazy.force Constants.for_unit_tests in
    let genesis_ledger = Genesis_ledger.(Packed.t for_unit_tests) in
    let genesis_epoch_data = Genesis_epoch_data.for_unit_tests in
    let negative_one =
      Consensus_state.negative_one ~genesis_ledger ~genesis_epoch_data
        ~constants
        ~constraint_constants:
          Genesis_constants.Constraint_constants.for_unit_tests
    in
    let curr_epoch, curr_slot =
      Consensus_state.curr_epoch_and_slot negative_one
    in
    let delay = UInt32.(div (add constants.delta (of_int 1)) (of_int 2)) in
    let new_slot = UInt32.Infix.(curr_slot + delay) in
    let time_received = Epoch.slot_start_time ~constants curr_epoch new_slot in
    received_at_valid_time ~constants negative_one
      ~time_received:(to_unix_timestamp time_received)
    |> Result.is_ok

  let%test "Receive an invalid consensus_state" =
    let epoch = Epoch.of_int 5 in
    let constants = Lazy.force Constants.for_unit_tests in
    let genesis_ledger = Genesis_ledger.(Packed.t for_unit_tests) in
    let genesis_epoch_data = Genesis_epoch_data.for_unit_tests in
    let negative_one =
      Consensus_state.negative_one ~genesis_ledger ~genesis_epoch_data
        ~constants
        ~constraint_constants:
          Genesis_constants.Constraint_constants.for_unit_tests
    in
    let start_time = Epoch.start_time ~constants epoch in
    let ((curr_epoch, curr_slot) as curr) =
      Epoch_and_slot.of_time_exn ~constants start_time
    in
    let curr_global_slot = Global_slot.of_epoch_and_slot ~constants curr in
    let consensus_state =
      { negative_one with
        curr_global_slot
      ; global_slot_since_genesis = Global_slot.slot_number curr_global_slot
      }
    in
    let too_early =
      (* TODO: Does this make sense? *)
      Epoch.start_time ~constants (Consensus_state.curr_slot negative_one)
    in
    let too_late =
      let delay = UInt32.(mul (add constants.delta (of_int 1)) (of_int 2)) in
      let delayed_slot = UInt32.Infix.(curr_slot + delay) in
      Epoch.slot_start_time ~constants curr_epoch delayed_slot
    in
    let times = [ too_late; too_early ] in
    List.for_all times ~f:(fun time ->
        not
          ( received_at_valid_time ~constants consensus_state
              ~time_received:(to_unix_timestamp time)
          |> Result.is_ok ))

  module type State_hooks_intf =
    Intf.State_hooks
      with type consensus_state := Consensus_state.Value.t
       and type consensus_state_var := Consensus_state.var
       and type consensus_transition := Consensus_transition.t
       and type block_data := Block_data.t

  module Make_state_hooks
      (Blockchain_state : Intf.Blockchain_state)
      (Protocol_state : Intf.Protocol_state
                          with type blockchain_state := Blockchain_state.Value.t
                           and type blockchain_state_var := Blockchain_state.var
                           and type consensus_state := Consensus_state.Value.t
                           and type consensus_state_var := Consensus_state.var)
      (Snark_transition : Intf.Snark_transition
                            with type blockchain_state_var :=
                                  Blockchain_state.var
                             and type consensus_transition_var :=
                                  Consensus_transition.var) :
    State_hooks_intf
      with type blockchain_state := Blockchain_state.Value.t
       and type protocol_state := Protocol_state.Value.t
       and type protocol_state_var := Protocol_state.var
       and type snark_transition_var := Snark_transition.var = struct
    (* TODO: only track total currency from accounts > 1% of the currency using transactions *)

    let genesis_winner = Vrf.Precomputed.genesis_winner

    let check_block_data ~constants ~logger (block_data : Block_data.t)
        global_slot =
      if
        not
          (Mina_numbers.Global_slot.equal
             (Global_slot.slot_number global_slot)
             block_data.global_slot)
      then
        [%log error]
          !"VRF was evaluated at (epoch, slot) %{sexp:Epoch_and_slot.t} but \
            the corresponding block was produced at a time corresponding to \
            %{sexp:Epoch_and_slot.t}. This means that generating the block \
            took more time than expected."
          (Global_slot.to_epoch_and_slot
             (Global_slot.of_slot_number ~constants block_data.global_slot))
          (Global_slot.to_epoch_and_slot global_slot)

    let generate_transition ~(previous_protocol_state : Protocol_state.Value.t)
        ~blockchain_state ~current_time ~(block_data : Block_data.t)
        ~supercharge_coinbase ~snarked_ledger_hash ~genesis_ledger_hash
        ~supply_increase ~logger ~constraint_constants =
      let previous_consensus_state =
        Protocol_state.consensus_state previous_protocol_state
      in
      let constants =
        Constants.create ~constraint_constants
          ~protocol_constants:
            ( Protocol_state.constants previous_protocol_state
            |> Mina_base.Protocol_constants_checked.t_of_value )
      in
      (let actual_global_slot =
         let time = Time.of_span_since_epoch (Time.Span.of_ms current_time) in
         Global_slot.of_epoch_and_slot ~constants
           (Epoch_and_slot.of_time_exn ~constants time)
       in
       check_block_data ~constants ~logger block_data actual_global_slot) ;
      let consensus_transition = block_data.global_slot in
      let previous_protocol_state_hash =
        Protocol_state.hash previous_protocol_state
      in
      let block_creator =
        block_data.stake_proof.producer_public_key |> Public_key.compress
      in
      let consensus_state =
        Or_error.ok_exn
          (Consensus_state.update ~constants ~previous_consensus_state
             ~consensus_transition
             ~producer_vrf_result:block_data.Block_data.vrf_result
             ~previous_protocol_state_hash ~supply_increase ~snarked_ledger_hash
             ~genesis_ledger_hash
             ~block_stake_winner:block_data.stake_proof.delegator_pk
             ~block_creator
             ~coinbase_receiver:block_data.stake_proof.coinbase_receiver_pk
             ~supercharge_coinbase)
      in
      let genesis_state_hash =
        Protocol_state.genesis_state_hash
          ~state_hash:(Some previous_protocol_state_hash)
          previous_protocol_state
      in
      let protocol_state =
        Protocol_state.create_value ~genesis_state_hash
          ~previous_state_hash:(Protocol_state.hash previous_protocol_state)
          ~blockchain_state ~consensus_state
          ~constants:(Protocol_state.constants previous_protocol_state)
      in
      (protocol_state, consensus_transition)

    include struct
      let%snarkydef next_state_checked ~constraint_constants
          ~(prev_state : Protocol_state.var)
          ~(prev_state_hash : Mina_base.State_hash.var) transition
          supply_increase =
        Consensus_state.update_var ~constraint_constants
          (Protocol_state.consensus_state prev_state)
          (Snark_transition.consensus_transition transition)
          prev_state_hash ~supply_increase
          ~previous_blockchain_state_ledger_hash:
            ( Protocol_state.blockchain_state prev_state
            |> Blockchain_state.snarked_ledger_hash )
          ~genesis_ledger_hash:
            ( Protocol_state.blockchain_state prev_state
            |> Blockchain_state.genesis_ledger_hash )
          ~protocol_constants:(Protocol_state.constants prev_state)
    end

    module For_tests = struct
      let gen_consensus_state
          ~(constraint_constants : Genesis_constants.Constraint_constants.t)
          ~constants ~(gen_slot_advancement : int Quickcheck.Generator.t) :
          (   previous_protocol_state:
                (Protocol_state.Value.t, Mina_base.State_hash.t) With_hash.t
           -> snarked_ledger_hash:Mina_base.Frozen_ledger_hash.t
           -> coinbase_receiver:Public_key.Compressed.t
           -> supercharge_coinbase:bool
           -> Consensus_state.Value.t)
          Quickcheck.Generator.t =
        let open Consensus_state in
        let genesis_ledger_hash =
          let (module L) = Genesis_ledger.for_unit_tests in
          Lazy.force L.t |> Mina_base.Ledger.merkle_root
          |> Mina_base.Frozen_ledger_hash.of_ledger_hash
        in
        let open Quickcheck.Let_syntax in
        let%bind slot_advancement = gen_slot_advancement in
        let%map producer_vrf_result = Vrf.Output.gen in
        fun ~(previous_protocol_state :
               (Protocol_state.Value.t, Mina_base.State_hash.t) With_hash.t)
            ~(snarked_ledger_hash : Mina_base.Frozen_ledger_hash.t)
            ~coinbase_receiver ~supercharge_coinbase ->
          let prev =
            Protocol_state.consensus_state
              (With_hash.data previous_protocol_state)
          in
          let blockchain_length = Length.succ prev.blockchain_length in
          let curr_global_slot =
            Global_slot.(prev.curr_global_slot + slot_advancement)
          in
          let global_slot_since_genesis =
            Mina_numbers.Global_slot.(
              add prev.global_slot_since_genesis (of_int slot_advancement))
          in
          let curr_epoch, curr_slot =
            Global_slot.to_epoch_and_slot curr_global_slot
          in
          let total_currency =
            Option.value_exn
              (Amount.add prev.total_currency
                 constraint_constants.coinbase_amount)
          in
          let prev_epoch, prev_slot =
            Consensus_state.curr_epoch_and_slot prev
          in
          let staking_epoch_data, next_epoch_data, epoch_count =
            Epoch_data.update_pair ~constants
              (prev.staking_epoch_data, prev.next_epoch_data)
              prev.epoch_count ~prev_epoch ~next_epoch:curr_epoch
              ~next_slot:curr_slot
              ~prev_protocol_state_hash:(With_hash.hash previous_protocol_state)
              ~producer_vrf_result ~snarked_ledger_hash ~genesis_ledger_hash
              ~total_currency
          in
          let min_window_density, sub_window_densities =
            Min_window_density.update_min_window_density ~constants
              ~incr_window:true ~prev_global_slot:prev.curr_global_slot
              ~next_global_slot:curr_global_slot
              ~prev_sub_window_densities:prev.sub_window_densities
              ~prev_min_window_density:prev.min_window_density
          in
          let genesis_winner_pk = fst Vrf.Precomputed.genesis_winner in
          { Poly.blockchain_length
          ; epoch_count
          ; min_window_density
          ; sub_window_densities
          ; last_vrf_output = Vrf.Output.truncate producer_vrf_result
          ; total_currency
          ; curr_global_slot
          ; global_slot_since_genesis
          ; staking_epoch_data
          ; next_epoch_data
          ; has_ancestor_in_same_checkpoint_window =
              same_checkpoint_window_unchecked ~constants
                (Global_slot.create ~constants ~epoch:prev_epoch
                   ~slot:prev_slot)
                (Global_slot.create ~constants ~epoch:curr_epoch
                   ~slot:curr_slot)
          ; block_stake_winner = genesis_winner_pk
          ; block_creator = genesis_winner_pk
          ; coinbase_receiver
          ; supercharge_coinbase
          }
    end
  end
end

let time_hum ~(constants : Constants.t) (now : Block_time.t) =
  let epoch, slot = Epoch.epoch_and_slot_of_time_exn ~constants now in
  Printf.sprintf "epoch=%d, slot=%d" (Epoch.to_int epoch) (Slot.to_int slot)

let%test_module "Proof of stake tests" =
  ( module struct
    open Mina_base
    open Data
    open Consensus_state

    let constraint_constants =
      Genesis_constants.Constraint_constants.for_unit_tests

    let constants = Lazy.force Constants.for_unit_tests

    let genesis_epoch_data = Genesis_epoch_data.for_unit_tests

    module Genesis_ledger = (val Genesis_ledger.for_unit_tests)

    let test_update constraint_constants =
      (* build pieces needed to apply "update" *)
      let snarked_ledger_hash =
        Frozen_ledger_hash.of_ledger_hash
          (Ledger.merkle_root (Lazy.force Genesis_ledger.t))
      in
      let previous_protocol_state_hash = State_hash.(of_hash zero) in
      let previous_consensus_state =
        Consensus_state.create_genesis
          ~negative_one_protocol_state_hash:previous_protocol_state_hash
          ~genesis_ledger:Genesis_ledger.t ~genesis_epoch_data
          ~constraint_constants ~constants
      in
      (*If this is a fork then check blockchain length and global_slot_since_genesis have been set correctly*)
      ( match constraint_constants.fork with
      | None ->
          ()
      | Some fork ->
          assert (
            Mina_numbers.Global_slot.(
              equal fork.previous_global_slot
                previous_consensus_state.global_slot_since_genesis) ) ;
          assert (
            Mina_numbers.Length.(
              equal
                (succ fork.previous_length)
                previous_consensus_state.blockchain_length) ) ) ;
      let global_slot =
        Core_kernel.Time.now () |> Time.of_time
        |> Epoch_and_slot.of_time_exn ~constants
        |> Global_slot.of_epoch_and_slot ~constants
      in
      let consensus_transition : Consensus_transition.t =
        Global_slot.slot_number global_slot
      in
      let supply_increase = Currency.Amount.of_int 42 in
      (* setup ledger, needed to compute producer_vrf_result here and handler below *)
      let open Mina_base in
      (* choose largest account as most likely to produce a block *)
      let ledger_data = Lazy.force Genesis_ledger.t in
      let ledger = Ledger.Any_ledger.cast (module Ledger) ledger_data in
      let pending_coinbases =
        Pending_coinbase.create
          ~depth:constraint_constants.pending_coinbase_depth ()
        |> Or_error.ok_exn
      in
      let maybe_sk, account = Genesis_ledger.largest_account_exn () in
      let producer_private_key = Option.value_exn maybe_sk in
      let producer_public_key_compressed = Account.public_key account in
      let account_id =
        Account_id.create producer_public_key_compressed Token_id.default
      in
      let location =
        Ledger.Any_ledger.M.location_of_account ledger account_id
      in
      let delegator =
        Option.value_exn location |> Ledger.Any_ledger.M.Location.to_path_exn
        |> Ledger.Addr.to_int
      in
      let producer_vrf_result =
        let seed =
          let next_epoch, _ = Global_slot.to_epoch_and_slot global_slot in
          let prev_epoch, _ =
            Global_slot.to_epoch_and_slot
              previous_consensus_state.curr_global_slot
          in
          if UInt32.compare next_epoch prev_epoch > 0 then
            previous_consensus_state.next_epoch_data.seed
          else previous_consensus_state.staking_epoch_data.seed
        in
        Vrf.eval ~constraint_constants ~private_key:producer_private_key
          { global_slot = Global_slot.slot_number global_slot; seed; delegator }
      in
      let next_consensus_state =
        update ~constants ~previous_consensus_state ~consensus_transition
          ~previous_protocol_state_hash ~supply_increase ~snarked_ledger_hash
          ~genesis_ledger_hash:snarked_ledger_hash ~producer_vrf_result
          ~block_stake_winner:producer_public_key_compressed
          ~block_creator:producer_public_key_compressed
          ~coinbase_receiver:producer_public_key_compressed
          ~supercharge_coinbase:true
        |> Or_error.ok_exn
      in
      (*If this is a fork then check blockchain length and global_slot_since_genesis have increased correctly*)
      ( match constraint_constants.fork with
      | None ->
          ()
      | Some fork ->
          let slot_diff =
            Option.value_exn
              Global_slot.(
                global_slot - previous_consensus_state.curr_global_slot)
          in
          assert (
            Mina_numbers.Global_slot.(
              equal
                (add fork.previous_global_slot slot_diff)
                next_consensus_state.global_slot_since_genesis) ) ;
          assert (
            Mina_numbers.Length.(
              equal
                (succ (succ fork.previous_length))
                next_consensus_state.blockchain_length) ) ) ;
      (* build pieces needed to apply "update_var" *)
      let checked_computation =
        let open Snark_params.Tick in
        (* work in Checked monad *)
        let%bind previous_state =
          exists
            (typ ~constraint_constants)
            ~compute:(As_prover.return previous_consensus_state)
        in
        let%bind transition_data =
          exists Consensus_transition.typ
            ~compute:(As_prover.return consensus_transition)
        in
        let%bind previous_protocol_state_hash =
          exists State_hash.typ
            ~compute:(As_prover.return previous_protocol_state_hash)
        in
        let%bind supply_increase =
          exists Amount.typ ~compute:(As_prover.return supply_increase)
        in
        let%bind previous_blockchain_state_ledger_hash =
          exists Mina_base.Frozen_ledger_hash.typ
            ~compute:(As_prover.return snarked_ledger_hash)
        in
        let genesis_ledger_hash = previous_blockchain_state_ledger_hash in
        let%bind constants_checked =
          exists Mina_base.Protocol_constants_checked.typ
            ~compute:
              (As_prover.return
                 (Mina_base.Protocol_constants_checked.value_of_t
                    Genesis_constants.for_unit_tests.protocol))
        in
        let result =
          update_var previous_state transition_data previous_protocol_state_hash
            ~supply_increase ~previous_blockchain_state_ledger_hash
            ~genesis_ledger_hash ~constraint_constants
            ~protocol_constants:constants_checked
        in
        (* setup handler *)
        let indices =
          Ledger.Any_ledger.M.foldi ~init:[] ledger ~f:(fun i accum _acct ->
              Ledger.Any_ledger.M.Addr.to_int i :: accum)
        in
        let sparse_ledger =
          Sparse_ledger.of_ledger_index_subset_exn ledger indices
        in
        let producer_public_key =
          Public_key.decompress_exn producer_public_key_compressed
        in
        let handler =
          Prover_state.handler ~constraint_constants
            { delegator
            ; delegator_pk = producer_public_key_compressed
            ; coinbase_receiver_pk = producer_public_key_compressed
            ; ledger = sparse_ledger
            ; producer_private_key
            ; producer_public_key
            }
            ~pending_coinbase:
              { Pending_coinbase_witness.pending_coinbases
              ; is_new_stack = true
              }
        in
        let%map `Success _, var = Snark_params.Tick.handle result handler in
        As_prover.read (typ ~constraint_constants) var
      in
      let (), checked_value =
        Or_error.ok_exn
        @@ Snark_params.Tick.run_and_check checked_computation ()
      in
      let diff =
        Sexp_diff_kernel.Algo.diff
          ~original:(Value.sexp_of_t checked_value)
          ~updated:(Value.sexp_of_t next_consensus_state)
          ()
      in
      if not (Value.equal checked_value next_consensus_state) then (
        eprintf "Different states:\n%s\n%!"
          (Sexp_diff_kernel.Display.display_with_ansi_colors
             ~display_options:
               (Sexp_diff_kernel.Display.Display_options.create
                  ~collapse_threshold:1000 ())
             diff) ;
        failwith "Test failed" )

    let%test_unit "update, update_var agree starting from same genesis state" =
      test_update constraint_constants

    let%test_unit "update, update_var agree starting from same genesis state \
                   after fork" =
      let constraint_constants_with_fork =
        let fork_constants =
          Some
            { Genesis_constants.Fork_constants.previous_state_hash =
                Result.ok_or_failwith
                  (State_hash.of_yojson
                     (`String
                       "3NL3bc213VQEFx6XTLbc3HxHqHH9ANbhHxRxSnBcRzXcKgeFA6TY"))
            ; previous_length = Mina_numbers.Length.of_int 100
            ; previous_global_slot = Mina_numbers.Global_slot.of_int 200
            }
        in
        { constraint_constants with fork = fork_constants }
      in
      test_update constraint_constants_with_fork

    let%test_unit "vrf win rate" =
      let constants = Lazy.force Constants.for_unit_tests in
      let logger = Logger.null () in
      let constraint_constants =
        Genesis_constants.Constraint_constants.for_unit_tests
      in
      let previous_protocol_state_hash = Mina_base.State_hash.(of_hash zero) in
      let previous_consensus_state =
        Consensus_state.create_genesis
          ~negative_one_protocol_state_hash:previous_protocol_state_hash
          ~genesis_ledger:Genesis_ledger.t ~genesis_epoch_data
          ~constraint_constants ~constants
      in
      let seed = previous_consensus_state.staking_epoch_data.seed in
      let maybe_sk, account = Genesis_ledger.largest_account_exn () in
      let private_key = Option.value_exn maybe_sk in
      let public_key_compressed = Account.public_key account in
      let total_stake =
        genesis_ledger_total_currency ~ledger:Genesis_ledger.t
      in
      let block_producer_pubkeys =
        Public_key.Compressed.Set.of_list [ public_key_compressed ]
      in
      let ledger = Lazy.force Genesis_ledger.t in
      let delegatee_table =
        compute_delegatee_table_genesis_ledger block_producer_pubkeys ledger
      in
      let epoch_snapshot =
        { Local_state.Snapshot.delegatee_table
        ; ledger = Genesis_epoch_ledger ledger
        }
      in
      let balance = Balance.to_int account.balance in
      let total_stake_int = Currency.Amount.to_int total_stake in
      let stake_fraction =
        float_of_int balance /. float_of_int total_stake_int
      in
      let expected = stake_fraction *. 0.75 in
      let samples = 1000 in
      let check i =
        let global_slot = UInt32.of_int i in
        let%map result =
          Interruptible.force
            (Vrf.check ~constraint_constants ~global_slot ~seed
               ~producer_private_key:private_key
               ~producer_public_key:public_key_compressed ~total_stake ~logger
               ~get_delegators:(Local_state.Snapshot.delegators epoch_snapshot))
        in
        match Result.ok_exn result with Some _ -> 1 | None -> 0
      in
      let rec loop acc_count i =
        match i < samples with
        | true ->
            let%bind count = check i in
            loop (acc_count + count) (i + 1)
        | false ->
            return acc_count
      in
      let actual = Async.Thread_safe.block_on_async_exn (fun () -> loop 0 0) in
      let diff =
        Float.abs (float_of_int actual -. (expected *. float_of_int samples))
      in
      let tolerance = 100. in
      (* 100 is a reasonable choice for samples = 1000 and for very low likelihood of failure; this should be recalculated if sample count was to be adjusted *)
      let within_tolerance = Float.(diff < tolerance) in
      if not within_tolerance then
        failwithf "actual vs. expected: %d vs %f" actual expected ()

    (* Consensus selection tests. *)

    let sum_lengths = List.fold ~init:Length.zero ~f:Length.add

    let rec gen_except ~exclude ~gen ~equal =
      let open Quickcheck.Generator.Let_syntax in
      let%bind x = gen in
      if List.mem exclude x ~equal then gen_except ~exclude ~gen ~equal
      else return x

    (* This generator is quadratic, but that should be ok since the max amount we generate with it
     * is 8. *)
    let gen_unique_list amount ~gen ~equal =
      let rec loop n ls =
        let open Quickcheck.Generator.Let_syntax in
        if n <= 0 then return ls
        else
          let%bind x = gen_except ~exclude:ls ~gen ~equal in
          loop (n - 1) (x :: ls)
      in
      loop amount []

    let gen_with_hash gen =
      let open Quickcheck.Generator.Let_syntax in
      let%bind data = gen in
      let%map hash = State_hash.gen in
      { With_hash.data; hash }

    let gen_num_blocks_in_slots ~slot_fill_rate ~slot_fill_rate_delta n =
      let open Quickcheck.Generator.Let_syntax in
      let min_blocks =
        Float.to_int
          ( Float.of_int n
          *. Float.max (slot_fill_rate -. slot_fill_rate_delta) 0.0 )
      in
      let max_blocks =
        Float.to_int
          ( Float.of_int n
          *. Float.min (slot_fill_rate +. slot_fill_rate_delta) 1.0 )
      in
      Core.Int.gen_incl min_blocks max_blocks >>| Length.of_int

    let gen_num_blocks_in_epochs ~slot_fill_rate ~slot_fill_rate_delta n =
      gen_num_blocks_in_slots ~slot_fill_rate ~slot_fill_rate_delta
        (n * Length.to_int constants.slots_per_epoch)

    let gen_min_density_windows_from_slot_fill_rate ~slot_fill_rate
        ~slot_fill_rate_delta =
      let open Quickcheck.Generator.Let_syntax in
      let constants = Lazy.force Constants.for_unit_tests in
      let constraint_constants =
        Genesis_constants.Constraint_constants.for_unit_tests
      in
      let gen_sub_window_density =
        gen_num_blocks_in_slots ~slot_fill_rate ~slot_fill_rate_delta
          (Length.to_int constants.slots_per_sub_window)
      in
      let%map sub_window_densities =
        Quickcheck.Generator.list_with_length
          constraint_constants.sub_windows_per_window gen_sub_window_density
      in
      let min_window_density =
        List.fold ~init:Length.zero ~f:Length.add
          (List.take sub_window_densities
             (List.length sub_window_densities - 1))
      in
      (min_window_density, sub_window_densities)

    (* Computes currency at height, assuming every block contains coinbase (ignoring inflation scheduling). *)
    let currency_at_height ~genesis_currency height =
      let constraint_constants =
        Genesis_constants.Constraint_constants.for_unit_tests
      in
      Option.value_exn
        Amount.(
          genesis_currency
          + of_int (height * to_int constraint_constants.coinbase_amount))

    (* TODO: Deprecate this in favor of just returning a constant in the monad from the outside. *)
    let opt_gen opt ~gen =
      match opt with Some v -> Quickcheck.Generator.return v | None -> gen

    let gen_epoch_data ~genesis_currency ~starts_at_block_height
        ?start_checkpoint ?lock_checkpoint epoch_length :
        Epoch_data.Value.t Quickcheck.Generator.t =
      let open Quickcheck.Generator.Let_syntax in
      let height_at_end_of_epoch =
        Length.add starts_at_block_height epoch_length
      in
      let%bind ledger_hash = Frozen_ledger_hash.gen in
      let%bind seed = Epoch_seed.gen in
      let%bind start_checkpoint =
        opt_gen start_checkpoint ~gen:State_hash.gen
      in
      let%map lock_checkpoint = opt_gen lock_checkpoint ~gen:State_hash.gen in
      let ledger : Epoch_ledger.Value.t =
        { hash = ledger_hash
        ; total_currency =
            currency_at_height ~genesis_currency
              (Length.to_int height_at_end_of_epoch)
        }
      in
      { Epoch_data.Poly.ledger
      ; seed
      ; start_checkpoint
      ; lock_checkpoint
      ; epoch_length
      }

    let default_slot_fill_rate = 0.65

    let default_slot_fill_rate_delta = 0.15

    (** A root epoch of a block refers the epoch from which we can begin
     *  simulating information for that block. Because we need to simulate
     *  both the staking epoch and the next staking epoch, the root epoch
     *  is the staking epoch. The root epoch position this function generates
     *  is the epoch number of the staking epoch and the block height the
     *  staking epoch starts at (the simulation of all blocks preceeding the
     *  staking epoch).
     *)
    let gen_spot_root_epoch_position ~slot_fill_rate ~slot_fill_rate_delta =
      let open Quickcheck.Generator.Let_syntax in
      let%bind root_epoch_int = Core.Int.gen_incl 0 100 in
      let%map root_block_height =
        gen_num_blocks_in_epochs ~slot_fill_rate ~slot_fill_rate_delta
          root_epoch_int
      in
      (UInt32.of_int root_epoch_int, root_block_height)

    let gen_vrf_output =
      let open Quickcheck.Generator.Let_syntax in
      let%map output = Vrf.Output.gen in
      Vrf.Output.truncate output

    (* TODO: consider shoving this logic directly into Field.gen to avoid non-deterministic cycles *)
    let rec gen_vrf_output_gt target =
      let open Quickcheck.Generator.Let_syntax in
      let string_of_blake2 = Blake2.(Fn.compose to_raw_string digest_string) in
      let compare_blake2 a b =
        String.compare (string_of_blake2 a) (string_of_blake2 b)
      in
      let%bind output = gen_vrf_output in
      if compare_blake2 target output < 0 then return output
      else gen_vrf_output_gt target

    (** This generator generates blocks "from thin air" by simulating
     *  the properties of a chain up to a point in time. This avoids
     *  the work of computing all prior blocks in order to generate
     *  a block at some point in the chain, hence why it is coined a
     *  "spot generator".
     *
     * TODO:
     *   - special case genesis
     *   - has_ancestor_in_same_checkpoint_window
     * NOTES:
     *   - vrf outputs and ledger hashes are entirely fake
     *   - density windows are computed distinctly from block heights and epoch lengths, so some non-obvious invariants may be broken there
     *)
    let gen_spot ?root_epoch_position ?(slot_fill_rate = default_slot_fill_rate)
        ?(slot_fill_rate_delta = default_slot_fill_rate_delta)
        ?(genesis_currency = Currency.Amount.of_int 200000)
        ?gen_staking_epoch_length ?gen_next_epoch_length
        ?gen_curr_epoch_position ?staking_start_checkpoint
        ?staking_lock_checkpoint ?next_start_checkpoint ?next_lock_checkpoint
        ?(gen_vrf_output = gen_vrf_output) () :
        Consensus_state.Value.t Quickcheck.Generator.t =
      let open Quickcheck.Generator.Let_syntax in
      let constants = Lazy.force Constants.for_unit_tests in
      let gen_num_blocks_in_slots =
        gen_num_blocks_in_slots ~slot_fill_rate ~slot_fill_rate_delta
      in
      let gen_num_blocks_in_epochs =
        gen_num_blocks_in_epochs ~slot_fill_rate ~slot_fill_rate_delta
      in
      (* Populate default generators. *)
      let gen_staking_epoch_length =
        Option.value gen_staking_epoch_length
          ~default:(gen_num_blocks_in_epochs 1)
      in
      let gen_next_epoch_length =
        Option.value gen_next_epoch_length ~default:(gen_num_blocks_in_epochs 1)
      in
      let gen_curr_epoch_position =
        let default =
          let max_epoch_slot = Length.to_int constants.slots_per_epoch - 1 in
          let%bind curr_epoch_slot =
            Core.Int.gen_incl 0 max_epoch_slot >>| UInt32.of_int
          in
          let%map curr_epoch_length =
            gen_num_blocks_in_slots (Length.to_int curr_epoch_slot)
          in
          (curr_epoch_slot, curr_epoch_length)
        in
        Option.value gen_curr_epoch_position ~default
      in
      let%bind root_epoch, root_block_height =
        match root_epoch_position with
        | Some (root_epoch, root_block_height) ->
            return (root_epoch, root_block_height)
        | None ->
            gen_spot_root_epoch_position ~slot_fill_rate ~slot_fill_rate_delta
      in
      (* Generate blockchain position and epoch lengths. *)
      (* staking_epoch == root_epoch, next_staking_epoch == root_epoch + 1 *)
      let curr_epoch = Length.add root_epoch (Length.of_int 2) in
      let%bind staking_epoch_length = gen_staking_epoch_length in
      let%bind next_staking_epoch_length = gen_next_epoch_length in
      let%bind curr_epoch_slot, curr_epoch_length = gen_curr_epoch_position in
      (* Compute state slot and length. *)
      let curr_global_slot =
        Global_slot.of_epoch_and_slot ~constants (curr_epoch, curr_epoch_slot)
      in
      let blockchain_length =
        sum_lengths
          [ root_block_height
          ; staking_epoch_length
          ; next_staking_epoch_length
          ; curr_epoch_length
          ]
      in
      (* Compute total currency for state. *)
      let total_currency =
        currency_at_height ~genesis_currency (Length.to_int blockchain_length)
      in
      (* Generate epoch data for staking and next epochs. *)
      let%bind staking_epoch_data =
        gen_epoch_data ~genesis_currency
          ~starts_at_block_height:root_block_height
          ?start_checkpoint:staking_start_checkpoint
          ?lock_checkpoint:staking_lock_checkpoint staking_epoch_length
      in
      let%bind next_staking_epoch_data =
        gen_epoch_data ~genesis_currency
          ~starts_at_block_height:
            (Length.add root_block_height staking_epoch_length)
          ?start_checkpoint:next_start_checkpoint
          ?lock_checkpoint:next_lock_checkpoint next_staking_epoch_length
      in
      (* Generate chain quality and vrf output. *)
      let%bind min_window_density, sub_window_densities =
        gen_min_density_windows_from_slot_fill_rate ~slot_fill_rate
          ~slot_fill_rate_delta
      in
      let%bind vrf_output = gen_vrf_output in
      (* Generate block reward information (unused in chain selection). *)
      let%map staker_pk = Public_key.Compressed.gen in
      { Consensus_state.Poly.blockchain_length
      ; epoch_count = curr_epoch
      ; min_window_density
      ; sub_window_densities
      ; last_vrf_output = vrf_output
      ; total_currency
      ; curr_global_slot
      ; staking_epoch_data
      ; next_epoch_data = next_staking_epoch_data
      ; global_slot_since_genesis =
          Global_slot.slot_number curr_global_slot
          (* These values are not used in selection, so we just set them to something. *)
      ; has_ancestor_in_same_checkpoint_window = true
      ; block_stake_winner = staker_pk
      ; block_creator = staker_pk
      ; coinbase_receiver = staker_pk
      ; supercharge_coinbase = false
      }

    (** This generator generates pairs of spot blocks that share common checkpoints.
     *  The overlap of the checkpoints and the root epoch positions of the blocks
     *  that are generated can be configured independently so that this function
     *  can be used in other generators that wish to generates pairs of spot blocks
     *  with specific constraints.
     *)
    let gen_spot_pair_common_checkpoints ?blockchain_length_relativity
        ?vrf_output_relativity ~a_checkpoints ~b_checkpoints
        ?(gen_a_root_epoch_position = Quickcheck.Generator.return)
        ?(gen_b_root_epoch_position = Quickcheck.Generator.return)
        ?(min_a_curr_epoch_slot = 0) () =
      let open Quickcheck.Generator.Let_syntax in
      let slot_fill_rate = default_slot_fill_rate in
      let slot_fill_rate_delta = default_slot_fill_rate_delta in
      (* Both states will share the same root epoch position. *)
      let%bind base_root_epoch_position =
        gen_spot_root_epoch_position ~slot_fill_rate:default_slot_fill_rate
          ~slot_fill_rate_delta:default_slot_fill_rate_delta
      in
      (* Generate unique state hashes. *)
      let%bind hashes =
        gen_unique_list 2 ~gen:State_hash.gen ~equal:State_hash.equal
      in
      let[@warning "-8"] [ hash_a; hash_b ] = hashes in
      (* Generate common checkpoints. *)
      let%bind checkpoints =
        gen_unique_list 2 ~gen:State_hash.gen ~equal:State_hash.equal
      in
      let[@warning "-8"] [ start_checkpoint; lock_checkpoint ] = checkpoints in
      let%bind a, a_curr_epoch_length =
        (* If we are constraining the second state to have a greater blockchain length than the
         * first, we need to constrain the first blockchain length such that there is some room
         * leftover in the epoch for at least 1 more block to be generated. *)
        let gen_curr_epoch_position =
          let max_epoch_slot =
            match blockchain_length_relativity with
            | Some `Ascending ->
                Length.to_int constants.slots_per_epoch - 4
                (* -1 to bring into inclusive range, -3 to provide 2 slots of fudge room *)
            | _ ->
                Length.to_int constants.slots_per_epoch - 1
            (* -1 to bring into inclusive range *)
          in
          let%bind slot =
            Core.Int.gen_incl min_a_curr_epoch_slot max_epoch_slot
          in
          let%map length =
            gen_num_blocks_in_slots ~slot_fill_rate ~slot_fill_rate_delta slot
          in
          (Length.of_int slot, length)
        in
        let ( staking_start_checkpoint
            , staking_lock_checkpoint
            , next_start_checkpoint
            , next_lock_checkpoint ) =
          a_checkpoints start_checkpoint lock_checkpoint
        in
        let%bind root_epoch_position =
          gen_a_root_epoch_position base_root_epoch_position
        in
        let%map a =
          gen_spot ~slot_fill_rate ~slot_fill_rate_delta ~root_epoch_position
            ?staking_start_checkpoint ?staking_lock_checkpoint
            ?next_start_checkpoint ?next_lock_checkpoint
            ~gen_curr_epoch_position ()
        in
        let a_curr_epoch_length =
          let _, root_epoch_length = root_epoch_position in
          let length_till_curr_epoch =
            sum_lengths
              [ root_epoch_length
              ; a.staking_epoch_data.epoch_length
              ; a.next_epoch_data.epoch_length
              ]
          in
          Option.value_exn
            (Length.sub a.blockchain_length length_till_curr_epoch)
        in
        (a, a_curr_epoch_length)
      in
      let%map b =
        (* Handle relativity constriants for second state. *)
        let ( gen_staking_epoch_length
            , gen_next_epoch_length
            , gen_curr_epoch_position ) =
          let a_curr_epoch_slot = Global_slot.slot a.curr_global_slot in
          match blockchain_length_relativity with
          | Some `Equal ->
              ( Some (return a.staking_epoch_data.epoch_length)
              , Some (return a.next_epoch_data.epoch_length)
              , Some (return (a_curr_epoch_slot, a_curr_epoch_length)) )
          | Some `Ascending ->
              (* Generate second state position by extending the first state's position *)
              let gen_greater_position =
                let max_epoch_slot =
                  Length.to_int constants.slots_per_epoch - 1
                in
                (* This invariant needs to be held for the position of `a` *)
                assert (max_epoch_slot > Length.to_int a_curr_epoch_slot + 2) ;
                (* To make this easier, we assume there is a next block in the slot directly preceeding the block for `a`. *)
                let%bind added_slots =
                  Core.Int.gen_incl
                    (Length.to_int a_curr_epoch_slot + 2)
                    max_epoch_slot
                in
                let%map added_blocks =
                  gen_num_blocks_in_slots ~slot_fill_rate ~slot_fill_rate_delta
                    added_slots
                in
                let b_slot =
                  Length.add
                    (Length.add a_curr_epoch_slot (UInt32.of_int added_slots))
                    UInt32.one
                in
                let b_blockchain_length =
                  Length.add
                    (Length.add a_curr_epoch_length added_blocks)
                    UInt32.one
                in
                (b_slot, b_blockchain_length)
              in
              ( Some (return a.staking_epoch_data.epoch_length)
              , Some (return a.next_epoch_data.epoch_length)
              , Some gen_greater_position )
          | None ->
              (None, None, None)
        in
        let gen_vrf_output =
          match vrf_output_relativity with
          | Some `Equal ->
              Some (return a.last_vrf_output)
          | Some `Ascending ->
              Some (gen_vrf_output_gt a.last_vrf_output)
          | None ->
              None
        in
        let ( staking_start_checkpoint
            , staking_lock_checkpoint
            , next_start_checkpoint
            , next_lock_checkpoint ) =
          b_checkpoints start_checkpoint lock_checkpoint
        in
        let%bind root_epoch_position =
          gen_b_root_epoch_position base_root_epoch_position
        in
        gen_spot ~slot_fill_rate ~slot_fill_rate_delta ~root_epoch_position
          ?staking_start_checkpoint ?staking_lock_checkpoint
          ?next_start_checkpoint ?next_lock_checkpoint ?gen_staking_epoch_length
          ?gen_next_epoch_length ?gen_curr_epoch_position ?gen_vrf_output ()
      in
      ( With_hash.{ data = a; hash = hash_a }
      , With_hash.{ data = b; hash = hash_b } )

    let gen_spot_pair_short_aligned ?blockchain_length_relativity
        ?vrf_output_relativity () =
      (* Both states will share their staking epoch checkpoints. *)
      let checkpoints start lock = (Some start, Some lock, None, None) in
      gen_spot_pair_common_checkpoints ?blockchain_length_relativity
        ?vrf_output_relativity ~a_checkpoints:checkpoints
        ~b_checkpoints:checkpoints ()

    let gen_spot_pair_short_misaligned ?blockchain_length_relativity
        ?vrf_output_relativity () =
      let open Quickcheck.Generator.Let_syntax in
      let slot_fill_rate = default_slot_fill_rate in
      let slot_fill_rate_delta = default_slot_fill_rate_delta in
      let a_checkpoints start lock = (None, None, Some start, Some lock) in
      let b_checkpoints start lock = (Some start, Some lock, None, None) in
      let gen_b_root_epoch_position (a_root_epoch, a_root_length) =
        (* Compute the root epoch position of `b`. This needs to be one epoch ahead of a, so we
         * compute it by extending the root epoch position of `a` by a single epoch *)
        let b_root_epoch = UInt32.succ a_root_epoch in
        let%map added_blocks =
          gen_num_blocks_in_epochs ~slot_fill_rate ~slot_fill_rate_delta 1
        in
        let b_root_length = Length.add a_root_length added_blocks in
        (b_root_epoch, b_root_length)
      in
      (* Constrain first state to be within last 1/3rd of its epoch (ensuring it's checkpoints and seed are fixed). *)
      let min_a_curr_epoch_slot =
        (2 * (Length.to_int constants.slots_per_epoch / 3)) + 1
      in
      gen_spot_pair_common_checkpoints ?blockchain_length_relativity
        ?vrf_output_relativity ~a_checkpoints ~b_checkpoints
        ~gen_b_root_epoch_position ~min_a_curr_epoch_slot ()

    let gen_spot_pair_long =
      let open Quickcheck.Generator.Let_syntax in
      let%bind hashes =
        gen_unique_list 2 ~gen:State_hash.gen ~equal:State_hash.equal
      in
      let[@warning "-8"] [ hash_a; hash_b ] = hashes in
      let%bind checkpoints =
        gen_unique_list 8 ~gen:State_hash.gen ~equal:State_hash.equal
      in
      let[@warning "-8"] [ a_staking_start_checkpoint
                         ; a_staking_lock_checkpoint
                         ; a_next_start_checkpoint
                         ; a_next_lock_checkpoint
                         ; b_staking_start_checkpoint
                         ; b_staking_lock_checkpoint
                         ; b_next_start_checkpoint
                         ; b_next_lock_checkpoint
                         ] =
        checkpoints
      in
      let%bind a =
        gen_spot ~staking_start_checkpoint:a_staking_start_checkpoint
          ~staking_lock_checkpoint:a_staking_lock_checkpoint
          ~next_start_checkpoint:a_next_start_checkpoint
          ~next_lock_checkpoint:a_next_lock_checkpoint ()
      in
      let%map b =
        gen_spot ~staking_start_checkpoint:b_staking_start_checkpoint
          ~staking_lock_checkpoint:b_staking_lock_checkpoint
          ~next_start_checkpoint:b_next_start_checkpoint
          ~next_lock_checkpoint:b_next_lock_checkpoint ()
      in
      ( With_hash.{ data = a; hash = hash_a }
      , With_hash.{ data = b; hash = hash_b } )

    let gen_spot_pair =
      let open Quickcheck.Generator.Let_syntax in
      let%bind a, b =
        match%bind
          Quickcheck.Generator.of_list
            [ `Short_aligned; `Short_misaligned; `Long ]
        with
        | `Short_aligned ->
            gen_spot_pair_short_aligned ()
        | `Short_misaligned ->
            gen_spot_pair_short_misaligned ()
        | `Long ->
            gen_spot_pair_long
      in
      if%map Quickcheck.Generator.bool then (a, b) else (b, a)

    let assert_consensus_state_set (type t) (set : t) ~project ~assertion ~f =
      (* TODO: make output prettier *)
      if not (f set) then
        let indent_size = 2 in
        let indent = String.init indent_size ~f:(Fn.const ' ') in
        let indented_json state =
          state |> Consensus_state.Value.to_yojson
          |> Yojson.Safe.pretty_to_string |> String.split ~on:'\n'
          |> String.concat ~sep:(indent ^ "\n")
        in
        let message =
          let comparison_sep = Printf.sprintf "\n%svs\n" indent in
          let comparison =
            set |> project |> List.map ~f:indented_json
            |> String.concat ~sep:comparison_sep
          in
          Printf.sprintf "Expected pair of consensus states to be %s:\n%s"
            assertion comparison
        in
        raise (Failure message)

    let assert_consensus_state_pair =
      assert_consensus_state_set ~project:(fun (a, b) -> [ a; b ])

    let assert_hashed_consensus_state_pair =
      assert_consensus_state_set ~project:(fun (a, b) ->
          [ With_hash.data a; With_hash.data b ])

    let assert_hashed_consensus_state_triple =
      assert_consensus_state_set ~project:(fun (a, b, c) ->
          [ With_hash.data a; With_hash.data b; With_hash.data c ])

    let is_selected ?(log = false) (a, b) =
      let logger = if log then Logger.create () else Logger.null () in
      let constants = Lazy.force Constants.for_unit_tests in
      Hooks.equal_select_status `Take
        (Hooks.select ~constants ~existing:a ~candidate:b ~logger)

    let is_not_selected ?(log = false) (a, b) =
      let logger = if log then Logger.create () else Logger.null () in
      let constants = Lazy.force Constants.for_unit_tests in
      Hooks.equal_select_status `Keep
        (Hooks.select ~constants ~existing:a ~candidate:b ~logger)

    let assert_selected =
      assert_hashed_consensus_state_pair ~assertion:"trigger selection"
        ~f:is_selected

    let assert_not_selected =
      assert_hashed_consensus_state_pair ~assertion:"do not trigger selection"
        ~f:is_not_selected

    let%test_unit "generator sanity check: equal states are always in short \
                   fork range" =
      let constants = Lazy.force Constants.for_unit_tests in
      Quickcheck.test (gen_spot ()) ~f:(fun state ->
          assert_consensus_state_pair (state, state)
            ~assertion:"within long range" ~f:(fun (a, b) ->
              Hooks.is_short_range a b ~constants))

    let%test_unit "generator sanity check: gen_spot_pair_short_aligned always \
                   generates pairs of states in short fork range" =
      let constants = Lazy.force Constants.for_unit_tests in
      Quickcheck.test (gen_spot_pair_short_aligned ()) ~f:(fun (a, b) ->
          assert_consensus_state_pair
            (With_hash.data a, With_hash.data b)
            ~assertion:"within short range"
            ~f:(fun (a, b) -> Hooks.is_short_range a b ~constants))

    let%test_unit "generator sanity check: gen_spot_pair_short_misaligned \
                   always generates pairs of states in short fork range" =
      let constants = Lazy.force Constants.for_unit_tests in
      Quickcheck.test (gen_spot_pair_short_misaligned ()) ~f:(fun (a, b) ->
          assert_consensus_state_pair
            (With_hash.data a, With_hash.data b)
            ~assertion:"within short range"
            ~f:(fun (a, b) -> Hooks.is_short_range a b ~constants))

    let%test_unit "generator sanity check: gen_spot_pair_long always generates \
                   pairs of states in long fork range" =
      let constants = Lazy.force Constants.for_unit_tests in
      Quickcheck.test gen_spot_pair_long ~f:(fun (a, b) ->
          assert_consensus_state_pair
            (With_hash.data a, With_hash.data b)
            ~assertion:"within long range"
            ~f:(fun (a, b) -> not (Hooks.is_short_range ~constants a b)))

    let%test_unit "selection case: equal states" =
      Quickcheck.test
        (Quickcheck.Generator.tuple2 State_hash.gen (gen_spot ()))
        ~f:(fun (hash, state) ->
          let hashed_state = { With_hash.data = state; hash } in
          assert_not_selected (hashed_state, hashed_state))

    let%test_unit "selection case: aligned checkpoints & different lengths" =
      Quickcheck.test
        (gen_spot_pair_short_aligned ~blockchain_length_relativity:`Ascending
           ())
        ~f:assert_selected

    let%test_unit "selection case: aligned checkpoints & equal lengths & \
                   different vrfs" =
      Quickcheck.test
        (gen_spot_pair_short_aligned ~blockchain_length_relativity:`Equal
           ~vrf_output_relativity:`Ascending ())
        ~f:assert_selected

    let%test_unit "selection case: aligned checkpoints & equal lengths & equal \
                   vrfs & different hashes" =
      Quickcheck.test
        (gen_spot_pair_short_aligned ~blockchain_length_relativity:`Equal
           ~vrf_output_relativity:`Equal ())
        ~f:(fun (a, b) ->
          if State_hash.(With_hash.hash b > With_hash.hash a) then
            assert_selected (a, b)
          else assert_selected (b, a))

    let%test_unit "selection case: misaligned checkpoints & different lengths" =
      Quickcheck.test
        (gen_spot_pair_short_misaligned ~blockchain_length_relativity:`Ascending
           ())
        ~f:assert_selected

    (* TODO: This test always succeeds, but this could be a false positive as the blockchain length equality constraint
     * is broken for misaligned short forks.
     *)
    let%test_unit "selection case: misaligned checkpoints & equal lengths & \
                   different vrfs" =
      Quickcheck.test
        (gen_spot_pair_short_misaligned ~blockchain_length_relativity:`Equal
           ~vrf_output_relativity:`Ascending ())
        ~f:assert_selected

    (* TODO: This test fails because the blockchain length equality constraint is broken for misaligned short forks.
       let%test_unit "selection case: misaligned checkpoints & equal lengths & equal vrfs & different hashes" =
         Quickcheck.test
           (gen_spot_pair_short_misaligned ~blockchain_length_relativity:`Equal ~vrf_output_relativity:`Equal ())
           ~f:(fun (a, b) ->
             if State_hash.compare (With_hash.hash a) (With_hash.hash b) > 0 then
               assert_selected (a, b)
             else
               assert_selected (b, a))
    *)

    (* TODO: expand long fork generation to support relativity constraints
       let%test_unit "selection case: distinct checkpoints & different min window densities" =
         failwith "TODO"

       let%test_unit "selection case: distinct checkpoints & equal min window densities & different lengths" =
         failwith "TODO"

       let%test_unit "selection case: distinct checkpoints & equal min window densities & equal lengths & different vrfs" =
         failwith "TODO"

       let%test_unit "selection case: distinct checkpoints & equal min window densities & equal lengths & qequals vrfs & different hashes" =
         failwith "TODO"
    *)

    let%test_unit "selection invariant: candidate selections are not \
                   commutative" =
      let logger = Logger.null () in
      let constants = Lazy.force Constants.for_unit_tests in
      let select existing candidate =
        Hooks.select ~constants ~existing ~candidate ~logger
      in
      Quickcheck.test gen_spot_pair
        ~f:
          (assert_hashed_consensus_state_pair
             ~assertion:"chains do not trigger a selection cycle"
             ~f:(fun (a, b) ->
               not
                 ([%equal: Hooks.select_status * Hooks.select_status]
                    (select a b, select b a)
                    (`Take, `Take))))

    (* We define a homogeneous binary relation for consensus states by adapting the binary chain
     * selection rule and extending it to consider equality of chains. From this, we can test
     * that this extended relations forms a non-strict partial order over the set of consensus
     * states.
     *
     * We omit partial order reflexivity and antisymmetry tests as they are merely testing properties
     * of equality related to the partial order we define from binary chain selection. Chain
     * selection, as is written, will always reject equal elements, so the only property we are
     * truly interested in it holding is transitivity (when lifted to a homogeneous binary relation).
     *
     * TODO: Improved quickcheck generator which better explores related states via our spot
     * pair generation rules. Doing this requires re-working our spot pair generators to
     * work by extending an already generated consensus state with some relative constraints.
     *)
    let%test_unit "selection invariant: partial order transitivity" =
      let logger = Logger.null () in
      let constants = Lazy.force Constants.for_unit_tests in
      let select existing candidate =
        Hooks.select ~constants ~existing ~candidate ~logger
      in
      let ( <= ) a b =
        match (select a b, select b a) with
        | `Keep, `Keep ->
            true
        | `Keep, `Take ->
            true
        | `Take, `Keep ->
            false
        | `Take, `Take ->
            assert_hashed_consensus_state_pair (a, b)
              ~assertion:"chains do not trigger a selection cycle"
              ~f:(Fn.const false) ;
            (* unreachable *)
            false
      in
      let chains_hold_transitivity (a, b, c) =
        if a <= b then if b <= c then a <= c else c <= b
        else if b <= c then if c <= a then b <= a else a <= c
        else if c <= a then if a <= b then c <= b else b <= a
        else false
      in
      let gen = gen_with_hash (gen_spot ()) in
      Quickcheck.test
        (Quickcheck.Generator.tuple3 gen gen gen)
        ~f:
          (assert_hashed_consensus_state_triple
             ~assertion:"chains hold partial order transitivity"
             ~f:chains_hold_transitivity)
  end )

module Exported = struct
  module Global_slot = Global_slot
  module Block_data = Data.Block_data
  module Consensus_state = Data.Consensus_state
end<|MERGE_RESOLUTION|>--- conflicted
+++ resolved
@@ -825,82 +825,12 @@
               Public_key.Compressed.t
            -> Mina_base.Account.t Mina_base.Account.Index.Table.t option) =
       let open Message in
-<<<<<<< HEAD
-      let open Local_state in
-      let open Snapshot in
-      Hashtbl.fold ~init:None
-        ( Snapshot.delegators epoch_snapshot public_key_compressed
-        |> Option.value ~default:(Core_kernel.Int.Table.create ()) )
-        ~f:(fun ~key:delegator ~data:account best_vrf ->
-          let vrf_result =
-            T.eval ~constraint_constants ~private_key
-              {global_slot; seed; delegator}
-          in
-          let truncated_vrf_result = Output.truncate vrf_result in
-          [%log debug]
-            "VRF result for delegator: $delegator, balance: $balance, amount: \
-             $amount, result: $result"
-            ~metadata:
-              [ ("delegator", `Int (Mina_base.Account.Index.to_int delegator))
-              ; ( "delegator_pk"
-                , Public_key.Compressed.to_yojson account.public_key )
-              ; ("balance", `Int (Balance.to_int account.balance))
-              ; ("amount", `Int (Amount.to_int total_stake))
-              ; ( "result"
-                , `String
-                    (* use sexp representation; int might be too small *)
-                    ( Fold.string_bits truncated_vrf_result
-                    |> Bignum_bigint.of_bit_fold_lsb |> Bignum_bigint.sexp_of_t
-                    |> Sexp.to_string ) ) ] ;
-          Mina_metrics.Counter.inc_one Mina_metrics.Consensus.vrf_evaluations ;
-          if
-            Threshold.is_satisfied ~my_stake:account.balance ~total_stake
-              truncated_vrf_result
-          then
-            let string_of_blake2 =
-              Blake2.(Fn.compose to_raw_string digest_string)
-            in
-            let vrf_eval = string_of_blake2 truncated_vrf_result in
-            let this_vrf () =
-              Some
-                ( vrf_eval
-                , ( { Block_data.stake_proof=
-                        { producer_private_key= private_key
-                        ; producer_public_key= public_key
-                        ; delegator
-                        ; delegator_pk= account.public_key
-                        ; coinbase_receiver_pk= coinbase_receiver
-                        ; ledger=
-                            Local_state.Snapshot.Ledger_snapshot.ledger_subset
-                              [ Mina_base.(
-                                  Account_id.create
-                                    (Public_key.compress public_key)
-                                    Token_id.default)
-                              ; Mina_base.(
-                                  Account_id.create account.public_key
-                                    Token_id.default) ]
-                              epoch_snapshot.ledger }
-                    ; global_slot
-                    ; global_slot_since_genesis
-                    ; vrf_result }
-                  , account.public_key ) )
-            in
-            match best_vrf with
-            | Some (prev_best_vrf_eval, _) ->
-                if String.compare prev_best_vrf_eval vrf_eval < 0 then
-                  this_vrf ()
-                else best_vrf
-            | None ->
-                this_vrf ()
-          else best_vrf )
-      |> Option.map ~f:snd
-=======
       let open Interruptible.Let_syntax in
       let delegators =
         get_delegators producer_public_key
         |> Option.value_map ~f:Hashtbl.to_alist ~default:[]
       in
-      let rec go = function
+      let rec go acc = function
         | [] ->
             Interruptible.return None
         | (delegator, (account : Mina_base.Account.t)) :: delegators ->
@@ -931,14 +861,25 @@
               Threshold.is_satisfied ~my_stake:account.balance ~total_stake
                 truncated_vrf_result
             then
-              Interruptible.return
-                (Some
-                   ( `Vrf_output vrf_result
-                   , `Delegator (account.public_key, delegator) ))
-            else go delegators
-      in
-      go delegators
->>>>>>> d653a683
+              let string_of_blake2 =
+                Blake2.(Fn.compose to_raw_string digest_string)
+              in
+              let vrf_eval = string_of_blake2 truncated_vrf_result in
+              match acc with
+              | Some (`Vrf_eval prev_best_vrf_eval, _, _) ->
+                  if String.compare prev_best_vrf_eval vrf_eval < 0 then
+                    go
+                      (Some
+                         ( `Vrf_eval vrf_eval
+                         , `Vrf_output vrf_result
+                         , `Delegator (account.public_key, delegator) ))
+                      delegators
+                  else go acc delegators
+              | None ->
+                  go acc delegators
+            else go acc delegators
+      in
+      go None delegators
   end
 
   module Optional_state_hash = struct
