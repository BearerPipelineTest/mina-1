(library
 (inline_tests)
 (name kimchi_pasta)
 (public_name kimchi_backend.pasta)
 (flags -warn-error -27)
 (instrumentation
  (backend bisect_ppx))
 (preprocess
  (pps ppx_version ppx_jane ppx_deriving_yojson ppx_deriving.std))
 (libraries
   ;; opam libraries
   ppx_inline_test.config
   sexplib0
   core_kernel
   bin_prot.shape
   base.caml
   ;; local libraries
   sponge
   pickles_types
   kimchi_backend.common
<<<<<<< HEAD
   run_in_thread
=======
>>>>>>> 91a619d7
   promise
   kimchi
   snarkette
))<|MERGE_RESOLUTION|>--- conflicted
+++ resolved
@@ -18,10 +18,6 @@
    sponge
    pickles_types
    kimchi_backend.common
-<<<<<<< HEAD
-   run_in_thread
-=======
->>>>>>> 91a619d7
    promise
    kimchi
    snarkette
