--- conflicted
+++ resolved
@@ -56,12 +56,7 @@
 /// Handy re-exports
 pub use {
     commitment_dlog::commitment::caml::{CamlOpeningProof, CamlPolyComm},
-<<<<<<< HEAD
-    kimchi::prover::caml::{CamlProverCommitments, CamlProverProof},
-    kimchi_circuits::{
-=======
     kimchi::circuits::{
->>>>>>> cf6f1733
         gate::{caml::CamlCircuitGate, CurrOrNext, GateType},
         scalars::caml::{CamlLookupEvaluations, CamlProofEvaluations, CamlRandomOracles},
         wires::caml::CamlWire,
