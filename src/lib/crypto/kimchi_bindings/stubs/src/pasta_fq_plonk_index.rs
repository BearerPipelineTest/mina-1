--- conflicted
+++ resolved
@@ -141,13 +141,8 @@
     }
 
     // deserialize the index
-<<<<<<< HEAD
-    let mut t: DlogIndex<GAffine> = bincode::deserialize_from(&mut r)?;
+    let mut t = DlogIndex::<GAffine>::deserialize(&mut rmp_serde::Deserializer::new(r))?;
     t.cs.fr_sponge_params = oracle::pasta::fq_3::params();
-=======
-    let mut t = DlogIndex::<GAffine>::deserialize(&mut rmp_serde::Deserializer::new(r))?;
-    t.cs.fr_sponge_params = oracle::pasta::fq::params();
->>>>>>> 3fe46452
     t.srs = srs.clone();
     t.fq_sponge_params = oracle::pasta::fp_3::params();
 
