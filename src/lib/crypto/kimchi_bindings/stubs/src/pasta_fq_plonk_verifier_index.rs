use crate::{
    alphas::Builder,
    arkworks::{CamlFq, CamlGPallas},
    pasta_fq_plonk_index::CamlPastaFqPlonkIndexPtr,
    plonk_verifier_index::{CamlPlonkDomain, CamlPlonkVerificationEvals, CamlPlonkVerifierIndex},
    srs::fq::CamlFqSrs,
};
use ark_ec::AffineCurve;
use ark_ff::One;
use ark_poly::{EvaluationDomain, Radix2EvaluationDomain as Domain};
<<<<<<< HEAD
use commitment_dlog::{
    commitment::{caml::CamlPolyComm, PolyComm},
    srs::SRS,
};
use kimchi::circuits::constraints::{zk_polynomial, zk_w3, Shifts};
use kimchi::circuits::expr::{Linearization, PolishToken};
use kimchi::circuits::wires::{COLUMNS, PERMUTS};
use kimchi::index::{expr_linearization, VerifierIndex};
use mina_curves::pasta::{fq::Fq, pallas::Affine as GAffine, vesta::Affine as GAffineOther};
=======
use commitment_dlog::commitment::caml::CamlPolyComm;
use commitment_dlog::{commitment::PolyComm, srs::SRS};
use mina_curves::pasta::{fq::Fq, pallas::Affine as GAffine, vesta::Affine as GAffineOther};

use kimchi::circuits::constraints::{zk_polynomial, zk_w3, Shifts};
use kimchi::circuits::wires::{COLUMNS, PERMUTS};
use kimchi::index::{expr_linearization, VerifierIndex};
>>>>>>> 2e2bddac
use std::convert::TryInto;
use std::path::Path;

pub type CamlPastaFqPlonkVerifierIndex =
    CamlPlonkVerifierIndex<CamlFq, CamlFqSrs, CamlPolyComm<CamlGPallas>>;

impl From<VerifierIndex<GAffine>> for CamlPastaFqPlonkVerifierIndex {
    fn from(vi: VerifierIndex<GAffine>) -> Self {
        Self {
            domain: CamlPlonkDomain {
                log_size_of_group: vi.domain.log_size_of_group as isize,
                group_gen: CamlFq(vi.domain.group_gen),
            },
            max_poly_size: vi.max_poly_size as isize,
            max_quot_size: vi.max_quot_size as isize,
            powers_of_alpha: vi.powers_of_alpha,
            srs: CamlFqSrs(vi.srs),
            evals: CamlPlonkVerificationEvals {
                sigma_comm: vi.sigma_comm.to_vec().iter().map(Into::into).collect(),
                coefficients_comm: vi
                    .coefficients_comm
                    .to_vec()
                    .iter()
                    .map(Into::into)
                    .collect(),
                generic_comm: vi.generic_comm.into(),
                psm_comm: vi.psm_comm.into(),
                complete_add_comm: vi.complete_add_comm.into(),
                mul_comm: vi.mul_comm.into(),
                emul_comm: vi.emul_comm.into(),
                endomul_scalar_comm: vi.endomul_scalar_comm.into(),
                chacha_comm: vi
                    .chacha_comm
                    .map(|x| x.to_vec().iter().map(Into::into).collect()),
            },
            shifts: vi.shift.to_vec().iter().map(Into::into).collect(),
            lookup_index: vi.lookup_index.map(Into::into),
        }
    }
}

// TODO: This should really be a TryFrom or TryInto
impl From<CamlPastaFqPlonkVerifierIndex> for VerifierIndex<GAffine> {
    fn from(index: CamlPastaFqPlonkVerifierIndex) -> Self {
        let evals = index.evals;
        let shifts = index.shifts;

        let (endo_q, _endo_r) = commitment_dlog::srs::endos::<GAffineOther>();
        let domain = Domain::<Fq>::new(1 << index.domain.log_size_of_group).expect("wrong size");

        let coefficients_comm: Vec<PolyComm<GAffine>> =
            evals.coefficients_comm.iter().map(Into::into).collect();
        let coefficients_comm: [_; COLUMNS] = coefficients_comm.try_into().expect("wrong size");

        let sigma_comm: Vec<PolyComm<GAffine>> = evals.sigma_comm.iter().map(Into::into).collect();
        let sigma_comm: [_; PERMUTS] = sigma_comm
            .try_into()
            .expect("vector of sigma comm is of wrong size");

        let chacha_comm: Option<Vec<PolyComm<GAffine>>> = evals
            .chacha_comm
            .map(|x| x.iter().map(Into::into).collect());
        let chacha_comm: Option<[_; 4]> =
            chacha_comm.map(|x| x.try_into().expect("vector of sigma comm is of wrong size"));

        let shifts: Vec<Fq> = shifts.iter().map(Into::into).collect();
        let shift: [Fq; PERMUTS] = shifts.try_into().expect("wrong size");

        // TODO chacha, dummy_lookup_value ?
        let linearization = expr_linearization(domain, false, &None);

        VerifierIndex::<GAffine> {
            domain,
            max_poly_size: index.max_poly_size as usize,
            max_quot_size: index.max_quot_size as usize,
            powers_of_alpha: index.powers_of_alpha,
            srs: index.srs.0,

            sigma_comm,
            coefficients_comm,
            generic_comm: evals.generic_comm.into(),

            psm_comm: evals.psm_comm.into(),

            complete_add_comm: evals.complete_add_comm.into(),
            mul_comm: evals.mul_comm.into(),
            emul_comm: evals.emul_comm.into(),
            endomul_scalar_comm: evals.endomul_scalar_comm.into(),

            chacha_comm,

            shift,
            zkpm: zk_polynomial(domain),
            w: zk_w3(domain),
            endo: endo_q,

            lookup_index: index.lookup_index.map(Into::into),
            linearization,

            fr_sponge_params: oracle::pasta::fq_3::params(),
            fq_sponge_params: oracle::pasta::fp_3::params(),
        }
    }
}

pub fn read_raw(
    offset: Option<ocaml::Int>,
    srs: CamlFqSrs,
    path: String,
) -> Result<VerifierIndex<GAffine>, ocaml::Error> {
    let path = Path::new(&path);
    let (endo_q, _endo_r) = commitment_dlog::srs::endos::<GAffineOther>();
    let fq_sponge_params = oracle::pasta::fp_3::params();
    let fr_sponge_params = oracle::pasta::fq_3::params();
    VerifierIndex::<GAffine>::from_file(
        srs.0,
        path,
        offset.map(|x| x as u64),
        endo_q,
        fq_sponge_params,
        fr_sponge_params,
    )
<<<<<<< HEAD
    .map_err(|_e| {
=======
    .map_err(|_| {
>>>>>>> 2e2bddac
        ocaml::Error::invalid_argument("caml_pasta_fq_plonk_verifier_index_raw_read")
            .err()
            .unwrap()
    })
}

//
// OCaml methods
//

#[ocaml_gen::func]
#[ocaml::func]
pub fn caml_pasta_fq_plonk_verifier_index_read(
    offset: Option<ocaml::Int>,
    srs: CamlFqSrs,
    path: String,
) -> Result<CamlPastaFqPlonkVerifierIndex, ocaml::Error> {
<<<<<<< HEAD
    let mut vi = read_raw(offset, srs, path)?;
    let (linearization, powers_of_alpha) = expr_linearization(vi.domain, false, None);
    vi.linearization = linearization;
    vi.powers_of_alpha = powers_of_alpha;
=======
    let vi = read_raw(offset, srs, path)?;
>>>>>>> 2e2bddac
    Ok(vi.into())
}

#[ocaml_gen::func]
#[ocaml::func]
pub fn caml_pasta_fq_plonk_verifier_index_write(
    append: Option<bool>,
    index: CamlPastaFqPlonkVerifierIndex,
    path: String,
) -> Result<(), ocaml::Error> {
    let index: VerifierIndex<GAffine> = index.into();
    let path = Path::new(&path);
<<<<<<< HEAD
    index.to_file(path, append).map_err(|_e| {
=======
    index.to_file(path, append).map_err(|_| {
>>>>>>> 2e2bddac
        ocaml::Error::invalid_argument("caml_pasta_fq_plonk_verifier_index_raw_read")
            .err()
            .unwrap()
    })
}

#[ocaml_gen::func]
#[ocaml::func]
pub fn caml_pasta_fq_plonk_verifier_index_create(
    index: CamlPastaFqPlonkIndexPtr,
) -> CamlPastaFqPlonkVerifierIndex {
    {
        let ptr: &mut commitment_dlog::srs::SRS<GAffine> =
            unsafe { &mut *(std::sync::Arc::as_ptr(&index.as_ref().0.srs) as *mut _) };
        ptr.add_lagrange_basis(index.as_ref().0.cs.domain.d1);
    }
    let verifier_index = index.as_ref().0.verifier_index();
    verifier_index.into()
}

#[ocaml_gen::func]
#[ocaml::func]
pub fn caml_pasta_fq_plonk_verifier_index_shifts(log2_size: ocaml::Int) -> Vec<CamlFq> {
    let domain = Domain::<Fq>::new(1 << log2_size).unwrap();
    let shifts = Shifts::new(&domain);
    shifts.shifts().iter().map(Into::into).collect()
}

#[ocaml_gen::func]
#[ocaml::func]
pub fn caml_pasta_fq_plonk_verifier_index_dummy() -> CamlPastaFqPlonkVerifierIndex {
    fn comm() -> CamlPolyComm<CamlGPallas> {
        let g: CamlGPallas = GAffine::prime_subgroup_generator().into();
        CamlPolyComm {
            shifted: Some(g),
            unshifted: vec![g, g, g],
        }
    }
    fn vec_comm(num: usize) -> Vec<CamlPolyComm<CamlGPallas>> {
        (0..num).map(|_| comm()).collect()
    }

    CamlPlonkVerifierIndex {
        domain: CamlPlonkDomain {
            log_size_of_group: 1,
            group_gen: Fq::one().into(),
        },
        max_poly_size: 0,
        max_quot_size: 0,
        powers_of_alpha: Builder::default(),
        srs: CamlFqSrs::new(SRS::create(0)),
        evals: CamlPlonkVerificationEvals {
            sigma_comm: vec_comm(PERMUTS),
            coefficients_comm: vec_comm(COLUMNS),
            generic_comm: comm(),
            psm_comm: comm(),
            complete_add_comm: comm(),
            mul_comm: comm(),
            endomul_scalar_comm: comm(),
            emul_comm: comm(),
            chacha_comm: None,
        },
        shifts: (0..PERMUTS - 1).map(|_| Fq::one().into()).collect(),
        lookup_index: None,
    }
}

#[ocaml_gen::func]
#[ocaml::func]
pub fn caml_pasta_fq_plonk_verifier_index_deep_copy(
    x: CamlPastaFqPlonkVerifierIndex,
) -> CamlPastaFqPlonkVerifierIndex {
    x
}<|MERGE_RESOLUTION|>--- conflicted
+++ resolved
@@ -8,17 +8,6 @@
 use ark_ec::AffineCurve;
 use ark_ff::One;
 use ark_poly::{EvaluationDomain, Radix2EvaluationDomain as Domain};
-<<<<<<< HEAD
-use commitment_dlog::{
-    commitment::{caml::CamlPolyComm, PolyComm},
-    srs::SRS,
-};
-use kimchi::circuits::constraints::{zk_polynomial, zk_w3, Shifts};
-use kimchi::circuits::expr::{Linearization, PolishToken};
-use kimchi::circuits::wires::{COLUMNS, PERMUTS};
-use kimchi::index::{expr_linearization, VerifierIndex};
-use mina_curves::pasta::{fq::Fq, pallas::Affine as GAffine, vesta::Affine as GAffineOther};
-=======
 use commitment_dlog::commitment::caml::CamlPolyComm;
 use commitment_dlog::{commitment::PolyComm, srs::SRS};
 use mina_curves::pasta::{fq::Fq, pallas::Affine as GAffine, vesta::Affine as GAffineOther};
@@ -26,7 +15,6 @@
 use kimchi::circuits::constraints::{zk_polynomial, zk_w3, Shifts};
 use kimchi::circuits::wires::{COLUMNS, PERMUTS};
 use kimchi::index::{expr_linearization, VerifierIndex};
->>>>>>> 2e2bddac
 use std::convert::TryInto;
 use std::path::Path;
 
@@ -149,11 +137,7 @@
         fq_sponge_params,
         fr_sponge_params,
     )
-<<<<<<< HEAD
     .map_err(|_e| {
-=======
-    .map_err(|_| {
->>>>>>> 2e2bddac
         ocaml::Error::invalid_argument("caml_pasta_fq_plonk_verifier_index_raw_read")
             .err()
             .unwrap()
@@ -171,14 +155,7 @@
     srs: CamlFqSrs,
     path: String,
 ) -> Result<CamlPastaFqPlonkVerifierIndex, ocaml::Error> {
-<<<<<<< HEAD
-    let mut vi = read_raw(offset, srs, path)?;
-    let (linearization, powers_of_alpha) = expr_linearization(vi.domain, false, None);
-    vi.linearization = linearization;
-    vi.powers_of_alpha = powers_of_alpha;
-=======
     let vi = read_raw(offset, srs, path)?;
->>>>>>> 2e2bddac
     Ok(vi.into())
 }
 
@@ -191,11 +168,7 @@
 ) -> Result<(), ocaml::Error> {
     let index: VerifierIndex<GAffine> = index.into();
     let path = Path::new(&path);
-<<<<<<< HEAD
     index.to_file(path, append).map_err(|_e| {
-=======
-    index.to_file(path, append).map_err(|_| {
->>>>>>> 2e2bddac
         ocaml::Error::invalid_argument("caml_pasta_fq_plonk_verifier_index_raw_read")
             .err()
             .unwrap()
