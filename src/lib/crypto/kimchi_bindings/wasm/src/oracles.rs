use commitment_dlog::commitment::{shift_scalar, PolyComm};
use kimchi::circuits::scalars::RandomOracles;
use kimchi::proof::ProverProof;
use kimchi::verifier_index::VerifierIndex as DlogVerifierIndex;
use oracle::{
    self,
    constants::PlonkSpongeConstantsKimchi,
    sponge::{DefaultFqSponge, DefaultFrSponge},
    FqSponge,
};
use paste::paste;
use wasm_bindgen::prelude::*;
// use wasm_bindgen::convert::{IntoWasmAbi, FromWasmAbi};
use crate::wasm_vector::WasmVector;
// use crate::wasm_flat_vector::WasmFlatVector;
use ark_ff::Zero;

//
// CamlOracles
//

//
// Implementation
//

macro_rules! impl_oracles {
    ($WasmF: ty,
     $F: ty,
     $WasmG: ty,
     $G: ty,
     $WasmPolyComm: ty,
     $WasmProverProof: ty,
     $index: ty,
     $curve_params: ty,
     $field_name: ident) => {

        paste! {
            use crate::wasm_flat_vector::WasmFlatVector;
            use oracle::sponge::ScalarChallenge;

            #[wasm_bindgen]
            #[derive(Clone, Copy)]
            pub struct [<Wasm $field_name:camel RandomOracles>] {
                pub joint_combiner_chal: Option<$WasmF>,
                pub joint_combiner: Option<$WasmF>,
                pub beta: $WasmF,
                pub gamma: $WasmF,
                pub alpha_chal: $WasmF,
                pub alpha: $WasmF,
                pub zeta: $WasmF,
                pub v: $WasmF,
                pub u: $WasmF,
                pub zeta_chal: $WasmF,
                pub v_chal: $WasmF,
                pub u_chal: $WasmF,
            }
            type WasmRandomOracles = [<Wasm $field_name:camel RandomOracles>];

            #[wasm_bindgen]
            impl [<Wasm $field_name:camel RandomOracles>] {
                #[wasm_bindgen(constructor)]
                pub fn new(
                    joint_combiner_chal: Option<$WasmF>,
                    joint_combiner: Option<$WasmF>,
                    beta: $WasmF,
                    gamma: $WasmF,
                    alpha_chal: $WasmF,
                    alpha: $WasmF,
                    zeta: $WasmF,
                    v: $WasmF,
                    u: $WasmF,
                    zeta_chal: $WasmF,
                    v_chal: $WasmF,
                    u_chal: $WasmF) -> Self  {
                    Self {
                        joint_combiner_chal,
                        joint_combiner,
                        beta,
                        gamma,
                        alpha_chal,
                        alpha,
                        zeta,
                        v,
                        u,
                        zeta_chal,
                        v_chal,
                        u_chal,
                    }
                }
            }

            impl From<RandomOracles<$F>> for WasmRandomOracles
            {
                fn from(ro: RandomOracles<$F>) -> Self {
                    Self {
                        joint_combiner_chal: ro.joint_combiner.as_ref().map(|x| x.0.0.into()),
<<<<<<< HEAD
                        joint_combiner: ro.joint_combiner.map(|x| x.1.into()),
=======
                        joint_combiner: ro.joint_combiner.as_ref().map(|x| x.1.into()),
>>>>>>> f0032d50
                        beta: ro.beta.into(),
                        gamma: ro.gamma.into(),
                        alpha_chal: ro.alpha_chal.0.into(),
                        alpha: ro.alpha.into(),
                        zeta: ro.zeta.into(),
                        v: ro.v.into(),
                        u: ro.u.into(),
                        zeta_chal: ro.zeta_chal.0.into(),
                        v_chal: ro.v_chal.0.into(),
                        u_chal: ro.u_chal.0.into(),
                    }
                }
            }

            impl Into<RandomOracles<$F>> for WasmRandomOracles
            {
                fn into(self) -> RandomOracles<$F> {
                    let joint_combiner =
                        match (self.joint_combiner_chal, self.joint_combiner) {
                            (Some(joint_combiner_chal), Some(joint_combiner)) => {
                                Some((ScalarChallenge(joint_combiner_chal.into()), joint_combiner.into()))
                            },
                            _ => None
                        };
                    RandomOracles {
                        joint_combiner,
                        beta: self.beta.into(),
                        gamma: self.gamma.into(),
                        alpha_chal: ScalarChallenge(self.alpha_chal.into()),
                        alpha: self.alpha.into(),
                        zeta: self.zeta.into(),
                        v: self.v.into(),
                        u: self.u.into(),
                        zeta_chal: ScalarChallenge(self.zeta_chal.into()),
                        v_chal: ScalarChallenge(self.v_chal.into()),
                        u_chal: ScalarChallenge(self.u_chal.into()),
                    }
                }
            }

            #[wasm_bindgen]
            #[derive(Clone)]
            pub struct [<Wasm $field_name:camel Oracles>] {
                pub o: [<Wasm $field_name:camel RandomOracles>],
                pub p_eval0: $WasmF,
                pub p_eval1: $WasmF,
                #[wasm_bindgen(skip)]
                pub opening_prechallenges: WasmFlatVector<$WasmF>,
                pub digest_before_evaluations: $WasmF,
            }

            #[wasm_bindgen]
            impl [<Wasm $field_name:camel Oracles>] {
                #[wasm_bindgen(constructor)]
                pub fn new(
                    o: WasmRandomOracles,
                    p_eval0: $WasmF,
                    p_eval1: $WasmF,
                    opening_prechallenges: WasmFlatVector<$WasmF>,
                    digest_before_evaluations: $WasmF) -> Self {
                    Self {o, p_eval0, p_eval1, opening_prechallenges, digest_before_evaluations}
                }

                #[wasm_bindgen(getter)]
                pub fn opening_prechallenges(&self) -> WasmFlatVector<$WasmF> {
                    self.opening_prechallenges.clone()
                }

                #[wasm_bindgen(setter)]
                pub fn set_opening_prechallenges(&mut self, x: WasmFlatVector<$WasmF>) {
                    self.opening_prechallenges = x;
                }
            }

            #[wasm_bindgen]
            pub fn [<$F:snake _oracles_create>](
                lgr_comm: WasmVector<$WasmPolyComm>, // the bases to commit polynomials
                index: $index,    // parameters
                proof: $WasmProverProof, // the final proof (contains public elements at the beginning)
            ) -> Result<[<Wasm $field_name:camel Oracles>], JsValue> {
                // conversions

                let index: DlogVerifierIndex<$G> = index.into();

                let lgr_comm: Vec<PolyComm<$G>> = lgr_comm
                    .into_iter()
                    .take(proof.public.len())
                    .map(Into::into)
                    .collect();
                let lgr_comm_refs: Vec<_> = lgr_comm.iter().collect();

                let p_comm = PolyComm::<$G>::multi_scalar_mul(
                    &lgr_comm_refs,
                    &proof
                        .public
                        .iter()
                        .map(|a| a.clone().into())
                        .map(|s: $F| -s)
                        .collect::<Vec<_>>(),
                );

                let proof: ProverProof<$G> = proof.into();

                let oracles_result =
                    proof.oracles::<DefaultFqSponge<$curve_params, PlonkSpongeConstantsKimchi>, DefaultFrSponge<$F, PlonkSpongeConstantsKimchi>>(&index, &p_comm).map_err(|e| JsValue::from_str(&format!("oracles_create: {}", e)))?;

                let (mut sponge, combined_inner_product, p_eval, digest, oracles) = (
                    oracles_result.fq_sponge,
                    oracles_result.combined_inner_product,
                    oracles_result.p_eval,
                    oracles_result.digest,
                    oracles_result.oracles,
                );

                sponge.absorb_fr(&[shift_scalar::<$G>(combined_inner_product)]);

                let opening_prechallenges = proof
                    .proof
                    .prechallenges(&mut sponge)
                    .into_iter()
                    .map(|x| x.0.into())
                    .collect();

                Ok([<Wasm $field_name:camel Oracles>] {
                    o: oracles.into(),
                    p_eval0: p_eval[0][0].into(),
                    p_eval1: p_eval[1][0].into(),
                    opening_prechallenges,
                    digest_before_evaluations: digest.into(),
                })
            }

            #[wasm_bindgen]
            pub fn [<$F:snake _oracles_dummy>]() -> [<Wasm $field_name:camel Oracles>] {
                [<Wasm $field_name:camel Oracles>] {
                    o: RandomOracles::<$F>::default().into(),
                    p_eval0: $F::zero().into(),
                    p_eval1: $F::zero().into(),
                    opening_prechallenges: vec![].into(),
                    digest_before_evaluations: $F::zero().into(),
                }
            }

            #[wasm_bindgen]
            pub fn [<$F:snake _oracles_deep_copy>](
                x: $WasmProverProof,
            ) -> $WasmProverProof {
                x
            }
        }
    }
}

//
//
//

pub mod fp {
    use super::*;
    use crate::{
        arkworks::WasmPastaFp, plonk_proof::fp::WasmFpProverProof as WasmProverProof,
        plonk_verifier_index::fp::WasmFpPlonkVerifierIndex as WasmPlonkVerifierIndex,
        poly_comm::vesta::WasmFpPolyComm as WasmPolyComm,
    };
    use mina_curves::pasta::{
        fp::Fp,
        vesta::{Affine as GAffine, VestaParameters},
    };

    impl_oracles!(
        WasmPastaFp,
        Fp,
        WasmGVesta,
        GAffine,
        WasmPolyComm,
        WasmProverProof,
        WasmPlonkVerifierIndex,
        VestaParameters,
        Fp
    );
}

pub mod fq {
    use super::*;
    use crate::{
        arkworks::WasmPastaFq, plonk_proof::fq::WasmFqProverProof as WasmProverProof,
        plonk_verifier_index::fq::WasmFqPlonkVerifierIndex as WasmPlonkVerifierIndex,
        poly_comm::pallas::WasmFqPolyComm as WasmPolyComm,
    };
    use mina_curves::pasta::{
        fq::Fq,
        pallas::{Affine as GAffine, PallasParameters},
    };

    impl_oracles!(
        WasmPastaFq,
        Fq,
        WasmGPallas,
        GAffine,
        WasmPolyComm,
        WasmProverProof,
        WasmPlonkVerifierIndex,
        PallasParameters,
        Fq
    );
}<|MERGE_RESOLUTION|>--- conflicted
+++ resolved
@@ -94,11 +94,7 @@
                 fn from(ro: RandomOracles<$F>) -> Self {
                     Self {
                         joint_combiner_chal: ro.joint_combiner.as_ref().map(|x| x.0.0.into()),
-<<<<<<< HEAD
-                        joint_combiner: ro.joint_combiner.map(|x| x.1.into()),
-=======
                         joint_combiner: ro.joint_combiner.as_ref().map(|x| x.1.into()),
->>>>>>> f0032d50
                         beta: ro.beta.into(),
                         gamma: ro.gamma.into(),
                         alpha_chal: ro.alpha_chal.0.into(),
