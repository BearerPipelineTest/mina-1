[%%import
"/src/config.mlh"]

open Ppxlib
open Asttypes
open Parsetree
open Longident
open Core

let seed = "CodaPedersenParams"

let random_bool = Crs.create ~seed

module Impl = Pickles.Impls.Pairing_based.Internal_Basic
module Group = Snarky_bn382_backend.G

let group_map_params =
  Group_map.Params.create
<<<<<<< HEAD
    (module Snarky_bn382_backend.Fp)
    ~a:Snarky_bn382_backend.G.Params.a ~b:Snarky_bn382_backend.G.Params.a
=======
    (module Curve_choice.Tick0.Field)
    Curve_choice.Tick_backend.Inner_curve.Coefficients.{a; b}
>>>>>>> 96476361

let group_map_params_structure ~loc =
  let module T = struct
    type t =
      Snarky_bn382_backend.Fp.Stable.Latest.t Group_map.Params.Stable.Latest.t
    [@@deriving bin_io_unversioned]
  end in
  let module E = Ppxlib.Ast_builder.Make (struct
    let loc = loc
  end) in
  let open E in
  [%str
    let params =
      let module T = struct
        type t = Snarky_bn382_backend.Fp.Stable.Latest.t Group_map.Params.t
        [@@deriving bin_io_unversioned]
      end in
      Binable.of_string
        (module T)
        [%e estring (Binable.to_string (module T) group_map_params)]]

let generate_ml_file filename structure =
  let fmt = Format.formatter_of_out_channel (Out_channel.create filename) in
  Pprintast.top_phrase fmt (Ptop_def (structure ~loc:Ppxlib.Location.none))

let () =
  generate_ml_file "group_map_params.ml" group_map_params_structure ;
  ignore (exit 0)<|MERGE_RESOLUTION|>--- conflicted
+++ resolved
@@ -16,13 +16,8 @@
 
 let group_map_params =
   Group_map.Params.create
-<<<<<<< HEAD
     (module Snarky_bn382_backend.Fp)
-    ~a:Snarky_bn382_backend.G.Params.a ~b:Snarky_bn382_backend.G.Params.a
-=======
-    (module Curve_choice.Tick0.Field)
-    Curve_choice.Tick_backend.Inner_curve.Coefficients.{a; b}
->>>>>>> 96476361
+    Snarky_bn382_backend.G.Params.{a; b}
 
 let group_map_params_structure ~loc =
   let module T = struct
