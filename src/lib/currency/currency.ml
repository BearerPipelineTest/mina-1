--- conflicted
+++ resolved
@@ -178,9 +178,6 @@
 
   let () = assert (Int.(length_in_bits mod 16 = 0))
 
-<<<<<<< HEAD
-  let range_check' (t : var) =
-=======
   (** UNSAFE. Take the field element formed by the final [length_in_bits] bits
       of the argument.
 
@@ -191,7 +188,6 @@
       underconstrained.
   *)
   let image_from_bits_unsafe (t : var) =
->>>>>>> 392c8fa1
     make_checked (fun () ->
         let _, _, actual_packed =
           Pickles.Scalar_challenge.to_field_checked' ~num_bits:length_in_bits m
@@ -205,27 +201,8 @@
       this assertion.
   *)
   let range_check t =
-<<<<<<< HEAD
-    let%bind actual = range_check' t in
-    Field.Checked.Assert.equal actual t
-
-  (** [range_check_flag t] returns a [Boolean.var] that is true when
-      [0 <= t < 2^length_in_bits], and false otherwise.
-
-      This function MUST NOT be used to constrain return values. Use
-      [range_adjust_flagged] instead.
-
-      This function should only be used for comparison operations, where the
-      result of an addition or subtraction is unused. For example,
-      [let ( <= ) x y = range_check_flag (Field.Var.sub y x)].
-  *)
-  let range_check_flag t =
-    let%bind actual = range_check' t in
-    Field.Checked.equal actual t
-=======
     let%bind actual = image_from_bits_unsafe t in
     with_label "range_check" (Field.Checked.Assert.equal actual t)
->>>>>>> 392c8fa1
 
   let seal x = make_checked (fun () -> Pickles.Util.seal Tick.m x)
 
@@ -235,11 +212,7 @@
   let double_modulus_as_field =
     lazy (Field.(mul (of_int 2)) (Lazy.force modulus_as_field))
 
-<<<<<<< HEAD
-  (** [range_adjust_flagged kind t] returns [t'] that fits in [length_in_bits]
-=======
   (** [range_check_flagged kind t] returns [t'] that fits in [length_in_bits]
->>>>>>> 392c8fa1
       bits, and satisfies [t' = t + k * 2^length_in_bits] for some [k].
       The [`Overflow b] return value is false iff [t' = t].
 
@@ -258,11 +231,7 @@
       * if [kind] is [`Add_or_sub],
         [- 2^length_in_bits < t < 2 * 2^length_in_bits - 1].
   *)
-<<<<<<< HEAD
-  let range_adjust_flagged (kind : [ `Add | `Sub | `Add_or_sub ]) t =
-=======
   let range_check_flagged (kind : [ `Add | `Sub | `Add_or_sub ]) t =
->>>>>>> 392c8fa1
     let%bind adjustment_factor =
       exists Field.typ
         ~compute:
@@ -335,15 +304,7 @@
       add t (scale adjustment_factor (Lazy.force modulus_as_field))
     in
     let%bind t_adjusted = seal t_adjusted in
-<<<<<<< HEAD
-    let%bind actual = range_check' t_adjusted in
-    let%map () =
-      with_label "range_adjust_flagged"
-        (Field.Checked.Assert.equal actual t_adjusted)
-    in
-=======
     let%map () = range_check t_adjusted in
->>>>>>> 392c8fa1
     (t_adjusted, `Overflow out_of_range)
 
   let of_field (x : Field.t) : t =
@@ -625,11 +586,7 @@
                   | Sgn.Neg, Sgn.Neg ->
                       (* Ensure that we provide a value in the range
                          [-modulus_as_field < magnitude < 2*modulus_as_field]
-<<<<<<< HEAD
-                         for [range_adjust_flagged].
-=======
                          for [range_check_flagged].
->>>>>>> 392c8fa1
                       *)
                       Sgn.Neg
                   | _ ->
@@ -640,11 +597,7 @@
           Tick.Field.Checked.mul (sgn :> Field.Var.t) value
         in
         let%bind res_magnitude, `Overflow overflow =
-<<<<<<< HEAD
-          range_adjust_flagged `Add_or_sub magnitude
-=======
           range_check_flagged `Add_or_sub magnitude
->>>>>>> 392c8fa1
         in
         (* Recompute the result from [res_magnitude], since it may have been
            adjusted.
@@ -706,35 +659,6 @@
 
     let sub_flagged x y =
       let%bind z = seal (Field.Var.sub x y) in
-<<<<<<< HEAD
-      let%map z, `Overflow underflow = range_adjust_flagged `Sub z in
-      (z, `Underflow underflow)
-
-    let sub_or_zero x y =
-      make_checked (fun () ->
-          let open Tick.Run in
-          let res = Pickles.Util.seal Tick.m Field.(x - y) in
-          let neg_res = Pickles.Util.seal Tick.m (Field.negate res) in
-          let x_gte_y = run_checked (range_check_flag res) in
-          let y_gte_x = run_checked (range_check_flag neg_res) in
-          Boolean.Assert.any [ x_gte_y; y_gte_x ] ;
-          (* If y_gte_x is false, then x_gte_y is true, so x >= y and
-             thus there was no underflow.
-
-             If y_gte_x is true, then y >= x, which means there was underflow
-             iff y != x.
-
-             Thus, underflow = (neg_res_good && y != x)
-          *)
-          let underflow =
-            Boolean.( &&& ) y_gte_x (Boolean.not (Field.equal x y))
-          in
-          Field.if_ underflow ~then_:Field.zero ~else_:res)
-
-    let assert_equal x y = Field.Checked.Assert.equal x y
-
-    let equal x y = Field.Checked.equal x y
-=======
       let%map z, `Overflow underflow = range_check_flagged `Sub z in
       (z, `Underflow underflow)
 
@@ -743,23 +667,9 @@
       Field.Checked.if_ underflow ~then_:Field.(Var.constant zero) ~else_:res
 
     let assert_equal x y = Field.Checked.Assert.equal x y
->>>>>>> 392c8fa1
 
     let equal x y = Field.Checked.equal x y
 
-<<<<<<< HEAD
-    (* x <= y iff range_check_flag (y - x) *)
-    let ( <= ) x y = range_check_flag (Field.Var.sub y x)
-
-    (* x >= y iff y <= x *)
-    let ( >= ) x y = y <= x
-
-    let ( < ) x y =
-      let%bind x_lt_y = x <= y in
-      let%bind eq = x = y in
-      Boolean.( &&& ) x_lt_y (Boolean.not eq)
-
-=======
     let ( = ) = equal
 
     let ( < ) x y =
@@ -776,7 +686,6 @@
     (* x >= y iff y <= x *)
     let ( >= ) x y = y <= x
 
->>>>>>> 392c8fa1
     let ( > ) x y = y < x
 
     (* Unpacking protects against overflow *)
@@ -787,11 +696,7 @@
 
     let add_flagged x y =
       let%bind z = seal (Field.Var.add x y) in
-<<<<<<< HEAD
-      let%map z, `Overflow overflow = range_adjust_flagged `Add z in
-=======
       let%map z, `Overflow overflow = range_check_flagged `Add z in
->>>>>>> 392c8fa1
       (z, `Overflow overflow)
 
     let ( - ) = sub
@@ -807,11 +712,7 @@
     let add_signed_flagged (t : var) (d : Signed.var) =
       let%bind d = Signed.Checked.to_field_var d in
       let%bind res = seal (Field.Var.add t d) in
-<<<<<<< HEAD
-      let%map res, `Overflow overflow = range_adjust_flagged `Add_or_sub res in
-=======
       let%map res, `Overflow overflow = range_check_flagged `Add_or_sub res in
->>>>>>> 392c8fa1
       (res, `Overflow overflow)
 
     let scale (f : Field.Var.t) (t : var) =
