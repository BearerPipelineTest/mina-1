[%%import
"/src/config.mlh"]

open Core_kernel

[%%ifdef
consensus_mechanism]

open Snark_bits
open Bitstring_lib
open Snark_params
open Tick
open Let_syntax

[%%else]

open Snark_bits_nonconsensus
module Unsigned_extended = Unsigned_extended_nonconsensus.Unsigned_extended

[%%endif]

open Intf
module Signed_poly = Signed_poly

type uint64 = Unsigned.uint64

module Make (Unsigned : sig
  include Unsigned_extended.S

  val to_uint64 : t -> uint64

  val of_uint64 : uint64 -> t
end) (M : sig
  val length : int
end) : sig
  [%%ifdef consensus_mechanism]

  include S with type t = Unsigned.t and type var = Boolean.var list

  val var_of_bits : Boolean.var Bitstring.Lsb_first.t -> var

  val unpack_var : Field.Var.t -> (var, _) Tick.Checked.t

  val pack_var : var -> Field.Var.t

  [%%else]

  include S with type t = Unsigned.t

  [%%endif]

  val scale : t -> int -> t option
end = struct
  let max_int = Unsigned.max_int

  let length_in_bits = M.length

  type t = Unsigned.t [@@deriving sexp, compare, hash]

  (* can't be automatically derived *)
  let dhall_type = Ppx_dhall_type.Dhall_type.Text

  [%%define_locally
  Unsigned.(to_uint64, of_uint64, of_int, to_int, of_string, to_string)]

  let precision = 9

  let precision_exp = Unsigned.of_int @@ Int.pow 10 precision

  let to_formatted_string amount =
    let rec go num_stripped_zeros num =
      let open Int in
      if num mod 10 = 0 && num <> 0 then go (num_stripped_zeros + 1) (num / 10)
      else (num_stripped_zeros, num)
    in
    let whole = Unsigned.div amount precision_exp in
    let remainder = Unsigned.to_int (Unsigned.rem amount precision_exp) in
    if Int.(remainder = 0) then to_string whole
    else
      let num_stripped_zeros, num = go 0 remainder in
      Printf.sprintf "%s.%0*d" (to_string whole)
        Int.(precision - num_stripped_zeros)
        num

  let of_formatted_string input =
    let parts = String.split ~on:'.' input in
    match parts with
    | [whole] ->
        of_string (whole ^ String.make precision '0')
    | [whole; decimal] ->
        let decimal_length = String.length decimal in
        if Int.(decimal_length > precision) then
          of_string (whole ^ String.sub decimal ~pos:0 ~len:precision)
        else
          of_string
            (whole ^ decimal ^ String.make Int.(precision - decimal_length) '0')
    | _ ->
        failwith "Currency.of_formatted_string: Invalid currency input"

  module Arg = struct
    type typ = t [@@deriving sexp, hash, compare]

    type t = typ [@@deriving sexp, hash, compare]

    let to_string = to_formatted_string

    let of_string = of_formatted_string
  end

  include Codable.Make_of_string (Arg)
  include Hashable.Make (Arg)
  include Comparable.Make (Arg)

  let gen_incl a b : t Quickcheck.Generator.t =
    let a = Bignum_bigint.of_string Unsigned.(to_string a) in
    let b = Bignum_bigint.of_string Unsigned.(to_string b) in
    Quickcheck.Generator.map
      Bignum_bigint.(gen_incl a b)
      ~f:(fun n -> of_string (Bignum_bigint.to_string n))

  let gen : t Quickcheck.Generator.t =
    let m = Bignum_bigint.of_string Unsigned.(to_string max_int) in
    Quickcheck.Generator.map
      Bignum_bigint.(gen_incl zero m)
      ~f:(fun n -> of_string (Bignum_bigint.to_string n))

  module Vector = struct
    include M
    include Unsigned

    let empty = zero

    let get t i = Infix.((t lsr i) land one = one)

    let set v i b =
      if b then Infix.(v lor (one lsl i))
      else Infix.(v land lognot (one lsl i))
  end

  module B = Bits.Vector.Make (Vector)

  include (B : Bits_intf.Convertible_bits with type t := t)

  [%%ifdef
  consensus_mechanism]

  include Bits.Snarkable.Small_bit_vector (Tick) (Vector)
  include Unpacked

  let var_to_number t = Number.of_bits (var_to_bits t :> Boolean.var list)

  let var_to_input t =
    Random_oracle.Input.bitstring (var_to_bits t :> Boolean.var list)

  let var_of_bits (bits : Boolean.var Bitstring.Lsb_first.t) : var =
    let bits = (bits :> Boolean.var list) in
    let n = List.length bits in
    assert (Int.( <= ) n M.length) ;
    let padding = M.length - n in
    bits @ List.init padding ~f:(fun _ -> Boolean.false_)

  let var_of_t t =
    List.init M.length ~f:(fun i -> Boolean.var_of_value (Vector.get t i))

  let if_ cond ~then_ ~else_ =
    Field.Checked.if_ cond ~then_:(pack_var then_) ~else_:(pack_var else_)
    >>= unpack_var

  [%%endif]

  let zero = Unsigned.zero

  let one = Unsigned.one

  let sub x y = if x < y then None else Some (Unsigned.sub x y)

  let add x y =
    let z = Unsigned.add x y in
    if z < x then None else Some z

  let scale u64 i =
    let i = Unsigned.of_int i in
    let max_val = Unsigned.(div max_int i) in
    if max_val >= u64 then Some (Unsigned.mul u64 i) else None

  let ( + ) = add

  let ( - ) = sub

  type magnitude = t [@@deriving sexp, hash, compare, yojson]

  let to_input t = Random_oracle.Input.bitstring @@ to_bits t

  module Signed = struct
    type ('magnitude, 'sgn) typ = ('magnitude, 'sgn) Signed_poly.t =
      {magnitude: 'magnitude; sgn: 'sgn}
    [@@deriving sexp, hash, compare, yojson, hlist]

    type t = (Unsigned.t, Sgn.t) Signed_poly.t
    [@@deriving sexp, hash, compare, equal, yojson]

    type magnitude = Unsigned.t [@@deriving sexp, compare]

    let create ~magnitude ~sgn = {magnitude; sgn}

    let sgn {sgn; _} = sgn

    let magnitude {magnitude; _} = magnitude

    let zero = create ~magnitude:zero ~sgn:Sgn.Pos

    let gen =
      Quickcheck.Generator.map2 gen Sgn.gen ~f:(fun magnitude sgn ->
          if Unsigned.(equal zero magnitude) then zero
          else create ~magnitude ~sgn )

    let sgn_to_bool = function Sgn.Pos -> true | Neg -> false

    let to_bits ({sgn; magnitude} : t) = sgn_to_bool sgn :: to_bits magnitude

    let to_input t = Random_oracle.Input.bitstring (to_bits t)

    let add (x : t) (y : t) : t option =
      match (x.sgn, y.sgn) with
      | Neg, (Neg as sgn) | Pos, (Pos as sgn) ->
          let open Option.Let_syntax in
          let%map magnitude = add x.magnitude y.magnitude in
          create ~sgn ~magnitude
      | Pos, Neg | Neg, Pos ->
          let c = compare_magnitude x.magnitude y.magnitude in
          Some
            ( if Int.( < ) c 0 then
              create ~sgn:y.sgn
                ~magnitude:Unsigned.Infix.(y.magnitude - x.magnitude)
            else if Int.( > ) c 0 then
              create ~sgn:x.sgn
                ~magnitude:Unsigned.Infix.(x.magnitude - y.magnitude)
            else zero )

    let negate t =
      if Unsigned.(equal zero t.magnitude) then zero
      else {t with sgn= Sgn.negate t.sgn}

    let of_unsigned magnitude = create ~magnitude ~sgn:Sgn.Pos

    let ( + ) = add

    [%%ifdef
    consensus_mechanism]

    type nonrec var = (var, Sgn.var) Signed_poly.t

    let typ =
      Typ.of_hlistable [typ; Sgn.typ] ~var_to_hlist:typ_to_hlist
        ~var_of_hlist:typ_of_hlist ~value_to_hlist:typ_to_hlist
        ~value_of_hlist:typ_of_hlist

    module Checked = struct
      type t = var

      let to_bits {magnitude; sgn} =
        Sgn.Checked.is_pos sgn :: (var_to_bits magnitude :> Boolean.var list)

      let to_input t = Random_oracle.Input.bitstring (to_bits t)

      let constant {magnitude; sgn} =
        {magnitude= var_of_t magnitude; sgn= Sgn.Checked.constant sgn}

      let of_unsigned magnitude = {magnitude; sgn= Sgn.Checked.pos}

      let negate {magnitude; sgn} = {magnitude; sgn= Sgn.Checked.negate sgn}

      let if_ cond ~then_ ~else_ =
        let%map sgn = Sgn.Checked.if_ cond ~then_:then_.sgn ~else_:else_.sgn
        and magnitude =
          if_ cond ~then_:then_.magnitude ~else_:else_.magnitude
        in
        {sgn; magnitude}

      let to_field_var ({magnitude; sgn} : var) =
        Field.Checked.mul (pack_var magnitude) (sgn :> Field.Var.t)

      let add (x : var) (y : var) =
        let%bind xv = to_field_var x and yv = to_field_var y in
        let%bind sgn =
          exists Sgn.typ
            ~compute:
              (let open As_prover in
              let%map x = read typ x and y = read typ y in
              (Option.value_exn (add x y)).sgn)
        in
        let%bind res =
          Tick.Field.Checked.mul (sgn :> Field.Var.t) (Field.Var.add xv yv)
        in
        let%map magnitude = unpack_var res in
        {magnitude; sgn}

      let ( + ) = add

      let equal (t1 : var) (t2 : var) =
        let%bind t1 = to_field_var t1 and t2 = to_field_var t2 in
        Field.Checked.equal t1 t2

      let assert_equal (t1 : var) (t2 : var) =
        let%bind t1 = to_field_var t1 and t2 = to_field_var t2 in
        Field.Checked.Assert.equal t1 t2

      let cswap_field (b : Boolean.var) (x, y) =
        (* (x + b(y - x), y + b(x - y)) *)
        let open Field.Checked in
        let%map b_y_minus_x =
          Tick.Field.Checked.mul (b :> Field.Var.t) (y - x)
        in
        (x + b_y_minus_x, y - b_y_minus_x)

      let cswap b (x, y) =
        let l_sgn, r_sgn =
          match (x.sgn, y.sgn) with
          | Sgn.Pos, Sgn.Pos ->
              Sgn.Checked.(pos, pos)
          | Neg, Neg ->
              Sgn.Checked.(neg, neg)
          | Pos, Neg ->
              (Sgn.Checked.neg_if_true b, Sgn.Checked.pos_if_true b)
          | Neg, Pos ->
              (Sgn.Checked.pos_if_true b, Sgn.Checked.neg_if_true b)
        in
        let%map l_mag, r_mag =
          let%bind l, r =
            cswap_field b (pack_var x.magnitude, pack_var y.magnitude)
          in
          let%map l = unpack_var l and r = unpack_var r in
          (l, r)
        in
        ({sgn= l_sgn; magnitude= l_mag}, {sgn= r_sgn; magnitude= r_mag})

      let scale (f : Field.Var.t) (t : var) =
        let%bind x = Field.Checked.mul (pack_var t.magnitude) f in
        let%map x = unpack_var x in
        {sgn= t.sgn; magnitude= x}
    end

    [%%endif]
  end

  [%%ifdef
  consensus_mechanism]

  module Checked = struct
    module N = Mina_numbers.Nat.Make_checked (Unsigned) (B)

    type t = var

    let if_ = if_

    let if_value cond ~then_ ~else_ : var =
      List.init M.length ~f:(fun i ->
          match (Vector.get then_ i, Vector.get else_ i) with
          | true, true ->
              Boolean.true_
          | false, false ->
              Boolean.false_
          | true, false ->
              cond
          | false, true ->
              Boolean.not cond )

    (* Unpacking protects against underflow *)
    let sub (x : Unpacked.var) (y : Unpacked.var) =
      unpack_var (Field.Var.sub (pack_var x) (pack_var y))

    let sub_flagged x y =
      let z = Field.Var.sub (pack_var x) (pack_var y) in
      let%map bits, `Success no_underflow =
        Field.Checked.unpack_flagged z ~length:length_in_bits
      in
      (bits, `Underflow (Boolean.not no_underflow))

    let assert_equal x y = Field.Checked.Assert.equal (pack_var x) (pack_var y)

    let equal x y = Field.Checked.equal (pack_var x) (pack_var y)

    let ( = ) = equal

    let op f (x : var) (y : var) : (Boolean.var, 'a) Checked.t =
      let g = Fn.compose N.of_bits var_to_bits in
      f (g x) (g y)

    let ( <= ) x = op N.( <= ) x

    let ( >= ) x = op N.( >= ) x

    let ( < ) x = op N.( < ) x

    let ( > ) x = op N.( > ) x

    (* Unpacking protects against overflow *)
    let add (x : Unpacked.var) (y : Unpacked.var) =
      unpack_var (Field.Var.add (pack_var x) (pack_var y))

    let add_flagged x y =
      let z = Field.Var.add (pack_var x) (pack_var y) in
      let%map bits, `Success no_overflow =
        Field.Checked.unpack_flagged z ~length:length_in_bits
      in
      (bits, `Overflow (Boolean.not no_overflow))

    let ( - ) = sub

    let ( + ) = add

    let add_signed (t : var) (d : Signed.var) =
      let%bind d = Signed.Checked.to_field_var d in
      Field.Var.add (pack_var t) d |> unpack_var

    let add_signed_flagged (t : var) (d : Signed.var) =
      let%bind d = Signed.Checked.to_field_var d in
      let%map bits, `Success no_overflow =
        Field.Var.add (pack_var t) d
        |> Field.Checked.unpack_flagged ~length:length_in_bits
      in
      (bits, `Overflow (Boolean.not no_overflow))

    let scale (f : Field.Var.t) (t : var) =
      let%bind x = Field.Checked.mul (pack_var t) f in
      unpack_var x

    let%test_module "currency_test" =
      ( module struct
        let expect_failure err c =
          if Or_error.is_ok (check c ()) then failwith err

        let expect_success err c =
          match check c () with
          | Ok () ->
              ()
          | Error e ->
              Error.(raise (tag ~tag:err e))

        let to_bigint x = Bignum_bigint.of_string (Unsigned.to_string x)

        let of_bigint x = Unsigned.of_string (Bignum_bigint.to_string x)

        let gen_incl x y =
          Quickcheck.Generator.map ~f:of_bigint
            (Bignum_bigint.gen_incl (to_bigint x) (to_bigint y))

        let shrinker =
          Quickcheck.Shrinker.create (fun i ->
              Sequence.unfold ~init:i ~f:(fun i ->
                  if Unsigned.equal i Unsigned.zero then None
                  else
                    let n = Unsigned.div i (Unsigned.of_int 10) in
                    Some (n, n) ) )

        (* TODO: When we do something to make snarks run fast for tests, increase the trials *)
        let qc_test_fast = Quickcheck.test ~trials:100

        let%test_unit "subtraction_completeness" =
          let generator =
            let open Quickcheck.Generator.Let_syntax in
            let%bind x = gen_incl Unsigned.zero Unsigned.max_int in
            let%map y = gen_incl Unsigned.zero x in
            (x, y)
          in
          qc_test_fast generator ~f:(fun (lo, hi) ->
              expect_success
                (sprintf !"subtraction: lo=%{Unsigned} hi=%{Unsigned}" lo hi)
                (var_of_t lo - var_of_t hi) )

        let%test_unit "subtraction_soundness" =
          let generator =
            let open Quickcheck.Generator.Let_syntax in
            let%bind x = gen_incl Unsigned.zero Unsigned.(sub max_int one) in
            let%map y = gen_incl Unsigned.(add x one) Unsigned.max_int in
            (x, y)
          in
          qc_test_fast generator ~f:(fun (lo, hi) ->
              expect_failure
                (sprintf !"underflow: lo=%{Unsigned} hi=%{Unsigned}" lo hi)
                (var_of_t lo - var_of_t hi) )

        let%test_unit "addition_completeness" =
          let generator =
            let open Quickcheck.Generator.Let_syntax in
            let%bind x = gen_incl Unsigned.zero Unsigned.max_int in
            let%map y = gen_incl Unsigned.zero Unsigned.(sub max_int x) in
            (x, y)
          in
          qc_test_fast generator ~f:(fun (x, y) ->
              expect_success
                (sprintf !"overflow: x=%{Unsigned} y=%{Unsigned}" x y)
                (var_of_t x + var_of_t y) )

        let%test_unit "addition_soundness" =
          let generator =
            let open Quickcheck.Generator.Let_syntax in
            let%bind x = gen_incl Unsigned.one Unsigned.max_int in
            let%map y =
              gen_incl Unsigned.(add (sub max_int x) one) Unsigned.max_int
            in
            (x, y)
          in
          qc_test_fast generator ~f:(fun (x, y) ->
              expect_failure
                (sprintf !"overflow: x=%{Unsigned} y=%{Unsigned}" x y)
                (var_of_t x + var_of_t y) )

        let%test_unit "formatting_roundtrip" =
          let generator = gen_incl Unsigned.zero Unsigned.max_int in
          qc_test_fast generator ~shrinker ~f:(fun num ->
              match of_formatted_string (to_formatted_string num) with
              | after_format ->
                  if Unsigned.equal after_format num then ()
                  else
                    Error.(
                      raise
                        (of_string
                           (sprintf
                              !"formatting: num=%{Unsigned} middle=%{String} \
                                after=%{Unsigned}"
                              num (to_formatted_string num) after_format)))
              | exception e ->
                  let err = Error.of_exn e in
                  Error.(
                    raise
                      (tag
                         ~tag:(sprintf !"formatting: num=%{Unsigned}" num)
                         err)) )

        let%test_unit "formatting_trailing_zeros" =
          let generator = gen_incl Unsigned.zero Unsigned.max_int in
          qc_test_fast generator ~shrinker ~f:(fun num ->
              let formatted = to_formatted_string num in
              let has_decimal = String.contains formatted '.' in
              let trailing_zero = String.is_suffix formatted ~suffix:"0" in
              if has_decimal && trailing_zero then
                Error.(
                  raise
                    (of_string
                       (sprintf
                          !"formatting: num=%{Unsigned} formatted=%{String}"
                          num (to_formatted_string num)))) )
      end )
  end

  [%%endif]
end

let currency_length = 64

module Fee = struct
  module T =
    Make
      (Unsigned_extended.UInt64)
      (struct
        let length = currency_length
      end)

  include T


  [%%versioned
  module Stable = struct
    [@@@no_toplevel_latest_type]

    module V1 = struct
      type t = Unsigned_extended.UInt64.Stable.V1.t
      [@@deriving sexp, compare, hash, equal]

      [%%define_from_scope to_yojson, of_yojson,dhall_type]

      let to_latest = Fn.id

    end
  end]

  type _unused = unit constraint Signed.t = (t, Sgn.t) Signed_poly.t
end

module Amount = struct
  module T =
    Make
      (Unsigned_extended.UInt64)
      (struct
        let length = currency_length
      end)

  [%%ifdef
  consensus_mechanism]

  include (
    T :
      module type of T
      with type var = T.var
       and module Signed = T.Signed
       and module Checked := T.Checked )

  [%%else]

  include (T : module type of T with module Signed = T.Signed)

  [%%endif]

  [%%versioned
  module Stable = struct
    [@@@no_toplevel_latest_type]

    module V1 = struct
      type t = Unsigned_extended.UInt64.Stable.V1.t
      [@@deriving sexp, compare, hash, equal, yojson]

      [%%define_from_scope
      to_yojson, of_yojson, dhall_type]

      let to_latest = Fn.id
    end
  end]

  let of_fee (fee : Fee.t) : t = fee

  let to_fee (fee : t) : Fee.t = fee

  let add_fee (t : t) (fee : Fee.t) = add t (of_fee fee)

  [%%ifdef
  consensus_mechanism]

  module Checked = struct
    include T.Checked

    let of_fee (fee : Fee.var) : var = fee

    let to_fee (t : var) : Fee.var = t

    let add_fee (t : var) (fee : Fee.var) =
      Tick.Field.Var.add (pack_var t) (Fee.pack_var fee) |> unpack_var
  end

  [%%endif]
end

module Balance = struct
  [%%versioned
  module Stable = struct
    module V1 = struct
<<<<<<< HEAD
      type t = Amount.Stable.V1.t [@@deriving sexp, compare, equal, hash, yojson]
=======
      type t = Amount.Stable.V1.t
      [@@deriving sexp, compare, equal, hash, yojson]
>>>>>>> 7ed00a76

      let to_latest = Fn.id

      (* can't be automatically derived *)
      let dhall_type = Ppx_dhall_type.Dhall_type.Text
    end
  end]

  [%%ifdef
  consensus_mechanism]

  include (Amount : Basic with type t := t with type var = Amount.var)

  [%%else]

  include (Amount : Basic with type t := t)

  [%%endif]

  let to_amount = Fn.id

  let add_amount = Amount.add

  let sub_amount = Amount.sub

  let ( + ) = add_amount

  let ( - ) = sub_amount

  [%%ifdef
  consensus_mechanism]

  module Checked = struct
    include Amount.Checked

    let add_signed_amount = add_signed

    let add_amount = add

    let sub_amount = sub

    let add_amount_flagged = add_flagged

    let add_signed_amount_flagged = add_signed_flagged

    let sub_amount_flagged = sub_flagged

    let ( + ) = add_amount

    let ( - ) = sub_amount
  end

  [%%endif]
end

let%test_module "sub_flagged module" =
  ( module struct
    [%%ifdef
    consensus_mechanism]

    open Tick

    module type Sub_flagged_S = sig
      type t

      type magnitude = t [@@deriving sexp, compare]

      type var =
        field Snarky_backendless.Cvar.t Snarky_backendless.Boolean.t list

      val zero : t

      val ( - ) : t -> t -> t option

      val typ : (var, t) Typ.t

      val gen : t Quickcheck.Generator.t

      module Checked : sig
        val sub_flagged :
          var -> var -> (var * [`Underflow of Boolean.var], 'a) Tick.Checked.t
      end
    end

    let run_test (module M : Sub_flagged_S) =
      let open M in
      let sub_flagged_unchecked (x, y) =
<<<<<<< HEAD
        if compare_magnitude x y < 0 then (zero, true) else (Option.value_exn (x - y), false)
=======
        if compare_magnitude x y < 0 then (zero, true)
        else (Option.value_exn (x - y), false)
>>>>>>> 7ed00a76
      in
      let sub_flagged_checked =
        let f (x, y) =
          Snarky_backendless.Checked.map (M.Checked.sub_flagged x y)
            ~f:(fun (r, `Underflow u) -> (r, u))
        in
        Test_util.checked_to_unchecked (Typ.tuple2 typ typ)
          (Typ.tuple2 typ Boolean.typ)
          f
      in
      Quickcheck.test ~trials:100 (Quickcheck.Generator.tuple2 gen gen)
        ~f:(fun p ->
          let m, u = sub_flagged_unchecked p in
          let m_checked, u_checked = sub_flagged_checked p in
          assert (Bool.equal u u_checked) ;
          if not u then [%test_eq: M.magnitude] m m_checked )

    let%test_unit "fee sub_flagged" = run_test (module Fee)

    let%test_unit "amount sub_flagged" = run_test (module Amount)

    [%%endif]
  end )<|MERGE_RESOLUTION|>--- conflicted
+++ resolved
@@ -559,7 +559,6 @@
 
   include T
 
-
   [%%versioned
   module Stable = struct
     [@@@no_toplevel_latest_type]
@@ -568,10 +567,10 @@
       type t = Unsigned_extended.UInt64.Stable.V1.t
       [@@deriving sexp, compare, hash, equal]
 
-      [%%define_from_scope to_yojson, of_yojson,dhall_type]
+      [%%define_from_scope
+      to_yojson, of_yojson, dhall_type]
 
       let to_latest = Fn.id
-
     end
   end]
 
@@ -644,12 +643,8 @@
   [%%versioned
   module Stable = struct
     module V1 = struct
-<<<<<<< HEAD
-      type t = Amount.Stable.V1.t [@@deriving sexp, compare, equal, hash, yojson]
-=======
       type t = Amount.Stable.V1.t
       [@@deriving sexp, compare, equal, hash, yojson]
->>>>>>> 7ed00a76
 
       let to_latest = Fn.id
 
@@ -737,12 +732,8 @@
     let run_test (module M : Sub_flagged_S) =
       let open M in
       let sub_flagged_unchecked (x, y) =
-<<<<<<< HEAD
-        if compare_magnitude x y < 0 then (zero, true) else (Option.value_exn (x - y), false)
-=======
         if compare_magnitude x y < 0 then (zero, true)
         else (Option.value_exn (x - y), false)
->>>>>>> 7ed00a76
       in
       let sub_flagged_checked =
         let f (x, y) =
