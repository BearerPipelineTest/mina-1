[%%import "/src/config.mlh"]

open Core_kernel
open Intf

[%%ifdef consensus_mechanism]

open Snark_params.Tick

[%%endif]

type uint64 = Unsigned.uint64

module Signed_poly = Signed_poly

module Fee : sig
  [%%versioned:
  module Stable : sig
    module V1 : sig
<<<<<<< HEAD
      type t [@@deriving sexp, compare, equal, hash]

      val to_yojson : t -> Yojson.Safe.t
      val of_yojson : Yojson.Safe.t -> t Ppx_deriving_yojson_runtime.error_or
=======
      type t [@@deriving sexp, compare, hash, yojson, equal]
>>>>>>> 7ed00a76

      (* not automatically derived *)
      val dhall_type : Ppx_dhall_type.Dhall_type.t
    end
  end]

  include Basic with type t := Stable.Latest.t

  include Arithmetic_intf with type t := t

  include Codable.S with type t := t

  (* TODO: Get rid of signed fee, use signed amount *)
  [%%ifdef consensus_mechanism]

  module Signed :
    Signed_intf with type magnitude := t and type magnitude_var := var

  [%%else]

  module Signed : Signed_intf with type magnitude := t

  [%%endif]

  [%%ifdef consensus_mechanism]

  module Checked : sig
    include
      Checked_arithmetic_intf
      with type var := var
       and type signed_var := Signed.var
       and type value := t

    val add_signed : var -> Signed.var -> (var, _) Checked.t
  end

  [%%endif]
end

module Amount : sig
  [%%versioned:
  module Stable : sig
    module V1 : sig
<<<<<<< HEAD
      type t [@@deriving sexp, compare, equal, hash]

      val to_yojson : t -> Yojson.Safe.t
      val of_yojson : Yojson.Safe.t -> t Ppx_deriving_yojson_runtime.error_or
=======
      type t [@@deriving sexp, compare, hash, equal, yojson]
>>>>>>> 7ed00a76

      (* not automatically derived *)
      val dhall_type : Ppx_dhall_type.Dhall_type.t
    end
  end]

  include Basic with type t := Stable.Latest.t

  include Arithmetic_intf with type t := t

  include Codable.S with type t := t

  [%%ifdef consensus_mechanism]

  module Signed :
    Signed_intf with type magnitude := t and type magnitude_var := var

  [%%else]

  module Signed : Signed_intf with type magnitude := t

  [%%endif]

  (* TODO: Delete these functions *)

  val of_fee : Fee.t -> t

  val to_fee : t -> Fee.t

  val add_fee : t -> Fee.t -> t option

  [%%ifdef consensus_mechanism]

  module Checked : sig
    include
      Checked_arithmetic_intf
      with type var := var
       and type signed_var := Signed.var
       and type value := t

    val add_signed : var -> Signed.var -> (var, _) Checked.t

    val of_fee : Fee.var -> var

    val to_fee : var -> Fee.var

    val add_fee : var -> Fee.var -> (var, _) Checked.t
  end

  [%%endif]
end

module Balance : sig
  [%%versioned:
  module Stable : sig
    module V1 : sig
<<<<<<< HEAD
      type t [@@deriving sexp, compare, equal, hash]

      val to_yojson : t -> Yojson.Safe.t
      val of_yojson : Yojson.Safe.t -> t Ppx_deriving_yojson_runtime.error_or
=======
      type t [@@deriving sexp, compare, hash, yojson, equal]
>>>>>>> 7ed00a76

      (* not automatically derived *)
      val dhall_type : Ppx_dhall_type.Dhall_type.t
    end
  end]

  include Basic with type t := Stable.Latest.t

  val to_amount : t -> Amount.t

  val add_amount : t -> Amount.t -> t option

  val sub_amount : t -> Amount.t -> t option

  val ( + ) : t -> Amount.t -> t option

  val ( - ) : t -> Amount.t -> t option

  [%%ifdef consensus_mechanism]

  module Checked : sig
    type t = var

    val add_signed_amount : var -> Amount.Signed.var -> (var, _) Checked.t

    val add_amount : var -> Amount.var -> (var, _) Checked.t

    val sub_amount : var -> Amount.var -> (var, _) Checked.t

    val sub_amount_flagged :
      var -> Amount.var -> (var * [`Underflow of Boolean.var], _) Checked.t

    val add_amount_flagged :
      var -> Amount.var -> (var * [`Overflow of Boolean.var], _) Checked.t

    val add_signed_amount_flagged :
         var
      -> Amount.Signed.var
      -> (var * [`Overflow of Boolean.var], _) Checked.t

    val ( + ) : var -> Amount.var -> (var, _) Checked.t

    val ( - ) : var -> Amount.var -> (var, _) Checked.t

    val equal : var -> var -> (Boolean.var, _) Checked.t

    val ( = ) : var -> var -> (Boolean.var, _) Checked.t

    val ( < ) : var -> var -> (Boolean.var, _) Checked.t

    val ( > ) : var -> var -> (Boolean.var, _) Checked.t

    val ( <= ) : var -> var -> (Boolean.var, _) Checked.t

    val ( >= ) : var -> var -> (Boolean.var, _) Checked.t

    val if_ : Boolean.var -> then_:var -> else_:var -> (var, _) Checked.t
  end

  [%%endif]
end<|MERGE_RESOLUTION|>--- conflicted
+++ resolved
@@ -17,14 +17,7 @@
   [%%versioned:
   module Stable : sig
     module V1 : sig
-<<<<<<< HEAD
-      type t [@@deriving sexp, compare, equal, hash]
-
-      val to_yojson : t -> Yojson.Safe.t
-      val of_yojson : Yojson.Safe.t -> t Ppx_deriving_yojson_runtime.error_or
-=======
       type t [@@deriving sexp, compare, hash, yojson, equal]
->>>>>>> 7ed00a76
 
       (* not automatically derived *)
       val dhall_type : Ppx_dhall_type.Dhall_type.t
@@ -68,14 +61,7 @@
   [%%versioned:
   module Stable : sig
     module V1 : sig
-<<<<<<< HEAD
-      type t [@@deriving sexp, compare, equal, hash]
-
-      val to_yojson : t -> Yojson.Safe.t
-      val of_yojson : Yojson.Safe.t -> t Ppx_deriving_yojson_runtime.error_or
-=======
       type t [@@deriving sexp, compare, hash, equal, yojson]
->>>>>>> 7ed00a76
 
       (* not automatically derived *)
       val dhall_type : Ppx_dhall_type.Dhall_type.t
@@ -132,14 +118,7 @@
   [%%versioned:
   module Stable : sig
     module V1 : sig
-<<<<<<< HEAD
-      type t [@@deriving sexp, compare, equal, hash]
-
-      val to_yojson : t -> Yojson.Safe.t
-      val of_yojson : Yojson.Safe.t -> t Ppx_deriving_yojson_runtime.error_or
-=======
       type t [@@deriving sexp, compare, hash, yojson, equal]
->>>>>>> 7ed00a76
 
       (* not automatically derived *)
       val dhall_type : Ppx_dhall_type.Dhall_type.t
