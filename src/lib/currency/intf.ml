[%%import "/src/config.mlh"]

open Core_kernel
open Snark_bits
open Snark_params.Tick

type uint64 = Unsigned.uint64

module type Basic = sig
  type t [@@deriving sexp, compare, hash, yojson]

  type magnitude = t [@@deriving sexp, compare]

  (* not automatically derived *)
  val dhall_type : Ppx_dhall_type.Dhall_type.t

  val max_int : t

  val length_in_bits : int

  include Comparable.S with type t := t

  val gen_incl : t -> t -> t Quickcheck.Generator.t

  val gen : t Quickcheck.Generator.t

  include Bits_intf.Convertible_bits with type t := t

  val to_input : t -> Field.t Random_oracle.Input.Chunked.t

  val to_input_legacy : t -> (_, bool) Random_oracle.Legacy.Input.t

  val zero : t

  val one : t

  val of_string : string -> t

  val to_string : t -> string

  val of_formatted_string : string -> t

  val to_formatted_string : t -> string

  val of_int : int -> t

  val to_int : t -> int

  val to_uint64 : t -> uint64

  val of_uint64 : uint64 -> t

  [%%ifdef consensus_mechanism]

  type var

  val typ : (var, t) Typ.t

  val var_of_t : t -> var

  val var_to_bits :
    var -> Boolean.var Bitstring_lib.Bitstring.Lsb_first.t Checked.t

  val var_to_input : var -> Field.Var.t Random_oracle.Input.Chunked.t

  val var_to_input_legacy :
    var -> (Field.Var.t, Boolean.var) Random_oracle.Input.Legacy.t Checked.t

  val equal_var : var -> var -> Boolean.var Checked.t

  val pack_var : var -> Field.Var.t

  [%%endif]
end

module type Arithmetic_intf = sig
  type t

  val add : t -> t -> t option

  val add_flagged : t -> t -> t * [ `Overflow of bool ]

  val sub : t -> t -> t option

  val sub_flagged : t -> t -> t * [ `Underflow of bool ]

  val ( + ) : t -> t -> t option

  val ( - ) : t -> t -> t option

  val scale : t -> int -> t option
end

module type Signed_intf = sig
  type magnitude

  type signed_fee

  [%%ifdef consensus_mechanism]

  type magnitude_var

  [%%endif]

  type t = (magnitude, Sgn.t) Signed_poly.t
  [@@deriving sexp, hash, compare, equal, yojson]

  val gen : t Quickcheck.Generator.t

  val create :
    magnitude:'magnitude -> sgn:'sgn -> ('magnitude, 'sgn) Signed_poly.t

  val sgn : t -> Sgn.t

  val magnitude : t -> magnitude

  val zero : t

  val is_zero : t -> bool

  val is_positive : t -> bool

  val is_negative : t -> bool

  val to_input : t -> Field.t Random_oracle.Input.Chunked.t

  val to_input_legacy : t -> (_, bool) Random_oracle.Legacy.Input.t

  val add : t -> t -> t option

  val add_flagged : t -> t -> t * [ `Overflow of bool ]

  val ( + ) : t -> t -> t option

  val negate : t -> t

  val of_unsigned : magnitude -> t

  val to_fee : t -> signed_fee

  val of_fee : signed_fee -> t

  [%%ifdef consensus_mechanism]

  type var (* = (magnitude_var, Sgn.var) Signed_poly.t *)

  val create_var : magnitude:magnitude_var -> sgn:Sgn.var -> var

  val typ : (var, t) Typ.t

  module Checked : sig
    type signed_fee_var

    val constant : t -> var

    val of_unsigned : magnitude_var -> var

    val sgn : var -> Sgn.var Checked.t

    val magnitude : var -> magnitude_var Checked.t

    val negate : var -> var

    val if_ : Boolean.var -> then_:var -> else_:var -> var Checked.t

    val to_input : var -> Field.Var.t Random_oracle.Input.Chunked.t Checked.t

    val to_input_legacy :
      var -> (_, Boolean.var) Random_oracle.Legacy.Input.t Checked.t

    val add : var -> var -> var Checked.t

    val add_flagged :
      var -> var -> (var * [ `Overflow of Boolean.var ]) Checked.t

    val assert_equal : var -> var -> unit Checked.t

    val equal : var -> var -> Boolean.var Checked.t

    val ( + ) : var -> var -> var Checked.t

    val to_field_var : var -> Field.Var.t Checked.t

    val to_fee : var -> signed_fee_var

    val of_fee : signed_fee_var -> var

    type t = var
  end

  [%%endif]
end

[%%ifdef consensus_mechanism]

module type Checked_arithmetic_intf = sig
  type value

  type var

  type t = var

  type signed_var

  val if_ : Boolean.var -> then_:var -> else_:var -> var Checked.t

  val add : var -> var -> var Checked.t

  val sub : var -> var -> var Checked.t

  val sub_flagged :
    var -> var -> (var * [ `Underflow of Boolean.var ]) Checked.t

  val sub_or_zero : var -> var -> var Checked.t

  val add_flagged : var -> var -> (var * [ `Overflow of Boolean.var ]) Checked.t

  val ( + ) : var -> var -> var Checked.t

  val ( - ) : var -> var -> var Checked.t

  val add_signed : var -> signed_var -> var Checked.t

  val add_signed_flagged :
    var -> signed_var -> (var * [ `Overflow of Boolean.var ]) Checked.t

  val assert_equal : var -> var -> unit Checked.t

  val equal : var -> var -> Boolean.var Checked.t

  val ( = ) : t -> t -> Boolean.var Checked.t

  val ( < ) : t -> t -> Boolean.var Checked.t

  val ( > ) : t -> t -> Boolean.var Checked.t

  val ( <= ) : t -> t -> Boolean.var Checked.t

  val ( >= ) : t -> t -> Boolean.var Checked.t

  val scale : Field.Var.t -> var -> var Checked.t
end

[%%endif]

module type S = sig
  include Basic

  include Arithmetic_intf with type t := t

  [%%ifdef consensus_mechanism]

  module Signed :
    Signed_intf with type magnitude := t and type magnitude_var := var

  module Checked :
    Checked_arithmetic_intf
      with type var := var
       and type signed_var := Signed.var
       and type value := t

  [%%else]

  module Signed : Signed_intf with type magnitude := t

  [%%endif]
<<<<<<< HEAD
end

module type Full = sig
  module Signed_poly = Signed_poly

  module Fee : sig
    [%%versioned:
    module Stable : sig
      module V1 : sig
        type t [@@deriving sexp, compare, hash, yojson, equal]

        (* not automatically derived *)
        val dhall_type : Ppx_dhall_type.Dhall_type.t
      end
    end]

    include Basic with type t := Stable.Latest.t

    include Arithmetic_intf with type t := t

    include Codable.S with type t := t

    (* TODO: Get rid of signed fee, use signed amount *)
    [%%ifdef consensus_mechanism]

    module Signed :
      Signed_intf with type magnitude := t and type magnitude_var := var

    [%%else]

    module Signed : Signed_intf with type magnitude := t

    [%%endif]

    [%%ifdef consensus_mechanism]

    module Checked : sig
      include
        Checked_arithmetic_intf
          with type var := var
           and type signed_var := Signed.var
           and type value := t

      val add_signed : var -> Signed.var -> (var, _) Checked.t
    end

    [%%endif]
  end
  [@@warning "-32"]

  module Amount : sig
    [%%versioned:
    module Stable : sig
      module V1 : sig
        type t [@@deriving sexp, compare, hash, equal, yojson]

        (* not automatically derived *)
        val dhall_type : Ppx_dhall_type.Dhall_type.t
      end
    end]

    include Basic with type t := Stable.Latest.t

    include Arithmetic_intf with type t := t

    include Codable.S with type t := t

    [%%ifdef consensus_mechanism]

    module Signed :
      Signed_intf with type magnitude := t and type magnitude_var := var

    [%%else]

    module Signed : Signed_intf with type magnitude := t

    [%%endif]

    (* TODO: Delete these functions *)

    val of_fee : Fee.t -> t

    val to_fee : t -> Fee.t

    val add_fee : t -> Fee.t -> t option

    [%%ifdef consensus_mechanism]

    module Checked : sig
      include
        Checked_arithmetic_intf
          with type var := var
           and type signed_var := Signed.var
           and type value := t

      val add_signed : var -> Signed.var -> (var, _) Checked.t

      val of_fee : Fee.var -> var

      val to_fee : var -> Fee.var

      val add_fee : var -> Fee.var -> (var, _) Checked.t
    end

    [%%endif]
  end

  module Balance : sig
    [%%versioned:
    module Stable : sig
      module V1 : sig
        type t [@@deriving sexp, compare, hash, yojson, equal]

        (* not automatically derived *)
        val dhall_type : Ppx_dhall_type.Dhall_type.t
      end
    end]

    include Basic with type t := Stable.Latest.t

    val to_amount : t -> Amount.t

    val add_amount : t -> Amount.t -> t option

    val sub_amount : t -> Amount.t -> t option

    val ( + ) : t -> Amount.t -> t option

    val ( - ) : t -> Amount.t -> t option

    [%%ifdef consensus_mechanism]

    module Checked : sig
      type t = var

      val add_signed_amount : var -> Amount.Signed.var -> (var, _) Checked.t

      val add_amount : var -> Amount.var -> (var, _) Checked.t

      val sub_amount : var -> Amount.var -> (var, _) Checked.t

      val sub_amount_flagged :
        var -> Amount.var -> (var * [ `Underflow of Boolean.var ], _) Checked.t

      val add_amount_flagged :
        var -> Amount.var -> (var * [ `Overflow of Boolean.var ], _) Checked.t

      val add_signed_amount_flagged :
           var
        -> Amount.Signed.var
        -> (var * [ `Overflow of Boolean.var ], _) Checked.t

      val ( + ) : var -> Amount.var -> (var, _) Checked.t

      val ( - ) : var -> Amount.var -> (var, _) Checked.t

      val equal : var -> var -> (Boolean.var, _) Checked.t

      val ( = ) : var -> var -> (Boolean.var, _) Checked.t

      val ( < ) : var -> var -> (Boolean.var, _) Checked.t

      val ( > ) : var -> var -> (Boolean.var, _) Checked.t

      val ( <= ) : var -> var -> (Boolean.var, _) Checked.t

      val ( >= ) : var -> var -> (Boolean.var, _) Checked.t

      val if_ : Boolean.var -> then_:var -> else_:var -> (var, _) Checked.t
    end

    [%%endif]
  end
  [@@warning "-32"]
=======

  val add_signed_flagged : t -> Signed.t -> t * [ `Overflow of bool ]
>>>>>>> 11d14b3d
end<|MERGE_RESOLUTION|>--- conflicted
+++ resolved
@@ -264,7 +264,8 @@
   module Signed : Signed_intf with type magnitude := t
 
   [%%endif]
-<<<<<<< HEAD
+
+  val add_signed_flagged : t -> Signed.t -> t * [ `Overflow of bool ]
 end
 
 module type Full = sig
@@ -439,8 +440,4 @@
     [%%endif]
   end
   [@@warning "-32"]
-=======
-
-  val add_signed_flagged : t -> Signed.t -> t * [ `Overflow of bool ]
->>>>>>> 11d14b3d
 end