--- conflicted
+++ resolved
@@ -26,15 +26,9 @@
 
   include Bits_intf.Convertible_bits with type t := t
 
-<<<<<<< HEAD
-  val to_input : t -> Field.t Random_oracle.Input.t
-
-  val to_input_legacy : t -> (_, bool) Random_oracle.Input.Legacy.t
-=======
   val to_input : t -> Field.t Random_oracle.Input.Chunked.t
 
   val to_input_legacy : t -> (_, bool) Random_oracle.Legacy.Input.t
->>>>>>> c0a6c8fa
 
   val zero : t
 
@@ -67,11 +61,7 @@
   val var_to_bits :
     var -> (Boolean.var Bitstring_lib.Bitstring.Lsb_first.t, _) Checked.t
 
-<<<<<<< HEAD
-  val var_to_input : var -> Field.Var.t Random_oracle.Input.t
-=======
   val var_to_input : var -> Field.Var.t Random_oracle.Input.Chunked.t
->>>>>>> c0a6c8fa
 
   val var_to_input_legacy :
        var
@@ -133,15 +123,9 @@
 
   val is_negative : t -> bool
 
-<<<<<<< HEAD
-  val to_input : t -> Field.t Random_oracle.Input.t
-
-  val to_input_legacy : t -> (Field.t, bool) Random_oracle.Input.Legacy.t
-=======
   val to_input : t -> Field.t Random_oracle.Input.Chunked.t
 
   val to_input_legacy : t -> (_, bool) Random_oracle.Legacy.Input.t
->>>>>>> c0a6c8fa
 
   val add : t -> t -> t option
 
@@ -180,19 +164,11 @@
 
     val if_ : Boolean.var -> then_:var -> else_:var -> (var, _) Checked.t
 
-<<<<<<< HEAD
-    val to_input : var -> (Field.Var.t Random_oracle.Input.t, _) Checked.t
-
-    val to_input_legacy :
-         var
-      -> ((Field.Var.t, Boolean.var) Random_oracle.Input.Legacy.t, _) Checked.t
-=======
     val to_input :
       var -> (Field.Var.t Random_oracle.Input.Chunked.t, _) Checked.t
 
     val to_input_legacy :
       var -> ((_, Boolean.var) Random_oracle.Legacy.Input.t, _) Checked.t
->>>>>>> c0a6c8fa
 
     val add : var -> var -> (var, _) Checked.t
 
@@ -207,13 +183,6 @@
 
     val to_field_var : var -> (Field.Var.t, _) Checked.t
 
-<<<<<<< HEAD
-    (*
-    val scale : Field.Var.t -> var -> (var, _) Checked.t
-       *)
-
-=======
->>>>>>> c0a6c8fa
     val to_fee : var -> signed_fee_var
 
     val of_fee : signed_fee_var -> var
