[%%import "/src/config.mlh"]

open Core_kernel

[%%ifdef consensus_mechanism]

open Snark_bits
open Snark_params.Tick

[%%else]

open Snark_params_nonconsensus
open Snark_bits_nonconsensus
module Random_oracle = Random_oracle_nonconsensus.Random_oracle
module Sgn = Sgn_nonconsensus.Sgn

[%%endif]

type uint64 = Unsigned.uint64

module type Basic = sig
  type t [@@deriving sexp, compare, hash, yojson]

  type magnitude = t [@@deriving sexp, compare]

  (* not automatically derived *)
  val dhall_type : Ppx_dhall_type.Dhall_type.t

  val max_int : t

  val length_in_bits : int

  include Comparable.S with type t := t

  val gen_incl : t -> t -> t Quickcheck.Generator.t

  val gen : t Quickcheck.Generator.t

  include Bits_intf.Convertible_bits with type t := t

  val to_input : t -> Field.t Random_oracle.Input.Chunked.t

  val to_input_legacy : t -> (_, bool) Random_oracle.Legacy.Input.t

  val zero : t

  val one : t

  val of_string : string -> t

  val to_string : t -> string

  val of_formatted_string : string -> t

  val to_formatted_string : t -> string

  val of_int : int -> t

  val to_int : t -> int

  val to_uint64 : t -> uint64

  val of_uint64 : uint64 -> t

  [%%ifdef consensus_mechanism]

  type var

  val typ : (var, t) Typ.t

  val var_of_t : t -> var

  val var_to_bits :
    var -> (Boolean.var Bitstring_lib.Bitstring.Lsb_first.t, _) Checked.t

  val var_to_input : var -> Field.Var.t Random_oracle.Input.Chunked.t

<<<<<<< HEAD
  val var_to_input : var -> Field.Var.t Random_oracle.Input.Chunked.t

  val var_to_input_legacy : var -> (_, Boolean.var) Random_oracle.Legacy.Input.t
=======
  val var_to_input_legacy :
       var
    -> ((Field.Var.t, Boolean.var) Random_oracle.Input.Legacy.t, _) Checked.t
>>>>>>> 0264804c

  val equal_var : var -> var -> (Boolean.var, _) Checked.t

  val pack_var : var -> Field.Var.t

  [%%endif]
end

module type Arithmetic_intf = sig
  type t

  val add : t -> t -> t option

  val add_flagged : t -> t -> t * [ `Overflow of bool ]

  val sub : t -> t -> t option

  val ( + ) : t -> t -> t option

  val ( - ) : t -> t -> t option

  val scale : t -> int -> t option
end

module type Signed_intf = sig
  type magnitude

  type signed_fee

  [%%ifdef consensus_mechanism]

  type magnitude_var

  [%%endif]

  type t = (magnitude, Sgn.t) Signed_poly.t
  [@@deriving sexp, hash, compare, equal, yojson]

  val gen : t Quickcheck.Generator.t

  val create :
    magnitude:'magnitude -> sgn:'sgn -> ('magnitude, 'sgn) Signed_poly.t

  val sgn : t -> Sgn.t

  val magnitude : t -> magnitude

  val zero : t

  val is_zero : t -> bool

  val is_positive : t -> bool

  val is_negative : t -> bool

  val to_input : t -> Field.t Random_oracle.Input.Chunked.t

  val to_input_legacy : t -> (_, bool) Random_oracle.Legacy.Input.t

  val add : t -> t -> t option

  val add_flagged : t -> t -> t * [ `Overflow of bool ]

  val ( + ) : t -> t -> t option

  val negate : t -> t

  val of_unsigned : magnitude -> t

  val to_fee : t -> signed_fee

  val of_fee : signed_fee -> t

  [%%ifdef consensus_mechanism]

  type var (* = (magnitude_var, Sgn.var) Signed_poly.t *)

  val create_var : magnitude:magnitude_var -> sgn:Sgn.var -> var

  val typ : (var, t) Typ.t

  module Checked : sig
    type signed_fee_var

    val constant : t -> var

    val of_unsigned : magnitude_var -> var

    val sgn : var -> (Sgn.var, _) Checked.t

    val magnitude : var -> (magnitude_var, _) Checked.t

    val negate : var -> var

    val if_ : Boolean.var -> then_:var -> else_:var -> (var, _) Checked.t

<<<<<<< HEAD
    val to_input : var -> Field.Var.t Random_oracle.Input.Chunked.t

    val to_input_legacy : var -> (_, Boolean.var) Random_oracle.Legacy.Input.t
=======
    val to_input :
      var -> (Field.Var.t Random_oracle.Input.Chunked.t, _) Checked.t

    val to_input_legacy :
      var -> ((_, Boolean.var) Random_oracle.Legacy.Input.t, _) Checked.t
>>>>>>> 0264804c

    val add : var -> var -> (var, _) Checked.t

    val add_flagged :
      var -> var -> (var * [ `Overflow of Boolean.var ], _) Checked.t

    val assert_equal : var -> var -> (unit, _) Checked.t

    val equal : var -> var -> (Boolean.var, _) Checked.t

    val ( + ) : var -> var -> (var, _) Checked.t

    val to_field_var : var -> (Field.Var.t, _) Checked.t

    val to_fee : var -> signed_fee_var

    val of_fee : signed_fee_var -> var

    val to_fee : var -> signed_fee_var

    val of_fee : signed_fee_var -> var

    type t = var
  end

  [%%endif]
end

[%%ifdef consensus_mechanism]

module type Checked_arithmetic_intf = sig
  type value

  type var

  type t = var

  type signed_var

  val if_ : Boolean.var -> then_:var -> else_:var -> (var, _) Checked.t

  val add : var -> var -> (var, _) Checked.t

  val sub : var -> var -> (var, _) Checked.t

  val sub_flagged :
    var -> var -> (var * [ `Underflow of Boolean.var ], _) Checked.t

  val sub_or_zero : var -> var -> (var, _) Checked.t

  val add_flagged :
    var -> var -> (var * [ `Overflow of Boolean.var ], _) Checked.t

  val ( + ) : var -> var -> (var, _) Checked.t

  val ( - ) : var -> var -> (var, _) Checked.t

  val add_signed : var -> signed_var -> (var, _) Checked.t

  val add_signed_flagged :
    var -> signed_var -> (var * [ `Overflow of Boolean.var ], _) Checked.t

  val assert_equal : var -> var -> (unit, _) Checked.t

  val equal : var -> var -> (Boolean.var, _) Checked.t

  val ( = ) : t -> t -> (Boolean.var, _) Checked.t

  val ( < ) : t -> t -> (Boolean.var, _) Checked.t

  val ( > ) : t -> t -> (Boolean.var, _) Checked.t

  val ( <= ) : t -> t -> (Boolean.var, _) Checked.t

  val ( >= ) : t -> t -> (Boolean.var, _) Checked.t

  val scale : Field.Var.t -> var -> (var, _) Checked.t
end

[%%endif]

module type S = sig
  include Basic

  include Arithmetic_intf with type t := t

  [%%ifdef consensus_mechanism]

  module Signed :
    Signed_intf with type magnitude := t and type magnitude_var := var

  module Checked :
    Checked_arithmetic_intf
      with type var := var
       and type signed_var := Signed.var
       and type value := t

  [%%else]

  module Signed : Signed_intf with type magnitude := t

  [%%endif]
end<|MERGE_RESOLUTION|>--- conflicted
+++ resolved
@@ -75,15 +75,9 @@
 
   val var_to_input : var -> Field.Var.t Random_oracle.Input.Chunked.t
 
-<<<<<<< HEAD
-  val var_to_input : var -> Field.Var.t Random_oracle.Input.Chunked.t
-
-  val var_to_input_legacy : var -> (_, Boolean.var) Random_oracle.Legacy.Input.t
-=======
   val var_to_input_legacy :
        var
     -> ((Field.Var.t, Boolean.var) Random_oracle.Input.Legacy.t, _) Checked.t
->>>>>>> 0264804c
 
   val equal_var : var -> var -> (Boolean.var, _) Checked.t
 
@@ -180,17 +174,11 @@
 
     val if_ : Boolean.var -> then_:var -> else_:var -> (var, _) Checked.t
 
-<<<<<<< HEAD
-    val to_input : var -> Field.Var.t Random_oracle.Input.Chunked.t
-
-    val to_input_legacy : var -> (_, Boolean.var) Random_oracle.Legacy.Input.t
-=======
     val to_input :
       var -> (Field.Var.t Random_oracle.Input.Chunked.t, _) Checked.t
 
     val to_input_legacy :
       var -> ((_, Boolean.var) Random_oracle.Legacy.Input.t, _) Checked.t
->>>>>>> 0264804c
 
     val add : var -> var -> (var, _) Checked.t
 
@@ -204,10 +192,6 @@
     val ( + ) : var -> var -> (var, _) Checked.t
 
     val to_field_var : var -> (Field.Var.t, _) Checked.t
-
-    val to_fee : var -> signed_fee_var
-
-    val of_fee : signed_fee_var -> var
 
     val to_fee : var -> signed_fee_var
 
