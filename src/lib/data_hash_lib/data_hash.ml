--- conflicted
+++ resolved
@@ -116,25 +116,6 @@
       let to_latest = Fn.id
     end
   end]
-<<<<<<< HEAD
-
-  [%%if curve_size = 255]
-
-  let%test "Binable from stringable V1" =
-    let field =
-      Quickcheck.random_value ~seed:(`Deterministic "Data_hash.T0 tests")
-        Field.gen
-    in
-    let known_good_digest = "fa43c8180f9f3cef1cf5767592e964c1" in
-    Test_util.check_serialization (module Stable.V1) field known_good_digest
-
-  [%%else]
-
-  let%test "Binable from stringable V1" = failwith "No test for this curve size"
-
-  [%%endif]
-=======
->>>>>>> 4d44059b
 end
 
 module Make_full_size (B58_data : Data_hash_intf.Data_hash_descriptor) = struct
