(library
 (name data_hash_lib)
 (public_name data_hash_lib)
 (inline_tests)
 (library_flags -linkall)
 (libraries
   ;opam
   ppx_inline_test.config
   bin_prot.shape
   base
   core_kernel
   sexplib0
   base.base_internalhash_types
   base.caml
   result
   ;libs
   snarky.backendless
   bignum_bigint
   fold_lib
   random_oracle_input
   snark_bits
   outside_hash_image
   codable
   snark_params
   random_oracle
<<<<<<< HEAD
   pickles
   base58_check
   bitstring_lib
   snarky.intf
=======
   fields_derivers
   fields_derivers.snapps
>>>>>>> 17353cea
 )
 (preprocessor_deps ../../config.mlh)
 (preprocess
  (pps ppx_coda ppx_version ppx_snarky ppx_let ppx_inline_test ppx_sexp_conv ppx_compare ppx_hash ppx_optcomp))
 (instrumentation (backend bisect_ppx))
 (synopsis "Data hash"))<|MERGE_RESOLUTION|>--- conflicted
+++ resolved
@@ -5,33 +5,32 @@
  (library_flags -linkall)
  (libraries
    ;opam
+   result
+   base.base_internalhash_types
+   core_kernel
+   bin_prot.shape
    ppx_inline_test.config
-   bin_prot.shape
    base
-   core_kernel
    sexplib0
-   base.base_internalhash_types
    base.caml
-   result
    ;libs
+   fields_derivers.graphql
+   fields_derivers
+   bitstring_lib
+   pickles
+   snark_params
+   outside_hash_image
+   random_oracle_input
+   bignum_bigint
    snarky.backendless
-   bignum_bigint
    fold_lib
-   random_oracle_input
    snark_bits
-   outside_hash_image
    codable
-   snark_params
    random_oracle
-<<<<<<< HEAD
-   pickles
    base58_check
-   bitstring_lib
    snarky.intf
-=======
-   fields_derivers
    fields_derivers.snapps
->>>>>>> 17353cea
+   fields_derivers.json
  )
  (preprocessor_deps ../../config.mlh)
  (preprocess
