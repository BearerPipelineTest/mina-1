--- conflicted
+++ resolved
@@ -99,15 +99,10 @@
                           , Staged_ledger_hash.to_yojson staged_ledger_hash )
                         ]
                       "sending scan state and pending coinbase" ;
-<<<<<<< HEAD
                     ( scan_state
                     , expected_merkle_root
                     , pending_coinbases
                     , protocol_states )) )
-                ~answer_sync_ledger_query:(fun _ ->
-                  failwith "Answer_sync_ledger_query unimplemented" )
-=======
-                    (scan_state, expected_merkle_root, pending_coinbases)) )
                 ~answer_sync_ledger_query:(fun query_env ->
                   let ledger_hash, _ = Envelope.Incoming.data query_env in
                   Sync_handler.answer_query ~frontier ledger_hash
@@ -123,7 +118,6 @@
                                  !"%s for ledger_hash: %{sexp:Ledger_hash.t}"
                                  Coda_networking.refused_answer_query_string
                                  ledger_hash)) )
->>>>>>> 9a3593c5
                 ~get_ancestry:(fun query_env ->
                   Deferred.return
                     (Sync_handler.Root.prove ~logger ~frontier
