--- conflicted
+++ resolved
@@ -80,18 +80,6 @@
   let serialize = unimplemented_serializer "int64"
 end
 
-<<<<<<< HEAD
-=======
-module Public_key : S_JSON with type t = Signature_lib.Public_key.Compressed.t =
-struct
-  type t = Signature_lib.Public_key.Compressed.t
-
-  let parse = Decoders.public_key
-
-  let serialize = Encoders.public_key
-end
-
->>>>>>> 4ce5b608
 module Public_key_s :
   S_STRING with type t = Signature_lib.Public_key.Compressed.t = struct
   type t = Signature_lib.Public_key.Compressed.t
@@ -101,49 +89,8 @@
   let serialize = unimplemented_serializer "public_key"
 end
 
-<<<<<<< HEAD
 module Token_s = struct
   type t = [ `Token_id of string ]
-=======
-module Optional_public_key = Optional (Public_key)
-
-module Balance : S_JSON with type t = Currency.Balance.t = struct
-  type t = Currency.Balance.t
-
-  let parse = Decoders.balance
-
-  let serialize = unimplemented_serializer "balance"
-end
-
-module Optional_balance = Optional (Balance)
-
-module Token : S_JSON with type t = Mina_base.Token_id.t = struct
-  type t = Mina_base.Token_id.t
-
-  let parse = Decoders.token
-
-  let serialize = Encoders.token
-end
-
-module Token_s = struct
-  type t = [ `Token_id of string ]
-
-  let parse json = `Token_id (Yojson.Basic.Util.to_string json)
-
-  let serialize (x : t) = unimplemented_serializer "token" x
-end
-
-module Amount : S_JSON with type t = Currency.Amount.t = struct
-  type t = Currency.Amount.t
-
-  let parse = Decoders.amount
-
-  let serialize = Encoders.amount
-end
-
-module Fee : S_JSON with type t = Currency.Fee.t = struct
-  type t = Currency.Fee.t
->>>>>>> 4ce5b608
 
   let parse json = `Token_id (Yojson.Basic.Util.to_string json)
 
