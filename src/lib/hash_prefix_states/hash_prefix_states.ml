[%%import "/src/config.mlh"]

[%%ifdef consensus_mechanism]

[%%else]

module Random_oracle = Random_oracle_nonconsensus.Random_oracle
module Mina_compile_config =
  Mina_compile_config_nonconsensus.Mina_compile_config

[%%endif]

open Core_kernel
open Hash_prefixes

let salt (s : Hash_prefixes.t) = Random_oracle.salt (s :> string)

let receipt_chain_user_command = salt receipt_chain_user_command

let receipt_chain_snapp = salt receipt_chain_snapp

let coinbase = salt coinbase

let pending_coinbases = salt pending_coinbases

let coinbase_stack_data = salt coinbase_stack_data

let coinbase_stack_state_hash = salt coinbase_stack_state_hash

let coinbase_stack = salt coinbase_stack

let checkpoint_list = salt checkpoint_list

let merge_snark = salt merge_snark

let base_snark = salt base_snark

let protocol_state = salt protocol_state

let protocol_state_body = salt protocol_state_body

let merkle_tree =
  let f i = salt (merkle_tree i) in
  (* Cache up to the compiled ledger depth. *)
  let cached = ref [||] in
  fun i ->
    let len = Array.length !cached in
    if i >= len then
      cached :=
        Array.append !cached
          (Array.init (i + 1 - len) ~f:(fun i -> f (i + len))) ;
    !cached.(i)

let coinbase_merkle_tree =
  let f i = salt (coinbase_merkle_tree i) in
  let cached = ref [||] in
  fun i ->
    let len = Array.length !cached in
    if i >= len then
      cached :=
        Array.append !cached
          (Array.init (i + 1 - len) ~f:(fun i -> f (i + len))) ;
    !cached.(i)

let vrf_message = salt vrf_message

let signature_for_mainnet = salt signature_mainnet

let signature_for_testnet = salt signature_testnet

let signature =
  match Mina_signature_kind.t with
  | Mainnet ->
      signature_for_mainnet
  | Testnet ->
      signature_for_testnet

let vrf_output = salt vrf_output

let vrf_evaluation = salt vrf_evaluation

let epoch_seed = salt epoch_seed

let transition_system_snark = salt transition_system_snark

let account = salt account

let side_loaded_vk = salt side_loaded_vk

let snapp_account = salt snapp_account

let snapp_payload = salt snapp_payload

let snapp_body = salt snapp_body

let snapp_predicate = salt snapp_predicate

let snapp_predicate_account = salt snapp_predicate_account

let snapp_predicate_protocol_state = salt snapp_predicate_protocol_state

let party = salt party

let party_predicate = salt party_predicate

let party_cons = salt party_cons

let party_with_protocol_state_predicate =
<<<<<<< HEAD
  salt party_with_protocol_state_predicate

let snapp_uri = salt snapp_uri

let snapp_event = salt snapp_event

let snapp_events = salt snapp_events
=======
  salt party_with_protocol_state_predicate
>>>>>>> 9f8d8fb7
<|MERGE_RESOLUTION|>--- conflicted
+++ resolved
@@ -106,14 +106,10 @@
 let party_cons = salt party_cons
 
 let party_with_protocol_state_predicate =
-<<<<<<< HEAD
   salt party_with_protocol_state_predicate
 
 let snapp_uri = salt snapp_uri
 
 let snapp_event = salt snapp_event
 
-let snapp_events = salt snapp_events
-=======
-  salt party_with_protocol_state_predicate
->>>>>>> 9f8d8fb7
+let snapp_events = salt snapp_events