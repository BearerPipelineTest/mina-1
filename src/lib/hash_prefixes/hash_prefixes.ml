let length_in_bytes = 20

module T : sig
  type t = private string

  val create : string -> t
end = struct
  type t = string

  let padding_char = '*'

  let create s : t =
    let string_length = String.length s in
    assert (string_length <= length_in_bytes) ;
    let diff = length_in_bytes - string_length in
    let r = s ^ String.init diff (fun _ -> padding_char) in
    assert (String.length r = length_in_bytes) ;
    r
end

include T

let protocol_state = create "CodaProtoState"

let protocol_state_body = create "CodaProtoStateBody"

let account = create "CodaAccount"

let side_loaded_vk = create "CodaSideLoadedVk"

let snapp_account = create "CodaSnappAccount"

let snapp_payload = create "CodaSnappPayload"

let snapp_body = create "CodaSnappBody"

let merkle_tree i = create (Printf.sprintf "CodaMklTree%03d" i)

let coinbase_merkle_tree i = create (Printf.sprintf "CodaCbMklTree%03d" i)

let merge_snark = create "CodaMergeSnark"

let base_snark = create "CodaBaseSnark"

let transition_system_snark = create "CodaTransitionSnark"

let signature_testnet = create "CodaSignature"

let signature_mainnet = create "MinaSignatureMainnet"

let receipt_chain_user_command = create "CodaReceiptUC"

let receipt_chain_snapp = create "CodaReceiptSnapp"

let epoch_seed = create "CodaEpochSeed"

let vrf_message = create "CodaVrfMessage"

let vrf_output = create "CodaVrfOutput"

let vrf_evaluation = create "MinaVrfEvaluation"

let pending_coinbases = create "PendingCoinbases"

let coinbase_stack_data = create "CoinbaseStackData"

(* length is limited, so we drop some characters here *)
let coinbase_stack_state_hash = create "CoinbaseStackStaHash"

let coinbase_stack = create "CoinbaseStack"

let coinbase = create "Coinbase"

let checkpoint_list = create "CodaCheckpoints"

let bowe_gabizon_hash = create "CodaTockBGHash"

let snapp_predicate = create "CodaSnappPred"

let snapp_predicate_account = create "CodaSnappPredAcct"

let snapp_predicate_protocol_state = create "CodaSnappPredPS"

let party_predicate = create "MinaPartyPredicate"

let party = create "MinaParty"

let party_cons = create "MinaPartyCons"

<<<<<<< HEAD
let party_with_protocol_state_predicate = create "MinaPartyStatePred"
=======
let party_with_protocol_state_predicate = create "MinaPartyStatePred"

let snapp_uri = create "MinaSnappUri"

let snapp_event = create "MinaSnappEvent"

let snapp_events = create "MinaSnappEvents"

let snapp_rollup_events = create "MinaSnappRollup"

let snapp_call_data = create "MinaSnappCallData"
>>>>>>> 13f4f83e
<|MERGE_RESOLUTION|>--- conflicted
+++ resolved
@@ -87,9 +87,6 @@
 
 let party_cons = create "MinaPartyCons"
 
-<<<<<<< HEAD
-let party_with_protocol_state_predicate = create "MinaPartyStatePred"
-=======
 let party_with_protocol_state_predicate = create "MinaPartyStatePred"
 
 let snapp_uri = create "MinaSnappUri"
@@ -100,5 +97,4 @@
 
 let snapp_rollup_events = create "MinaSnappRollup"
 
-let snapp_call_data = create "MinaSnappCallData"
->>>>>>> 13f4f83e
+let snapp_call_data = create "MinaSnappCallData"