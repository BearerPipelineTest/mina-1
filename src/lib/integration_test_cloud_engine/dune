--- conflicted
+++ resolved
@@ -3,27 +3,13 @@
  (name integration_test_cloud_engine)
  (inline_tests)
  (instrumentation (backend bisect_ppx))
-<<<<<<< HEAD
- (preprocessor_deps ../../graphql-ppx-config.inc)
-=======
- (preprocessor_deps ../../../graphql_schema.json)
->>>>>>> 4292eeed
+ (preprocessor_deps ../../graphql-ppx-config.inc ../../../graphql_schema.json)
  (preprocess (pps
                ppx_coda ppx_version ppx_let ppx_inline_test ppx_pipebang
                ppx_custom_printf ppx_deriving_yojson lens.ppx_deriving
                ppx_sexp_conv
-<<<<<<< HEAD
                graphql_ppx -- %{read-lines:../../graphql-ppx-config.inc}))
 (libraries
-=======
-               ; GraphQL with config
-               graphql_ppx --
-               -extend-query Graphql_lib.Serializing.ExtendQuery
-               -extend-mutation Graphql_lib.Serializing.ExtendQuery
-               -future-added-value false
-               ))
- (libraries
->>>>>>> 4292eeed
    ;; opam libraries
    async_unix
    async_kernel
