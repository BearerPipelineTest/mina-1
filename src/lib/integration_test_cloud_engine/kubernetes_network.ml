open Core_kernel
open Async
open Integration_test_lib
open Mina_transaction

(* exclude from bisect_ppx to avoid type error on GraphQL modules *)
[@@@coverage exclude_file]

let mina_archive_container_id = "archive"

let node_password = "naughty blue worm"

type config =
  { testnet_name : string
  ; cluster : string
  ; namespace : string
  ; graphql_enabled : bool
  }

let base_kube_args { cluster; namespace; _ } =
  [ "--cluster"; cluster; "--namespace"; namespace ]

module Node = struct
  type info =
    { network_keypair : Network_keypair.t option
    ; has_archive_container : bool
    ; primary_container_id : string
    }

  type t = { app_id : string; pod_id : string; info : info; config : config }

  let id { pod_id; _ } = pod_id

  let network_keypair { info = { network_keypair; _ }; _ } = network_keypair

  let base_kube_args t = [ "--cluster"; t.cluster; "--namespace"; t.namespace ]

  let get_logs_in_container ?container_id { pod_id; config; info; _ } =
    let container_id =
      Option.value container_id ~default:info.primary_container_id
    in
    let%bind cwd = Unix.getcwd () in
    Integration_test_lib.Util.run_cmd_or_hard_error ~exit_code:13 cwd "kubectl"
      (base_kube_args config @ [ "logs"; "-c"; container_id; pod_id ])

  let run_in_container ?(exit_code = 10) ?container_id ~cmd t =
    let { pod_id; config; info; _ } = t in
    let container_id =
      Option.value container_id ~default:info.primary_container_id
    in
    let%bind cwd = Unix.getcwd () in
    Integration_test_lib.Util.run_cmd_or_hard_error ~exit_code cwd "kubectl"
      ( base_kube_args config
      @ [ "exec"; "-c"; container_id; "-i"; pod_id; "--" ]
      @ cmd )

  let cp_string_to_container_file ?container_id ~str ~dest t =
    let { pod_id; config; info; _ } = t in
    let container_id =
      Option.value container_id ~default:info.primary_container_id
    in
    let tmp_file, oc =
      Caml.Filename.open_temp_file ~temp_dir:Filename.temp_dir_name
        "integration_test_cp_string" ".tmp"
    in
    Out_channel.output_string oc str ;
    Out_channel.close oc ;
    let%bind cwd = Unix.getcwd () in
    let dest_file = sprintf "%s/%s:%s" config.namespace pod_id dest in
    Integration_test_lib.Util.run_cmd_or_error cwd "kubectl"
      (base_kube_args config @ [ "cp"; "-c"; container_id; tmp_file; dest_file ])

  let start ~fresh_state node : unit Malleable_error.t =
    let open Malleable_error.Let_syntax in
    let%bind () =
      if fresh_state then
        run_in_container node ~cmd:[ "sh"; "-c"; "rm -rf .mina-config/*" ]
        >>| ignore
      else Malleable_error.return ()
    in
    run_in_container ~exit_code:11 node ~cmd:[ "/start.sh" ] >>| ignore

  let stop node =
    let open Malleable_error.Let_syntax in
    run_in_container ~exit_code:12 node ~cmd:[ "/stop.sh" ] >>| ignore

  let logger_metadata node =
    [ ("namespace", `String node.config.namespace)
    ; ("app_id", `String node.app_id)
    ; ("pod_id", `String node.pod_id)
    ]

  module Scalars = Graphql_lib.Scalars

  module Graphql = struct
    let ingress_uri node =
      let host =
        Printf.sprintf "%s.graphql.test.o1test.net" node.config.testnet_name
      in
      let path = Printf.sprintf "/%s/graphql" node.app_id in
      Uri.make ~scheme:"http" ~host ~path ~port:80 ()

    module Client = Graphql_lib.Client.Make (struct
      let preprocess_variables_string = Fn.id

      let headers = String.Map.empty
    end)

    (* graphql_ppx uses Stdlib symbols instead of Base *)
    open Stdlib
    module Encoders = Mina_graphql.Types.Input

    module Unlock_account =
    [%graphql
    ({|
      mutation ($password: String!, $public_key: PublicKey!) @encoders(module: "Encoders"){
        unlockAccount(input: {password: $password, publicKey: $public_key }) {
          public_key: publicKey
        }
      }
    |}
    [@encoders Encoders] )]

    module Send_test_payments =
    [%graphql
    {|
      mutation ($senders: [PrivateKey!]!,
      $receiver: PublicKey!,
      $amount: UInt64!,
      $fee: UInt64!,
      $repeat_count: UInt32!,
      $repeat_delay_ms: UInt32!) @encoders(module: "Encoders"){
        sendTestPayments(
          senders: $senders, receiver: $receiver, amount: $amount, fee: $fee,
          repeat_count: $repeat_count,
          repeat_delay_ms: $repeat_delay_ms)
      }
    |}]

    module Send_payment =
    [%graphql
    {|
     mutation ($input: SendPaymentInput!)@encoders(module: "Encoders"){
        sendPayment(input: $input){
            payment {
              id
              nonce
              hash
            }
          }
      }
    |}]

    module Send_payment_with_raw_sig =
    [%graphql
    {|
     mutation (
     $input:SendPaymentInput!,
     $rawSignature: String!
     )@encoders(module: "Encoders")
      {
        sendPayment(
          input:$input,
          signature: {rawSignature: $rawSignature}
        )
        {
          payment {
            id
            nonce
            hash
          }
        }
      }
    |}]

    module Send_delegation =
    [%graphql
    {|
      mutation ($input: SendDelegationInput!) @encoders(module: "Encoders"){
        sendDelegation(input:$input){
            delegation {
              id
              nonce
              hash
            }
          }
      }
    |}]

<<<<<<< HEAD
    module Get_account_data =
    [%graphql
    {|
      query ($public_key: PublicKey!) @encoders(module: "Encoders"){
        account(publicKey: $public_key) {
          nonce
          balance {
            total @ppxCustom(module: "Scalars.Balance")
          }
        }
      }
    |}]
=======
    (* TODO: temporary version *)
    module Send_test_zkapp = Generated_graphql_queries.Send_test_zkapp
>>>>>>> 4ce5b608

    module Query_peer_id =
    [%graphql
    {|
      query {
        daemonStatus {
          addrsAndPorts {
            peer {
              peerId
            }
          }
          peers {  peerId }

        }
      }
    |}]

    module Best_chain =
    [%graphql
    {|
      query ($max_length: Int) @encoders(module: "Encoders"){
        bestChain (maxLength: $max_length) {
          stateHash
          commandTransactionCount
          creatorAccount {
            publicKey @ppxCustom(module: "Graphql_lib.Scalars.JSON")
          }
        }
      }
    |}]

    module Query_metrics =
    [%graphql
    {|
      query {
        daemonStatus {
          metrics {
            blockProductionDelay
            transactionPoolDiffReceived
            transactionPoolDiffBroadcasted
            transactionsAddedToPool
            transactionPoolSize
          }
        }
      }
    |}]

    module Account =
    [%graphql
    {|
      query ($public_key: PublicKey!, $token: UInt64) {
        account (publicKey : $public_key, token : $token) {
          balance { liquid @ppxCustom(module: "Serializing.Balance")
                    locked @ppxCustom(module: "Serializing.Balance")
                    total @ppxCustom(module: "Serializing.Balance")
                  }
          delegate
          nonce
          permissions { editSequenceState
                        editState
                        incrementNonce
                        receive
                        send
                        setDelegate
                        setPermissions
                        setZkappUri
                        setTokenSymbol
                        setVerificationKey
                        setVotingFor
                      }
          sequenceEvents
          zkappState
          zkappUri
          timing { cliffTime
                   cliffAmount
                   vestingPeriod
                   vestingIncrement
                   initialMinimumBalance
                 }
          token
          tokenSymbol
          verificationKey { verificationKey
                            hash
                          }
          votingFor
        }
      }
    |}]
  end

  (* this function will repeatedly attempt to connect to graphql port <num_tries> times before giving up *)
  let exec_graphql_request ?(num_tries = 10) ?(retry_delay_sec = 30.0)
      ?(initial_delay_sec = 0.) ~logger ~node ~query_name query_obj =
    let open Deferred.Let_syntax in
    if not node.config.graphql_enabled then
      Deferred.Or_error.error_string
        "graphql is not enabled (hint: set `requires_graphql= true` in the \
         test config)"
    else
      let uri = Graphql.ingress_uri node in
      let metadata =
        [ ("query", `String query_name)
        ; ("uri", `String (Uri.to_string uri))
        ; ("init_delay", `Float initial_delay_sec)
        ]
      in
      [%log info]
        "Attempting to send GraphQL request \"$query\" to \"$uri\" after \
         $init_delay sec"
        ~metadata ;
      let rec retry n =
        if n <= 0 then (
          [%log error]
            "GraphQL request \"$query\" to \"$uri\" failed too many times"
            ~metadata ;
          Deferred.Or_error.errorf
            "GraphQL \"%s\" to \"%s\" request failed too many times" query_name
            (Uri.to_string uri) )
        else
          match%bind Graphql.Client.query query_obj uri with
          | Ok result ->
              [%log info] "GraphQL request \"$query\" to \"$uri\" succeeded"
                ~metadata ;
              Deferred.Or_error.return result
          | Error (`Failed_request err_string) ->
              [%log warn]
                "GraphQL request \"$query\" to \"$uri\" failed: \"$error\" \
                 ($num_tries attempts left)"
                ~metadata:
                  ( metadata
                  @ [ ("error", `String err_string)
                    ; ("num_tries", `Int (n - 1))
                    ] ) ;
              let%bind () = after (Time.Span.of_sec retry_delay_sec) in
              retry (n - 1)
          | Error (`Graphql_error err_string) ->
              [%log error]
                "GraphQL request \"$query\" to \"$uri\" returned an error: \
                 \"$error\" (this is a graphql error so not retrying)"
                ~metadata:(metadata @ [ ("error", `String err_string) ]) ;
              Deferred.Or_error.error_string err_string
      in
      let%bind () = after (Time.Span.of_sec initial_delay_sec) in
      retry num_tries

  let get_peer_id ~logger t =
    let open Deferred.Or_error.Let_syntax in
    [%log info] "Getting node's peer_id, and the peer_ids of node's peers"
      ~metadata:(logger_metadata t) ;
    let query_obj = Graphql.Query_peer_id.(make @@ makeVariables ()) in
    let%bind query_result_obj =
      exec_graphql_request ~logger ~node:t ~query_name:"query_peer_id" query_obj
    in
    [%log info] "get_peer_id, finished exec_graphql_request" ;
    let self_id_obj = query_result_obj.daemonStatus.addrsAndPorts.peer in
    let%bind self_id =
      match self_id_obj with
      | None ->
          Deferred.Or_error.error_string "Peer not found"
      | Some peer ->
          return peer.peerId
    in
    let peers = query_result_obj.daemonStatus.peers |> Array.to_list in
    let peer_ids = List.map peers ~f:(fun peer -> peer.peerId) in
    [%log info] "get_peer_id, result of graphql query (self_id,[peers]) (%s,%s)"
      self_id
      (String.concat ~sep:" " peer_ids) ;
    return (self_id, peer_ids)

  let must_get_peer_id ~logger t =
    get_peer_id ~logger t |> Deferred.bind ~f:Malleable_error.or_hard_error

  let get_best_chain ?max_length ~logger t =
    let open Deferred.Or_error.Let_syntax in
    let query = Graphql.Best_chain.(make @@ makeVariables ?max_length ()) in
    let%bind result =
      exec_graphql_request ~logger ~node:t ~query_name:"best_chain" query
    in
    match result.bestChain with
    | None | Some [||] ->
        Deferred.Or_error.error_string "failed to get best chains"
    | Some chain ->
        return
        @@ List.map
             ~f:(fun block ->
               Intf.
                 { state_hash = block.stateHash
                 ; command_transaction_count = block.commandTransactionCount
                 ; creator_pk =
                     ( match block.creatorAccount.publicKey with
                     | `String pk ->
                         pk
                     | _ ->
                         "unknown" )
                 } )
             (Array.to_list chain)

  let must_get_best_chain ?max_length ~logger t =
    get_best_chain ?max_length ~logger t
    |> Deferred.bind ~f:Malleable_error.or_hard_error

  let get_account ~logger t ~account_id =
    let pk = Mina_base.Account_id.public_key account_id in
    let token = Mina_base.Account_id.token_id account_id in
    [%log info] "Getting account"
      ~metadata:
        ( ("pub_key", Signature_lib.Public_key.Compressed.to_yojson pk)
        :: logger_metadata t ) ;
    let get_account_obj =
      Graphql.Account.(
        make
        @@ makeVariables
             ~public_key:(Graphql_lib.Encoders.public_key pk)
             ~token:(Graphql_lib.Encoders.token token)
             ())
    in
    exec_graphql_request ~logger ~node:t ~query_name:"get_account_graphql"
      get_account_obj

  type account_data =
    { nonce : Mina_numbers.Account_nonce.t
    ; total_balance : Currency.Balance.t
    ; liquid_balance_opt : Currency.Balance.t option
    ; locked_balance_opt : Currency.Balance.t option
    }

  let get_account_data ~logger t ~account_id =
    let open Deferred.Or_error.Let_syntax in
    let public_key = Mina_base.Account_id.public_key account_id in
    let token = Mina_base.Account_id.token_id account_id in
    [%log info] "Getting account data, which is its balances and nonce"
      ~metadata:
        ( ("pub_key", Signature_lib.Public_key.Compressed.to_yojson public_key)
        :: logger_metadata t ) ;
    let%bind account_obj = get_account ~logger t ~account_id in
    match account_obj.account with
    | None ->
        Deferred.Or_error.errorf
          !"Account with Account id %{sexp:Mina_base.Account_id.t}, public_key \
            %s, and token %s not found"
          account_id
          (Signature_lib.Public_key.Compressed.to_string public_key)
          (Mina_base.Token_id.to_string token)
    | Some acc ->
        return
          { nonce =
              acc.nonce
              |> Option.value_exn
                   ~message:
                     "the nonce from get_balance is None, which should be \
                      impossible"
              |> Mina_numbers.Account_nonce.of_string
          ; total_balance = acc.balance.total
          ; liquid_balance_opt = acc.balance.liquid
          ; locked_balance_opt = acc.balance.locked
          }

  let must_get_account_data ~logger t ~account_id =
    get_account_data ~logger t ~account_id
    |> Deferred.bind ~f:Malleable_error.or_hard_error

  let permissions_of_account_permissions account_permissions :
      Mina_base.Permissions.t =
    (* the polymorphic variants come from Partial_accounts.auth_required in Mina_graphql *)
    let to_auth_required = function
      | `Either ->
          Mina_base.Permissions.Auth_required.Either
      | `Impossible ->
          Impossible
      | `None ->
          None
      | `Proof ->
          Proof
      | `Signature ->
          Signature
    in
    let open Graphql.Account in
    { edit_sequence_state =
        to_auth_required account_permissions.editSequenceState
    ; edit_state = to_auth_required account_permissions.editState
    ; increment_nonce = to_auth_required account_permissions.incrementNonce
    ; receive = to_auth_required account_permissions.receive
    ; send = to_auth_required account_permissions.send
    ; set_delegate = to_auth_required account_permissions.setDelegate
    ; set_permissions = to_auth_required account_permissions.setPermissions
    ; set_zkapp_uri = to_auth_required account_permissions.setZkappUri
    ; set_token_symbol = to_auth_required account_permissions.setTokenSymbol
    ; set_verification_key =
        to_auth_required account_permissions.setVerificationKey
    ; set_voting_for = to_auth_required account_permissions.setVotingFor
    }

  let graphql_uri node = Graphql.ingress_uri node |> Uri.to_string

  let get_account_permissions ~logger t ~account_id =
    let open Deferred.Or_error in
    let open Let_syntax in
    let%bind account_obj = get_account ~logger t ~account_id in
    match account_obj.account with
    | Some account -> (
        match account.permissions with
        | Some ledger_permissions ->
            return @@ permissions_of_account_permissions ledger_permissions
        | None ->
            fail
              (Error.of_string "Could not get permissions from ledger account")
        )
    | None ->
        fail (Error.of_string "Could not get account from ledger")

  (* return a Party.Update.t with all fields `Set` to the
     value in the account, or `Keep` if value unavailable,
     as if this update had been applied to the account
  *)
  let get_account_update ~logger t ~account_id =
    let open Deferred.Or_error in
    let open Let_syntax in
    let%bind account_obj = get_account ~logger t ~account_id in
    match account_obj.account with
    | Some account ->
        let open Mina_base.Zkapp_basic.Set_or_keep in
        let%bind app_state =
          match account.zkappState with
          | Some strs ->
              let fields =
                Array.to_list strs
                |> Base.List.map ~f:(fun s ->
                       Set (Pickles.Backend.Tick.Field.of_string s) )
              in
              return (Mina_base.Zkapp_state.V.of_list_exn fields)
          | None ->
              fail
                (Error.of_string
                   (sprintf
                      "Expected zkApp account with an app state for public key \
                       %s"
                      (Signature_lib.Public_key.Compressed.to_base58_check
                         (Mina_base.Account_id.public_key account_id) ) ) )
        in
        let%bind delegate =
          match account.delegate with
          | Some (`String s) ->
              return
                (Set (Signature_lib.Public_key.Compressed.of_base58_check_exn s))
          | Some json ->
              fail
                (Error.of_string
                   (sprintf "Expected string encoding of delegate, got %s"
                      (Yojson.Basic.to_string json) ) )
          | None ->
              fail (Error.of_string "Expected delegate in account")
        in
        let%bind verification_key =
          match account.verificationKey with
          | Some vk_obj ->
              let data =
                Pickles.Side_loaded.Verification_key.of_base58_check_exn
                  vk_obj.verificationKey
              in
              let hash = Pickles.Backend.Tick.Field.of_string vk_obj.hash in
              return (Set ({ data; hash } : _ With_hash.t))
          | None ->
              fail
                (Error.of_string
                   (sprintf
                      "Expected zkApp account with a verification key for \
                       public_key %s"
                      (Signature_lib.Public_key.Compressed.to_base58_check
                         (Mina_base.Account_id.public_key account_id) ) ) )
        in
        let%bind permissions =
          match account.permissions with
          | Some perms ->
              return @@ Set (permissions_of_account_permissions perms)
          | None ->
              fail (Error.of_string "Expected permissions in account")
        in
        let%bind zkapp_uri =
          match account.zkappUri with
          | Some s ->
              return @@ Set s
          | None ->
              fail (Error.of_string "Expected zkApp URI in account")
        in
        let%bind token_symbol =
          match account.tokenSymbol with
          | Some s ->
              return @@ Set s
          | None ->
              fail (Error.of_string "Expected token symbol in account")
        in
        let%bind timing =
          let timing = account.timing in
          let cliff_amount = timing.cliffAmount in
          let cliff_time = timing.cliffTime in
          let vesting_period = timing.vestingPeriod in
          let vesting_increment = timing.vestingIncrement in
          let initial_minimum_balance = timing.initialMinimumBalance in
          match
            ( cliff_amount
            , cliff_time
            , vesting_period
            , vesting_increment
            , initial_minimum_balance )
          with
          | None, None, None, None, None ->
              return @@ Keep
          | Some amt, Some tm, Some period, Some incr, Some bal ->
              let%bind cliff_amount =
                match amt with
                | `String s ->
                    return @@ Currency.Amount.of_string s
                | _ ->
                    fail
                      (Error.of_string
                         "Expected string for cliff amount in account timing" )
              in
              let%bind cliff_time =
                match tm with
                | `String s ->
                    return @@ Mina_numbers.Global_slot.of_string s
                | _ ->
                    fail
                      (Error.of_string
                         "Expected string for cliff time in account timing" )
              in
              let%bind vesting_period =
                match period with
                | `String s ->
                    return @@ Mina_numbers.Global_slot.of_string s
                | _ ->
                    fail
                      (Error.of_string
                         "Expected string for vesting period in account timing" )
              in
              let%bind vesting_increment =
                match incr with
                | `String s ->
                    return @@ Currency.Amount.of_string s
                | _ ->
                    fail
                      (Error.of_string
                         "Expected string for vesting increment in account \
                          timing" )
              in
              let%bind initial_minimum_balance =
                match bal with
                | `String s ->
                    return @@ Currency.Balance.of_string s
                | _ ->
                    fail
                      (Error.of_string
                         "Expected string for vesting increment in account \
                          timing" )
              in
              return
                (Set
                   ( { initial_minimum_balance
                     ; cliff_amount
                     ; cliff_time
                     ; vesting_period
                     ; vesting_increment
                     }
                     : Mina_base.Party.Update.Timing_info.t ) )
          | _ ->
              fail (Error.of_string "Some pieces of account timing are missing")
        in
        let%bind voting_for =
          match account.votingFor with
          | Some s ->
              return @@ Set (Mina_base.State_hash.of_base58_check_exn s)
          | None ->
              fail (Error.of_string "Expected voting-for state hash in account")
        in
        return
          ( { app_state
            ; delegate
            ; verification_key
            ; permissions
            ; zkapp_uri
            ; token_symbol
            ; timing
            ; voting_for
            }
            : Mina_base.Party.Update.t )
    | None ->
        fail (Error.of_string "Could not get account from ledger")

  type signed_command_result =
    { id : string
    ; hash : Transaction_hash.t
    ; nonce : Mina_numbers.Account_nonce.t
    }

  (* if we expect failure, might want retry_on_graphql_error to be false *)
  let send_payment ~logger t ~sender_pub_key ~receiver_pub_key ~amount ~fee =
    [%log info] "Sending a payment" ~metadata:(logger_metadata t) ;
    let open Deferred.Or_error.Let_syntax in
    let sender_pk_str =
      Signature_lib.Public_key.Compressed.to_string sender_pub_key
    in
    [%log info] "send_payment: unlocking account"
      ~metadata:[ ("sender_pk", `String sender_pk_str) ] ;
    let unlock_sender_account_graphql () =
      let unlock_account_obj =
        Graphql.Unlock_account.(
          make
          @@ makeVariables ~password:node_password ~public_key:sender_pub_key ())
      in
      exec_graphql_request ~logger ~node:t ~initial_delay_sec:0.
        ~query_name:"unlock_sender_account_graphql" unlock_account_obj
    in
    let%bind _unlock_acct_obj = unlock_sender_account_graphql () in
    let send_payment_graphql () =
      let input =
        Mina_graphql.Types.Input.SendPaymentInput.make_input
          ~from:sender_pub_key ~to_:receiver_pub_key ~amount ~fee ()
      in
      let send_payment_obj =
        Graphql.Send_payment.(make @@ makeVariables ~input ())
      in
      exec_graphql_request ~logger ~node:t ~query_name:"send_payment_graphql"
        send_payment_obj
    in
    let%map sent_payment_obj = send_payment_graphql () in
    let return_obj = sent_payment_obj.sendPayment.payment in
    let res =
      { id = return_obj.id
      ; hash = Transaction_hash.of_base58_check_exn return_obj.hash
      ; nonce = Mina_numbers.Account_nonce.of_int return_obj.nonce
      }
    in
    [%log info] "Sent payment"
      ~metadata:
        [ ("user_command_id", `String res.id)
        ; ("hash", `String (Transaction_hash.to_base58_check res.hash))
        ; ("nonce", `Int (Mina_numbers.Account_nonce.to_int res.nonce))
        ] ;
    res

  let must_send_payment ~logger t ~sender_pub_key ~receiver_pub_key ~amount ~fee
      =
    send_payment ~logger t ~sender_pub_key ~receiver_pub_key ~amount ~fee
    |> Deferred.bind ~f:Malleable_error.or_hard_error

  let send_zkapp ~logger (t : t) ~(parties : Mina_base.Parties.t) =
    [%log info] "Sending a zkapp"
      ~metadata:
        [ ("namespace", `String t.config.namespace)
        ; ("pod_id", `String (id t))
        ] ;
    let open Deferred.Or_error.Let_syntax in
    let parties_json =
      Mina_base.Parties.to_json parties |> Yojson.Safe.to_basic
    in
    let send_zkapp_graphql () =
      let send_zkapp_obj =
        Graphql.Send_test_zkapp.(make @@ makeVariables ~parties:parties_json ())
      in
      exec_graphql_request ~logger ~node:t ~query_name:"send_zkapp_graphql"
        send_zkapp_obj
    in
    let%bind sent_zkapp_obj = send_zkapp_graphql () in
    let%bind () =
      match sent_zkapp_obj.internalSendZkapp.zkapp.failureReason with
      | None ->
          return ()
      | Some s ->
          Deferred.Or_error.errorf "Zkapp failed, reason: %s"
            ( Array.fold ~init:[] s ~f:(fun acc f ->
                  match f with
                  | None ->
                      acc
                  | Some f ->
                      ( Int.of_string (Option.value_exn f.index)
                      , Array.map
                          ~f:(fun s ->
                            Mina_base.Transaction_status.Failure.of_string s
                            |> Result.ok_or_failwith )
                          f.failures
                        |> Array.to_list |> List.rev )
                      :: acc )
            |> Mina_base.Transaction_status.Failure.Collection.Display.to_yojson
            |> Yojson.Safe.to_string )
    in
    let zkapp_id = sent_zkapp_obj.internalSendZkapp.zkapp.id in
    [%log info] "Sent zkapp" ~metadata:[ ("zkapp_id", `String zkapp_id) ] ;
    return zkapp_id

  let send_delegation ~logger t ~sender_pub_key ~receiver_pub_key ~fee =
    [%log info] "Sending stake delegation" ~metadata:(logger_metadata t) ;
    let open Deferred.Or_error.Let_syntax in
    let sender_pk_str =
      Signature_lib.Public_key.Compressed.to_string sender_pub_key
    in
    [%log info] "send_delegation: unlocking account"
      ~metadata:[ ("sender_pk", `String sender_pk_str) ] ;
    let unlock_sender_account_graphql () =
      let unlock_account_obj =
        Graphql.Unlock_account.(
          make
          @@ makeVariables ~password:"naughty blue worm"
               ~public_key:sender_pub_key ())
      in
      exec_graphql_request ~logger ~node:t
        ~query_name:"unlock_sender_account_graphql" unlock_account_obj
    in
    let%bind _ = unlock_sender_account_graphql () in
    let send_delegation_graphql () =
      let input =
        Mina_graphql.Types.Input.SendDelegationInput.make_input
          ~from:sender_pub_key ~to_:receiver_pub_key ~fee ()
      in
      let send_delegation_obj =
        Graphql.Send_delegation.(make @@ makeVariables ~input ())
      in
      exec_graphql_request ~logger ~node:t ~query_name:"send_delegation_graphql"
        send_delegation_obj
    in
    let%map result_obj = send_delegation_graphql () in
    let return_obj = result_obj.sendDelegation.delegation in
    let res =
      { id = return_obj.id
      ; hash = Transaction_hash.of_base58_check_exn return_obj.hash
      ; nonce = Mina_numbers.Account_nonce.of_int return_obj.nonce
      }
    in
    [%log info] "stake delegation sent"
      ~metadata:
        [ ("user_command_id", `String res.id)
        ; ("hash", `String (Transaction_hash.to_base58_check res.hash))
        ; ("nonce", `Int (Mina_numbers.Account_nonce.to_int res.nonce))
        ] ;
    res

  let send_payment_with_raw_sig ~logger t ~sender_pub_key ~receiver_pub_key
      ~amount ~fee ~nonce ~memo ~(valid_until : Mina_numbers.Global_slot.t)
      ~raw_signature =
    [%log info] "Sending a payment with raw signature"
      ~metadata:(logger_metadata t) ;
    let open Deferred.Or_error.Let_syntax in
    let send_payment_graphql () =
      let open Graphql.Send_payment_with_raw_sig in
      let input =
        Mina_graphql.Types.Input.SendPaymentInput.make_input
          ~from:sender_pub_key ~to_:receiver_pub_key ~amount ~fee ~memo ~nonce
          ~valid_until:(Mina_numbers.Global_slot.to_uint32 valid_until)
          ()
      in
      let variables = makeVariables ~input ~rawSignature:raw_signature () in
      let send_payment_obj = make variables in
      let variables_json_basic =
        variablesToJson (serializeVariables variables)
      in
      (* An awkward conversion from Yojson.Basic to Yojson.Safe *)
      let variables_json =
        Yojson.Basic.to_string variables_json_basic |> Yojson.Safe.from_string
      in
      [%log info] "send_payment_obj with $variables "
        ~metadata:[ ("variables", variables_json) ] ;
      exec_graphql_request ~logger ~node:t
        ~query_name:"Send_payment_with_raw_sig_graphql" send_payment_obj
    in
    let%map sent_payment_obj = send_payment_graphql () in
    let return_obj = sent_payment_obj.sendPayment.payment in
    let res =
      { id = return_obj.id
      ; hash = Transaction_hash.of_base58_check_exn return_obj.hash
      ; nonce = Mina_numbers.Account_nonce.of_int return_obj.nonce
      }
    in
    [%log info] "Sent payment"
      ~metadata:
        [ ("user_command_id", `String res.id)
        ; ("hash", `String (Transaction_hash.to_base58_check res.hash))
        ; ("nonce", `Int (Mina_numbers.Account_nonce.to_int res.nonce))
        ] ;
    res

  let must_send_payment_with_raw_sig ~logger t ~sender_pub_key ~receiver_pub_key
      ~amount ~fee ~nonce ~memo ~valid_until ~raw_signature =
    send_payment_with_raw_sig ~logger t ~sender_pub_key ~receiver_pub_key
      ~amount ~fee ~nonce ~memo ~valid_until ~raw_signature
    |> Deferred.bind ~f:Malleable_error.or_hard_error

  let must_send_delegation ~logger t ~sender_pub_key ~receiver_pub_key ~fee =
    send_delegation ~logger t ~sender_pub_key ~receiver_pub_key ~fee
    |> Deferred.bind ~f:Malleable_error.or_hard_error

  let send_test_payments ~repeat_count ~repeat_delay_ms ~logger t ~senders
      ~receiver_pub_key ~amount ~fee =
    [%log info] "Sending a series of test payments"
      ~metadata:(logger_metadata t) ;
    let open Deferred.Or_error.Let_syntax in
    let send_payment_graphql () =
      let send_payment_obj =
        Graphql.Send_test_payments.(
          make
          @@ makeVariables ~senders ~receiver:receiver_pub_key
               ~amount:(Currency.Amount.to_uint64 amount)
               ~fee:(Currency.Fee.to_uint64 fee)
               ~repeat_count ~repeat_delay_ms ())
      in
      exec_graphql_request ~logger ~node:t ~query_name:"send_payment_graphql"
        send_payment_obj
    in
    let%map _ = send_payment_graphql () in
    [%log info] "Sent test payments"

  let must_send_test_payments ~repeat_count ~repeat_delay_ms ~logger t ~senders
      ~receiver_pub_key ~amount ~fee =
    send_test_payments ~repeat_count ~repeat_delay_ms ~logger t ~senders
      ~receiver_pub_key ~amount ~fee
    |> Deferred.bind ~f:Malleable_error.or_hard_error

  let dump_archive_data ~logger (t : t) ~data_file =
    (* this function won't work if t doesn't happen to be an archive node *)
    if not t.info.has_archive_container then
      failwith
        "No archive container found.  One can only dump archive data of an \
         archive node." ;
    let open Malleable_error.Let_syntax in
    [%log info] "Dumping archive data from (node: %s, container: %s)" t.pod_id
      mina_archive_container_id ;
    let%map data =
      run_in_container t ~container_id:mina_archive_container_id
        ~cmd:
          [ "pg_dump"
          ; "--create"
          ; "--no-owner"
          ; "postgres://postgres:foobar@archive-1-postgresql:5432/archive"
          ]
    in
    [%log info] "Dumping archive data to file %s" data_file ;
    Out_channel.with_file data_file ~f:(fun out_ch ->
        Out_channel.output_string out_ch data )

  let run_replayer ~logger (t : t) =
    [%log info] "Running replayer on archived data (node: %s, container: %s)"
      t.pod_id mina_archive_container_id ;
    let open Malleable_error.Let_syntax in
    let%bind accounts =
      run_in_container t
        ~cmd:[ "jq"; "-c"; ".ledger.accounts"; "/config/daemon.json" ]
    in
    let replayer_input =
      sprintf
        {| { "genesis_ledger": { "accounts": %s, "add_genesis_winner": true }} |}
        accounts
    in
    let dest = "replayer-input.json" in
    let%bind _res =
      Deferred.bind ~f:Malleable_error.return
        (cp_string_to_container_file t ~container_id:mina_archive_container_id
           ~str:replayer_input ~dest )
    in
    run_in_container t ~container_id:mina_archive_container_id
      ~cmd:
        [ "mina-replayer"
        ; "--archive-uri"
        ; "postgres://postgres:foobar@archive-1-postgresql:5432/archive"
        ; "--input-file"
        ; dest
        ; "--output-file"
        ; "/dev/null"
        ; "--continue-on-error"
        ]

  let dump_mina_logs ~logger (t : t) ~log_file =
    let open Malleable_error.Let_syntax in
    [%log info] "Dumping container logs from (node: %s, container: %s)" t.pod_id
      t.info.primary_container_id ;
    let%map logs = get_logs_in_container t in
    [%log info] "Dumping container log to file %s" log_file ;
    Out_channel.with_file log_file ~f:(fun out_ch ->
        Out_channel.output_string out_ch logs )

  let dump_precomputed_blocks ~logger (t : t) =
    let open Malleable_error.Let_syntax in
    [%log info]
      "Dumping precomputed blocks from logs for (node: %s, container: %s)"
      t.pod_id t.info.primary_container_id ;
    let%bind logs = get_logs_in_container t in
    (* kubectl logs may include non-log output, like "Using password from environment variable" *)
    let log_lines =
      String.split logs ~on:'\n'
      |> List.filter ~f:(String.is_prefix ~prefix:"{\"timestamp\":")
    in
    let jsons = List.map log_lines ~f:Yojson.Safe.from_string in
    let metadata_jsons =
      List.map jsons ~f:(fun json ->
          match json with
          | `Assoc items -> (
              match List.Assoc.find items ~equal:String.equal "metadata" with
              | Some md ->
                  md
              | None ->
                  failwithf "Log line is missing metadata: %s"
                    (Yojson.Safe.to_string json)
                    () )
          | other ->
              failwithf "Expected log line to be a JSON record, got: %s"
                (Yojson.Safe.to_string other)
                () )
    in
    let state_hash_and_blocks =
      List.fold metadata_jsons ~init:[] ~f:(fun acc json ->
          match json with
          | `Assoc items -> (
              match
                List.Assoc.find items ~equal:String.equal "precomputed_block"
              with
              | Some block -> (
                  match
                    List.Assoc.find items ~equal:String.equal "state_hash"
                  with
                  | Some state_hash ->
                      (state_hash, block) :: acc
                  | None ->
                      failwith
                        "Log metadata contains a precomputed block, but no \
                         state hash" )
              | None ->
                  acc )
          | other ->
              failwithf "Expected log line to be a JSON record, got: %s"
                (Yojson.Safe.to_string other)
                () )
    in
    let%bind.Deferred () =
      Deferred.List.iter state_hash_and_blocks
        ~f:(fun (state_hash_json, block_json) ->
          let double_quoted_state_hash =
            Yojson.Safe.to_string state_hash_json
          in
          let state_hash =
            String.sub double_quoted_state_hash ~pos:1
              ~len:(String.length double_quoted_state_hash - 2)
          in
          let block = Yojson.Safe.pretty_to_string block_json in
          let filename = state_hash ^ ".json" in
          match%map.Deferred Sys.file_exists filename with
          | `Yes ->
              [%log info]
                "File already exists for precomputed block with state hash %s"
                state_hash
          | _ ->
              [%log info]
                "Dumping precomputed block with state hash %s to file %s"
                state_hash filename ;
              Out_channel.with_file filename ~f:(fun out_ch ->
                  Out_channel.output_string out_ch block ) )
    in
    Malleable_error.return ()

  let get_metrics ~logger t =
    let open Deferred.Or_error.Let_syntax in
    [%log info] "Getting node's metrics" ~metadata:(logger_metadata t) ;
    let query_obj = Graphql.Query_metrics.make () in
    let%bind query_result_obj =
      exec_graphql_request ~logger ~node:t ~query_name:"query_metrics" query_obj
    in
    [%log info] "get_metrics, finished exec_graphql_request" ;
    let block_production_delay =
      Array.to_list
      @@ query_result_obj.daemonStatus.metrics.blockProductionDelay
    in
    let metrics = query_result_obj.daemonStatus.metrics in
    let transaction_pool_diff_received = metrics.transactionPoolDiffReceived in
    let transaction_pool_diff_broadcasted =
      metrics.transactionPoolDiffBroadcasted
    in
    let transactions_added_to_pool = metrics.transactionsAddedToPool in
    let transaction_pool_size = metrics.transactionPoolSize in
    [%log info]
      "get_metrics, result of graphql query (block_production_delay; \
       tx_received; tx_broadcasted; txs_added_to_pool; tx_pool_size) (%s; %d; \
       %d; %d; %d)"
      ( String.concat ~sep:", "
      @@ List.map ~f:string_of_int block_production_delay )
      transaction_pool_diff_received transaction_pool_diff_broadcasted
      transactions_added_to_pool transaction_pool_size ;
    return
      Intf.
        { block_production_delay
        ; transaction_pool_diff_broadcasted
        ; transaction_pool_diff_received
        ; transactions_added_to_pool
        ; transaction_pool_size
        }
end

module Workload = struct
  type t = { workload_id : string; node_info : Node.info list }

  let get_nodes t ~config =
    let%bind cwd = Unix.getcwd () in
    let open Malleable_error.Let_syntax in
    let%bind app_id =
      Deferred.bind ~f:Malleable_error.or_hard_error
        (Integration_test_lib.Util.run_cmd_or_error cwd "kubectl"
           ( base_kube_args config
           @ [ "get"
             ; "deployment"
             ; t.workload_id
             ; "-o"
             ; "jsonpath={.spec.selector.matchLabels.app}"
             ] ) )
    in
    let%map pod_ids_str =
      Integration_test_lib.Util.run_cmd_or_hard_error cwd "kubectl"
        ( base_kube_args config
        @ [ "get"; "pod"; "-l"; "app=" ^ app_id; "-o"; "name" ] )
    in
    let pod_ids =
      String.split pod_ids_str ~on:'\n'
      |> List.filter ~f:(Fn.compose not String.is_empty)
      |> List.map ~f:(String.substr_replace_first ~pattern:"pod/" ~with_:"")
    in
    if List.length t.node_info <> List.length pod_ids then
      failwithf
        "Unexpected number of replicas in kubernetes deployment for workload \
         %s: expected %d, got %d"
        t.workload_id (List.length t.node_info) (List.length pod_ids) () ;
    List.zip_exn t.node_info pod_ids
    |> List.map ~f:(fun (info, pod_id) -> { Node.app_id; pod_id; info; config })
end

type t =
  { namespace : string
  ; constants : Test_config.constants
  ; seeds : Node.t list
  ; block_producers : Node.t list
  ; snark_coordinators : Node.t list
  ; snark_workers : Node.t list
  ; archive_nodes : Node.t list
  ; testnet_log_filter : string (* ; keypairs : Signature_lib.Keypair.t list *)
  ; block_producer_keypairs : Signature_lib.Keypair.t list
  ; extra_genesis_keypairs : Signature_lib.Keypair.t list
  ; nodes_by_pod_id : Node.t String.Map.t
  }

let constants { constants; _ } = constants

let constraint_constants { constants; _ } = constants.constraints

let genesis_constants { constants; _ } = constants.genesis

let seeds { seeds; _ } = seeds

let block_producers { block_producers; _ } = block_producers

let snark_coordinators { snark_coordinators; _ } = snark_coordinators

let snark_workers { snark_workers; _ } = snark_workers

let archive_nodes { archive_nodes; _ } = archive_nodes

(* all_nodes returns all *actual* mina nodes; note that a snark_worker is a pod within the network but not technically a mina node, therefore not included here.  snark coordinators on the other hand ARE mina nodes *)
let all_nodes { seeds; block_producers; snark_coordinators; archive_nodes; _ } =
  List.concat [ seeds; block_producers; snark_coordinators; archive_nodes ]

(* all_pods returns everything in the network.  remember that snark_workers will never initialize and will never sync, and aren't supposed to *)
let all_pods
    { seeds
    ; block_producers
    ; snark_coordinators
    ; snark_workers
    ; archive_nodes
    ; _
    } =
  List.concat
    [ seeds; block_producers; snark_coordinators; snark_workers; archive_nodes ]

(* all_non_seed_pods returns everything in the network except seed nodes *)
let all_non_seed_pods
    { block_producers; snark_coordinators; snark_workers; archive_nodes; _ } =
  List.concat
    [ block_producers; snark_coordinators; snark_workers; archive_nodes ]

let all_keypairs { block_producer_keypairs; extra_genesis_keypairs; _ } =
  block_producer_keypairs @ extra_genesis_keypairs

let block_producer_keypairs { block_producer_keypairs; _ } =
  block_producer_keypairs

let extra_genesis_keypairs { extra_genesis_keypairs; _ } =
  extra_genesis_keypairs

let lookup_node_by_pod_id t = Map.find t.nodes_by_pod_id

let all_pod_ids t = Map.keys t.nodes_by_pod_id

let initialize_infra ~logger network =
  let open Malleable_error.Let_syntax in
  let poll_interval = Time.Span.of_sec 15.0 in
  let max_polls = 40 (* 10 mins *) in
  let all_pods_set =
    all_pods network
    |> List.map ~f:(fun { pod_id; _ } -> pod_id)
    |> String.Set.of_list
  in
  let kube_get_pods () =
    Integration_test_lib.Util.run_cmd_or_error_timeout ~timeout_seconds:60 "/"
      "kubectl"
      [ "-n"
      ; network.namespace
      ; "get"
      ; "pods"
      ; "-ojsonpath={range \
         .items[*]}{.metadata.name}{':'}{.status.phase}{'\\n'}{end}"
      ]
  in
  let parse_pod_statuses result_str =
    result_str |> String.split_lines
    |> List.map ~f:(fun line ->
           let parts = String.split line ~on:':' in
           assert (List.length parts = 2) ;
           (List.nth_exn parts 0, List.nth_exn parts 1) )
    |> List.filter ~f:(fun (pod_name, _) ->
           String.Set.mem all_pods_set pod_name )
    (* this filters out the archive bootstrap pods, since they aren't in all_pods_set.  in fact the bootstrap pods aren't tracked at all in the framework *)
    |> String.Map.of_alist_exn
  in
  let rec poll n =
    [%log debug] "Checking kubernetes pod statuses, n=%d" n ;
    let is_successful_pod_status status = String.equal "Running" status in
    match%bind Deferred.bind ~f:Malleable_error.return (kube_get_pods ()) with
    | Ok str ->
        let pod_statuses = parse_pod_statuses str in
        [%log debug] "pod_statuses: \n %s"
          ( String.Map.to_alist pod_statuses
          |> List.map ~f:(fun (key, data) -> key ^ ": " ^ data ^ "\n")
          |> String.concat ) ;
        [%log debug] "all_pods: \n %s"
          (String.Set.elements all_pods_set |> String.concat ~sep:", ") ;
        let all_pods_are_present =
          List.for_all (String.Set.elements all_pods_set) ~f:(fun pod_id ->
              String.Map.mem pod_statuses pod_id )
        in
        let any_pods_are_not_running =
          (* there could be duplicate keys... *)
          List.exists
            (String.Map.data pod_statuses)
            ~f:(Fn.compose not is_successful_pod_status)
        in
        if not all_pods_are_present then (
          let present_pods = String.Map.keys pod_statuses in
          [%log fatal]
            "Not all pods were found when querying namespace; this indicates a \
             deployment error. Refusing to continue. \n\
             Expected pods: [%s].  \n\
             Present pods: [%s]"
            (String.Set.elements all_pods_set |> String.concat ~sep:"; ")
            (present_pods |> String.concat ~sep:"; ") ;
          Malleable_error.hard_error_string ~exit_code:5
            "Some pods were not found in namespace." )
        else if any_pods_are_not_running then
          let failed_pod_statuses =
            List.filter (String.Map.to_alist pod_statuses)
              ~f:(fun (_, status) -> not (is_successful_pod_status status))
          in
          if n > 0 then (
            [%log debug] "Got bad pod statuses, polling again ($failed_statuses"
              ~metadata:
                [ ( "failed_statuses"
                  , `Assoc
                      (List.Assoc.map failed_pod_statuses ~f:(fun v ->
                           `String v ) ) )
                ] ;
            let%bind () =
              after poll_interval |> Deferred.bind ~f:Malleable_error.return
            in
            poll (n - 1) )
          else (
            [%log fatal]
              "Got bad pod statuses, not all pods were assigned to nodes and \
               ready in time.  pod statuses: ($failed_statuses"
              ~metadata:
                [ ( "failed_statuses"
                  , `Assoc
                      (List.Assoc.map failed_pod_statuses ~f:(fun v ->
                           `String v ) ) )
                ] ;
            Malleable_error.hard_error_string ~exit_code:4
              "Some pods either were not assigned to nodes or did not deploy \
               properly." )
        else return ()
    | Error _ ->
        [%log debug] "`kubectl get pods` timed out, polling again" ;
        let%bind () =
          after poll_interval |> Deferred.bind ~f:Malleable_error.return
        in
        poll n
  in
  [%log info] "Waiting for pods to be assigned nodes and become ready" ;
  let res = poll max_polls in
  match%bind.Deferred res with
  | Error _ ->
      [%log error] "Not all pods were assigned nodes, cannot proceed!" ;
      res
  | Ok _ ->
      [%log info] "Pods assigned to nodes" ;
      res<|MERGE_RESOLUTION|>--- conflicted
+++ resolved
@@ -187,23 +187,8 @@
       }
     |}]
 
-<<<<<<< HEAD
-    module Get_account_data =
-    [%graphql
-    {|
-      query ($public_key: PublicKey!) @encoders(module: "Encoders"){
-        account(publicKey: $public_key) {
-          nonce
-          balance {
-            total @ppxCustom(module: "Scalars.Balance")
-          }
-        }
-      }
-    |}]
-=======
     (* TODO: temporary version *)
     module Send_test_zkapp = Generated_graphql_queries.Send_test_zkapp
->>>>>>> 4ce5b608
 
     module Query_peer_id =
     [%graphql
@@ -256,11 +241,11 @@
     {|
       query ($public_key: PublicKey!, $token: UInt64) {
         account (publicKey : $public_key, token : $token) {
-          balance { liquid @ppxCustom(module: "Serializing.Balance")
-                    locked @ppxCustom(module: "Serializing.Balance")
-                    total @ppxCustom(module: "Serializing.Balance")
+          balance { liquid
+                    locked
+                    total
                   }
-          delegate
+          delegate @ppxCustom(module: "Graphql_lib.Scalars.JSON")
           nonce
           permissions { editSequenceState
                         editState
@@ -277,11 +262,11 @@
           sequenceEvents
           zkappState
           zkappUri
-          timing { cliffTime
-                   cliffAmount
-                   vestingPeriod
-                   vestingIncrement
-                   initialMinimumBalance
+          timing { cliffTime @ppxCustom(module: "Graphql_lib.Scalars.JSON")
+                   cliffAmount @ppxCustom(module: "Graphql_lib.Scalars.JSON")
+                   vestingPeriod @ppxCustom(module: "Graphql_lib.Scalars.JSON")
+                   vestingIncrement @ppxCustom(module: "Graphql_lib.Scalars.JSON")
+                   initialMinimumBalance @ppxCustom(module: "Graphql_lib.Scalars.JSON")
                  }
           token
           tokenSymbol
@@ -456,9 +441,11 @@
                      "the nonce from get_balance is None, which should be \
                       impossible"
               |> Mina_numbers.Account_nonce.of_string
-          ; total_balance = acc.balance.total
-          ; liquid_balance_opt = acc.balance.liquid
-          ; locked_balance_opt = acc.balance.locked
+          ; total_balance = Currency.Balance.of_uint64 acc.balance.total
+          ; liquid_balance_opt =
+              Option.map ~f:Currency.Balance.of_uint64 acc.balance.liquid
+          ; locked_balance_opt =
+              Option.map ~f:Currency.Balance.of_uint64 acc.balance.locked
           }
 
   let must_get_account_data ~logger t ~account_id =
