open Core_kernel
open Mina_base

(* TODO: abstract stackdriver specific log details *)

(* TODO: Monad_ext *)
let or_error_list_fold ls ~init ~f =
  let open Or_error.Let_syntax in
  List.fold ls ~init:(return init) ~f:(fun acc_or_error el ->
      let%bind acc = acc_or_error in
      f acc el)

let get_metadata (message : Logger.Message.t) key =
  match String.Map.find message.metadata key with
  | Some x ->
      Or_error.return x
  | None ->
      Or_error.errorf "did not find key \"%s\" in message metadata" key

let parse id (m : Logger.Message.t) =
  Or_error.try_with (fun () ->
      Structured_log_events.parse_exn id (Map.to_alist m.metadata))

let bad_parse = Or_error.error_string "bad parse"

module type Event_type_intf = sig
  type t [@@deriving to_yojson]

  val name : string

  val structured_event_id : Structured_log_events.id option

  val parse : Logger.Message.t -> t Or_error.t
end

module Log_error = struct
  let name = "Log_error"

  let structured_event_id = None

  type t = Logger.Message.t [@@deriving to_yojson]

  let parse = Or_error.return
end

module Node_initialization = struct
  let name = "Node_initialization"

  let structured_event_id =
    Some
      Transition_router
      .starting_transition_frontier_controller_structured_events_id

  type t = unit [@@deriving to_yojson]

  let parse = Fn.const (Or_error.return ())
end

<<<<<<< HEAD
=======
(* NOTE: the daemon does not emit a node offline event organically.  it is the repsonsibility of the test execution engine to emit, in whatever way, the Node offline event.  this can be achived with the wrapping script emitting printouts, or by checking whatever systems tools, and so on-- the best way will depend on the engine *)
>>>>>>> 2744fb7c
module Node_offline = struct
  let name = "Node_offline"

  let structured_event_id : Structured_log_events.id option = None

  (* TODO figure out what event gets triggered when a node goes offline, or how we can tell*)

  type t = unit [@@deriving to_yojson]

  let parse = Fn.const (Or_error.return ())
end

module Transition_frontier_diff_application = struct
  let name = "Transition_frontier_diff_application"

  let structured_event_id =
    Some Transition_frontier.applying_diffs_structured_events_id

  type root_transitioned =
    { new_root : State_hash.t; garbage : State_hash.t list }
  [@@deriving to_yojson]

  type t =
    { new_node : State_hash.t option
    ; best_tip_changed : State_hash.t option
    ; root_transitioned : root_transitioned option
    }
  [@@deriving lens, to_yojson]

  let empty =
    { new_node = None; best_tip_changed = None; root_transitioned = None }

  let register (lens : (t, 'a option) Lens.t) (result : t) (x : 'a) :
      t Or_error.t =
    match lens.get result with
    | Some _ ->
        Or_error.error_string
          "same transition frontier diff type unexpectedly encountered twice \
           in single application"
    | None ->
        Ok (lens.set (Some x) result)

  let parse message =
    let open Json_parsing in
    let open Or_error.Let_syntax in
    let%bind diffs = get_metadata message "diffs" >>= parse (list json) in
    or_error_list_fold diffs ~init:empty ~f:(fun res diff ->
        match Yojson.Safe.Util.keys diff with
        | [ name ] -> (
            let%bind value = find json diff [ name ] in
            match name with
            | "New_node" ->
                let%bind state_hash = parse state_hash value in
                register new_node res state_hash
            | "Best_tip_changed" ->
                let%bind state_hash = parse state_hash value in
                register best_tip_changed res state_hash
            | "Root_transitioned" ->
                let%bind new_root = find state_hash value [ "new_root" ] in
                let%bind garbage = find (list state_hash) value [ "garbage" ] in
                let data = { new_root; garbage } in
                register root_transitioned res data
            | _ ->
                Or_error.error_string "unexpected transition frontier diff name"
            )
        | _ ->
            Or_error.error_string "unexpected transition frontier diff format")
end

module Block_produced = struct
  let name = "Block_produced"

  let structured_event_id =
    Some Block_producer.block_produced_structured_events_id

  type t =
    { block_height : int
    ; epoch : int
    ; global_slot : int
    ; snarked_ledger_generated : bool
    }
  [@@deriving to_yojson]

  (*
  let empty =
    {block_height= 0; epoch= 0; global_slot= 0; snarked_ledger_generated= false}

  (* Aggregated values for determining timeout conditions. Note: Slots passed and epochs passed are only determined if we produce a block. Add a log for these events to calculate these independently? *)
  type aggregated =
    {last_seen_result: t; blocks_generated: int; snarked_ledgers_generated: int}
  [@@deriving to_yojson]

  let empty_aggregated =
    {last_seen_result= empty; blocks_generated= 0; snarked_ledgers_generated= 0}

  let init_aggregated (result : t) =
    { last_seen_result= result
    ; blocks_generated= 1
    ; snarked_ledgers_generated=
        (if result.snarked_ledger_generated then 1 else 0) }

  (*Todo: Reorg will mess up the value of snarked_ledgers_generated*)
  let aggregate (aggregated : aggregated) (result : t) : aggregated =
    if result.block_height > aggregated.last_seen_result.block_height then
      { last_seen_result= result
      ; blocks_generated= aggregated.blocks_generated + 1
      ; snarked_ledgers_generated=
          ( if result.snarked_ledger_generated then
            aggregated.snarked_ledgers_generated + 1
          else aggregated.snarked_ledgers_generated ) }
    else aggregated
  *)

  (*TODO: Once we transition to structured events, this should call Structured_log_event.parse_exn and match on the structured events that it returns.*)
  let parse message =
    let open Json_parsing in
    let open Or_error.Let_syntax in
    let%bind breadcrumb = get_metadata message "breadcrumb" in
    let%bind snarked_ledger_generated =
      find bool breadcrumb [ "just_emitted_a_proof" ]
    in
    let%bind breadcrumb_consensus_state =
      find json breadcrumb
        [ "validated_transition"
        ; "data"
        ; "protocol_state"
        ; "body"
        ; "consensus_state"
        ]
    in
    let%bind block_height =
      find int breadcrumb_consensus_state [ "blockchain_length" ]
    in
    let%bind global_slot =
      find int breadcrumb_consensus_state [ "curr_global_slot"; "slot_number" ]
    in
    let%map epoch = find int breadcrumb_consensus_state [ "epoch_count" ] in
    { block_height; global_slot; epoch; snarked_ledger_generated }
end

module Breadcrumb_added = struct
  let name = "Breadcrumb_added"

  let structured_event_id =
    Some Transition_frontier.added_breadcrumb_user_commands_structured_events_id

  type t = { user_commands : User_command.Valid.t With_status.t list }
  [@@deriving to_yojson]

  let parse message =
    let open Json_parsing in
    let open Or_error.Let_syntax in
    let%map user_commands =
      get_metadata message "user_commands"
      >>= parse valid_commands_with_statuses
    in
    { user_commands }
end

module Gossip = struct
  open Or_error.Let_syntax

  module Direction = struct
    type t = Sent | Received [@@deriving yojson]
  end

  module With_direction = struct
    type 'a t = 'a * Direction.t [@@deriving yojson]
  end

  module Block = struct
    let id = Mina_networking.block_received_structured_events_id

    let structured_event_id = Some id

    type r = { state_hash : State_hash.t } [@@deriving yojson, hash]

    type t = r With_direction.t [@@deriving yojson]

    let name = "Block_gossip"

    let parse message : t Or_error.t =
      match%bind parse id message with
      | Mina_networking.Block_received { state_hash; sender = _ } ->
          Ok ({ state_hash }, Direction.Received)
      | Mina_networking.Gossip_new_state { state_hash } ->
          Ok ({ state_hash }, Sent)
      | _ ->
          bad_parse
  end

  module Snark_work = struct
    let id = Mina_networking.snark_work_received_structured_events_id

    let structured_event_id = Some id

    type r = { work : Network_pool.Snark_pool.Resource_pool.Diff.compact }
    [@@deriving yojson, hash]

    type t = r With_direction.t [@@deriving yojson]

    let name = "Snark_work_gossip"

    let parse message =
      match%bind parse id message with
      | Mina_networking.Snark_work_received { work; sender = _ } ->
          Ok ({ work }, Direction.Received)
      | Mina_networking.Gossip_snark_pool_diff { work } ->
          Ok ({ work }, Direction.Received)
      | _ ->
          bad_parse
  end

  module Transactions = struct
    let id = Mina_networking.transactions_received_structured_events_id

    let structured_event_id = Some id

    type r =
      { txns : Network_pool.Transaction_pool.Diff_versioned.Stable.Latest.t }
    [@@deriving yojson, hash]

    type t = r With_direction.t [@@deriving yojson]

    let name = "Transactions_gossip"

    let parse message =
      match%bind parse id message with
      | Mina_networking.Transactions_received { txns; sender = _ } ->
          Ok ({ txns }, Direction.Received)
      | Mina_networking.Gossip_transaction_pool_diff { txns } ->
          Ok ({ txns }, Sent)
      | _ ->
          bad_parse
  end
end

type 'a t =
  | Log_error : Log_error.t t
  | Node_initialization : Node_initialization.t t
  | Node_offline : Node_offline.t t
  | Transition_frontier_diff_application
      : Transition_frontier_diff_application.t t
  | Block_produced : Block_produced.t t
  | Breadcrumb_added : Breadcrumb_added.t t
  | Block_gossip : Gossip.Block.t t
  | Snark_work_gossip : Gossip.Snark_work.t t
  | Transactions_gossip : Gossip.Transactions.t t

type existential = Event_type : 'a t -> existential

let existential_to_string = function
  | Event_type Log_error ->
      "Log_error"
  | Event_type Node_initialization ->
      "Node_initialization"
  | Event_type Node_offline ->
      "Node_offline"
  | Event_type Transition_frontier_diff_application ->
      "Transition_frontier_diff_application"
  | Event_type Block_produced ->
      "Block_produced"
  | Event_type Breadcrumb_added ->
      "Breadcrumb_added"
  | Event_type Block_gossip ->
      "Block_gossip"
  | Event_type Snark_work_gossip ->
      "Snark_work_gossip"
  | Event_type Transactions_gossip ->
      "Transactions_gossip"

let to_string e = existential_to_string (Event_type e)

let existential_of_string_exn = function
  | "Log_error" ->
      Event_type Log_error
  | "Node_initialization" ->
      Event_type Node_initialization
  | "Node_offline" ->
      Event_type Node_offline
  | "Transition_frontier_diff_application" ->
      Event_type Transition_frontier_diff_application
  | "Block_produced" ->
      Event_type Block_produced
  | "Breadcrumb_added" ->
      Event_type Breadcrumb_added
  | "Block_gossip" ->
      Event_type Block_gossip
  | "Snark_work_gossip" ->
      Event_type Snark_work_gossip
  | "Transactions_gossip" ->
      Event_type Transactions_gossip
  | _ ->
      failwith "invalid event type string"

let existential_to_yojson t = `String (existential_to_string t)

let existential_of_sexp = function
  | Sexp.Atom string ->
      existential_of_string_exn string
  | _ ->
      failwith "invalid sexp"

let sexp_of_existential t = Sexp.Atom (existential_to_string t)

module Existentially_comparable = Comparable.Make (struct
  type t = existential [@@deriving sexp]

  (* We can't derive a comparison for the GADTs in ['a t], so fall back to
     polymorphic comparison. This should be safe to use here as the variants in
     ['a t] are shallow.
  *)
  let compare = Poly.compare
end)

module Map = Existentially_comparable.Map

type event = Event : 'a t * 'a -> event

let type_of_event (Event (t, _)) = Event_type t

(* needs to contain each type in event_types *)
let all_event_types =
  [ Event_type Log_error
  ; Event_type Node_initialization
  ; Event_type Node_offline
  ; Event_type Transition_frontier_diff_application
  ; Event_type Block_produced
  ; Event_type Breadcrumb_added
  ; Event_type Block_gossip
  ; Event_type Snark_work_gossip
  ; Event_type Transactions_gossip
  ]

let event_type_module : type a. a t -> (module Event_type_intf with type t = a)
    = function
  | Log_error ->
      (module Log_error)
  | Node_initialization ->
      (module Node_initialization)
  | Node_offline ->
      (module Node_offline)
  | Transition_frontier_diff_application ->
      (module Transition_frontier_diff_application)
  | Block_produced ->
      (module Block_produced)
  | Breadcrumb_added ->
      (module Breadcrumb_added)
  | Block_gossip ->
      (module Gossip.Block)
  | Snark_work_gossip ->
      (module Gossip.Snark_work)
  | Transactions_gossip ->
      (module Gossip.Transactions)

let event_to_yojson event =
  let (Event (t, d)) = event in
  let (module Type) = event_type_module t in
  `Assoc [ (to_string t, Type.to_yojson d) ]

let to_structured_event_id event_type =
  let (Event_type t) = event_type in
  let (module Type) = event_type_module t in
  Type.structured_event_id

let of_structured_event_id =
  let open Option.Let_syntax in
  let table =
    all_event_types
    |> List.filter_map ~f:(fun t ->
           let%map event_id = to_structured_event_id t in
           (Structured_log_events.string_of_id event_id, t))
    |> String.Table.of_alist_exn
  in
  Fn.compose (String.Table.find table) Structured_log_events.string_of_id

let parse_event (message : Logger.Message.t) =
  let open Or_error.Let_syntax in
  match message.event_id with
  | Some event_id ->
      let (Event_type event_type) =
        of_structured_event_id event_id
        |> Option.value ~default:(Event_type Log_error)
      in
      let (module Type) = event_type_module event_type in
      let%map data = Type.parse message in
      Event (event_type, data)
  | None ->
      (* TODO: check log level to ensure it matches error log level *)
      let%map data = Log_error.parse message in
      Event (Log_error, data)

let dispatch_exn : type a b c. a t -> a -> b t -> (b -> c) -> c =
 fun t1 e t2 h ->
  match (t1, t2) with
  | Log_error, Log_error ->
      h e
  | Node_initialization, Node_initialization ->
      h e
  | Node_offline, Node_offline ->
      h e
  | Transition_frontier_diff_application, Transition_frontier_diff_application
    ->
      h e
  | Block_produced, Block_produced ->
      h e
  | Breadcrumb_added, Breadcrumb_added ->
      h e
  | Block_gossip, Block_gossip ->
      h e
  | Snark_work_gossip, Snark_work_gossip ->
      h e
  | Transactions_gossip, Transactions_gossip ->
      h e
  | _ ->
      failwith "TODO: better error message :)"

(* TODO: tests on sexp and dispatch (etc) against all_event_types *)<|MERGE_RESOLUTION|>--- conflicted
+++ resolved
@@ -56,10 +56,7 @@
   let parse = Fn.const (Or_error.return ())
 end
 
-<<<<<<< HEAD
-=======
 (* NOTE: the daemon does not emit a node offline event organically.  it is the repsonsibility of the test execution engine to emit, in whatever way, the Node offline event.  this can be achived with the wrapping script emitting printouts, or by checking whatever systems tools, and so on-- the best way will depend on the engine *)
->>>>>>> 2744fb7c
 module Node_offline = struct
   let name = "Node_offline"
 
