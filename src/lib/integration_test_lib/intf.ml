open Async_kernel
open Core_kernel
open Mina_base
open Pipe_lib
open Mina_transaction

type metrics_t =
  { block_production_delay : int list
  ; transaction_pool_diff_received : int
  ; transaction_pool_diff_broadcasted : int
  ; transactions_added_to_pool : int
  ; transaction_pool_size : int
  }

type best_chain_block =
  { state_hash : string; command_transaction_count : int; creator_pk : string }

(* TODO: malleable error -> or error *)

module Engine = struct
  module type Network_config_intf = sig
    module Cli_inputs : sig
      type t

      val term : t Cmdliner.Term.t
    end

    type t

    val expand :
         logger:Logger.t
      -> test_name:string
      -> cli_inputs:Cli_inputs.t
      -> debug:bool
      -> test_config:Test_config.t
      -> images:Test_config.Container_images.t
      -> t
  end

  module type Network_intf = sig
    module Node : sig
      type t

      val id : t -> string

      val network_keypair : t -> Network_keypair.t option

      val start : fresh_state:bool -> t -> unit Malleable_error.t

      val stop : t -> unit Malleable_error.t

      type signed_command_result =
        { id : string
        ; hash : Transaction_hash.t
        ; nonce : Mina_numbers.Account_nonce.t
        }

      val graphql_uri : t -> string

      val send_payment :
           logger:Logger.t
        -> t
        -> sender_pub_key:Signature_lib.Public_key.Compressed.t
        -> receiver_pub_key:Signature_lib.Public_key.Compressed.t
        -> amount:Currency.Amount.t
        -> fee:Currency.Fee.t
        -> signed_command_result Deferred.Or_error.t

      val must_send_payment :
           logger:Logger.t
        -> t
        -> sender_pub_key:Signature_lib.Public_key.Compressed.t
        -> receiver_pub_key:Signature_lib.Public_key.Compressed.t
        -> amount:Currency.Amount.t
        -> fee:Currency.Fee.t
        -> signed_command_result Malleable_error.t

      val send_payment_with_raw_sig :
           logger:Logger.t
        -> t
        -> sender_pub_key:Signature_lib.Public_key.Compressed.t
        -> receiver_pub_key:Signature_lib.Public_key.Compressed.t
        -> amount:Currency.Amount.t
        -> fee:Currency.Fee.t
        -> nonce:Mina_numbers.Account_nonce.t
        -> memo:string
        -> valid_until:Mina_numbers.Global_slot.t
        -> raw_signature:string
        -> signed_command_result Deferred.Or_error.t

      val must_send_payment_with_raw_sig :
           logger:Logger.t
        -> t
        -> sender_pub_key:Signature_lib.Public_key.Compressed.t
        -> receiver_pub_key:Signature_lib.Public_key.Compressed.t
        -> amount:Currency.Amount.t
        -> fee:Currency.Fee.t
        -> nonce:Mina_numbers.Account_nonce.t
        -> memo:string
        -> valid_until:Mina_numbers.Global_slot.t
        -> raw_signature:string
        -> signed_command_result Malleable_error.t

      val send_delegation :
           logger:Logger.t
        -> t
        -> sender_pub_key:Signature_lib.Public_key.Compressed.t
        -> receiver_pub_key:Signature_lib.Public_key.Compressed.t
        -> fee:Currency.Fee.t
        -> signed_command_result Deferred.Or_error.t

      val must_send_delegation :
           logger:Logger.t
        -> t
        -> sender_pub_key:Signature_lib.Public_key.Compressed.t
        -> receiver_pub_key:Signature_lib.Public_key.Compressed.t
        -> fee:Currency.Fee.t
        -> signed_command_result Malleable_error.t

      (** returned string is the transaction id *)
      val send_zkapp :
           logger:Logger.t
        -> t
        -> parties:Mina_base.Parties.t
        -> string Deferred.Or_error.t

      val must_send_test_payments :
           repeat_count:Unsigned.UInt32.t
        -> repeat_delay_ms:Unsigned.UInt32.t
        -> logger:Logger.t
        -> t
        -> senders:Signature_lib.Private_key.t list
        -> receiver_pub_key:Signature_lib.Public_key.Compressed.t
        -> amount:Currency.Amount.t
        -> fee:Currency.Fee.t
        -> unit Malleable_error.t

      type account_data =
        { nonce : Mina_numbers.Account_nonce.t
        ; total_balance : Currency.Balance.t
        ; liquid_balance_opt : Currency.Balance.t option
        ; locked_balance_opt : Currency.Balance.t option
        }

      val get_account_data :
           logger:Logger.t
        -> t
        -> account_id:Mina_base.Account_id.t
        -> account_data Deferred.Or_error.t

      val must_get_account_data :
           logger:Logger.t
        -> t
        -> account_id:Mina_base.Account_id.t
        -> account_data Malleable_error.t

      val get_account_permissions :
           logger:Logger.t
        -> t
        -> account_id:Mina_base.Account_id.t
        -> Mina_base.Permissions.t Deferred.Or_error.t

      (** the returned Update.t is constructed from the fields of the
          given account, as if it had been applied to the account
      *)
      val get_account_update :
           logger:Logger.t
        -> t
        -> account_id:Mina_base.Account_id.t
        -> Mina_base.Party.Update.t Deferred.Or_error.t

      val get_peer_id :
        logger:Logger.t -> t -> (string * string list) Deferred.Or_error.t

      val must_get_peer_id :
        logger:Logger.t -> t -> (string * string list) Malleable_error.t

      val get_best_chain :
           ?max_length:int
        -> logger:Logger.t
        -> t
        -> best_chain_block list Deferred.Or_error.t

      val must_get_best_chain :
           ?max_length:int
        -> logger:Logger.t
        -> t
        -> best_chain_block list Malleable_error.t

      val dump_archive_data :
        logger:Logger.t -> t -> data_file:string -> unit Malleable_error.t

      val run_replayer : logger:Logger.t -> t -> string Malleable_error.t

      val dump_mina_logs :
        logger:Logger.t -> t -> log_file:string -> unit Malleable_error.t

      val dump_precomputed_blocks :
        logger:Logger.t -> t -> unit Malleable_error.t

      val get_metrics : logger:Logger.t -> t -> metrics_t Deferred.Or_error.t
    end

    type t

    val constants : t -> Test_config.constants

    val constraint_constants : t -> Genesis_constants.Constraint_constants.t

    val genesis_constants : t -> Genesis_constants.t

    val seeds : t -> Node.t list

    val all_non_seed_pods : t -> Node.t list

    val block_producers : t -> Node.t list

    val snark_coordinators : t -> Node.t list

    val archive_nodes : t -> Node.t list

    val all_nodes : t -> Node.t list

    val all_keypairs : t -> Signature_lib.Keypair.t list

    val block_producer_keypairs : t -> Signature_lib.Keypair.t list

    val extra_genesis_keypairs : t -> Signature_lib.Keypair.t list

    val initialize_infra : logger:Logger.t -> t -> unit Malleable_error.t
  end

  module type Network_manager_intf = sig
    module Network_config : Network_config_intf

    module Network : Network_intf

    type t

    val create : logger:Logger.t -> Network_config.t -> t Malleable_error.t

    val deploy : t -> Network.t Malleable_error.t

    val destroy : t -> unit Malleable_error.t

    val cleanup : t -> unit Deferred.t
  end

  module type Log_engine_intf = sig
    module Network : Network_intf

    type t

    val create : logger:Logger.t -> network:Network.t -> t Deferred.Or_error.t

    val destroy : t -> unit Deferred.Or_error.t

    val event_reader : t -> (Network.Node.t * Event_type.event) Pipe.Reader.t
  end

  (** The signature of integration test engines. An integration test engine
   *  provides the core functionality for deploying, monitoring, and
   *  interacting with networks.
   *)
  module type S = sig
    (* unique name identifying the engine (used in test executive cli) *)
    val name : string

    module Network_config : Network_config_intf

    module Network : Network_intf

    module Network_manager :
      Network_manager_intf
        with module Network_config := Network_config
         and module Network := Network

    module Log_engine : Log_engine_intf with module Network := Network
  end
end

module Dsl = struct
  module type Event_router_intf = sig
    module Engine : Engine.S

    type t

    type ('a, 'b) handler_func =
      Engine.Network.Node.t -> 'a -> [ `Stop of 'b | `Continue ] Deferred.t

    type 'a event_subscription

    val create :
         logger:Logger.t
      -> event_reader:(Engine.Network.Node.t * Event_type.event) Pipe.Reader.t
      -> t

    val on :
      t -> 'a Event_type.t -> f:('a, 'b) handler_func -> 'b event_subscription

    val cancel : t -> 'a event_subscription -> 'a -> unit

    val await : 'a event_subscription -> 'a Deferred.t

    val await_with_timeout :
         t
      -> 'a event_subscription
      -> timeout_duration:Time.Span.t
      -> timeout_cancellation:'a
      -> 'a Deferred.t
  end

  module type Network_state_intf = sig
    module Engine : Engine.S

    module Event_router : Event_router_intf with module Engine := Engine

    type t =
      { block_height : int
      ; epoch : int
      ; global_slot : int
      ; snarked_ledgers_generated : int
      ; blocks_generated : int
      ; node_initialization : bool String.Map.t
      ; gossip_received : Gossip_state.t String.Map.t
      ; best_tips_by_node : State_hash.t String.Map.t
      ; blocks_produced_by_node : State_hash.t list String.Map.t
      ; blocks_seen_by_node : State_hash.Set.t String.Map.t
      ; blocks_including_txn : State_hash.Set.t Transaction_hash.Map.t
      }

    val listen :
         logger:Logger.t
      -> Event_router.t
      -> t Broadcast_pipe.Reader.t * t Broadcast_pipe.Writer.t
  end

  module type Wait_condition_intf = sig
    module Engine : Engine.S

    module Event_router : Event_router_intf with module Engine := Engine

    module Network_state :
      Network_state_intf
        with module Engine := Engine
         and module Event_router := Event_router

    type t

    type wait_condition_id =
      | Nodes_to_initialize
      | Blocks_to_be_produced
      | Nodes_to_synchronize
      | Signed_command_to_be_included_in_frontier
      | Ledger_proofs_emitted_since_genesis
<<<<<<< HEAD
      | Block_height_growth
=======
      | Zkapp_to_be_included_in_frontier
>>>>>>> f0032d50

    val wait_condition_id : t -> wait_condition_id

    val with_timeouts :
         ?soft_timeout:Network_time_span.t
      -> ?hard_timeout:Network_time_span.t
      -> t
      -> t

    val node_to_initialize : Engine.Network.Node.t -> t

    val nodes_to_initialize : Engine.Network.Node.t list -> t

    val blocks_to_be_produced : int -> t

    val block_height_growth : height_growth:int -> t

    val nodes_to_synchronize : Engine.Network.Node.t list -> t

    val signed_command_to_be_included_in_frontier :
         txn_hash:Transaction_hash.t
      -> node_included_in:[ `Any_node | `Node of Engine.Network.Node.t ]
      -> t

    val ledger_proofs_emitted_since_genesis : num_proofs:int -> t

    val zkapp_to_be_included_in_frontier :
      has_failures:bool -> parties:Mina_base.Parties.t -> t
  end

  module type Util_intf = sig
    module Engine : Engine.S

    val pub_key_of_node :
         Engine.Network.Node.t
      -> Signature_lib.Public_key.Compressed.t Malleable_error.t

    val priv_key_of_node :
      Engine.Network.Node.t -> Signature_lib.Private_key.t Malleable_error.t

    val check_common_prefixes :
         tolerance:int
      -> logger:Logger.t
      -> string list list
      -> ( unit Malleable_error.Result_accumulator.t
         , Malleable_error.Hard_fail.t )
         result
         Deferred.t

    val fetch_connectivity_data :
         logger:Logger.t
      -> Engine.Network.Node.t list
      -> ( (Engine.Network.Node.t * (string * string list)) list
           Malleable_error.Result_accumulator.t
         , Malleable_error.Hard_fail.t )
         result
         Deferred.t

    val assert_peers_completely_connected :
         (Engine.Network.Node.t * (string * string list)) list
      -> ( unit Malleable_error.Result_accumulator.t
         , Malleable_error.Hard_fail.t )
         result
         Deferred.t

    val assert_peers_cant_be_partitioned :
         max_disconnections:int
      -> (Engine.Network.Node.t * (string * string list)) list
      -> ( unit Malleable_error.Result_accumulator.t
         , Malleable_error.Hard_fail.t )
         result
         Deferred.t
  end

  module type S = sig
    module Engine : Engine.S

    module Event_router : Event_router_intf with module Engine := Engine

    module Network_state :
      Network_state_intf
        with module Engine := Engine
         and module Event_router := Event_router

    module Wait_condition :
      Wait_condition_intf
        with module Engine := Engine
         and module Event_router := Event_router
         and module Network_state := Network_state

    module Util : Util_intf with module Engine := Engine

    type t

    val section_hard : string -> 'a Malleable_error.t -> 'a Malleable_error.t

    val section : string -> unit Malleable_error.t -> unit Malleable_error.t

    val network_state : t -> Network_state.t

    val event_router : t -> Event_router.t

    val wait_for : t -> Wait_condition.t -> unit Malleable_error.t

    (* TODO: move this functionality to a more suitable location *)
    val create :
         logger:Logger.t
      -> network:Engine.Network.t
      -> event_router:Event_router.t
      -> network_state_reader:Network_state.t Broadcast_pipe.Reader.t
      -> [ `Don't_call_in_tests of t ]

    type log_error_accumulator

    val watch_log_errors :
         logger:Logger.t
      -> event_router:Event_router.t
      -> on_fatal_error:(Logger.Message.t -> unit)
      -> log_error_accumulator

    val lift_accumulated_log_errors :
         ?exit_code:int
      -> log_error_accumulator
      -> Test_error.remote_error Test_error.Set.t
  end
end

module Test = struct
  module type Inputs_intf = sig
    module Engine : Engine.S

    module Dsl : Dsl.S with module Engine := Engine
  end

  module type S = sig
    type network

    type node

    type dsl

    val config : Test_config.t

    val run : network -> dsl -> unit Malleable_error.t
  end

  (* NB: until the DSL is actually implemented, a test just takes in the engine
   * implementation directly. *)
  module type Functor_intf = functor (Inputs : Inputs_intf) ->
    S
      with type network = Inputs.Engine.Network.t
       and type node = Inputs.Engine.Network.Node.t
       and type dsl = Inputs.Dsl.t
end<|MERGE_RESOLUTION|>--- conflicted
+++ resolved
@@ -353,11 +353,8 @@
       | Nodes_to_synchronize
       | Signed_command_to_be_included_in_frontier
       | Ledger_proofs_emitted_since_genesis
-<<<<<<< HEAD
       | Block_height_growth
-=======
       | Zkapp_to_be_included_in_frontier
->>>>>>> f0032d50
 
     val wait_condition_id : t -> wait_condition_id
 
