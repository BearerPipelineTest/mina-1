--- conflicted
+++ resolved
@@ -123,69 +123,9 @@
 
   let signed_command_to_be_included_in_frontier ~txn_hash
       ~(node_included_in : [ `Any_node | `Node of Node.t ]) =
-<<<<<<< HEAD
-    let command_matches_payment cmd =
-      let open User_command in
-      match cmd with
-      | Signed_command signed_cmd -> (
-          let open Signature_lib in
-          let payload = Signed_command.payload signed_cmd in
-          let body = payload |> Signed_command_payload.body in
-          match body with
-          | Payment { source_pk; receiver_pk; amount = paid_amt }
-            when Public_key.Compressed.equal source_pk sender_pub_key
-                 && Public_key.Compressed.equal receiver_pk receiver_pub_key
-                 && Currency.Amount.equal paid_amt amount
-                 && Mina_numbers.Account_nonce.equal nonce
-                      (Signed_command_payload.nonce payload) -> (
-              match command_type with Send_payment -> true | _ -> false )
-          | Stake_delegation dl -> (
-              match dl with
-              | Set_delegate
-                  { delegator : Public_key.Compressed.t
-                  ; new_delegate : Public_key.Compressed.t
-                  }
-                when Public_key.Compressed.equal delegator sender_pub_key
-                     && Public_key.Compressed.equal new_delegate
-                          receiver_pub_key -> (
-                  match command_type with Send_delegation -> true | _ -> false )
-              | _ ->
-                  false )
-          | _ ->
-              false )
-      | Parties _ ->
-          false
-    in
-    let check () node (breadcrumb_added : Event_type.Breadcrumb_added.t) =
-      let check_helper (breadcrumb_added : Event_type.Breadcrumb_added.t) =
-        let payment_opt =
-          List.find breadcrumb_added.user_commands ~f:(fun cmd_with_status ->
-              cmd_with_status.With_status.data |> User_command.forget_check
-              |> command_matches_payment)
-        in
-        match payment_opt with
-        | Some cmd_with_status ->
-            let actual_status = cmd_with_status.With_status.status in
-            let was_applied =
-              match actual_status with
-              | Transaction_status.Applied ->
-                  true
-              | Failed _ ->
-                  false
-            in
-            if was_applied then Predicate_passed
-            else
-              Predicate_failure
-                (Error.createf "Unexpected status in matching payment: %s"
-                   ( Transaction_status.to_yojson actual_status
-                   |> Yojson.Safe.to_string ))
-        | None ->
-            Predicate_continuation ()
-=======
     let check () state =
       let blocks_with_txn_set_opt =
         Map.find state.blocks_including_txn txn_hash
->>>>>>> 6c979a0b
       in
       match blocks_with_txn_set_opt with
       | None ->
