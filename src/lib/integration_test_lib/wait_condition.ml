--- conflicted
+++ resolved
@@ -52,14 +52,20 @@
     ; hard_timeout = Option.value hard_timeout ~default:t.hard_timeout
     }
 
-<<<<<<< HEAD
   let network_state ~description ~(f : Network_state.t -> bool) : t =
-=======
+    let check () (state : Network_state.t) =
+      if f state then Predicate_passed else Predicate_continuation ()
+    in
+    { description
+    ; predicate = Network_state_predicate (check (), check)
+    ; soft_timeout = Literal (Time.Span.of_hr 1.0)
+    ; hard_timeout = Literal (Time.Span.of_hr 2.0)
+    }
+
   let wait_condition_id t = t.id
 
   let nodes_to_initialize nodes =
     let open Network_state in
->>>>>>> d7812de3
     let check () (state : Network_state.t) =
       if f state then Predicate_passed else Predicate_continuation ()
     in
