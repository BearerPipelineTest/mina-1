--- conflicted
+++ resolved
@@ -17,11 +17,8 @@
    ppx_inline_test.config
    async_unix
    ;; local libraries
-<<<<<<< HEAD
    mina_wire_types
-=======
    genesis_constants
->>>>>>> 188b9724
    mina_base.import
    pickles.backend
    one_or_two
