(* Only show stdout for failed inline tests. *)
open Inline_test_quiet_logs
open Core
open Async
open Cache_lib
open Pipe_lib
open Mina_numbers
open Mina_base
open Mina_transition
open Network_peer

(** [Ledger_catchup] is a procedure that connects a foreign external transition
    into a transition frontier by requesting a path of external_transitions
    from its peer. It receives the state_hash to catchup from
    [Catchup_scheduler]. With that state_hash, it will ask its peers for
    a merkle path/list from their oldest transition to the state_hash it is
    asking for. Upon receiving the merkle path/list, it will do the following:

    1. verify the merkle path/list is correct by calling
    [Transition_chain_verifier.verify]. This function would returns a list
    of state hashes if the verification is successful.

    2. using the list of state hashes to poke a transition frontier
    in order to find the hashes of missing transitions. If none of the hashes
    are found, then it means some more transitions are missing.

    Once the list of missing hashes are computed, it would do another request to
    download the corresponding transitions in a batch fashion. Next it will perform the
    following validations on each external_transition:

    1. Check the list of transitions corresponds to the list of hashes that we
    requested;

    2. Each transition is checked through [Transition_processor.Validator] and
    [Protocol_state_validator]

    If any of the external_transitions is invalid,
    1) the sender is punished;
    2) those external_transitions that already passed validation would be
       invalidated.
    Otherwise, [Ledger_catchup] will build a corresponding breadcrumb path from
    the path of external_transitions. A breadcrumb from the path is built using
    its corresponding external_transition staged_ledger_diff and applying it to
    its preceding breadcrumb staged_ledger to obtain its corresponding
    staged_ledger. If there was an error in building the breadcrumbs, then
    catchup would invalidate the cached transitions.
    After building the breadcrumb path, [Ledger_catchup] will then send it to
    the [Processor] via writing them to catchup_breadcrumbs_writer. *)

open Transition_frontier.Full_catchup_tree

module G = Graph.Graphviz.Dot (struct
  type nonrec t = t

  module V = struct
    type t = Node.t
  end

  module E = struct
    type t = { parent : Node.t; child : Node.t }

    let src t = t.parent

    let dst t = t.child
  end

  let iter_vertex (f : V.t -> unit) (t : t) = Hashtbl.iter t.nodes ~f

  let iter_edges_e (f : E.t -> unit) (t : t) =
    Hashtbl.iter t.nodes ~f:(fun child ->
        match Hashtbl.find t.nodes child.parent with
        | None ->
            ()
        | Some parent ->
            f { child; parent })

  let graph_attributes (_ : t) = [ `Rankdir `LeftToRight ]

  let get_subgraph _ = None

  let default_vertex_attributes _ = [ `Shape `Circle ]

  let vertex_attributes (v : Node.t) =
    let color =
      match v.state with
      | Failed ->
          (* red *)
          0xFF3333
      | Root _ | Finished ->
          (* green *)
          0x00CC00
      | To_download _ ->
          (* gray *)
          0xA0A0A0
      | Wait_for_parent _ ->
          (* black *)
          0x000000
      | To_build_breadcrumb _ ->
          (* dark purple *)
          0x330033
      | To_initial_validate _ ->
          (* yellow *)
          0xFFFF33
      | To_verify _ ->
          (* orange *)
          0xFF9933
    in
    [ `Shape `Circle; `Style `Filled; `Fillcolor color ]

  let vertex_name (node : V.t) =
    sprintf "\"%s\"" (State_hash.to_base58_check node.state_hash)

  let default_edge_attributes _ = []

  let edge_attributes _ = []
end)

let write_graph (_ : t) =
  let _ = G.output_graph in
  ()

let verify_transition ~logger ~consensus_constants ~trust_system ~frontier
    ~unprocessed_transition_cache enveloped_transition =
  let sender = Envelope.Incoming.sender enveloped_transition in
  let genesis_state_hash = Transition_frontier.genesis_state_hash frontier in
  let transition_with_hash = Envelope.Incoming.data enveloped_transition in
  let cached_initially_validated_transition_result =
    let open Result.Let_syntax in
    let%bind initially_validated_transition =
      transition_with_hash
      |> External_transition.skip_time_received_validation
           `This_transition_was_not_received_via_gossip
      |> External_transition.validate_genesis_protocol_state ~genesis_state_hash
      >>= External_transition.validate_protocol_versions
      >>= External_transition.validate_delta_transition_chain
    in
    let enveloped_initially_validated_transition =
      Envelope.Incoming.map enveloped_transition
        ~f:(Fn.const initially_validated_transition)
    in
    Transition_handler.Validator.validate_transition ~logger ~frontier
      ~consensus_constants ~unprocessed_transition_cache
      enveloped_initially_validated_transition
  in
  let state_hash =
    External_transition.Validation.forget_validation_with_hash
      transition_with_hash
    |> State_hash.With_state_hashes.state_hash |> State_hash.to_yojson
  in
  let open Deferred.Let_syntax in
  match cached_initially_validated_transition_result with
  | Ok x ->
      [%log trace]
        ~metadata:[ ("state_hash", state_hash) ]
        "initial_validate: validation is successful" ;
      Deferred.return @@ Ok (`Building_path x)
  | Error (`In_frontier hash) ->
      [%log trace]
        ~metadata:[ ("state_hash", state_hash) ]
        "initial_validate: transition queried during ledger catchup has \
         already been seen" ;
      Deferred.return @@ Ok (`In_frontier hash)
  | Error (`In_process consumed_state) -> (
      [%log trace]
        ~metadata:[ ("state_hash", state_hash) ]
        "initial_validate: transition queried during ledger catchup is still \
         in process in one of the components in transition_frontier" ;
      match%map Ivar.read consumed_state with
      | `Failed ->
          [%log trace]
            ~metadata:[ ("state_hash", state_hash) ]
            "initial_validate: transition queried during ledger catchup failed" ;
          Error (Error.of_string "Previous transition failed")
      | `Success hash ->
          [%log trace]
            ~metadata:[ ("state_hash", state_hash) ]
            "initial_validate: transition queried during ledger catchup is \
             added to frontier" ;
          Ok (`In_frontier hash) )
  | Error (`Verifier_error error) ->
      [%log warn]
        ~metadata:
          [ ("error", Error_json.error_to_yojson error)
          ; ("state_hash", state_hash)
          ]
        "initial_validate: verifier threw an error while verifying transiton \
         queried during ledger catchup: $error" ;
      Deferred.Or_error.fail (Error.tag ~tag:"verifier threw an error" error)
  | Error `Invalid_proof ->
      let%map () =
        Trust_system.record_envelope_sender trust_system logger sender
          ( Trust_system.Actions.Gossiped_invalid_transition
          , Some ("invalid proof", []) )
      in
      [%log warn]
        ~metadata:[ ("state_hash", state_hash) ]
        "initial_validate: invalid proof" ;
      Error (Error.of_string "invalid proof")
  | Error `Invalid_genesis_protocol_state ->
      let%map () =
        Trust_system.record_envelope_sender trust_system logger sender
          ( Trust_system.Actions.Gossiped_invalid_transition
          , Some ("invalid genesis protocol state", []) )
      in
      [%log warn]
        ~metadata:[ ("state_hash", state_hash) ]
        "initial_validate: invalid genesis protocol state" ;
      Error (Error.of_string "invalid genesis protocol state")
  | Error `Invalid_delta_transition_chain_proof ->
      [%log warn]
        ~metadata:[ ("state_hash", state_hash) ]
        "initial_validate: invalid delta transition chain proof" ;
      let%map () =
        Trust_system.record_envelope_sender trust_system logger sender
          ( Trust_system.Actions.Gossiped_invalid_transition
          , Some ("invalid delta transition chain witness", []) )
      in
      Error (Error.of_string "invalid delta transition chain witness")
  | Error `Invalid_protocol_version ->
      [%log warn]
        ~metadata:[ ("state_hash", state_hash) ]
        "initial_validate: invalid protocol version" ;
      let transition =
        External_transition.Validation.forget_validation transition_with_hash
      in
      let%map () =
        Trust_system.record_envelope_sender trust_system logger sender
          ( Trust_system.Actions.Sent_invalid_protocol_version
          , Some
              ( "Invalid current or proposed protocol version in catchup block"
              , [ ( "current_protocol_version"
                  , `String
                      ( External_transition.current_protocol_version transition
                      |> Protocol_version.to_string ) )
                ; ( "proposed_protocol_version"
                  , `String
                      ( External_transition.proposed_protocol_version_opt
                          transition
                      |> Option.value_map ~default:"<None>"
                           ~f:Protocol_version.to_string ) )
                ] ) )
      in
      Error (Error.of_string "invalid protocol version")
  | Error `Mismatched_protocol_version ->
      [%log warn]
        ~metadata:[ ("state_hash", state_hash) ]
        "initial_validate: mismatch protocol version" ;
      let transition =
        External_transition.Validation.forget_validation transition_with_hash
      in
      let%map () =
        Trust_system.record_envelope_sender trust_system logger sender
          ( Trust_system.Actions.Sent_mismatched_protocol_version
          , Some
              ( "Current protocol version in catchup block does not match \
                 daemon protocol version"
              , [ ( "block_current_protocol_version"
                  , `String
                      ( External_transition.current_protocol_version transition
                      |> Protocol_version.to_string ) )
                ; ( "daemon_current_protocol_version"
                  , `String Protocol_version.(get_current () |> to_string) )
                ] ) )
      in
      Error (Error.of_string "mismatched protocol version")
  | Error `Disconnected ->
      [%log warn]
        ~metadata:[ ("state_hash", state_hash) ]
        "initial_validate: disconnected chain" ;
      Deferred.Or_error.fail @@ Error.of_string "disconnected chain"

let find_map_ok ?how xs ~f =
  let res = Ivar.create () in
  let errs = ref [] in
  don't_wait_for
    (let%map () =
       Deferred.List.iter xs ?how ~f:(fun x ->
           if Ivar.is_full res then Deferred.unit
           else
             match%map
               choose
                 [ choice (Ivar.read res) (fun _ -> `Finished)
                 ; choice (f x) (fun x -> `Ok x)
                 ]
             with
             | `Finished ->
                 ()
             | `Ok (Ok x) ->
                 Ivar.fill_if_empty res (Ok x)
             | `Ok (Error e) ->
                 errs := e :: !errs)
     in
     Ivar.fill_if_empty res (Error !errs)) ;
  Ivar.read res

type download_state_hashes_error =
  [ `Peer_moves_too_fast
  | `No_common_ancestor
  | `Failed_to_download_transition_chain_proof
  | `Invalid_transition_chain_proof ]

let rec contains_no_common_ancestor = function
  | [] ->
      false
  | `No_common_ancestor :: _ ->
      true
  | _ :: errors ->
      contains_no_common_ancestor errors

let try_to_connect_hash_chain t hashes ~frontier
    ~blockchain_length_of_target_hash =
  let logger = t.logger in
  let blockchain_length_of_root =
    Transition_frontier.root frontier
    |> Transition_frontier.Breadcrumb.blockchain_length
  in
  List.fold_until
    (Non_empty_list.to_list hashes)
    ~init:(blockchain_length_of_target_hash, [])
    ~f:(fun (blockchain_length, acc) hash ->
      let f x = Continue_or_stop.Stop (Ok (x, acc)) in
      match
        (Hashtbl.find t.nodes hash, Transition_frontier.find frontier hash)
      with
      | Some node, None ->
          f (`Node node)
      | Some node, Some b ->
          finish t node (Ok b) ;
          f (`Node node)
      | None, Some b ->
          f (`Breadcrumb b)
      | None, None ->
          Continue (Unsigned.UInt32.pred blockchain_length, hash :: acc))
    ~finish:(fun (blockchain_length, acc) ->
      let module T = struct
        type t = State_hash.t list [@@deriving to_yojson]
      end in
      let all_hashes =
        List.map (Transition_frontier.all_breadcrumbs frontier) ~f:(fun b ->
            Frontier_base.Breadcrumb.state_hash b)
      in
      [%log debug]
        ~metadata:
          [ ("n", `Int (List.length acc))
          ; ("hashes", T.to_yojson acc)
          ; ("all_hashes", T.to_yojson all_hashes)
          ]
        "Finishing download_state_hashes with $n $hashes. with $all_hashes" ;
      if
        Unsigned.UInt32.compare blockchain_length blockchain_length_of_root <= 0
      then Result.fail `No_common_ancestor
      else Result.fail `Peer_moves_too_fast)

module Downloader = struct
  module Key = struct
    module T = struct
      type t = State_hash.t * Length.t [@@deriving to_yojson, hash, sexp]

      let compare (h1, n1) (h2, n2) =
        match Length.compare n1 n2 with 0 -> State_hash.compare h1 h2 | c -> c
    end

    include T
    include Hashable.Make (T)
    include Comparable.Make (T)
  end

  include Downloader.Make
            (Key)
            (struct
              include Attempt_history.Attempt

              let download : t = { failure_reason = `Download }

              let worth_retrying (t : t) =
                match t.failure_reason with `Download -> true | _ -> false
            end)
            (struct
              type t = External_transition.t

              let key (t : t) =
                External_transition.
                  ((state_hashes t).state_hash, blockchain_length t)
            end)
            (struct
              type t = (State_hash.t * Length.t) option
            end)
end

let with_lengths hs ~target_length =
  List.filter_mapi (Non_empty_list.to_list hs) ~f:(fun i x ->
      let open Option.Let_syntax in
      let%map x_len = Length.sub target_length (Length.of_int i) in
      (x, x_len))

(* returns a list of state-hashes with the older ones at the front *)
let download_state_hashes t ~logger ~trust_system ~network ~frontier
    ~target_hash ~target_length ~downloader ~blockchain_length_of_target_hash
    ~preferred_peers =
  [%log debug]
    ~metadata:[ ("target_hash", State_hash.to_yojson target_hash) ]
    "Doing a catchup job with target $target_hash" ;
  let%bind all_peers = Mina_networking.peers network >>| Peer.Set.of_list in
  let preferred_peers_alive = Peer.Set.inter all_peers preferred_peers in
  let non_preferred_peers = Peer.Set.diff all_peers preferred_peers_alive in
  let peers =
    Peer.Set.to_list preferred_peers @ Peer.Set.to_list non_preferred_peers
  in
  let open Deferred.Result.Let_syntax in
  find_map_ok ~how:(`Max_concurrent_jobs 5) peers ~f:(fun peer ->
      let%bind transition_chain_proof =
        let open Deferred.Let_syntax in
        match%map
          Mina_networking.get_transition_chain_proof
            ~timeout:(Time.Span.of_sec 10.) network peer target_hash
        with
        | Error _ ->
            Result.fail `Failed_to_download_transition_chain_proof
        | Ok transition_chain_proof ->
            Result.return transition_chain_proof
      in
      let now = Time.now () in
      (* a list of state_hashes from new to old *)
      let%bind hashes =
        match
          Transition_chain_verifier.verify ~target_hash ~transition_chain_proof
        with
        | Some hs ->
            let ks = with_lengths hs ~target_length in
            Downloader.update_knowledge downloader peer (`Some ks) ;
            Downloader.mark_preferred downloader peer ~now ;
            Deferred.Result.return hs
        | None ->
            let error_msg =
              sprintf !"Peer %{sexp:Network_peer.Peer.t} sent us bad proof" peer
            in
            let%bind.Deferred () =
              Trust_system.(
                record trust_system logger peer
                  Actions.
                    ( Sent_invalid_transition_chain_merkle_proof
                    , Some (error_msg, []) ))
            in
            Deferred.Result.fail `Invalid_transition_chain_proof
      in
      Deferred.return
        ( match
            try_to_connect_hash_chain t hashes ~frontier
              ~blockchain_length_of_target_hash
          with
        | Ok x ->
            Downloader.mark_preferred downloader peer ~now ;
            Ok x
        | Error e ->
            Error e ))

let get_state_hashes = ()

module Initial_validate_batcher = struct
  open Network_pool.Batcher

  type input =
    (External_transition.t, State_hash.t) With_hash.t Envelope.Incoming.t

  type nonrec 'a t = (input, input, 'a) t

  let create ~verifier ~precomputed_values : _ t =
    create
      ~logger:
        (Logger.create
           ~metadata:[ ("name", `String "initial_validate_batcher") ]
           ())
      ~how_to_add:`Insert ~max_weight_per_call:1000
      ~weight:(fun _ -> 1)
      ~compare_init:(fun e1 e2 ->
        let len (x : input) =
          External_transition.blockchain_length x.data.data
        in
        match Length.compare (len e1) (len e2) with
        | 0 ->
            compare_envelope e1 e2
        | c ->
            c)
      (fun xs ->
        let input = function `Partially_validated x | `Init x -> x in
        let genesis_state_hash =
          Precomputed_values.genesis_state_with_hashes precomputed_values
          |> State_hash.With_state_hashes.state_hash
        in
        List.map xs ~f:(fun x ->
            input x |> Envelope.Incoming.data
            |> With_hash.map_hash ~f:(fun state_hash ->
                   { State_hash.State_hashes.state_hash
                   ; state_body_hash = None
                   })
            |> External_transition.Validation.wrap)
        |> External_transition.validate_proofs ~verifier ~genesis_state_hash
        >>| function
        | Ok tvs ->
            Ok (List.map tvs ~f:(fun x -> `Valid x))
        | Error `Invalid_proof ->
            Ok (List.map xs ~f:(fun x -> `Potentially_invalid (input x)))
        | Error (`Verifier_error e) ->
            Error e)

  let verify (t : _ t) = verify t
end

module Verify_work_batcher = struct
  open Network_pool.Batcher

  type input = External_transition.Initial_validated.t Envelope.Incoming.t

  type nonrec 'a t = (input, input, 'a) t

  let create ~verifier : _ t =
    let works (x : input) =
      let wh, _ = x.data in
      External_transition.staged_ledger_diff wh.data
      |> Staged_ledger_diff.completed_works
    in
    create
      ~logger:
        (Logger.create ~metadata:[ ("name", `String "verify_work_batcher") ] ())
      ~weight:(fun (x : input) ->
        List.fold ~init:0 (works x) ~f:(fun acc { proofs; _ } ->
            acc + One_or_two.length proofs))
      ~max_weight_per_call:1000 ~how_to_add:`Insert
      ~compare_init:(fun e1 e2 ->
        let len (x : input) =
          External_transition.Initial_validated.blockchain_length x.data
        in
        match Length.compare (len e1) (len e2) with
        | 0 ->
            compare_envelope e1 e2
        | c ->
            c)
      (fun xs ->
        let input : _ -> input = function
          | `Partially_validated x | `Init x ->
              x
        in
        List.concat_map xs ~f:(fun x ->
            works (input x)
            |> List.concat_map ~f:(fun { fee; prover; proofs } ->
                   let msg = Sok_message.create ~fee ~prover in
                   One_or_two.to_list
                     (One_or_two.map proofs ~f:(fun p -> (p, msg)))))
        |> Verifier.verify_transaction_snarks verifier
        >>| function
        | Ok true ->
            Ok (List.map xs ~f:(fun x -> `Valid (input x)))
        | Ok false ->
            Ok (List.map xs ~f:(fun x -> `Potentially_invalid (input x)))
        | Error e ->
            Error e)

  let verify (t : _ t) = verify t
end

let initial_validate ~(precomputed_values : Precomputed_values.t) ~logger
    ~trust_system ~(batcher : _ Initial_validate_batcher.t) ~frontier
    ~unprocessed_transition_cache transition =
  let verification_start_time = Core.Time.now () in
  let open Deferred.Result.Let_syntax in
  let state_hash =
    Envelope.Incoming.data transition |> With_hash.hash |> State_hash.to_yojson
  in
  [%log debug]
    ~metadata:[ ("state_hash", state_hash) ]
    "initial_validate: start processing $state_hash" ;
  let%bind tv =
    let open Deferred.Let_syntax in
    match%bind Initial_validate_batcher.verify batcher transition with
    | Ok (Ok tv) ->
        return (Ok { transition with data = tv })
    | Ok (Error ()) ->
        let s = "initial_validate: proof failed to verify" in
        [%log warn] ~metadata:[ ("state_hash", state_hash) ] "%s" s ;
        let%map () =
          match transition.sender with
          | Local ->
              Deferred.unit
          | Remote peer ->
              Trust_system.(
                record trust_system logger peer
                  Actions.(Sent_invalid_proof, None))
        in
        Error (`Error (Error.of_string s))
    | Error e ->
        [%log warn]
          ~metadata:
            [ ("error", Error_json.error_to_yojson e)
            ; ("state_hash", state_hash)
            ]
          "initial_validate: verification of blockchain snark failed but it \
           was our fault" ;
        return (Error `Couldn't_reach_verifier)
  in
  let verification_end_time = Core.Time.now () in
  [%log debug]
    ~metadata:
      [ ( "time_elapsed"
        , `Float
            Core.Time.(
              Span.to_sec @@ diff verification_end_time verification_start_time)
        )
      ; ("state_hash", state_hash)
      ]
    "initial_validate: verification of proofs complete" ;
  verify_transition ~logger
    ~consensus_constants:precomputed_values.consensus_constants ~trust_system
    ~frontier ~unprocessed_transition_cache tv
  |> Deferred.map ~f:(Result.map_error ~f:(fun e -> `Error e))

open Frontier_base

let check_invariant ~downloader t =
  Downloader.check_invariant downloader ;
  [%test_eq: int]
    (Downloader.total_jobs downloader)
    (Hashtbl.count t.nodes ~f:(fun node ->
         Node.State.Enum.equal (Node.State.enum node.state) To_download))

let download s d ~key ~attempts =
  let logger = Logger.create () in
  [%log debug]
    ~metadata:[ ("key", Downloader.Key.to_yojson key); ("caller", `String s) ]
    "Download download $key" ;
  Downloader.download d ~key ~attempts

let create_node ~downloader t x =
  let attempts = Attempt_history.empty in
  let state, h, blockchain_length, parent, result =
    match x with
    | `Root root ->
        ( Node.State.Finished
        , Breadcrumb.state_hash root
        , Breadcrumb.blockchain_length root
        , Breadcrumb.parent_hash root
        , Ivar.create_full (Ok `Added_to_frontier) )
    | `Hash (h, l, parent) ->
        ( Node.State.To_download
            (download "create_node" downloader ~key:(h, l) ~attempts)
        , h
        , l
        , parent
        , Ivar.create () )
    | `Initial_validated b ->
        let t = (Cached.peek b).Envelope.Incoming.data in
        let open External_transition.Initial_validated in
        ( Node.State.To_verify b
        , (state_hashes t).state_hash
        , blockchain_length t
        , parent_hash t
        , Ivar.create () )
  in
  let node =
    { Node.state; state_hash = h; blockchain_length; attempts; parent; result }
  in
  upon (Ivar.read node.result) (fun _ ->
      Downloader.cancel downloader (h, blockchain_length)) ;
  Transition_frontier.Full_catchup_tree.add_state t.states node ;
  Hashtbl.set t.nodes ~key:h ~data:node ;
  ( try check_invariant ~downloader t
    with e ->
      [%log' debug t.logger]
        ~metadata:[ ("exn", `String (Exn.to_string e)) ]
        "create_node $exn" ) ;
  write_graph t ; node

let set_state t node s = set_state t node s ; write_graph t

let pick ~constants
    (x : Mina_state.Protocol_state.Value.t State_hash.With_state_hashes.t)
    (y : Mina_state.Protocol_state.Value.t State_hash.With_state_hashes.t) =
  let f = With_hash.map ~f:Mina_state.Protocol_state.consensus_state in
  match
    Consensus.Hooks.select ~constants ~existing:(f x) ~candidate:(f y)
      ~logger:(Logger.null ())
  with
  | `Keep ->
      x
  | `Take ->
      y

let forest_pick forest =
  with_return (fun { return } ->
      List.iter forest ~f:(Rose_tree.iter ~f:return) ;
      assert false)

let setup_state_machine_runner ~t ~verifier ~downloader ~logger
    ~precomputed_values ~trust_system ~frontier ~unprocessed_transition_cache
    ~catchup_breadcrumbs_writer
    ~(build_func :
          ?skip_staged_ledger_verification:[ `All | `Proofs ]
       -> logger:Logger.t
       -> precomputed_values:Precomputed_values.t
       -> verifier:Verifier.t
       -> trust_system:Trust_system.t
       -> parent:Breadcrumb.t
       -> transition:External_transition.Almost_validated.t
       -> sender:Envelope.Sender.t option
       -> transition_receipt_time:Time.t option
       -> unit
       -> ( Breadcrumb.t
          , [> `Invalid_staged_ledger_diff of Error.t
            | `Invalid_staged_ledger_hash of Error.t
            | `Fatal_error of exn ] )
          Result.t
          Deferred.t) =
  (* setup_state_machine_runner returns a fully configured lambda function, which is the state machine runner *)
  let initial_validation_batcher =
    Initial_validate_batcher.create ~verifier ~precomputed_values
  in
  let verify_work_batcher = Verify_work_batcher.create ~verifier in
  let set_state t node s =
    set_state t node s ;
    try check_invariant ~downloader t
    with e ->
      [%log' debug t.logger]
        ~metadata:[ ("exn", `String (Exn.to_string e)) ]
        "set_state $exn"
  in
  let rec run_node (node : Node.t) =
    let state_hash = node.state_hash in
    let failed ?error ~sender failure_reason =
      [%log' debug t.logger] "failed with $error"
        ~metadata:
          [ ( "error"
            , Option.value_map ~default:`Null error ~f:(fun e ->
                  `String (Error.to_string_hum e)) )
          ; ("reason", Attempt_history.Attempt.reason_to_yojson failure_reason)
          ] ;
      node.attempts <-
        ( match sender with
        | Envelope.Sender.Local ->
            node.attempts
        | Remote peer ->
            Map.set node.attempts ~key:peer ~data:{ failure_reason } ) ;
      set_state t node
        (To_download
           (download "failed" downloader
              ~key:(state_hash, node.blockchain_length)
              ~attempts:node.attempts)) ;
      run_node node
    in
    let step d : (_, [ `Finished ]) Deferred.Result.t =
      (* TODO: See if the bail out is happening. *)
      Deferred.any [ (Ivar.read node.result >>| fun _ -> Error `Finished); d ]
    in
    let open Deferred.Result.Let_syntax in
    let retry () =
      let%bind () =
        step (after (Time.Span.of_sec 15.) |> Deferred.map ~f:Result.return)
      in
      run_node node
    in
    match node.state with
    | Failed | Finished | Root _ ->
        return ()
    | To_download download_job ->
        let start_time = Time.now () in
        let%bind external_block, attempts =
          step (Downloader.Job.result download_job)
        in
        [%log' debug t.logger]
          ~metadata:
            [ ("state_hash", State_hash.to_yojson state_hash)
            ; ( "donwload_number"
              , `Int
                  (Hashtbl.count t.nodes ~f:(fun node ->
                       Node.State.Enum.equal
                         (Node.State.enum node.state)
                         To_download)) )
            ; ("total_nodes", `Int (Hashtbl.length t.nodes))
            ; ( "node_states"
              , let s = Node.State.Enum.Table.create () in
                Hashtbl.iter t.nodes ~f:(fun node ->
                    Hashtbl.incr s (Node.State.enum node.state)) ;
                `List
                  (List.map (Hashtbl.to_alist s) ~f:(fun (k, v) ->
                       `List [ Node.State.Enum.to_yojson k; `Int v ])) )
            ; ("total_jobs", `Int (Downloader.total_jobs downloader))
            ; ("downloader", Downloader.to_yojson downloader)
            ]
          "download finished $state_hash" ;
        node.attempts <- attempts ;
        Mina_metrics.(
          Gauge.set Catchup.download_time
            Time.(Span.to_ms @@ diff (now ()) start_time)) ;
        set_state t node (To_initial_validate external_block) ;
        run_node node
    | To_initial_validate external_block -> (
        let start_time = Time.now () in
        match%bind
          step
            ( initial_validate ~precomputed_values ~logger ~trust_system
                ~batcher:initial_validation_batcher ~frontier
                ~unprocessed_transition_cache
                { external_block with
                  data =
                    { With_hash.data = external_block.data; hash = state_hash }
                }
            |> Deferred.map ~f:(fun x -> Ok x) )
        with
        | Error (`Error e) ->
            (* TODO: Log *)
            (* Validation failed. Record the failure and go back to download. *)
            failed ~error:e ~sender:external_block.sender `Initial_validate
        | Error `Couldn't_reach_verifier ->
            retry ()
        | Ok result -> (
            Mina_metrics.(
              Gauge.set Catchup.initial_validation_time
                Time.(Span.to_ms @@ diff (now ()) start_time)) ;
            match result with
            | `In_frontier hash ->
                finish t node (Ok (Transition_frontier.find_exn frontier hash)) ;
                Deferred.return (Ok ())
            | `Building_path tv ->
                set_state t node (To_verify tv) ;
                run_node node ) )
    | To_verify tv -> (
        let start_time = Time.now () in
        let iv = Cached.peek tv in
        (* TODO: Set up job to invalidate tv on catchup_breadcrumbs_writer closing *)
        match%bind
          step
            (* TODO: give the batch verifier a way to somehow throw away stuff if
                this node gets removed from the tree. *)
            ( Verify_work_batcher.verify verify_work_batcher iv
            |> Deferred.map ~f:Result.return )
        with
        | Error _e ->
            [%log' debug t.logger] "Couldn't reach verifier. Retrying"
              ~metadata:[ ("state_hash", State_hash.to_yojson node.state_hash) ] ;
            (* No need to redownload in this case. We just wait a little and try again. *)
            retry ()
        | Ok result -> (
            Mina_metrics.(
              Gauge.set Catchup.verification_time
                Time.(Span.to_ms @@ diff (now ()) start_time)) ;
            match result with
            | Error () ->
                [%log' warn t.logger] "verification failed! redownloading"
                  ~metadata:
                    [ ("state_hash", State_hash.to_yojson node.state_hash) ] ;
                ( match iv.sender with
                | Local ->
                    ()
                | Remote peer ->
                    Trust_system.(
                      record trust_system logger peer
                        Actions.(Sent_invalid_proof, None))
                    |> don't_wait_for ) ;
                ignore
                  ( Cached.invalidate_with_failure tv
                    : External_transition.Initial_validated.t
                      Envelope.Incoming.t ) ;
                failed ~sender:iv.sender `Verify
            | Ok av ->
                let av =
                  { av with
                    data =
                      External_transition.skip_frontier_dependencies_validation
                        `This_transition_belongs_to_a_detached_subtree av.data
                  }
                in
                let av = Cached.transform tv ~f:(fun _ -> av) in
                set_state t node (Wait_for_parent av) ;
                run_node node ) )
    | Wait_for_parent av ->
        let%bind parent =
          step
            (let parent = Hashtbl.find_exn t.nodes node.parent in
             match%map.Async.Deferred Ivar.read parent.result with
             | Ok `Added_to_frontier ->
                 Ok parent.state_hash
             | Error _ ->
                 ignore
                   ( Cached.invalidate_with_failure av
                     : External_transition.Almost_validated.t
                       Envelope.Incoming.t ) ;
                 finish t node (Error ()) ;
                 Error `Finished)
        in
        set_state t node (To_build_breadcrumb (`Parent parent, av)) ;
        run_node node
    | To_build_breadcrumb (`Parent parent_hash, c) -> (
        let start_time = Time.now () in
        let transition_receipt_time = Some start_time in
        let av = Cached.peek c in
        match%bind
          let s =
            let open Deferred.Result.Let_syntax in
            let%bind parent =
              Deferred.return
                ( match Transition_frontier.find frontier parent_hash with
                | None ->
                    Error `Parent_breadcrumb_not_found
                | Some breadcrumb ->
                    Ok breadcrumb )
            in
            build_func ~logger ~skip_staged_ledger_verification:`Proofs
              ~precomputed_values ~verifier ~trust_system ~parent
              ~transition:av.data ~sender:(Some av.sender)
              ~transition_receipt_time ()
          in
          step (Deferred.map ~f:Result.return s)
        with
        | Error e ->
            ignore
              ( Cached.invalidate_with_failure c
                : External_transition.Almost_validated.t Envelope.Incoming.t ) ;
            let e =
              match e with
              | `Exn e ->
                  Error.tag (Error.of_exn e) ~tag:"exn"
              | `Fatal_error e ->
                  Error.tag (Error.of_exn e) ~tag:"fatal"
              | `Invalid_staged_ledger_diff e ->
                  Error.tag e ~tag:"invalid staged ledger diff"
              | `Invalid_staged_ledger_hash e ->
                  Error.tag e ~tag:"invalid staged ledger hash"
              | `Parent_breadcrumb_not_found ->
                  Error.tag
                    (Error.of_string
                       (sprintf "Parent breadcrumb with state_hash %s not found"
                          (State_hash.to_base58_check parent_hash)))
                    ~tag:"parent breadcrumb not found"
            in
            failed ~error:e ~sender:av.sender `Build_breadcrumb
        | Ok breadcrumb ->
            Mina_metrics.(
              Gauge.set Catchup.build_breadcrumb_time
                Time.(Span.to_ms @@ diff (now ()) start_time)) ;
            let%bind () = Scheduler.yield () |> Deferred.map ~f:Result.return in
            let finished = Ivar.create () in
            let c = Cached.transform c ~f:(fun _ -> breadcrumb) in
            Strict_pipe.Writer.write catchup_breadcrumbs_writer
              ( [ Rose_tree.of_non_empty_list (Non_empty_list.singleton c) ]
              , `Ledger_catchup finished ) ;
            let%bind () =
              (* The cached value is "freed" by the transition processor in [add_and_finalize]. *)
              step (Deferred.map (Ivar.read finished) ~f:Result.return)
            in
            Ivar.fill_if_empty node.result (Ok `Added_to_frontier) ;
            set_state t node Finished ;
            return () )
  in
  run_node

(* TODO: In the future, this could take over scheduling bootstraps too. *)
let run_catchup ~logger ~trust_system ~verifier ~network ~frontier ~build_func
    ~(catchup_job_reader :
       ( State_hash.t
       * ( External_transition.Initial_validated.t Envelope.Incoming.t
         , State_hash.t )
         Cached.t
         Rose_tree.t
         list )
       Strict_pipe.Reader.t) ~precomputed_values ~unprocessed_transition_cache
    ~(catchup_breadcrumbs_writer :
       ( (Transition_frontier.Breadcrumb.t, State_hash.t) Cached.t Rose_tree.t
         list
         * [ `Ledger_catchup of unit Ivar.t | `Catchup_scheduler ]
       , Strict_pipe.crash Strict_pipe.buffered
       , unit )
       Strict_pipe.Writer.t) =
  let t =
    match Transition_frontier.catchup_tree frontier with
    | Full t ->
        t
    | Hash _ ->
        failwith
          "If super catchup is running, the frontier should have a full \
           catchup tree"
  in
  let stop = Transition_frontier.closed frontier in
  upon stop (fun () -> tear_down t) ;
  let combine =
    Option.merge
      ~f:
        (pick
           ~constants:precomputed_values.Precomputed_values.consensus_constants)
  in
  let pre_context
      (trees :
        ( External_transition.Initial_validated.t Envelope.Incoming.t
        , _ )
        Cached.t
        Rose_tree.t
        list) =
    let f tree =
      let best = ref None in
      Rose_tree.iter tree
        ~f:(fun
             (x :
               ( External_transition.Initial_validated.t Envelope.Incoming.t
               , _ )
               Cached.t)
           ->
          let x, _ = (Cached.peek x).data in
          best :=
            combine !best
              (Some (With_hash.map ~f:External_transition.protocol_state x))) ;
      !best
    in
    List.map trees ~f |> List.reduce ~f:combine |> Option.join
  in
  let best_tip_r, best_tip_w = Broadcast_pipe.create None in
  let%bind downloader =
    let knowledge h peer =
      let heartbeat_timeout = Time_ns.Span.of_sec 30. in
      match h with
      | None ->
          return `All
      | Some (h, len) -> (
          match%map
            Mina_networking.get_transition_chain_proof
              ~timeout:(Time.Span.of_sec 30.) ~heartbeat_timeout network peer h
          with
          | Error _ ->
              `Some []
          | Ok p -> (
              match
                Transition_chain_verifier.verify ~target_hash:h
                  ~transition_chain_proof:p
              with
              | Some hs ->
                  let ks = with_lengths hs ~target_length:len in
                  `Some ks
              | None ->
                  `Some [] ) )
    in
    Downloader.create ~stop ~trust_system ~preferred:[] ~max_batch_size:5
      ~get:(fun peer hs ->
        let sec =
          let sec_per_block =
            Option.value_map
              (Sys.getenv "MINA_EXPECTED_PER_BLOCK_DOWNLOAD_TIME")
              ~default:15. ~f:Float.of_string
          in
          Float.of_int (List.length hs) *. sec_per_block
        in
        Mina_networking.get_transition_chain
          ~heartbeat_timeout:(Time_ns.Span.of_sec sec)
          ~timeout:(Time.Span.of_sec sec) network peer (List.map hs ~f:fst))
      ~peers:(fun () -> Mina_networking.peers network)
      ~knowledge_context:
        (Broadcast_pipe.map best_tip_r
           ~f:
             (Option.map ~f:(fun x ->
                  ( State_hash.With_state_hashes.state_hash x
                  , Mina_state.Protocol_state.consensus_state x.data
                    |> Consensus.Data.Consensus_state.blockchain_length ))))
      ~knowledge
  in
  check_invariant ~downloader t ;
  let () =
    Downloader.set_check_invariant (fun downloader ->
        check_invariant ~downloader t)
  in
  every ~stop (Time.Span.of_sec 10.) (fun () ->
      [%log debug]
        ~metadata:[ ("states", to_yojson t) ]
        "Catchup states $states") ;
  let run_state_machine =
    setup_state_machine_runner ~t ~verifier ~downloader ~logger
      ~precomputed_values ~trust_system ~frontier ~unprocessed_transition_cache
      ~catchup_breadcrumbs_writer ~build_func
  in
  (* TODO: Maybe add everything from transition frontier at the beginning? *)
  (* TODO: Print out the hashes you're adding *)
  Strict_pipe.Reader.iter_without_pushback catchup_job_reader
    ~f:(fun (target_parent_hash, forest) ->
      (* whenever anything comes through the catchup_job_reader, this anonymous function is called. `target_parent_hash` is actually the parent of all the trees in `forest`, is in other words if one expands `target_parent_hash` and combines it with `forest` them one actually obtains a single tree. *)
      don't_wait_for
        (let prev_ctx = Broadcast_pipe.Reader.peek best_tip_r in
         let ctx = combine prev_ctx (pre_context forest) in
         let eq x y =
           let f = Option.map ~f:State_hash.With_state_hashes.state_hash in
           Option.equal State_hash.equal (f x) (f y)
         in
         if eq prev_ctx ctx then Deferred.unit
         else Broadcast_pipe.Writer.write best_tip_w ctx) ;
      don't_wait_for
<<<<<<< HEAD
        (let state_hashes =
           let target_length =
             let len =
               forest_pick forest |> Cached.peek |> Envelope.Incoming.data
               |> External_transition.Initial_validated.blockchain_length
             in
             Option.value_exn (Length.sub len (Length.of_int 1))
           in
           let blockchain_length_of_target_hash =
             let blockchain_length_of_dangling_block =
               List.hd_exn forest |> Rose_tree.root |> Cached.peek
               |> Envelope.Incoming.data
               |> External_transition.Initial_validated.blockchain_length
             in
             Unsigned.UInt32.pred blockchain_length_of_dangling_block
           in
           match
             List.find_map (List.concat_map ~f:Rose_tree.flatten forest)
               ~f:(fun c ->
                 let h =
                   (External_transition.Initial_validated.state_hashes
                      (Cached.peek c).data)
                     .state_hash
                 in
                 ( match (Cached.peek c).sender with
                 | Local ->
                     ()
                 | Remote peer ->
                     Downloader.add_knowledge downloader peer
                       [ (target_parent_hash, target_length) ] ) ;
                 let open Option.Let_syntax in
                 let%bind { proof = path, root; data } = Best_tip_lru.get h in
                 let%bind p =
                   Transition_chain_verifier.verify
                     ~target_hash:
                       (External_transition.Initial_validated.state_hashes data)
                         .state_hash
                     ~transition_chain_proof:
                       ((External_transition.state_hashes root).state_hash, path)
                 in
                 Result.ok
                   (try_to_connect_hash_chain t p ~frontier
                      ~blockchain_length_of_target_hash))
           with
           | None ->
               let preferred_peers =
                 List.fold (List.concat_map ~f:Rose_tree.flatten forest)
                   ~init:Peer.Set.empty ~f:(fun acc c ->
                     match (Cached.peek c).sender with
                     | Local ->
                         acc
                     | Remote peer ->
                         Peer.Set.add acc peer)
               in
               download_state_hashes t ~logger ~trust_system ~network ~frontier
                 ~downloader ~target_length ~target_hash:target_parent_hash
                 ~blockchain_length_of_target_hash ~preferred_peers
           | Some res ->
               [%log debug] "Succeeded in using cache." ;
               Deferred.Result.return res
         in
         match%map state_hashes with
         | Error errors ->
             [%log debug]
               ~metadata:
                 [ ("target_hash", State_hash.to_yojson target_parent_hash) ]
               "Failed to download state hashes for $target_hash" ;
             if contains_no_common_ancestor errors then
               List.iter forest ~f:(fun subtree ->
                   let transition =
                     Rose_tree.root subtree |> Cached.peek
                     |> Envelope.Incoming.data
                   in
                   let children_transitions =
                     List.concat_map
                       (Rose_tree.children subtree)
                       ~f:Rose_tree.flatten
                   in
                   let children_state_hashes =
                     List.map children_transitions ~f:(fun cached_transition ->
                         ( Cached.peek cached_transition
                         |> Envelope.Incoming.data
                         |> External_transition.Initial_validated.state_hashes
                         )
                           .state_hash)
                   in
                   [%log error]
                     ~metadata:
                       [ ( "state_hashes_of_children"
                         , `List
                             (List.map children_state_hashes
                                ~f:State_hash.to_yojson) )
                       ; ( "state_hash"
                         , State_hash.to_yojson
                             (External_transition.Initial_validated.state_hashes
                                transition)
                               .state_hash )
                       ; ( "reason"
                         , `String
                             "no common ancestor with our transition frontier"
                         )
                       ; ( "protocol_state"
                         , External_transition.Initial_validated.protocol_state
                             transition
                           |> Mina_state.Protocol_state.value_to_yojson )
                       ]
                     "Validation error: external transition with state hash \
                      $state_hash and its children were rejected for reason \
                      $reason" ;
                   Mina_metrics.(
                     Counter.inc Rejected_blocks.no_common_ancestor
                       (Float.of_int @@ (1 + List.length children_transitions)))) ;
             List.iter forest ~f:(fun subtree ->
                 Rose_tree.iter subtree ~f:(fun cached ->
                     ( Cached.invalidate_with_failure cached
                       : External_transition.Initial_validated.t
                         Envelope.Incoming.t )
                     |> ignore))
         | Ok (root, state_hashes) ->
             [%log' debug t.logger]
               ~metadata:
                 [ ("downloader", Downloader.to_yojson downloader)
                 ; ( "node_states"
                   , let s = Node.State.Enum.Table.create () in
                     Hashtbl.iter t.nodes ~f:(fun node ->
                         Hashtbl.incr s (Node.State.enum node.state)) ;
                     `List
                       (List.map (Hashtbl.to_alist s) ~f:(fun (k, v) ->
                            `List [ Node.State.Enum.to_yojson k; `Int v ])) )
                 ]
               "before everything" ;
             let root =
               match root with
               | `Breadcrumb root ->
                   (* If we hit this case we should probably remove the parent from the
                       table and prune, although in theory that should be handled by
                      the frontier calling [Full_catchup_tree.apply_diffs]. *)
                   create_node ~downloader t (`Root root)
               | `Node node ->
                   (* TODO: Log what is going on with transition frontier. *)
                   node
             in
             [%log debug]
               ~metadata:[ ("n", `Int (List.length state_hashes)) ]
               "Adding $n nodes" ;
             List.iter forest
               ~f:
                 (Rose_tree.iter ~f:(fun c ->
                      let node =
                        create_node ~downloader t (`Initial_validated c)
                      in
                      ignore
                        ( run_state_machine node
                          : (unit, [ `Finished ]) Deferred.Result.t ))) ;
             ignore
               ( List.fold state_hashes
                   ~init:(root.state_hash, root.blockchain_length)
                   ~f:(fun (parent, l) h ->
                     let l = Length.succ l in
                     ( if not (Hashtbl.mem t.nodes h) then
=======
        ( (* primary super_catchup business logic begins here, in this second `don't_wait_for` *)
          [%log debug]
            ~metadata:
              [ ( "target_parent_hash"
                , Yojson.Safe.from_string
                    (Marlin_plonk_bindings_pasta_fp.to_string
                       target_parent_hash) )
              ]
            "Catchup job started with $target_parent_hash " ;
          let state_hashes =
            let target_length =
              let len =
                forest_pick forest |> Cached.peek |> Envelope.Incoming.data
                |> External_transition.Initial_validated.blockchain_length
              in
              Option.value_exn (Length.sub len (Length.of_int 1))
            in
            let blockchain_length_of_target_hash =
              let blockchain_length_of_dangling_block =
                List.hd_exn forest |> Rose_tree.root |> Cached.peek
                |> Envelope.Incoming.data
                |> External_transition.Initial_validated.blockchain_length
              in
              Unsigned.UInt32.pred blockchain_length_of_dangling_block
            in
            (* check if the target_parent_hash's own parent is a part of the transition frontier, or not *)
            match
              List.find_map (List.concat_map ~f:Rose_tree.flatten forest)
                ~f:(fun c ->
                  let h =
                    External_transition.Initial_validated.state_hash
                      (Cached.peek c).data
                  in
                  ( match (Cached.peek c).sender with
                  | Local ->
                      ()
                  | Remote peer ->
                      Downloader.add_knowledge downloader peer
                        [ (target_parent_hash, target_length) ] ) ;
                  let open Option.Let_syntax in
                  let%bind { proof = path, root; data } = Best_tip_lru.get h in
                  let%bind p =
                    Transition_chain_verifier.verify
                      ~target_hash:
                        (External_transition.Initial_validated.state_hash data)
                      ~transition_chain_proof:
                        (External_transition.state_hash root, path)
                  in
                  Result.ok
                    (try_to_connect_hash_chain t p ~frontier
                       ~blockchain_length_of_target_hash))
            with
            | None ->
                (* if the target_parent_hash's own parent is not a part of the transition frontier, then the entire chain of blocks connecting some node in the
                   transition frontier to target_parent_hash needs to be downloaded *)
                let preferred_peers =
                  List.fold (List.concat_map ~f:Rose_tree.flatten forest)
                    ~init:Peer.Set.empty ~f:(fun acc c ->
                      match (Cached.peek c).sender with
                      | Local ->
                          acc
                      | Remote peer ->
                          Peer.Set.add acc peer)
                in
                download_state_hashes t ~logger ~trust_system ~network ~frontier
                  ~downloader ~target_length ~target_hash:target_parent_hash
                  ~blockchain_length_of_target_hash ~preferred_peers
            | Some res ->
                [%log debug] "Succeeded in using cache." ;
                Deferred.Result.return res
          in
          match%map state_hashes with
          | Error errors ->
              [%log debug]
                ~metadata:
                  [ ("target_hash", State_hash.to_yojson target_parent_hash) ]
                "Failed to download state hashes for $target_hash" ;
              if contains_no_common_ancestor errors then
                List.iter forest ~f:(fun subtree ->
                    let transition =
                      Rose_tree.root subtree |> Cached.peek
                      |> Envelope.Incoming.data
                    in
                    let children_transitions =
                      List.concat_map
                        (Rose_tree.children subtree)
                        ~f:Rose_tree.flatten
                    in
                    let children_state_hashes =
                      List.map children_transitions ~f:(fun cached_transition ->
                          Cached.peek cached_transition
                          |> Envelope.Incoming.data
                          |> External_transition.Initial_validated.state_hash)
                    in
                    [%log error]
                      ~metadata:
                        [ ( "state_hashes_of_children"
                          , `List
                              (List.map children_state_hashes
                                 ~f:State_hash.to_yojson) )
                        ; ( "state_hash"
                          , State_hash.to_yojson
                            @@ External_transition.Initial_validated.state_hash
                                 transition )
                        ; ( "reason"
                          , `String
                              "no common ancestor with our transition frontier"
                          )
                        ; ( "protocol_state"
                          , External_transition.Initial_validated.protocol_state
                              transition
                            |> Mina_state.Protocol_state.value_to_yojson )
                        ]
                      "Validation error: external transition with state hash \
                       $state_hash and its children were rejected for reason \
                       $reason" ;
                    Mina_metrics.(
                      Counter.inc Rejected_blocks.no_common_ancestor
                        (Float.of_int @@ (1 + List.length children_transitions)))) ;
              List.iter forest ~f:(fun subtree ->
                  Rose_tree.iter subtree ~f:(fun cached ->
                      ( Cached.invalidate_with_failure cached
                        : External_transition.Initial_validated.t
                          Envelope.Incoming.t )
                      |> ignore))
          | Ok (root, state_hashes) ->
              [%log' debug t.logger]
                ~metadata:
                  [ ("downloader", Downloader.to_yojson downloader)
                  ; ( "node_states"
                    , let s = Node.State.Enum.Table.create () in
                      Hashtbl.iter t.nodes ~f:(fun node ->
                          Hashtbl.incr s (Node.State.enum node.state)) ;
                      `List
                        (List.map (Hashtbl.to_alist s) ~f:(fun (k, v) ->
                             `List [ Node.State.Enum.to_yojson k; `Int v ])) )
                  ]
                "before entering state machine.  node_states: $node_states" ;
              let root =
                match root with
                | `Breadcrumb root ->
                    (* If we hit this case we should probably remove the parent from the
                        table and prune, although in theory that should be handled by
                       the frontier calling [Full_catchup_tree.apply_diffs]. *)
                    create_node ~downloader t (`Root root)
                | `Node node ->
                    (* TODO: Log what is going on with transition frontier. *)
                    node
              in
              [%log debug]
                ~metadata:[ ("n", `Int (List.length state_hashes)) ]
                "Adding $n nodes" ;
              (* if state_hashes is Ok, then we iterate through the forest and fold over state_hashes and call run_state_machine on each node.  order doesn't really matter because nodes called "out of order" will enter the `Wait_for_parent` state and begin running again when ready *)
              List.iter forest
                ~f:
                  (Rose_tree.iter ~f:(fun c ->
>>>>>>> e17477bb
                       let node =
                         create_node ~downloader t (`Initial_validated c)
                       in
                       don't_wait_for
                         ( ( run_state_machine node
                             : (unit, [ `Finished ]) Deferred.Result.t )
                         >>| ignore ))) ;
              ignore
                ( List.fold state_hashes
                    ~init:(root.state_hash, root.blockchain_length)
                    ~f:(fun (parent, l) h ->
                      let l = Length.succ l in
                      ( if not (Hashtbl.mem t.nodes h) then
                        let node =
                          create_node t ~downloader (`Hash (h, l, parent))
                        in
                        don't_wait_for (run_state_machine node >>| ignore) ) ;
                      (h, l))
                  : State_hash.t * Length.t ) ))

let run ~logger ~precomputed_values ~trust_system ~verifier ~network ~frontier
    ~catchup_job_reader ~catchup_breadcrumbs_writer
    ~unprocessed_transition_cache : unit =
  run_catchup ~logger ~trust_system ~verifier ~network ~frontier
    ~catchup_job_reader ~precomputed_values ~unprocessed_transition_cache
    ~catchup_breadcrumbs_writer ~build_func:Transition_frontier.Breadcrumb.build
  |> don't_wait_for

(* Unit tests *)

(* let run_test_only ~logger ~precomputed_values ~trust_system ~verifier ~network ~frontier
    ~catchup_job_reader ~catchup_breadcrumbs_writer
    ~unprocessed_transition_cache : unit =
  run_catchup ~logger ~trust_system ~verifier ~network ~frontier ~catchup_job_reader
    ~precomputed_values ~unprocessed_transition_cache
    ~catchup_breadcrumbs_writer ~build_func:(Transition_frontier.Breadcrumb.For_tests.build_fail)
  |> don't_wait_for *)

let%test_module "Ledger_catchup tests" =
  ( module struct
    let () =
      Core.Backtrace.elide := false ;
      Async.Scheduler.set_record_backtraces true

    let max_frontier_length = 10

    let logger = Logger.create ()

    let precomputed_values = Lazy.force Precomputed_values.for_unit_tests

    let proof_level = precomputed_values.proof_level

    let constraint_constants = precomputed_values.constraint_constants

    let trust_system = Trust_system.null ()

    (* let time_controller = Block_time.Controller.basic ~logger *)

    let use_super_catchup = true

    let verifier =
      Async.Thread_safe.block_on_async_exn (fun () ->
          Verifier.create ~logger ~proof_level ~constraint_constants
            ~conf_dir:None
            ~pids:(Child_processes.Termination.create_pid_table ()))

    (* let mock_verifier =
       Async.Thread_safe.block_on_async_exn (fun () ->
           Verifier.Dummy.create ~logger ~proof_level ~constraint_constants
             ~conf_dir:None
             ~pids:(Child_processes.Termination.create_pid_table ())) *)

    let downcast_transition transition =
      let transition =
        transition
        |> External_transition.Validation.reset_frontier_dependencies_validation
        |> External_transition.Validation.reset_staged_ledger_diff_validation
      in
      Envelope.Incoming.wrap ~data:transition ~sender:Envelope.Sender.Local

    let downcast_breadcrumb breadcrumb =
      downcast_transition
        (Transition_frontier.Breadcrumb.validated_transition breadcrumb)

    type catchup_test =
      { cache : Transition_handler.Unprocessed_transition_cache.t
      ; job_writer :
          ( State_hash.t
            * ( External_transition.Initial_validated.t Envelope.Incoming.t
              , State_hash.t )
              Cached.t
              Rose_tree.t
              list
          , Strict_pipe.crash Strict_pipe.buffered
          , unit )
          Strict_pipe.Writer.t
      ; breadcrumbs_reader :
          ( (Transition_frontier.Breadcrumb.t, State_hash.t) Cached.t Rose_tree.t
            list
          * [ `Catchup_scheduler | `Ledger_catchup of unit Ivar.t ] )
          Strict_pipe.Reader.t
      }

    let setup_catchup_pipes ~network ~frontier =
      let catchup_job_reader, catchup_job_writer =
        Strict_pipe.create ~name:(__MODULE__ ^ __LOC__)
          (Buffered (`Capacity 10, `Overflow Crash))
      in
      let catchup_breadcrumbs_reader, catchup_breadcrumbs_writer =
        Strict_pipe.create ~name:(__MODULE__ ^ __LOC__)
          (Buffered (`Capacity 10, `Overflow Crash))
      in
      let unprocessed_transition_cache =
        Transition_handler.Unprocessed_transition_cache.create ~logger
      in
      run ~logger ~precomputed_values ~verifier ~trust_system ~network ~frontier
        ~catchup_breadcrumbs_writer ~catchup_job_reader
        ~unprocessed_transition_cache ;
      { cache = unprocessed_transition_cache
      ; job_writer = catchup_job_writer
      ; breadcrumbs_reader = catchup_breadcrumbs_reader
      }

    (* let setup_catchup_pipes_fail_build_breadcrumb ~network ~frontier =
       let catchup_job_reader, catchup_job_writer =
         Strict_pipe.create ~name:(__MODULE__ ^ __LOC__)
           (Buffered (`Capacity 10, `Overflow Crash))
       in
       let catchup_breadcrumbs_reader, catchup_breadcrumbs_writer =
         Strict_pipe.create ~name:(__MODULE__ ^ __LOC__)
           (Buffered (`Capacity 10, `Overflow Crash))
       in
       let unprocessed_transition_cache =
         Transition_handler.Unprocessed_transition_cache.create ~logger
       in
       run_test_only ~logger ~precomputed_values ~verifier ~trust_system ~network ~frontier
         ~catchup_breadcrumbs_writer ~catchup_job_reader
         ~unprocessed_transition_cache ;
       { cache = unprocessed_transition_cache
       ; job_writer = catchup_job_writer
       ; breadcrumbs_reader = catchup_breadcrumbs_reader
       } *)

    let setup_catchup_with_target ~network ~frontier ~target_breadcrumb =
      let test = setup_catchup_pipes ~network ~frontier in
      let parent_hash =
        Transition_frontier.Breadcrumb.parent_hash target_breadcrumb
      in
      let target_transition =
        Transition_handler.Unprocessed_transition_cache.register_exn test.cache
          (downcast_breadcrumb target_breadcrumb)
      in
      Strict_pipe.Writer.write test.job_writer
        (parent_hash, [ Rose_tree.T (target_transition, []) ]) ;
      (`Test test, `Cached_transition target_transition)

    let rec call_read ~target_best_tip_path ~breadcrumbs_reader
        ~(my_peer : Fake_network.peer_network) b_list n =
      if n < List.length target_best_tip_path then
        let%bind breadcrumb =
          [%log info] "calling read, n=%d..." n ;
          match%map
            Strict_pipe.Reader.read breadcrumbs_reader
            |> Async.with_timeout (Time.Span.create ~sec:30 ())
          with
          | `Timeout ->
              failwith
                (String.concat
                   [ "read of breadcrumbs_reader pipe timed out, n= "
                   ; string_of_int n
                   ])
          | `Result res -> (
              match res with
              | `Eof ->
                  failwith "breadcrumb not found"
              | `Ok (_, `Catchup_scheduler) ->
                  failwith "breadcrumb not found"
              | `Ok (breadcrumbs, `Ledger_catchup ivar) ->
                  let breadcrumb : Breadcrumb.t =
                    Rose_tree.root (List.hd_exn breadcrumbs)
                    |> Cache_lib.Cached.invalidate_with_success
                  in
                  Ivar.fill ivar () ; breadcrumb )
        in
        let%bind () =
          Transition_frontier.add_breadcrumb_exn my_peer.state.frontier
            breadcrumb
        in
        call_read ~target_best_tip_path ~breadcrumbs_reader ~my_peer
          (List.append b_list [ breadcrumb ])
          (n + 1)
      else Deferred.return b_list

    let test_successful_catchup ~my_net ~target_best_tip_path =
      let open Fake_network in
      let target_breadcrumb = List.last_exn target_best_tip_path in
      let `Test { breadcrumbs_reader; _ }, _ =
        setup_catchup_with_target ~network:my_net.network
          ~frontier:my_net.state.frontier ~target_breadcrumb
      in
      let%map breadcrumb_list =
        call_read ~breadcrumbs_reader ~target_best_tip_path ~my_peer:my_net [] 0
      in
      let breadcrumbs_tree = Rose_tree.of_list_exn breadcrumb_list in
      [%test_result: int]
        ~message:
          "Transition_frontier should not have any more catchup jobs at the \
           end of the test"
        ~equal:( = ) ~expect:0
        (Broadcast_pipe.Reader.peek Catchup_jobs.reader) ;
      [%log info] "target_best_tip_path length: %d"
        (List.length target_best_tip_path) ;
      [%log info] "breadcrumb_list length: %d" (List.length breadcrumb_list) ;
      let catchup_breadcrumbs_are_best_tip_path =
        Rose_tree.equal (Rose_tree.of_list_exn target_best_tip_path)
          breadcrumbs_tree ~f:(fun breadcrumb_tree1 breadcrumb_tree2 ->
            External_transition.Validated.equal
              (Transition_frontier.Breadcrumb.validated_transition
                 breadcrumb_tree1)
              (Transition_frontier.Breadcrumb.validated_transition
                 breadcrumb_tree2))
      in
      if not catchup_breadcrumbs_are_best_tip_path then
        failwith
          "catchup breadcrumbs were not equal to the best tip path we expected"

    let%test_unit "can catchup to a peer within [k/2,k]" =
      [%log info] "running catchup to peer" ;
      Quickcheck.test ~trials:5
        Fake_network.Generator.(
          let open Quickcheck.Generator.Let_syntax in
          let%bind peer_branch_size =
            Int.gen_incl (max_frontier_length / 2) (max_frontier_length - 1)
          in
          gen ~precomputed_values ~verifier ~max_frontier_length
            ~use_super_catchup
            [ fresh_peer
            ; peer_with_branch ~frontier_branch_size:peer_branch_size
            ])
        ~f:(fun network ->
          let open Fake_network in
          let [ my_net; peer_net ] = network.peer_networks in
          let target_best_tip_path =
            Transition_frontier.(
              path_map ~f:Fn.id peer_net.state.frontier
                (best_tip peer_net.state.frontier))
          in
          Thread_safe.block_on_async_exn (fun () ->
              test_successful_catchup ~my_net ~target_best_tip_path))

    let%test_unit "catchup succeeds even if the parent transition is already \
                   in the frontier" =
      Quickcheck.test ~trials:1
        Fake_network.Generator.(
          gen ~precomputed_values ~verifier ~max_frontier_length
            ~use_super_catchup
            [ fresh_peer; peer_with_branch ~frontier_branch_size:1 ])
        ~f:(fun network ->
          let open Fake_network in
          let [ my_net; peer_net ] = network.peer_networks in
          let target_best_tip_path =
            [ Transition_frontier.best_tip peer_net.state.frontier ]
          in
          Thread_safe.block_on_async_exn (fun () ->
              test_successful_catchup ~my_net ~target_best_tip_path))

    let%test_unit "catchup succeeds even if the parent transition is already \
                   in the frontier" =
      Quickcheck.test ~trials:1
        Fake_network.Generator.(
          gen ~precomputed_values ~verifier ~max_frontier_length
            ~use_super_catchup
            [ fresh_peer; peer_with_branch ~frontier_branch_size:1 ])
        ~f:(fun network ->
          let open Fake_network in
          let [ my_net; peer_net ] = network.peer_networks in
          let target_best_tip_path =
            [ Transition_frontier.best_tip peer_net.state.frontier ]
          in
          Thread_safe.block_on_async_exn (fun () ->
              test_successful_catchup ~my_net ~target_best_tip_path))

    let%test_unit "when catchup fails to download state hashes, catchup will \
                   properly clear the unprocessed_transition_cache of the \
                   blocks that triggered catchup" =
      Quickcheck.test ~trials:1
        Fake_network.Generator.(
          gen ~precomputed_values ~verifier ~max_frontier_length
            ~use_super_catchup
            [ fresh_peer
            ; peer_with_branch
                ~frontier_branch_size:((max_frontier_length * 3) + 1)
            ])
        ~f:(fun network ->
          let open Fake_network in
          let [ my_net; peer_net ] = network.peer_networks in
          let target_best_tip_path =
            [ Transition_frontier.best_tip peer_net.state.frontier ]
          in
          let open Fake_network in
          let target_breadcrumb = List.last_exn target_best_tip_path in
          let test =
            setup_catchup_pipes ~network:my_net.network
              ~frontier:my_net.state.frontier
          in
          let parent_hash =
            Transition_frontier.Breadcrumb.parent_hash target_breadcrumb
          in
          let target_transition =
            Transition_handler.Unprocessed_transition_cache.register_exn
              test.cache
              (downcast_breadcrumb target_breadcrumb)
          in
          [%log info] "download state hashes fails unit test" ;
          Strict_pipe.Writer.write test.job_writer
            (parent_hash, [ Rose_tree.T (target_transition, []) ]) ;
          Thread_safe.block_on_async_exn (fun () ->
              let final = Cache_lib.Cached.final_state target_transition in
              match%map
                Deferred.any
                  [ (Ivar.read final >>| fun x -> `Catchup_failed x)
                  ; Strict_pipe.Reader.read test.breadcrumbs_reader
                    >>| const `Catchup_success
                  ]
              with
              | `Catchup_failed fnl -> (
                  match fnl with
                  | `Failed ->
                      [%log info]
                        "download state hashes fails unit test: correctly fails" ;

                      ()
                  | `Success _ ->
                      [%log info]
                        "download state hashes fails unit test: incorrectly \
                         succeeds" ;

                      failwith
                        "target transition should've been invalidated with a \
                         failure" )
              | `Catchup_success ->
                  [%log info]
                    "download state hashes fails unit test: incorrectly \
                     succeeds" ;

                  failwith
                    "target transition should've been invalidated with a \
                     failure"))

    let%test_unit "when catchup fails to download a block, catchup will retry \
                   and attempt again" =
      let attempts_ivar = Ivar.create () in
      let attempt_counter = ref 0 in
      let impl_rpc :
             Mina_networking.Rpcs.Get_transition_chain.query Envelope.Incoming.t
          -> Mina_networking.Rpcs.Get_transition_chain.response Deferred.t =
       fun _ ->
        let () =
          attempt_counter := !attempt_counter + 1 ;
          if !attempt_counter > 1 then Ivar.fill_if_empty attempts_ivar true
        in
        Deferred.return (Some [])
      in
      Quickcheck.test ~trials:1
        Fake_network.Generator.(
          gen ~precomputed_values ~verifier ~max_frontier_length
            ~use_super_catchup
            [ fresh_peer
              (* ; peer_with_branch ~frontier_branch_size:(max_frontier_length / 2) *)
            ; peer_with_branch_custom_rpc
                ~frontier_branch_size:(max_frontier_length / 2)
                ?get_staged_ledger_aux_and_pending_coinbases_at_hash:None
                ?get_some_initial_peers:None ?answer_sync_ledger_query:None
                ?get_ancestry:None ?get_best_tip:None ?get_node_status:None
                ?get_transition_knowledge:None ?get_transition_chain_proof:None
                ?get_transition_chain:(Some impl_rpc)
            ; peer_with_branch_custom_rpc
                ~frontier_branch_size:(max_frontier_length / 2)
                ?get_staged_ledger_aux_and_pending_coinbases_at_hash:None
                ?get_some_initial_peers:None ?answer_sync_ledger_query:None
                ?get_ancestry:None ?get_best_tip:None ?get_node_status:None
                ?get_transition_knowledge:None ?get_transition_chain_proof:None
                ?get_transition_chain:(Some impl_rpc)
            ; peer_with_branch_custom_rpc
                ~frontier_branch_size:(max_frontier_length / 2)
                ?get_staged_ledger_aux_and_pending_coinbases_at_hash:None
                ?get_some_initial_peers:None ?answer_sync_ledger_query:None
                ?get_ancestry:None ?get_best_tip:None ?get_node_status:None
                ?get_transition_knowledge:None ?get_transition_chain_proof:None
                ?get_transition_chain:(Some impl_rpc)
            ])
        ~f:(fun network ->
          let open Fake_network in
          let [ my_net; peer1; _; _ ] = network.peer_networks in
          let target_best_tip_path =
            [ Transition_frontier.best_tip peer1.state.frontier ]
          in
          let open Fake_network in
          let target_breadcrumb = List.last_exn target_best_tip_path in
          let test =
            setup_catchup_pipes ~network:my_net.network
              ~frontier:my_net.state.frontier
          in
          let parent_hash =
            Transition_frontier.Breadcrumb.parent_hash target_breadcrumb
          in
          let target_transition =
            Transition_handler.Unprocessed_transition_cache.register_exn
              test.cache
              (downcast_breadcrumb target_breadcrumb)
          in
          Strict_pipe.Writer.write test.job_writer
            (parent_hash, [ Rose_tree.T (target_transition, []) ]) ;
          Thread_safe.block_on_async_exn (fun () ->
              let final = Cache_lib.Cached.final_state target_transition in
              match%map
                Deferred.any
                  [ (Ivar.read final >>| fun x -> `Catchup_failed x)
                  ; (Ivar.read attempts_ivar >>| fun _ -> `Attempts_exceeded)
                  ; Strict_pipe.Reader.read test.breadcrumbs_reader
                    >>| const `Catchup_success
                  ]
              with
              | `Attempts_exceeded ->
                  ()
              | `Catchup_success ->
                  failwith
                    "target transition should've been invalidated with a \
                     failure"
              | `Catchup_failed fnl -> (
                  match fnl with
                  | `Success _ ->
                      failwith "final state should be at `Failed"
                  | `Failed ->
                      let catchup_tree =
                        match
                          Transition_frontier.catchup_tree my_net.state.frontier
                        with
                        | Full tr ->
                            tr
                        | Hash _ ->
                            failwith
                              "in super catchup unit tests, the catchup tree \
                               should always be Full_catchup_tree, but it is \
                               Catchup_hash_tree for some reason"
                      in
                      let catchup_tree_node_list =
                        State_hash.Table.data catchup_tree.nodes
                      in
                      let catchup_tree_node =
                        List.hd_exn catchup_tree_node_list
                      in
                      let num_attempts =
                        Peer.Map.length catchup_tree_node.attempts
                      in
                      if num_attempts < 2 then
                        let failstring =
                          Format.sprintf
                            "UNIT TEST FAILED.  catchup should have made more \
                             attempts after failing to download a block.  \
                             attempts= %d.  length of catchup_tree_node_list= \
                             %d"
                            num_attempts
                            (List.length catchup_tree_node_list)
                        in
                        failwith failstring
                      else () )))

    (* let%test_unit "when initial validation of a blocks fails (except for the \
                    verifier_unreachable case), then catchup will cancel the \
                    block's children's catchup job" =
       Quickcheck.test ~trials:1
         Fake_network.Generator.(
           gen ~precomputed_values ~verifier ~max_frontier_length
             ~use_super_catchup
             [ fresh_peer
             ; broken_rpc_peer_branch
                 ~frontier_branch_size:(max_frontier_length / 2)
                 ~get_transition_chain_impl_option:None
               (* TODO: write some kind of mock that makes validation fail, and thus make the test pass *)
             ])
         ~f:(fun network ->
           let open Fake_network in
           let [ my_net; peer_net ] = network.peer_networks in
           let target_best_tip_path =
             Transition_frontier.best_tip_path peer_net.state.frontier
           in
           let open Fake_network in
           let target_breadcrumb_child = List.last_exn target_best_tip_path in
           let target_breadcrumb_child_hash =
             Transition_frontier.Breadcrumb.state_hash target_breadcrumb_child
           in
           let target_breadcrumb_parent =
             List.nth_exn target_best_tip_path
               (List.length target_best_tip_path - 2)
           in
           let test =
             setup_catchup_pipes ~network:my_net.network
               ~frontier:my_net.state.frontier
           in
           let parent_hash =
             Transition_frontier.Breadcrumb.parent_hash target_breadcrumb_parent
           in
           let target_transition_parent =
             Transition_handler.Unprocessed_transition_cache.register_exn
               test.cache
               (downcast_breadcrumb target_breadcrumb_parent)
           in
           let target_transition_child =
             Transition_handler.Unprocessed_transition_cache.register_exn
               test.cache
               (downcast_breadcrumb target_breadcrumb_child)
           in
           [%log info] "validation fails unit test" ;
           Strict_pipe.Writer.write test.job_writer
             ( parent_hash
             , [ Rose_tree.T
                   ( target_transition_parent
                   , [ Rose_tree.T (target_transition_child, []) ] )
               ] ) ;
           Thread_safe.block_on_async_exn (fun () ->
               let final =
                 Cache_lib.Cached.final_state target_transition_parent
               in
               match%map
                 Deferred.any
                   [ (Ivar.read final >>| fun x -> `Catchup_failed x)
                   ; Strict_pipe.Reader.read test.breadcrumbs_reader
                     >>| const `Catchup_success
                   ]
               with
               | `Catchup_success ->
                   [%log info]
                     "validation fails unit test: somehow incorrectly succeeded" ;

                   failwith
                     "target transition should've been invalidated with a \
                      failure"
               | `Catchup_failed fnl -> (
                   match fnl with
                   | `Success _ ->
                       [%log info]
                         "validation fails unit test: somehow incorrectly \
                          succeeded" ;
                       failwith "final state should be at `Failed"
                   | `Failed ->
                       [%log info]
                         "validation fails unit test: correctly failed, running \
                          checks" ;

                       let catchup_tree =
                         match
                           Transition_frontier.catchup_tree my_net.state.frontier
                         with
                         | Full tr ->
                             tr
                         | Hash _ ->
                             failwith
                               "in super catchup unit tests, the catchup tree \
                                should always be Full_catchup_tree, but it is \
                                Catchup_hash_tree for some reason"
                       in
                       let catchup_tree_node_list =
                         State_hash.Table.data catchup_tree.nodes
                       in
                       List.iter catchup_tree_node_list ~f:(fun catchup_node ->
                           let hash = catchup_node.state_hash in
                           if
                             Marlin_plonk_bindings_pasta_fp.equal hash
                               target_breadcrumb_child_hash
                           then
                             failwith
                               "the catchup job associated with \
                                target_breadcrumb_child_hash should have been \
                                cancelled and thus removed from the catchup \
                                tree, but it is still here"
                           else ()) ))) *)

    (* let%test_unit "when verification of a blocks fails, catchup will cancel \
                    its children's catchup job and remove the failed-to-verify \
                    block from the cache" =
       Quickcheck.test ~trials:1
         Fake_network.Generator.(
           gen ~precomputed_values ~verifier ~max_frontier_length
             ~use_super_catchup
             [ fresh_peer
             ; broken_rpc_peer_branch
                 ~frontier_branch_size:(max_frontier_length / 2)
                 ~get_transition_chain_impl_option:None
               (* TODO: write some kind of mock that makes verification fail, and thus make the test pass *)
             ])
         ~f:(fun network ->
           let open Fake_network in
           let [ my_net; peer_net ] = network.peer_networks in
           let target_best_tip_path =
             Transition_frontier.best_tip_path peer_net.state.frontier
           in
           let open Fake_network in
           let target_breadcrumb_child = List.last_exn target_best_tip_path in
           let target_breadcrumb_child_hash =
             Transition_frontier.Breadcrumb.state_hash target_breadcrumb_child
           in
           let target_breadcrumb_parent =
             List.nth_exn target_best_tip_path
               (List.length target_best_tip_path - 2)
           in
           let test =
             setup_catchup_pipes ~network:my_net.network
               ~frontier:my_net.state.frontier
           in
           let parent_hash =
             Transition_frontier.Breadcrumb.parent_hash target_breadcrumb_parent
           in
           let target_transition_parent =
             Transition_handler.Unprocessed_transition_cache.register_exn
               test.cache
               (downcast_breadcrumb target_breadcrumb_parent)
           in
           let target_transition_child =
             Transition_handler.Unprocessed_transition_cache.register_exn
               test.cache
               (downcast_breadcrumb target_breadcrumb_child)
           in
           Strict_pipe.Writer.write test.job_writer
             ( parent_hash
             , [ Rose_tree.T
                   ( target_transition_parent
                   , [ Rose_tree.T (target_transition_child, []) ] )
               ] ) ;
           Thread_safe.block_on_async_exn (fun () ->
               let final =
                 Cache_lib.Cached.final_state target_transition_parent
               in
               match%map
                 Deferred.any
                   [ (Ivar.read final >>| fun x -> `Catchup_failed x)
                   ; Strict_pipe.Reader.read test.breadcrumbs_reader
                     >>| const `Catchup_success
                   ]
               with
               | `Catchup_success ->
                   failwith
                     "target transition should've been invalidated with a \
                      failure"
               | `Catchup_failed fnl -> (
                   match fnl with
                   | `Success _ ->
                       failwith "final state should be at `Failed"
                   | `Failed ->
                       let catchup_tree =
                         match
                           Transition_frontier.catchup_tree my_net.state.frontier
                         with
                         | Full tr ->
                             tr
                         | Hash _ ->
                             failwith
                               "in super catchup unit tests, the catchup tree \
                                should always be Full_catchup_tree, but it is \
                                Catchup_hash_tree for some reason"
                       in
                       let catchup_tree_node_list =
                         State_hash.Table.data catchup_tree.nodes
                       in
                       List.iter catchup_tree_node_list ~f:(fun catchup_node ->
                           let hash = catchup_node.state_hash in
                           if
                             Marlin_plonk_bindings_pasta_fp.equal hash
                               target_breadcrumb_child_hash
                           then
                             failwith
                               "the catchup job associated with \
                                target_breadcrumb_child_hash should have been \
                                cancelled and thus removed from the catchup \
                                tree, but it is still here"
                           else ()) ))) *)

    (* let%test_unit "when building a breadcrumb fails, catchup will cancel its \
                    children's catchup job and remove the failed-to-build block \
                    from the cache" =
       Quickcheck.test ~trials:1
         Fake_network.Generator.(
           gen ~precomputed_values ~verifier ~max_frontier_length
             ~use_super_catchup
             [ fresh_peer
             ; broken_rpc_peer_branch
                 ~frontier_branch_size:(max_frontier_length / 2)
                 ~get_transition_chain_impl_option:None
             ])
         ~f:(fun network ->
           let open Fake_network in
           let [ my_net; peer_net ] = network.peer_networks in
           let target_best_tip_path =
             Transition_frontier.best_tip_path peer_net.state.frontier
           in
           let open Fake_network in
           let target_breadcrumb_child = List.last_exn target_best_tip_path in
           let target_breadcrumb_child_hash =
             Transition_frontier.Breadcrumb.state_hash target_breadcrumb_child
           in
           let target_breadcrumb_parent =
             List.nth_exn target_best_tip_path
               (List.length target_best_tip_path - 2)
           in
           let test =
             setup_catchup_pipes ~network:my_net.network
               ~frontier:my_net.state.frontier
             (* setup_catchup_pipes_fail_build_breadcrumb ~network:my_net.network
               ~frontier:my_net.state.frontier *)
           in
           let parent_hash =
             Transition_frontier.Breadcrumb.parent_hash target_breadcrumb_parent
           in
           let target_transition_parent =
             Transition_handler.Unprocessed_transition_cache.register_exn
               test.cache
               (downcast_breadcrumb target_breadcrumb_parent)
           in
           let target_transition_child =
             Transition_handler.Unprocessed_transition_cache.register_exn
               test.cache
               (downcast_breadcrumb target_breadcrumb_child)
           in
           Strict_pipe.Writer.write test.job_writer
             ( parent_hash
             , [ Rose_tree.T
                   ( target_transition_parent
                   , [ Rose_tree.T (target_transition_child, []) ] )
               ] ) ;
           Thread_safe.block_on_async_exn (fun () ->
               let final =
                 Cache_lib.Cached.final_state target_transition_parent
               in
               match%map
                 Deferred.any
                   [ (Ivar.read final >>| fun x -> `Catchup_failed x)
                   ; Strict_pipe.Reader.read test.breadcrumbs_reader
                     >>| const `Catchup_success
                   ]
               with
               | `Catchup_success ->
                   failwith
                     "target transition should've been invalidated with a \
                      failure"
               | `Catchup_failed fnl -> (
                   match fnl with
                   | `Success _ ->
                       failwith "final state should be at `Failed"
                   | `Failed ->
                       let catchup_tree =
                         match
                           Transition_frontier.catchup_tree my_net.state.frontier
                         with
                         | Full tr ->
                             tr
                         | Hash _ ->
                             failwith
                               "in super catchup unit tests, the catchup tree \
                                should always be Full_catchup_tree, but it is \
                                Catchup_hash_tree for some reason"
                       in
                       let catchup_tree_node_list =
                         State_hash.Table.data catchup_tree.nodes
                       in
                       List.iter catchup_tree_node_list ~f:(fun catchup_node ->
                           let hash = catchup_node.state_hash in
                           if
                             Marlin_plonk_bindings_pasta_fp.equal hash
                               target_breadcrumb_child_hash
                           then
                             failwith
                               "the catchup job associated with \
                                target_breadcrumb_child_hash should have been \
                                cancelled and thus removed from the catchup \
                                tree, but it is still here"
                           else ()) ))) *)
  end )<|MERGE_RESOLUTION|>--- conflicted
+++ resolved
@@ -1086,168 +1086,6 @@
          if eq prev_ctx ctx then Deferred.unit
          else Broadcast_pipe.Writer.write best_tip_w ctx) ;
       don't_wait_for
-<<<<<<< HEAD
-        (let state_hashes =
-           let target_length =
-             let len =
-               forest_pick forest |> Cached.peek |> Envelope.Incoming.data
-               |> External_transition.Initial_validated.blockchain_length
-             in
-             Option.value_exn (Length.sub len (Length.of_int 1))
-           in
-           let blockchain_length_of_target_hash =
-             let blockchain_length_of_dangling_block =
-               List.hd_exn forest |> Rose_tree.root |> Cached.peek
-               |> Envelope.Incoming.data
-               |> External_transition.Initial_validated.blockchain_length
-             in
-             Unsigned.UInt32.pred blockchain_length_of_dangling_block
-           in
-           match
-             List.find_map (List.concat_map ~f:Rose_tree.flatten forest)
-               ~f:(fun c ->
-                 let h =
-                   (External_transition.Initial_validated.state_hashes
-                      (Cached.peek c).data)
-                     .state_hash
-                 in
-                 ( match (Cached.peek c).sender with
-                 | Local ->
-                     ()
-                 | Remote peer ->
-                     Downloader.add_knowledge downloader peer
-                       [ (target_parent_hash, target_length) ] ) ;
-                 let open Option.Let_syntax in
-                 let%bind { proof = path, root; data } = Best_tip_lru.get h in
-                 let%bind p =
-                   Transition_chain_verifier.verify
-                     ~target_hash:
-                       (External_transition.Initial_validated.state_hashes data)
-                         .state_hash
-                     ~transition_chain_proof:
-                       ((External_transition.state_hashes root).state_hash, path)
-                 in
-                 Result.ok
-                   (try_to_connect_hash_chain t p ~frontier
-                      ~blockchain_length_of_target_hash))
-           with
-           | None ->
-               let preferred_peers =
-                 List.fold (List.concat_map ~f:Rose_tree.flatten forest)
-                   ~init:Peer.Set.empty ~f:(fun acc c ->
-                     match (Cached.peek c).sender with
-                     | Local ->
-                         acc
-                     | Remote peer ->
-                         Peer.Set.add acc peer)
-               in
-               download_state_hashes t ~logger ~trust_system ~network ~frontier
-                 ~downloader ~target_length ~target_hash:target_parent_hash
-                 ~blockchain_length_of_target_hash ~preferred_peers
-           | Some res ->
-               [%log debug] "Succeeded in using cache." ;
-               Deferred.Result.return res
-         in
-         match%map state_hashes with
-         | Error errors ->
-             [%log debug]
-               ~metadata:
-                 [ ("target_hash", State_hash.to_yojson target_parent_hash) ]
-               "Failed to download state hashes for $target_hash" ;
-             if contains_no_common_ancestor errors then
-               List.iter forest ~f:(fun subtree ->
-                   let transition =
-                     Rose_tree.root subtree |> Cached.peek
-                     |> Envelope.Incoming.data
-                   in
-                   let children_transitions =
-                     List.concat_map
-                       (Rose_tree.children subtree)
-                       ~f:Rose_tree.flatten
-                   in
-                   let children_state_hashes =
-                     List.map children_transitions ~f:(fun cached_transition ->
-                         ( Cached.peek cached_transition
-                         |> Envelope.Incoming.data
-                         |> External_transition.Initial_validated.state_hashes
-                         )
-                           .state_hash)
-                   in
-                   [%log error]
-                     ~metadata:
-                       [ ( "state_hashes_of_children"
-                         , `List
-                             (List.map children_state_hashes
-                                ~f:State_hash.to_yojson) )
-                       ; ( "state_hash"
-                         , State_hash.to_yojson
-                             (External_transition.Initial_validated.state_hashes
-                                transition)
-                               .state_hash )
-                       ; ( "reason"
-                         , `String
-                             "no common ancestor with our transition frontier"
-                         )
-                       ; ( "protocol_state"
-                         , External_transition.Initial_validated.protocol_state
-                             transition
-                           |> Mina_state.Protocol_state.value_to_yojson )
-                       ]
-                     "Validation error: external transition with state hash \
-                      $state_hash and its children were rejected for reason \
-                      $reason" ;
-                   Mina_metrics.(
-                     Counter.inc Rejected_blocks.no_common_ancestor
-                       (Float.of_int @@ (1 + List.length children_transitions)))) ;
-             List.iter forest ~f:(fun subtree ->
-                 Rose_tree.iter subtree ~f:(fun cached ->
-                     ( Cached.invalidate_with_failure cached
-                       : External_transition.Initial_validated.t
-                         Envelope.Incoming.t )
-                     |> ignore))
-         | Ok (root, state_hashes) ->
-             [%log' debug t.logger]
-               ~metadata:
-                 [ ("downloader", Downloader.to_yojson downloader)
-                 ; ( "node_states"
-                   , let s = Node.State.Enum.Table.create () in
-                     Hashtbl.iter t.nodes ~f:(fun node ->
-                         Hashtbl.incr s (Node.State.enum node.state)) ;
-                     `List
-                       (List.map (Hashtbl.to_alist s) ~f:(fun (k, v) ->
-                            `List [ Node.State.Enum.to_yojson k; `Int v ])) )
-                 ]
-               "before everything" ;
-             let root =
-               match root with
-               | `Breadcrumb root ->
-                   (* If we hit this case we should probably remove the parent from the
-                       table and prune, although in theory that should be handled by
-                      the frontier calling [Full_catchup_tree.apply_diffs]. *)
-                   create_node ~downloader t (`Root root)
-               | `Node node ->
-                   (* TODO: Log what is going on with transition frontier. *)
-                   node
-             in
-             [%log debug]
-               ~metadata:[ ("n", `Int (List.length state_hashes)) ]
-               "Adding $n nodes" ;
-             List.iter forest
-               ~f:
-                 (Rose_tree.iter ~f:(fun c ->
-                      let node =
-                        create_node ~downloader t (`Initial_validated c)
-                      in
-                      ignore
-                        ( run_state_machine node
-                          : (unit, [ `Finished ]) Deferred.Result.t ))) ;
-             ignore
-               ( List.fold state_hashes
-                   ~init:(root.state_hash, root.blockchain_length)
-                   ~f:(fun (parent, l) h ->
-                     let l = Length.succ l in
-                     ( if not (Hashtbl.mem t.nodes h) then
-=======
         ( (* primary super_catchup business logic begins here, in this second `don't_wait_for` *)
           [%log debug]
             ~metadata:
@@ -1278,8 +1116,9 @@
               List.find_map (List.concat_map ~f:Rose_tree.flatten forest)
                 ~f:(fun c ->
                   let h =
-                    External_transition.Initial_validated.state_hash
-                      (Cached.peek c).data
+                    (External_transition.Initial_validated.state_hashes
+                       (Cached.peek c).data)
+                      .state_hash
                   in
                   ( match (Cached.peek c).sender with
                   | Local ->
@@ -1292,9 +1131,12 @@
                   let%bind p =
                     Transition_chain_verifier.verify
                       ~target_hash:
-                        (External_transition.Initial_validated.state_hash data)
+                        (External_transition.Initial_validated.state_hashes
+                           data)
+                          .state_hash
                       ~transition_chain_proof:
-                        (External_transition.state_hash root, path)
+                        ( (External_transition.state_hashes root).state_hash
+                        , path )
                   in
                   Result.ok
                     (try_to_connect_hash_chain t p ~frontier
@@ -1338,9 +1180,11 @@
                     in
                     let children_state_hashes =
                       List.map children_transitions ~f:(fun cached_transition ->
-                          Cached.peek cached_transition
+                          ( Cached.peek cached_transition
                           |> Envelope.Incoming.data
-                          |> External_transition.Initial_validated.state_hash)
+                          |> External_transition.Initial_validated.state_hashes
+                          )
+                            .state_hash)
                     in
                     [%log error]
                       ~metadata:
@@ -1350,8 +1194,9 @@
                                  ~f:State_hash.to_yojson) )
                         ; ( "state_hash"
                           , State_hash.to_yojson
-                            @@ External_transition.Initial_validated.state_hash
-                                 transition )
+                              (External_transition.Initial_validated
+                               .state_hashes transition)
+                                .state_hash )
                         ; ( "reason"
                           , `String
                               "no common ancestor with our transition frontier"
@@ -1404,14 +1249,12 @@
               List.iter forest
                 ~f:
                   (Rose_tree.iter ~f:(fun c ->
->>>>>>> e17477bb
                        let node =
                          create_node ~downloader t (`Initial_validated c)
                        in
-                       don't_wait_for
-                         ( ( run_state_machine node
-                             : (unit, [ `Finished ]) Deferred.Result.t )
-                         >>| ignore ))) ;
+                       ignore
+                         ( run_state_machine node
+                           : (unit, [ `Finished ]) Deferred.Result.t ))) ;
               ignore
                 ( List.fold state_hashes
                     ~init:(root.state_hash, root.blockchain_length)
