(library
 (name logger)
 (public_name logger)
 (library_flags -linkall)
 (inline_tests)
<<<<<<< HEAD
 (libraries logger_type core async_kernel yojson ppx_deriving_yojson.runtime re2 logproc_lib structured_log_events)
=======
 (libraries core_kernel yojson interpolator_lib structured_log_events)
>>>>>>> c0a6c8fa
 (preprocess
  (pps ppx_version ppx_coda ppx_jane ppx_deriving.std ppx_deriving_yojson))
 (instrumentation (backend bisect_ppx))
 (synopsis "Logging library"))<|MERGE_RESOLUTION|>--- conflicted
+++ resolved
@@ -3,11 +3,7 @@
  (public_name logger)
  (library_flags -linkall)
  (inline_tests)
-<<<<<<< HEAD
- (libraries logger_type core async_kernel yojson ppx_deriving_yojson.runtime re2 logproc_lib structured_log_events)
-=======
  (libraries core_kernel yojson interpolator_lib structured_log_events)
->>>>>>> c0a6c8fa
  (preprocess
   (pps ppx_version ppx_coda ppx_jane ppx_deriving.std ppx_deriving_yojson))
  (instrumentation (backend bisect_ppx))
