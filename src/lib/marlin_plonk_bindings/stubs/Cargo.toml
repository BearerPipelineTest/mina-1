--- conflicted
+++ resolved
@@ -16,13 +16,8 @@
 [dependencies]
 groupmap = { path = "../../marlin/zexe/groupmap" }
 libc = { version = "0.2.0" }
-<<<<<<< HEAD
-algebra = { path = "../../zexe/algebra", features = [ "asm", "parallel", "bn_382", "tweedle", "pasta" ] }
-ff-fft = { path = "../../zexe/ff-fft", features = [ "parallel" ] }
-=======
-algebra = { path = "../../marlin/zexe/algebra", features = [ "asm", "parallel", "bn_382", "tweedle", "ocaml_types" ] }
+algebra = { path = "../../marlin/zexe/algebra", features = [ "asm", "parallel", "bn_382", "tweedle", "pasta", "ocaml_types" ] }
 ff-fft = { path = "../../marlin/zexe/ff-fft", features = [ "parallel" ] }
->>>>>>> 220546a0
 rand = { version = "0.7" }
 num-bigint = { version = "0.2.3" }
 sprs = { version = "0.7.1" }
