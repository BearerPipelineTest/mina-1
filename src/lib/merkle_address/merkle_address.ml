--- conflicted
+++ resolved
@@ -260,25 +260,6 @@
                   (current_node, (next_node, `Don't_stop)) ) )
 end
 
-<<<<<<< HEAD
-let%test "Bitstring bin_io serialization does not change" =
-  (* Bitstring.t is trustlisted as a versioned type. This test assures that serializations
-     of that type haven't changed
-
-     The Bin_prot shape is an int, string pair, which isn't necessarily stable
-  *)
-  let text =
-    "Contrary to popular belief, Lorem Ipsum is not simply random text. It has \
-     roots in a piece of classical Latin literature."
-  in
-  let bitstring = Bitstring.bitstring_of_string text in
-  let known_good_digest = "c4c7ade09ba305b69ffac494a6eab60e" in
-  Test_util.check_serialization
-    (module Stable.Latest)
-    bitstring known_good_digest
-
-=======
->>>>>>> 88dc1b98
 module Make_test (Input : sig
   val depth : int
 end) =
