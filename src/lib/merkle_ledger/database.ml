--- conflicted
+++ resolved
@@ -517,11 +517,7 @@
                 (Token_id.next (Account_id.token_id aid)) ) )
       in
       let next_available_token_change =
-<<<<<<< HEAD
-        if Token_id.(>) new_next_available_token next_available_token then
-=======
         if Token_id.(new_next_available_token > next_available_token) then
->>>>>>> 7ed00a76
           [ Tokens.next_available_kv ~ledger_depth:mdb.depth
               new_next_available_token ]
         else []
