--- conflicted
+++ resolved
@@ -32,14 +32,8 @@
   let prove ?length ~context last =
     let open M.Let_syntax in
     let rec find_path ~length value =
-<<<<<<< HEAD
-      match length with
-      | Some 0 -> M.return (value, [])
-      | _ ->
-=======
       if [%equal: int option] length (Some 0) then M.return (value, [])
       else
->>>>>>> 7ed00a76
         match%bind get_previous ~context value with
         | None ->
             M.return (value, [])
