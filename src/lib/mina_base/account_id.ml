--- conflicted
+++ resolved
@@ -2,6 +2,8 @@
 
 open Core_kernel
 open Mina_base_import
+
+let invalid = (Public_key.Compressed.empty, Pickles.Backend.Tick.Field.zero)
 
 module Digest = struct
   [%%ifdef consensus_mechanism]
@@ -89,6 +91,8 @@
      Chose 1 for consistency for the old uint64 based token IDs *)
   let default : t = Snark_params.Tick.Field.one
 
+  let invalid : t = Snark_params.Tick.Field.zero
+
   let gen : t Quickcheck.Generator.t = Snark_params.Tick.Field.gen
 
   let gen_non_default =
@@ -134,13 +138,7 @@
 
 let empty : t = (Public_key.Compressed.empty, Digest.default)
 
-<<<<<<< HEAD
-let invalid = (Public_key.Compressed.empty, Token_id.invalid)
-
 let public_key (key, _tid) = key
-=======
-let public_key (key, _id) = key
->>>>>>> 6c33fa65
 
 let token_id (_key, id) = id
 
@@ -151,11 +149,6 @@
 let derive_token_id ~(owner : t) : Digest.t =
   Random_oracle.hash ~init:Hash_prefix.derive_token_id
     (Random_oracle.pack_input (to_input owner))
-
-let to_input ((key, tid) : t) =
-  Random_oracle.Input.Chunked.append
-    (Public_key.Compressed.to_input key)
-    (Token_id.to_input tid)
 
 let gen =
   let open Quickcheck.Let_syntax in
@@ -189,18 +182,15 @@
 
   let token_id (_key, tid) = tid
 
-<<<<<<< HEAD
   let to_input ((key, tid) : var) =
-    Random_oracle.Input.Chunked.append
-      (Public_key.Compressed.Checked.to_input key)
-      (Token_id.Checked.to_input tid)
-=======
-  let to_input (key, tid) =
     let tid = Digest.Checked.to_input tid in
     Random_oracle.Input.Chunked.append
       (Public_key.Compressed.Checked.to_input key)
       tid
->>>>>>> 6c33fa65
+
+  let derive_token_id ~(owner : var) : Digest.Checked.t =
+    Random_oracle.Checked.hash ~init:Hash_prefix.derive_token_id
+      (Random_oracle.Checked.pack_input (to_input owner))
 
   let equal (pk1, tid1) (pk2, tid2) =
     let%bind pk_equal = Public_key.Compressed.Checked.equal pk1 pk2 in
