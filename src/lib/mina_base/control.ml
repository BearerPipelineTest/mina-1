--- conflicted
+++ resolved
@@ -100,16 +100,6 @@
     { proof : Pickles.Side_loaded.Proof.t option
     ; signature : Signature.t option
     }
-<<<<<<< HEAD
-  [@@deriving fields]
-
-  let deriver obj =
-    let open Fields_derivers_snapps in
-    Fields.make_creator obj
-      ~proof:!.(option @@ proof @@ o ())
-      ~signature:!.(option @@ signature_deriver @@ o ())
-    |> finish ~name:"Control"
-=======
   [@@deriving annot, fields]
 
   let deriver obj =
@@ -119,7 +109,6 @@
       ~proof:!.(option @@ proof @@ o ())
       ~signature:!.(option @@ signature_deriver @@ o ())
     |> finish "Control" ~t_toplevel_annots
->>>>>>> 22b16a4e
 end
 
 let to_record = function
