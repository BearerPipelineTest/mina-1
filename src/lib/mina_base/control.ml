--- conflicted
+++ resolved
@@ -25,11 +25,7 @@
       (Quickcheck.Generator.of_list
          (let dummy_proof =
             let n2 = Pickles_types.Nat.N2.n in
-<<<<<<< HEAD
-            let proof = Pickles.Proof.dummy n2 n2 n2 in
-=======
             let proof = Pickles.Proof.dummy n2 n2 n2 ~domain_log2:15 in
->>>>>>> f9ce12b1
             Proof proof
           in
           let dummy_signature = Signature Signature.dummy in
@@ -91,11 +87,7 @@
 let dummy_of_tag : Tag.t -> t = function
   | Proof ->
       let n2 = Pickles_types.Nat.N2.n in
-<<<<<<< HEAD
-      let proof = Pickles.Proof.dummy n2 n2 n2 in
-=======
       let proof = Pickles.Proof.dummy n2 n2 n2 ~domain_log2:15 in
->>>>>>> f9ce12b1
       Proof proof
   | Signature ->
       Signature Signature.dummy
