--- conflicted
+++ resolved
@@ -218,9 +218,11 @@
       (Party.Predicated.t, h) t =
     add_callers ps
       ~call_type:(fun p -> p.caller)
-      ~add_caller:(fun p (caller : Account_id.t) -> { p with caller })
-      ~null_id:Account_id.invalid
-      ~party_id:(fun p -> Account_id.create p.body.public_key p.body.token_id)
+      ~add_caller:(fun p (caller : Token_id.t) -> { p with caller })
+      ~null_id:Token_id.invalid
+      ~party_id:(fun p ->
+        Account_id.(
+          derive_token_id ~owner:(create p.body.public_key p.body.token_id)))
 
   let remove_callers (type party_with_caller party_without_sender digest id)
       (ps : (party_with_caller, digest) t) ~(equal_id : id -> id -> bool)
@@ -274,16 +276,18 @@
         ~party_depth:(fun ((p : Party.Wire.t), _) -> p.data.body.call_depth)
         xs
       |> add_callers
-           ~call_type:(fun (p, _) -> p.data.caller)
-           ~add_caller:(fun (p, vk) (caller : Account_id.t) ->
+           ~call_type:(fun ((p : Party.Wire.t), _) -> p.data.caller)
+           ~add_caller:(fun (p, vk) (caller : Token_id.t) ->
              ( ( { authorization = p.authorization
                  ; data = { p.data with caller }
                  }
                  : Party.t )
              , vk ))
-           ~null_id:Account_id.invalid
+           ~null_id:Token_id.invalid
            ~party_id:(fun (p, _) ->
-             Account_id.create p.data.body.public_key p.data.body.token_id)
+             Account_id.(
+               derive_token_id
+                 ~owner:(create p.data.body.public_key p.data.body.token_id)))
       |> accumulate_hashes
 
     let to_parties_list (x : _ t) = to_parties_list x
@@ -370,9 +374,11 @@
                  p.data.body.call_depth)
           |> Call_forest.add_callers
                ~call_type:(fun (p : _ Party.t_) -> p.data.caller)
-               ~add_caller ~null_id:Account_id.invalid
+               ~add_caller ~null_id:Token_id.invalid
                ~party_id:(fun (p : _ Party.t_) ->
-                 Account_id.create p.data.body.public_key p.data.body.token_id)
+                 Account_id.(
+                   derive_token_id
+                     ~owner:(create p.data.body.public_key p.data.body.token_id)))
           |> Call_forest.accumulate_hashes ~hash_party:(fun (p : _ Party.t_) ->
                  Party.Predicated.digest p.data)
       }
@@ -382,8 +388,8 @@
       ; memo = t.memo
       ; other_parties =
           Call_forest.to_parties_list
-            (Call_forest.remove_callers ~equal_id:Account_id.equal
-               ~add_call_type:add_caller ~null_id:Account_id.invalid
+            (Call_forest.remove_callers ~equal_id:Token_id.equal
+               ~add_call_type:add_caller ~null_id:Token_id.invalid
                ~party_caller:(fun p -> p.data.caller)
                t.other_parties)
       }
@@ -411,7 +417,7 @@
     ; data =
         { body
         ; predicate = Party.Predicate.Nonce p.data.predicate
-        ; caller = Account_id.invalid
+        ; caller = Token_id.invalid
         }
     }
   in
@@ -614,7 +620,6 @@
     ; Weight.memo memo
     ]
 
-<<<<<<< HEAD
 module Valid = struct
   module Stable = Stable
 
@@ -625,14 +630,18 @@
 
 (* shadow the definitions from Make_base58_check *)
 [%%define_locally Stable.Latest.(of_yojson, to_yojson)]
-=======
-let deriver obj =
+
+(* TODO: Ask gregor or brandon *)
+let deriver _obj = failwith "TODO"
+
+(*
   let open Fields_derivers_snapps.Derivers in
   let ( !. ) = ( !. ) ~t_fields_annots in
   Fields.make_creator obj ~fee_payer:!.Party.Fee_payer.deriver
     ~other_parties:!.(list @@ Party.deriver @@ o ())
     ~memo:!.Signed_command_memo.deriver
   |> finish "Parties" ~t_toplevel_annots
+       *)
 
 let arg_typ () = Fields_derivers_snapps.(arg_typ (deriver @@ Derivers.o ()))
 
@@ -647,14 +656,21 @@
 
 let dummy =
   let party : Party.t =
-    { data = { body = Party.Body.dummy; predicate = Party.Predicate.Accept }
+    { data =
+        { body = Party.Body.dummy
+        ; predicate = Party.Predicate.Accept
+        ; caller = Token_id.invalid
+        }
     ; authorization = Control.dummy_of_tag Signature
     }
   in
   let fee_payer : Party.Fee_payer.t =
     { data = Party.Predicated.Fee_payer.dummy; authorization = Signature.dummy }
   in
-  { fee_payer; other_parties = [ party ]; memo = Signed_command_memo.empty }
+  { fee_payer
+  ; other_parties = Call_forest.cons party []
+  ; memo = Signed_command_memo.empty
+  }
 
 let inner_query =
   lazy
@@ -673,5 +689,4 @@
     let%test_unit "full circuit" =
       Run_in_thread.block_on_async_exn
       @@ fun () -> Fields_derivers_snapps.Test.Loop.run full dummy
-  end )
->>>>>>> 6c33fa65
+  end )