--- conflicted
+++ resolved
@@ -76,12 +76,12 @@
       module Checked : sig
         include Digest_intf.S_checked
 
-        val create : Party.Predicated.Checked.t -> t
+        val create : Party.Preconditioned.Checked.t -> t
       end
 
       include Digest_intf.S_aux with type t := t and type checked := Checked.t
 
-      val create : Party.Predicated.t -> t
+      val create : Party.Preconditioned.t -> t
     end
 
     module rec Forest : sig
@@ -140,10 +140,10 @@
       module Checked = struct
         include Checked
 
-        let create = Party.Predicated.Checked.digest
+        let create = Party.Preconditioned.Checked.digest
       end
 
-      let create : Party.Predicated.t -> t = Party.Predicated.digest
+      let create : Party.Preconditioned.t -> t = Party.Preconditioned.digest
     end
 
     module Forest = struct
@@ -347,7 +347,6 @@
         { elt = node; stack_hash = Digest.Forest.cons node_hash (hash xs) }
         :: xs
 
-<<<<<<< HEAD
   let accumulate_hashes' (type a b) (xs : (Party.t, a, b) t) :
       (Party.t, Digest.Party.t, Digest.Forest.t) t =
     let hash_party (p : Party.t) = Digest.Party.create p.data in
@@ -392,8 +391,8 @@
     in
     go { caller = null_id; self = null_id } ps
 
-  let add_callers' (type h1 h2) (ps : (Party.Predicated.Wire.t, h1, h2) t) :
-      (Party.Predicated.t, h1, h2) t =
+  let add_callers' (type h1 h2) (ps : (Party.Preconditioned.Wire.t, h1, h2) t) :
+      (Party.Preconditioned.t, h1, h2) t =
     add_callers ps
       ~call_type:(fun p -> p.caller)
       ~add_caller:(fun p (caller : Token_id.t) -> { p with caller })
@@ -430,14 +429,6 @@
           []
     in
     go null_id ps
-=======
-  let accumulate_hashes' xs =
-    let hash_party (p : Party.t) = Party.Preconditioned.digest p.data in
-    accumulate_hashes ~hash_party xs
-
-  let accumulate_hashes_predicated xs =
-    accumulate_hashes ~hash_party:Party.Preconditioned.digest xs
->>>>>>> 380f4654
 
   module With_hashes = struct
     [%%versioned
@@ -456,11 +447,7 @@
 
     let empty = Digest.Forest.empty
 
-<<<<<<< HEAD
     let hash_party ((p : Party.t), _) = Digest.Party.create p.data
-=======
-    let hash_party ((p : Party.t), _) = Party.Preconditioned.digest p.data
->>>>>>> 380f4654
 
     let accumulate_hashes xs : _ t = accumulate_hashes ~hash_party xs
 
@@ -512,7 +499,7 @@
         { fee_payer : Party.Fee_payer.Stable.V1.t
         ; other_parties :
             ( Party.Body.Stable.V1.t
-            , Party.Predicate.Stable.V1.t
+            , Party.Account_precondition.Stable.V1.t
             , Party.Call_type.Stable.V1.t
             , Control.Stable.V2.t )
             Party.Poly.Stable.V1.t
@@ -614,41 +601,25 @@
 let parties (t : t) : _ Call_forest.t =
   let p = t.fee_payer in
   let body = Party.Body.of_fee_payer p.data.body in
-<<<<<<< HEAD
   let fee_payer : Party.t =
     let p = t.fee_payer in
     { authorization = Control.Signature p.authorization
     ; data =
         { body
-        ; predicate = Party.Predicate.Nonce p.data.predicate
+        ; account_precondition =
+            Party.Account_precondition.Nonce p.data.account_precondition
         ; caller = Token_id.default
         }
     }
   in
   Call_forest.cons fee_payer t.other_parties
-=======
-  { authorization = Control.Signature p.authorization
-  ; data =
-      { body
-      ; account_precondition =
-          Party.Account_precondition.Nonce p.data.account_precondition
-      }
-  }
-  :: t.other_parties
->>>>>>> 380f4654
 
 let fee (t : t) : Currency.Fee.t = t.fee_payer.data.body.balance_change
 
 let fee_payer_party ({ fee_payer; _ } : t) = fee_payer
-
-<<<<<<< HEAD
-let nonce (t : t) : Account.Nonce.t = (fee_payer_party t).data.predicate
-=======
-let fee_payer (t : t) = Party.Fee_payer.account_id (fee_payer_party t)
 
 let nonce (t : t) : Account.Nonce.t =
   (fee_payer_party t).data.account_precondition
->>>>>>> 380f4654
 
 let fee_token (_t : t) = Token_id.default
 
@@ -822,9 +793,9 @@
          t.fee_payer.data.body.protocol_state_precondition)
     ~memo_hash:(Signed_command_memo.hash t.memo)
 
-let of_predicated_list (ps : Party.Predicated.Wire.t list) =
+let of_predicated_list (ps : Party.Preconditioned.Wire.t list) =
   Call_forest.of_parties_list
-    ~party_depth:(fun (p : Party.Predicated.Wire.t) -> p.body.call_depth)
+    ~party_depth:(fun (p : Party.Preconditioned.Wire.t) -> p.body.call_depth)
     ps
   |> Call_forest.add_callers' |> Call_forest.accumulate_hashes_predicated
 
@@ -906,12 +877,8 @@
   let party : Party.t =
     { data =
         { body = Party.Body.dummy
-<<<<<<< HEAD
-        ; predicate = Party.Predicate.Accept
+        ; account_precondition = Party.Account_precondition.Accept
         ; caller = Token_id.default
-=======
-        ; account_precondition = Party.Account_precondition.Accept
->>>>>>> 380f4654
         }
     ; authorization = Control.dummy_of_tag Signature
     }
