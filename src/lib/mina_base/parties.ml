--- conflicted
+++ resolved
@@ -430,7 +430,6 @@
   Fields.make_creator obj ~fee_payer:!.Party.Fee_payer.deriver
     ~other_parties:!.(list @@ Party.deriver @@ o ())
     ~memo:!.Signed_command_memo.deriver
-<<<<<<< HEAD
   |> finish ~name:"Parties"
 
 let arg_typ () = Fields_derivers_snapps.(arg_typ (deriver @@ Derivers.o ()))
@@ -452,24 +451,9 @@
   lazy
     Fields_derivers_snapps.(
       to_json (deriver @@ Derivers.o ()) dummy |> json_keys)
-=======
-  |> finish ~name:"SendSnappInput"
 
 let%test_module "Test" =
   ( module struct
-    let dummy =
-      let party : Party.t =
-        { data = { body = Party.Body.dummy; predicate = Party.Predicate.Accept }
-        ; authorization = Control.dummy_of_tag Signature
-        }
-      in
-      let fee_payer : Party.Fee_payer.t =
-        { data = Party.Predicated.Fee_payer.dummy
-        ; authorization = Signature.dummy
-        }
-      in
-      { fee_payer; other_parties = [ party ]; memo = Signed_command_memo.empty }
-
     module Fd = Fields_derivers_snapps.Derivers
 
     let full = deriver @@ Fd.o ()
@@ -480,5 +464,4 @@
     let%test_unit "full circuit" =
       Run_in_thread.block_on_async_exn
       @@ fun () -> Fields_derivers_snapps.Test.Loop.run full dummy
-  end )
->>>>>>> 27c92688
+  end )