--- conflicted
+++ resolved
@@ -58,7 +58,6 @@
   val add_signed_flagged : t -> Signed.t -> t * [ `Overflow of bool ]
 end
 
-<<<<<<< HEAD
 module type Account_id_intf = sig
   include Iffable
 
@@ -71,7 +70,8 @@
   val equal : t -> t -> bool
 
   val create : public_key -> token_id -> t
-=======
+end
+
 module type Global_slot_intf = sig
   type t
 
@@ -88,7 +88,6 @@
   type global_slot
 
   val vesting_period : t -> global_slot
->>>>>>> f3d12ab0
 end
 
 module type Token_id_intf = sig
@@ -346,6 +345,8 @@
 end
 
 module type Account_intf = sig
+  type bool
+
   type t
 
   type timing
@@ -353,6 +354,8 @@
   val timing : t -> timing
 
   val set_timing : timing -> t -> t
+
+  val token_owner : t -> bool
 end
 
 module Eff = struct
@@ -410,21 +413,12 @@
 
   module Token_id : Token_id_intf with type bool := Bool.t
 
-<<<<<<< HEAD
   module Account_id :
     Account_id_intf
       with type bool := Bool.t
        and type public_key := Public_key.t
        and type token_id := Token_id.t
 
-  module Protocol_state_predicate : Protocol_state_predicate_intf
-
-  module Account : sig
-    type t
-
-    val token_owner : t -> Bool.t
-  end
-=======
   module Set_or_keep : Set_or_keep_intf with type bool := Bool.t
 
   module Protocol_state_predicate : Protocol_state_predicate_intf
@@ -434,8 +428,8 @@
   module Timing :
     Timing_intf with type bool := Bool.t and type global_slot := Global_slot.t
 
-  module Account : Account_intf with type timing := Timing.t
->>>>>>> f3d12ab0
+  module Account :
+    Account_intf with type timing := Timing.t and type bool := Bool.t
 
   module Party :
     Party_intf
@@ -445,12 +439,9 @@
        and type bool := Bool.t
        and type account := Account.t
        and type public_key := Public_key.t
-<<<<<<< HEAD
        and type account_id := Account_id.t
-=======
        and type Update.timing := Timing.t
        and type 'a Update.set_or_keep := 'a Set_or_keep.t
->>>>>>> f3d12ab0
 
   module Ledger :
     Ledger_intf
@@ -539,7 +530,6 @@
   open Inputs
   module Ps = Inputs.Parties
 
-<<<<<<< HEAD
   let invalid_caller =
     { Caller.id = Account_id.invalid; token_owner = Bool.false_ }
 
@@ -548,48 +538,30 @@
       ~calls:Ps.empty
 
   let assert_ = Bool.Assert.is_true
+
+  (* Pop from the call stack, returning dummy values if the stack is empty. *)
+  let pop_call_stack (s : Call_stack.t) : Stack_frame.t * Call_stack.t =
+    let res = Call_stack.pop s in
+    (* Split out the option returned by Call_stack.pop into two options *)
+    let next_frame, next_call_stack =
+      (Opt.map ~f:fst res, Opt.map ~f:snd res)
+    in
+    (* Handle the None cases *)
+    ( Opt.or_default ~if_:Stack_frame.if_ ~default:stack_frame_default next_frame
+    , Opt.or_default ~if_:Call_stack.if_ ~default:Call_stack.empty
+        next_call_stack )
 
   let get_next_party (current_forest : Stack_frame.t)
       (* The stack for the most recent snapp *)
         (call_stack : Call_stack.t) (* The partially-completed parent stacks *)
       =
-=======
-  (* Pop from the call stack, returning dummy values if the stack is empty. *)
-  let pop_call_stack (s : Call_stack.t) : Ps.t * Call_stack.t =
-    let res = Call_stack.pop s in
-    (* Split out the option returned by Call_stack.pop into two options *)
-    let next_forest, next_call_stack =
-      (Opt.map ~f:fst res, Opt.map ~f:snd res)
-    in
-    (* Handle the None cases *)
-    ( Opt.or_default ~if_:Ps.if_ ~default:Ps.empty next_forest
-    , Opt.or_default ~if_:Call_stack.if_ ~default:Call_stack.empty
-        next_call_stack )
-
-  let get_next_party
-      (current_forest : Ps.t) (* The stack for the most recent snapp *)
-      (call_stack : Call_stack.t) (* The partially-completed parent stacks *) =
->>>>>>> f3d12ab0
     (* If the current stack is complete, 'return' to the previous
        partially-completed one.
     *)
     let current_forest, call_stack =
       let next_forest, next_call_stack =
         (* Invariant: call_stack contains only non-empty forests. *)
-<<<<<<< HEAD
-        let res = Call_stack.pop call_stack in
-        let next_forest =
-          Opt.or_default ~if_:Stack_frame.if_ ~default:stack_frame_default
-            (Opt.map ~f:fst res)
-        in
-        let next_call_stack =
-          Opt.or_default ~if_:Call_stack.if_ ~default:Call_stack.empty
-            (Opt.map ~f:snd res)
-        in
-        (next_forest, next_call_stack)
-=======
         pop_call_stack call_stack
->>>>>>> f3d12ab0
       in
       (* TODO: I believe current should only be empty for the first party in
          a transaction. *)
@@ -642,17 +614,13 @@
     let remainder_of_current_forest_empty =
       Ps.is_empty remainder_of_current_forest
     in
-<<<<<<< HEAD
-    let popped_call_stack = Call_stack.pop call_stack in
+    let newly_popped_frame, popped_call_stack = pop_call_stack call_stack in
     let remainder_of_current_forest_frame : Stack_frame.t =
       Stack_frame.make
         ~caller:(Stack_frame.caller current_forest)
         ~caller_caller:(Stack_frame.caller_caller current_forest)
         ~calls:remainder_of_current_forest
     in
-=======
-    let newly_popped_forest, popped_call_stack = pop_call_stack call_stack in
->>>>>>> f3d12ab0
     let new_call_stack =
       Call_stack.if_ party_forest_empty
         ~then_:
@@ -669,12 +637,8 @@
     let new_current_forest ~account_is_token_owner =
       Stack_frame.if_ party_forest_empty
         ~then_:
-<<<<<<< HEAD
           (Stack_frame.if_ remainder_of_current_forest_empty
-             ~then_:
-               (Opt.or_default ~if_:Stack_frame.if_ ~default:stack_frame_default
-                  (Opt.map popped_call_stack ~f:fst))
-             ~else_:remainder_of_current_forest_frame)
+             ~then_:newly_popped_frame ~else_:remainder_of_current_forest_frame)
         ~else_:
           (Stack_frame.make ~calls:party_forest
              ~caller:
@@ -682,11 +646,6 @@
                ; token_owner = account_is_token_owner
                }
              ~caller_caller:(Stack_frame.caller current_forest))
-=======
-          (Ps.if_ remainder_of_current_forest_empty ~then_:newly_popped_forest
-             ~else_:remainder_of_current_forest)
-        ~else_:party_forest
->>>>>>> f3d12ab0
     in
     (party, new_current_forest, new_call_stack)
 
@@ -849,7 +808,7 @@
       in
       let vesting_period = Timing.vesting_period timing in
       (* Assert that timing is valid, otherwise we may have a division by 0. *)
-      Bool.assert_ Global_slot.(vesting_period > zero) ;
+      assert_ Global_slot.(vesting_period > zero) ;
       let a = Account.set_timing timing a in
       (a, local_state)
     in
