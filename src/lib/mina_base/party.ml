--- conflicted
+++ resolved
@@ -555,20 +555,14 @@
             .t
             (* Opaque to txn logic *) =
         { public_key : Public_key.Compressed.Stable.V1.t
-<<<<<<< HEAD
               (** The publicKey for this account.  *)
-        ; update : Update.Stable.V1.t
-=======
->>>>>>> 074bd02f
         ; token_id : Token_id.Stable.V1.t
         ; update : Update.Stable.V1.t
         ; balance_change : Amount_sgn_signed_poly.Stable.V1.t
         ; increment_nonce : bool
               (** True if the nonce within this account should be incremented upon successful application. *)
-        ; events : Events'.Stable.V1.t
-              (** Events . *)
-        ; sequence_events : Events'.Stable.V1.t
-              (** Events . *)
+        ; events : Events'.Stable.V1.t  (** Events . *)
+        ; sequence_events : Events'.Stable.V1.t  (** Events . *)
         ; call_data : Pickles.Backend.Tick.Field.Stable.V1.t
         ; call_depth : int
         ; protocol_state : Snapp_predicate.Protocol_state.Stable.V1.t
