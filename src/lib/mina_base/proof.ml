--- conflicted
+++ resolved
@@ -30,15 +30,8 @@
 
     let%test "proof serialization v2" =
       let proof = blockchain_dummy in
-<<<<<<< HEAD
-      let known_good_digest = "e44a234e6a1f4b7044834e33d8509c1b" in
+      let known_good_digest = "8ce53fc75cfbd63ec17aaba89387e978" in
       Test_util.check_serialization (module Stable.V2) proof known_good_digest
-=======
-      let known_good_digest = "8ce53fc75cfbd63ec17aaba89387e978" in
-      Ppx_version_runtime.Serialization.check_serialization
-        (module Stable.V2)
-        proof known_good_digest
->>>>>>> 665edf87
 
     [%%else]
 
