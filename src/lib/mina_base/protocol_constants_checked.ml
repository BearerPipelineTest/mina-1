[%%import "/src/config.mlh"]

open Core_kernel
open Snark_params.Tick
module T = Mina_numbers.Length

(*constants actually required for blockchain snark*)
(* k
   ,c
   ,slots_per_epoch
   ,slots_per_sub_window
   ,sub_windows_per_window
   ,checkpoint_window_size_in_slots
   ,block_window_duration_ms*)

module Poly = Genesis_constants.Protocol.Poly

module Value = struct
  [%%versioned
  module Stable = struct
    module V1 = struct
      type t =
        (T.Stable.V1.t, T.Stable.V1.t, Block_time.Stable.V1.t) Poly.Stable.V1.t
      [@@deriving equal, ord, hash, sexp, yojson]

      let to_latest = Fn.id
    end
  end]

  let gen : t Quickcheck.Generator.t =
    let open Quickcheck.Let_syntax in
    let%bind k = Int.gen_incl 1 5000 in
    let%bind delta = Int.gen_incl 0 5000 in
    let%bind slots_per_epoch = Int.gen_incl k (8 * k) >>| ( * ) 3 >>| T.of_int
    and slots_per_sub_window = Int.gen_incl 1 ((k + 9) / 9) in
    (*TODO: Bug -> Block_time.(to_time x |> of_time) != x for certain values.
      Eg: 34702788243129 <--> 34702788243128, 8094 <--> 8093*)
    let%bind ms = Int64.(gen_log_uniform_incl 0L 9999999999999L) in
    let end_time = Block_time.of_int64 999999999999999L in
    let%map genesis_state_timestamp =
      Block_time.(gen_incl (of_int64 ms) end_time)
    in
    { Poly.k = T.of_int k
    ; delta = T.of_int delta
    ; slots_per_epoch
    ; slots_per_sub_window = T.of_int slots_per_sub_window
    ; genesis_state_timestamp
    }
end

type value = Value.t

let value_of_t (t : Genesis_constants.Protocol.t) : value =
  { k = T.of_int t.k
  ; delta = T.of_int t.delta
  ; slots_per_epoch = T.of_int t.slots_per_epoch
  ; slots_per_sub_window = T.of_int t.slots_per_sub_window
  ; genesis_state_timestamp = Block_time.of_int64 t.genesis_state_timestamp
  }

let t_of_value (v : value) : Genesis_constants.Protocol.t =
  { k = T.to_int v.k
  ; delta = T.to_int v.delta
  ; slots_per_epoch = T.to_int v.slots_per_epoch
  ; slots_per_sub_window = T.to_int v.slots_per_sub_window
  ; genesis_state_timestamp = Block_time.to_int64 v.genesis_state_timestamp
  }

let to_input (t : value) =
  Array.reduce_exn ~f:Random_oracle.Input.Chunked.append
    [| T.to_input t.k
     ; T.to_input t.delta
     ; T.to_input t.slots_per_epoch
     ; T.to_input t.slots_per_sub_window
     ; Block_time.to_input t.genesis_state_timestamp
    |]

[%%if defined consensus_mechanism]

type var = (T.Checked.t, T.Checked.t, Block_time.Checked.t) Poly.t

let data_spec =
  Data_spec.
    [ T.Checked.typ
    ; T.Checked.typ
    ; T.Checked.typ
    ; T.Checked.typ
    ; Block_time.Checked.typ
    ]

let typ =
  Typ.of_hlistable data_spec ~var_to_hlist:Poly.to_hlist
    ~var_of_hlist:Poly.of_hlist ~value_to_hlist:Poly.to_hlist
    ~value_of_hlist:Poly.of_hlist

let var_to_input (var : var) =
  let k = T.Checked.to_input var.k
  and delta = T.Checked.to_input var.delta
  and slots_per_epoch = T.Checked.to_input var.slots_per_epoch
  and slots_per_sub_window = T.Checked.to_input var.slots_per_sub_window in
  let genesis_state_timestamp =
    Block_time.Checked.to_input var.genesis_state_timestamp
  in
<<<<<<< HEAD
  Random_oracle.Input.bitstrings
    (Array.map ~f:s
       [| k
        ; delta
        ; slots_per_epoch
        ; slots_per_sub_window
        ; genesis_state_timestamp
       |] )
=======
  Array.reduce_exn ~f:Random_oracle.Input.Chunked.append
    [| k
     ; delta
     ; slots_per_epoch
     ; slots_per_sub_window
     ; genesis_state_timestamp
    |]
>>>>>>> ea6c7ee8

let%test_unit "value = var" =
  let compiled = Genesis_constants.for_unit_tests.protocol in
  let test protocol_constants =
    let open Snarky_backendless in
    let p_var =
      let%map p = exists typ ~compute:(As_prover.return protocol_constants) in
      As_prover.read typ p
    in
    let res = Or_error.ok_exn (run_and_check p_var) in
    [%test_eq: Value.t] res protocol_constants ;
    [%test_eq: Value.t] protocol_constants
      (t_of_value protocol_constants |> value_of_t)
  in
  Quickcheck.test ~trials:100 Value.gen
    ~examples:[ value_of_t compiled ]
    ~f:test

[%%endif]<|MERGE_RESOLUTION|>--- conflicted
+++ resolved
@@ -101,16 +101,6 @@
   let genesis_state_timestamp =
     Block_time.Checked.to_input var.genesis_state_timestamp
   in
-<<<<<<< HEAD
-  Random_oracle.Input.bitstrings
-    (Array.map ~f:s
-       [| k
-        ; delta
-        ; slots_per_epoch
-        ; slots_per_sub_window
-        ; genesis_state_timestamp
-       |] )
-=======
   Array.reduce_exn ~f:Random_oracle.Input.Chunked.append
     [| k
      ; delta
@@ -118,7 +108,6 @@
      ; slots_per_sub_window
      ; genesis_state_timestamp
     |]
->>>>>>> ea6c7ee8
 
 let%test_unit "value = var" =
   let compiled = Genesis_constants.for_unit_tests.protocol in
