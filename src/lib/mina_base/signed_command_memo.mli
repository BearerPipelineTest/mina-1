(* user_command_memo.ml *)

[%%import "/src/config.mlh"]

open Core_kernel
open Snark_params.Tick

exception Too_long_user_memo_input

exception Too_long_digestible_string

type t [@@deriving sexp, equal, compare, hash, yojson]

module Stable : sig
  module V1 : sig
    type nonrec t = t
    [@@deriving bin_io, sexp, equal, compare, hash, yojson, version]
  end

  module Latest = V1
end

[%%ifdef consensus_mechanism]

module Checked : sig
  type unchecked = t

  type t = private Boolean.var array

  val constant : unchecked -> t
end

(** typ representation *)
val typ : (Checked.t, t) Typ.t

[%%endif]

val dummy : t

val empty : t

val to_base58_check : t -> string

val of_base58_check : string -> t Or_error.t

val of_base58_check_exn : string -> t

(** is the memo a digest *)
val is_digest : t -> bool

(** is the memo well-formed *)
val is_valid : t -> bool

(** bound on length of strings to digest *)
val max_digestible_string_length : int

(** bound on length of strings or bytes in memo *)
val max_input_length : int

(** create a memo by digesting a string; raises [Too_long_digestible_string] if
    length exceeds [max_digestible_string_length]
 *)
val create_by_digesting_string_exn : string -> t

(** create a memo by digesting a string; returns error if
    length exceeds [max_digestible_string_length]
 *)
val create_by_digesting_string : string -> t Or_error.t

(** create a memo from bytes of length up to max_input_length;
    raise [Too_long_user_memo_input] if length is greater
 *)
val create_from_bytes_exn : bytes -> t

(** create a memo from bytes of length up to max_input_length; returns
    error is length is greater
 *)
val create_from_bytes : bytes -> t Or_error.t

(** create a memo from a string of length up to max_input_length;
    raise [Too_long_user_memo_input] if length is greater
 *)
val create_from_string_exn : string -> t

(** create a memo from a string of length up to max_input_length;
    returns error if length is greater
 *)
val create_from_string : string -> t Or_error.t

(** convert a memo to a list of bools
 *)
val to_bits : t -> bool list

(** Quickcheck generator for memos. *)
val gen : t Quickcheck.Generator.t

(** Compute a standalone hash of the current memo. *)
val hash : t -> Field.t

(* This type definition was generated by hovering over `deriver` in signed_command_memo.ml and copying the type *)
val deriver :
     (< contramap : (t -> Yojson.Safe.t) ref
      ; graphql_arg :
          (unit -> Yojson.Safe.t Fields_derivers_graphql.Schema.Arg.arg_typ) ref
      ; graphql_fields :
          Yojson.Safe.t Fields_derivers_snapps.Graphql.Fields.Input.T.t ref
<<<<<<< HEAD
=======
      ; graphql_query : string option ref
      ; graphql_query_accumulator : (string * string option) list ref
>>>>>>> 22b16a4e
      ; map : (Yojson.Safe.t -> t) ref
      ; nullable_graphql_arg :
          (   unit
           -> Yojson.Safe.t option Fields_derivers_graphql.Schema.Arg.arg_typ)
          ref
      ; nullable_graphql_fields :
          Yojson.Safe.t option Fields_derivers_snapps.Graphql.Fields.Input.T.t
          ref
      ; of_json : (Yojson.Safe.t -> Yojson.Safe.t) ref
      ; to_json : (Yojson.Safe.t -> Yojson.Safe.t) ref
      ; .. >
      as
      'a)
     Fields_derivers_snapps.Unified_input.t
     Fields_derivers_snapps.Unified_input.t
     Fields_derivers_snapps.Unified_input.t
  -> 'a Fields_derivers_snapps.Unified_input.t<|MERGE_RESOLUTION|>--- conflicted
+++ resolved
@@ -104,11 +104,8 @@
           (unit -> Yojson.Safe.t Fields_derivers_graphql.Schema.Arg.arg_typ) ref
       ; graphql_fields :
           Yojson.Safe.t Fields_derivers_snapps.Graphql.Fields.Input.T.t ref
-<<<<<<< HEAD
-=======
       ; graphql_query : string option ref
       ; graphql_query_accumulator : (string * string option) list ref
->>>>>>> 22b16a4e
       ; map : (Yojson.Safe.t -> t) ref
       ; nullable_graphql_arg :
           (   unit
