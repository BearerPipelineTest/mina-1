(* snapp_generators -- Quickcheck generators for Snapp transactions *)

(* Ledger depends on Party, so Party generators can't refer back to Ledger
   so we put the generators that rely on Ledger and Party here
*)

open Core_kernel

let gen_predicate_from ?(succeed = true) ~account_id ~ledger () =
  (* construct predicate using pk and ledger
     don't return Accept, which would ignore those inputs
  *)
  let open Quickcheck.Let_syntax in
  match Ledger.location_of_account ledger account_id with
  | None ->
      (* account not in the ledger, can't create meaningful Full or Nonce *)
      if succeed then
        failwithf
          "gen_predicate_from: account id with public key %s and token id %s \
           not in ledger"
          (Signature_lib.Public_key.Compressed.to_base58_check
             (Account_id.public_key account_id))
          (Account_id.token_id account_id |> Token_id.to_string)
          ()
      else
        (* nonce not connected with any particular account *)
        let%map nonce = Account.Nonce.gen in
        Party.Predicate.Nonce nonce
  | Some loc -> (
      match Ledger.get ledger loc with
      | None ->
          failwith
            "gen_predicate_from: could not find account with known location"
      | Some account ->
          let%bind b = Quickcheck.Generator.bool in
          let { Account.Poly.public_key
              ; balance
              ; nonce
              ; receipt_chain_hash
              ; delegate
              ; snapp
              ; _
              } =
            account
          in
          (* choose constructor *)
          if b then
            (* Full *)
            let open Snapp_basic in
            let%bind (predicate_account : Snapp_predicate.Account.t) =
              let%bind balance =
                let%bind delta_int = Int.gen_uniform_incl 1 10_000_000 in
                let delta = Currency.Amount.of_int delta_int in
                let lower =
                  match Currency.Balance.sub_amount balance delta with
                  | None ->
                      Currency.Balance.zero
                  | Some bal ->
                      bal
                in
                let upper =
                  match Currency.Balance.add_amount balance delta with
                  | None ->
                      Currency.Balance.max_int
                  | Some bal ->
                      bal
                in
                Or_ignore.gen
                  (return { Snapp_predicate.Closed_interval.lower; upper })
              in
              let%bind nonce =
                let%bind delta_int = Int.gen_uniform_incl 1 100 in
                let delta = Account.Nonce.of_int delta_int in
                let lower =
                  match Account.Nonce.sub nonce delta with
                  | None ->
                      Account.Nonce.zero
                  | Some nonce ->
                      nonce
                in
                let upper =
                  (* Nonce.add doesn't check for overflow, so check here *)
                  match Account.Nonce.(sub max_value) delta with
                  | None ->
                      (* unreachable *)
                      failwith
                        "gen_predicate_from: nonce subtraction failed \
                         unexpectedly"
                  | Some n ->
                      if Account.Nonce.( < ) n nonce then
                        Account.Nonce.max_value
                      else Account.Nonce.add nonce delta
                in
                Or_ignore.gen
                  (return { Snapp_predicate.Closed_interval.lower; upper })
              in
              let receipt_chain_hash = Or_ignore.Check receipt_chain_hash in
              let public_key = Or_ignore.Check public_key in
              let%bind delegate =
                match delegate with
                | None ->
                    return Or_ignore.Ignore
                | Some pk ->
                    Or_ignore.gen (return pk)
              in
              let%bind state, sequence_state, proved_state =
                match snapp with
                | None ->
                    (* won't raise, correct length given *)
                    let state =
                      Snapp_state.V.of_list_exn
                        (List.init 8 ~f:(fun _ -> Or_ignore.Ignore))
                    in
                    let sequence_state = Or_ignore.Ignore in
                    let proved_state = Or_ignore.Ignore in
                    return (state, sequence_state, proved_state)
                | Some { app_state; sequence_state; proved_state; _ } ->
                    let state =
                      Snapp_state.V.map app_state ~f:(fun field ->
                          Quickcheck.random_value (Or_ignore.gen (return field)))
                    in
                    let%bind sequence_state =
                      (* choose a value from account sequence state *)
                      let fields =
                        Pickles_types.Vector.Vector_5.to_list sequence_state
                      in
                      let%bind ndx =
                        Int.gen_uniform_incl 0 (List.length fields - 1)
                      in
                      return (Or_ignore.Check (List.nth_exn fields ndx))
                    in
                    let proved_state = Or_ignore.Check proved_state in
                    return (state, sequence_state, proved_state)
              in
              return
                { Snapp_predicate.Account.Poly.balance
                ; nonce
                ; receipt_chain_hash
                ; public_key
                ; delegate
                ; state
                ; sequence_state
                ; proved_state
                }
            in
            if succeed then return (Party.Predicate.Full predicate_account)
            else
              let module Tamperable = struct
                type t =
                  | Balance
                  | Nonce
                  | Receipt_chain_hash
                  | Delegate
                  | State
                  | Sequence_state
                  | Proved_state
              end in
              let%bind faulty_predicate_account =
                (* tamper with account using randomly chosen item *)
                let tamperable : Tamperable.t list =
                  [ Balance
                  ; Nonce
                  ; Receipt_chain_hash
                  ; Delegate
                  ; State
                  ; Sequence_state
                  ; Proved_state
                  ]
                in
                match%bind Quickcheck.Generator.of_list tamperable with
                | Balance ->
                    let new_balance =
                      if Currency.Balance.equal balance Currency.Balance.zero
                      then Currency.Balance.max_int
                      else Currency.Balance.zero
                    in
                    let balance =
                      Or_ignore.Check
                        { Snapp_predicate.Closed_interval.lower = new_balance
                        ; upper = new_balance
                        }
                    in
                    return { predicate_account with balance }
                | Nonce ->
                    let new_nonce =
                      if Account.Nonce.equal nonce Account.Nonce.zero then
                        Account.Nonce.max_value
                      else Account.Nonce.zero
                    in
                    let%bind nonce =
                      Snapp_predicate.Numeric.gen (return new_nonce)
                        Account.Nonce.compare
                    in
                    return { predicate_account with nonce }
                | Receipt_chain_hash ->
                    let%bind new_receipt_chain_hash = Receipt.Chain_hash.gen in
                    let%bind receipt_chain_hash =
                      Or_ignore.gen (return new_receipt_chain_hash)
                    in
                    return { predicate_account with receipt_chain_hash }
                | Delegate ->
                    let%bind delegate =
                      Or_ignore.gen Signature_lib.Public_key.Compressed.gen
                    in
                    return { predicate_account with delegate }
                | State ->
                    let fields =
                      Snapp_state.V.to_list predicate_account.state
                      |> Array.of_list
                    in
                    let%bind ndx = Int.gen_incl 0 (Array.length fields - 1) in
                    let%bind field = Snark_params.Tick.Field.gen in
                    fields.(ndx) <- Or_ignore.Check field ;
                    let state =
                      Snapp_state.V.of_list_exn (Array.to_list fields)
                    in
                    return { predicate_account with state }
                | Sequence_state ->
                    let%bind field = Snark_params.Tick.Field.gen in
                    let sequence_state = Or_ignore.Check field in
                    return { predicate_account with sequence_state }
                | Proved_state ->
                    let%bind proved_state =
                      match predicate_account.proved_state with
                      | Check b ->
                          return (Or_ignore.Check (not b))
                      | Ignore ->
                          return (Or_ignore.Check true)
                    in
                    return { predicate_account with proved_state }
              in
              return (Party.Predicate.Full faulty_predicate_account)
          else
            (* Nonce *)
            let { Account.Poly.nonce; _ } = account in
            if succeed then return (Party.Predicate.Nonce nonce)
            else return (Party.Predicate.Nonce (Account.Nonce.succ nonce)) )

let gen_fee (account : Account.t) =
  Currency.Fee.gen_incl Mina_compile_config.minimum_user_command_fee
    Currency.(Amount.to_fee (Balance.to_amount account.balance))

let fee_to_amt fee = Currency.Amount.(Signed.of_unsigned (of_fee fee))

let gen_delta ?balances_tbl (account : Account.t) =
  let pk = account.public_key in
  let open Quickcheck.Let_syntax in
  match%bind Quickcheck.Generator.of_list [ Sgn.Pos; Neg ] with
  | Pos ->
      (* if positive, the account balance does not impose a constraint on the magnitude; but
         to avoid overflow over several Party.t, we'll limit the value
      *)
      let%map magnitude =
        Currency.Amount.gen_incl Currency.Amount.zero
          (Currency.Amount.of_int 100_000_000_000_000)
      in
      Currency.Signed_poly.{ magnitude; sgn = Sgn.Pos }
  | Neg ->
      (* if negative, magnitude constrained to balance in account
         the effective balance is either what's in the balances table,
         if provided, or what's in the ledger
      *)
      let effective_balance =
        match balances_tbl with
        | Some tbl -> (
            match Signature_lib.Public_key.Compressed.Table.find tbl pk with
            | None ->
                account.balance
            | Some balance ->
                balance )
        | None ->
            account.balance
      in
      let%map magnitude =
        Currency.Amount.gen_incl Currency.Amount.zero
          (Currency.Balance.to_amount effective_balance)
      in
      Currency.Signed_poly.{ magnitude; sgn = Sgn.Neg }

(* the type a is associated with the delta field, which is an unsigned fee for the fee payer,
   and a signed amount for other parties
*)
let gen_party_body (type a b) ?account_id ?balances_tbl ?(new_account = false)
    ?(snapp_account = false) ?(is_fee_payer = false) ?available_public_keys
    ~(gen_delta : Account.t -> a Quickcheck.Generator.t)
    ~(f_delta : a -> Currency.Amount.Signed.t) ~(increment_nonce : b) ~ledger ()
    : (_, _, _, a, _, _, _, b) Party.Body.Poly.t Quickcheck.Generator.t =
  let open Quickcheck.Let_syntax in
  (* ledger may contain non-Snapp accounts, so if we want a Snapp account,
     must generate a new one
  *)
  if snapp_account && not new_account then
    failwith "gen_party_body: snapp_account but not new_account" ;
  (* fee payers have to be in the ledger *)
  assert (not (is_fee_payer && new_account)) ;
  let%bind update = Party.Update.gen ~new_account () in
  let%bind account =
    if new_account then (
      if Option.is_some account_id then
        failwith
          "gen_party_body: new party is true, but an account id, presumably \
           from an existing account, was supplied" ;
      match available_public_keys with
      | None ->
          failwith
            "gen_party_body: new_account is true, but available_public_keys \
             not provided"
      | Some available_pks ->
          let%map account_with_gen_pk =
            Account.gen_with_constrained_balance ~low:10_000_000_000
              ~high:500_000_000_000
          in
          let available_pk =
            match
              Signature_lib.Public_key.Compressed.Table.choose available_pks
            with
            | None ->
                failwith "gen_party_body: no available public keys"
            | Some (pk, ()) ->
                pk
          in
          (* available public key no longer available *)
          Signature_lib.Public_key.Compressed.Table.remove available_pks
            available_pk ;
          let account_with_pk =
            { account_with_gen_pk with
              public_key = available_pk
            ; token_id = Token_id.default
            }
          in
          let account =
            if snapp_account then
              { account_with_pk with
                snapp =
                  Some
                    { Snapp_account.default with
                      verification_key =
                        Some
                          With_hash.
                            { data = Pickles.Side_loaded.Verification_key.dummy
                            ; hash = Snapp_account.dummy_vk_hash ()
                            }
                    }
              }
            else account_with_pk
          in
          (* add new account to ledger *)
          ( match
              Ledger.get_or_create_account ledger
                (Account_id.create account.public_key account.token_id)
                account
            with
          | Ok (`Added, _) ->
              ()
          | Ok (`Existed, _) ->
              failwith "gen_party_body: account for new party already in ledger"
          | Error err ->
              failwithf
                "gen_party_body: could not add account to ledger new party: %s"
                (Error.to_string_hum err) () ) ;
          account )
    else
      match account_id with
      | None ->
          (* choose an account from the ledger *)
          let%map index =
            Int.gen_uniform_incl 0 (Ledger.num_accounts ledger - 1)
          in
          Ledger.get_at_index_exn ledger index
      | Some account_id -> (
          (* use given account from the ledger *)
          match Ledger.location_of_account ledger account_id with
          | None ->
              failwithf
                "gen_party_body: could not find account location for passed \
                 account id with public key %s and token id %s"
                (Signature_lib.Public_key.Compressed.to_base58_check
                   (Account_id.public_key account_id))
                (Account_id.token_id account_id |> Token_id.to_string)
                ()
          | Some location -> (
              match Ledger.get ledger location with
              | None ->
                  (* should be unreachable *)
                  failwithf
                    "gen_party_body: could not find account for passed account \
                     id with public key %s and token id %s"
                    (Signature_lib.Public_key.Compressed.to_base58_check
                       (Account_id.public_key account_id))
                    (Account_id.token_id account_id |> Token_id.to_string)
                    ()
              | Some acct ->
                  return acct ) )
  in
  let pk = account.public_key in
  let token_id = account.token_id in
  let%bind delta = gen_delta account in
  (* update balances table, if provided, with generated delta *)
  ( match balances_tbl with
  | None ->
      ()
  | Some tbl ->
      let add_balance_and_delta balance
          (delta : (Currency.Amount.t, Sgn.t) Currency.Signed_poly.t) =
        match delta.sgn with
        | Pos -> (
            match Currency.Balance.add_amount balance delta.magnitude with
            | Some bal ->
                bal
            | None ->
                failwith "add_balance_and_delta: overflow for sum" )
        | Neg -> (
            match Currency.Balance.sub_amount balance delta.magnitude with
            | Some bal ->
                bal
            | None ->
                failwith "add_balance_and_delta: underflow for difference" )
      in
      let delta = f_delta delta in
      Signature_lib.Public_key.Compressed.Table.change tbl pk ~f:(function
        | None ->
            (* new entry in table *)
            Some (add_balance_and_delta account.balance delta)
        | Some balance ->
            (* update entry in table *)
            Some (add_balance_and_delta balance delta)) ) ;
  let field_array_list_gen ~max_array_len ~max_list_len =
    let array_gen =
      let%bind array_len = Int.gen_uniform_incl 0 max_array_len in
      let%map fields =
        Quickcheck.Generator.list_with_length array_len
          Snark_params.Tick.Field.gen
      in
      Array.of_list fields
    in
    let%bind list_len = Int.gen_uniform_incl 0 max_list_len in
    Quickcheck.Generator.list_with_length list_len array_gen
  in
  (* TODO: are these lengths reasonable? *)
  let%bind events = field_array_list_gen ~max_array_len:8 ~max_list_len:12 in
  let%bind sequence_events =
    field_array_list_gen ~max_array_len:4 ~max_list_len:6
  in
  let%map call_data = Snark_params.Tick.Field.gen in
  (* update the depth when generating `other_parties` in Parties.t *)
  let depth = 0 in
  { Party.Body.Poly.pk
  ; update
  ; token_id
  ; delta
  ; increment_nonce
  ; events
  ; sequence_events
  ; call_data
  ; depth
  }

let gen_predicated_from ?(succeed = true) ?(new_account = false)
    ?(snapp_account = false) ?(increment_nonce = false) ?available_public_keys
    ~ledger ~balances_tbl () =
  let open Quickcheck.Let_syntax in
  let%bind body =
    gen_party_body ~new_account ~snapp_account ~increment_nonce
      ?available_public_keys ~ledger ~balances_tbl
      ~gen_delta:(gen_delta ~balances_tbl) ~f_delta:Fn.id ()
  in
  let account_id =
    Account_id.create body.Party.Body.Poly.pk body.Party.Body.Poly.token_id
  in
  let%map predicate = gen_predicate_from ~succeed ~account_id ~ledger () in
  Party.Predicated.Poly.{ body; predicate }

let gen_party_from ?(succeed = true) ?(new_account = false)
    ~available_public_keys ~ledger ~balances_tbl () =
  let open Quickcheck.Let_syntax in
  let%bind authorization = Lazy.force Control.gen_with_dummies in
  let snapp_account =
    match authorization with
    | Control.Proof _ ->
        true
    | Signature _ | None_given ->
        false
  in
  (* if it's a Snapp account, generate a new account, since existing accounts in
     ledger may not be Snapp accounts
  *)
  let new_account = new_account || snapp_account in
  let increment_nonce =
    match authorization with
    | Signature _ ->
        true
    | Proof _ | None_given ->
        false
  in
  let%map data =
    gen_predicated_from ~succeed ~new_account ~snapp_account ~increment_nonce
      ~available_public_keys ~ledger ~balances_tbl ()
  in
  { Party.data; authorization }

(* takes an optional account id, if we want to sign this data *)
let gen_party_predicated_signed ?account_id ~ledger :
    Party.Predicated.Signed.t Quickcheck.Generator.t =
  let open Quickcheck.Let_syntax in
<<<<<<< HEAD
  let%map body =
    gen_party_body ~gen_delta ~f_delta:Fn.id ?account_id ~ledger ()
=======
  let%bind body =
    gen_party_body ~gen_delta ~f_delta:Fn.id
      ~increment_nonce:(Option.is_some account_id)
      ?account_id ~ledger ()
>>>>>>> c01cd867
  in
  (* use nonce from account in ledger *)
  let pk = body.pk in
  let account_id = Account_id.create pk body.token_id in
  let account =
    match Ledger.location_of_account ledger account_id with
    | None ->
        failwith "gen_party_predicated_signed: expected account to be in ledger"
    | Some loc -> (
        match Ledger.get ledger loc with
        | None ->
            failwith "gen_party_predicated_signed: no account at location"
        | Some account ->
            account )
  in
  let predicate = account.nonce in
  Party.Predicated.Poly.{ body; predicate }

(* takes an account id, if we want to sign this data *)
let gen_party_predicated_fee_payer ~account_id ~ledger :
    Party.Predicated.Fee_payer.t Quickcheck.Generator.t =
  let open Quickcheck.Let_syntax in
  let%map body0 =
    gen_party_body ~account_id ~is_fee_payer:true ~increment_nonce:()
      ~gen_delta:gen_fee ~f_delta:fee_to_amt ~ledger ()
  in
  (* make sure the fee payer's token id is the default,
     which is represented by the unit value in the body
  *)
  assert (Token_id.equal body0.token_id Token_id.default) ;
  let body = { body0 with token_id = () } in
  (* use nonce from account in ledger *)
  let pk = body.pk in
  let account_id = Account_id.create pk Token_id.default in
  let account =
    match Ledger.location_of_account ledger account_id with
    | None ->
        failwith
          "gen_party_predicated_fee_payer: expected account to be in ledger"
    | Some loc -> (
        match Ledger.get ledger loc with
        | None ->
            failwith "gen_party_predicated_fee_payer: no account at location"
        | Some account ->
            account )
  in
  let predicate = account.nonce in
  Party.Predicated.Poly.{ body; predicate }

let gen_party_signed ?account_id ~ledger : Party.Signed.t Quickcheck.Generator.t
    =
  let open Quickcheck.Let_syntax in
  let%map data = gen_party_predicated_signed ?account_id ~ledger in
  (* real signature to be added when this data inserted into a Parties.t *)
  let authorization = Signature.dummy in
  Party.Signed.{ data; authorization }

let gen_fee_payer ~account_id ~ledger : Party.Fee_payer.t Quickcheck.Generator.t
    =
  let open Quickcheck.Let_syntax in
  let%map data = gen_party_predicated_fee_payer ~account_id ~ledger in
  (* real signature to be added when this data inserted into a Parties.t *)
  let authorization = Signature.dummy in
  Party.Fee_payer.{ data; authorization }

let gen_parties_from ?(succeed = true)
    ~(fee_payer_keypair : Signature_lib.Keypair.t)
    ~(keymap :
       Signature_lib.Private_key.t Signature_lib.Public_key.Compressed.Map.t)
    ~ledger ~protocol_state () =
  let open Quickcheck.Let_syntax in
  let max_parties = 5 in
  let fee_payer_pk =
    Signature_lib.Public_key.compress fee_payer_keypair.public_key
  in
  let fee_payer_account_id = Account_id.create fee_payer_pk Token_id.default in
  let ledger_accounts = Ledger.accounts ledger in
  (* make sure all ledger keys are in the keymap *)
  Account_id.Set.iter ledger_accounts ~f:(fun acct_id ->
      let pk = Account_id.public_key acct_id in
      if Option.is_none (Signature_lib.Public_key.Compressed.Map.find keymap pk)
      then
        failwithf "gen_parties_from: public key %s is in ledger, but not keymap"
          (Signature_lib.Public_key.Compressed.to_base58_check pk)
          ()) ;
  (* table of public keys not in the ledger, to be used for new parties
     we have the corresponding private keys, so we can create signatures for those new parties
  *)
  let available_public_keys =
    let tbl = Signature_lib.Public_key.Compressed.Table.create () in
    Signature_lib.Public_key.Compressed.Map.iter_keys keymap ~f:(fun pk ->
        let account_id = Account_id.create pk Token_id.default in
        if not (Account_id.Set.mem ledger_accounts account_id) then
          Signature_lib.Public_key.Compressed.Table.add_exn tbl ~key:pk ~data:()) ;
    tbl
  in
  let%bind fee_payer = gen_fee_payer ~account_id:fee_payer_account_id ~ledger in
  let gen_parties_with_dynamic_balance ~new_parties num_parties =
    (* table of public keys to balances, updated when generating each party
       a Map would be more principled, but threading that map through the code adds complexity
    *)
    let balances_tbl = Signature_lib.Public_key.Compressed.Table.create () in
    let rec go acc n =
      if n <= 0 then return (List.rev acc)
      else
        let%bind party =
          gen_party_from ~new_account:new_parties ~available_public_keys
            ~succeed ~ledger ~balances_tbl ()
        in
        go (party :: acc) (n - 1)
    in
    go [] num_parties
  in
  (* at least 1 party, so that `succeed` affects at least one predicate *)
  let%bind num_parties = Int.gen_uniform_incl 1 max_parties in
  let%bind num_new_accounts = Int.gen_uniform_incl 0 num_parties in
  let num_old_parties = num_parties - num_new_accounts in
  let%bind old_parties =
    gen_parties_with_dynamic_balance ~new_parties:false num_old_parties
  in
  let%bind new_accounts =
    gen_parties_with_dynamic_balance ~new_parties:true num_new_accounts
  in
  let other_parties = old_parties @ new_accounts in
  let%bind memo = Signed_command_memo.gen in
  let memo_hash = Signed_command_memo.hash memo in
  let parties_dummy_signatures : Parties.t =
    { fee_payer; other_parties; protocol_state; memo }
  in
  (* replace dummy signature in fee payer *)
  let fee_payer_signature =
    Signature_lib.Schnorr.sign fee_payer_keypair.private_key
      (Random_oracle.Input.field
         ( Parties.commitment parties_dummy_signatures
         |> Parties.Transaction_commitment.with_fee_payer
              ~fee_payer_hash:
                (Party.Predicated.digest
                   (Party.Predicated.of_fee_payer
                      parties_dummy_signatures.fee_payer.data)) ))
  in
  let fee_payer_with_valid_signature =
    { parties_dummy_signatures.fee_payer with
      authorization = fee_payer_signature
    }
  in
  let other_parties_hash =
    Parties.Party_or_stack.With_hashes.other_parties_hash
      parties_dummy_signatures.other_parties
  in
  let protocol_state_predicate_hash =
    Snapp_predicate.Protocol_state.digest
      parties_dummy_signatures.protocol_state
  in

  let sign_for_other_party sk =
    Signature_lib.Schnorr.sign sk
      (Random_oracle.Input.field
         (Parties.Transaction_commitment.create ~memo_hash ~other_parties_hash
            ~protocol_state_predicate_hash))
  in
  (* replace dummy signatures in other parties *)
  let other_parties_with_valid_signatures =
    List.map parties_dummy_signatures.other_parties
      ~f:(fun { data; authorization } ->
        let authorization_with_valid_signature =
          match authorization with
          | Control.Signature _dummy ->
              let pk = data.body.pk in
              let sk =
                match
                  Signature_lib.Public_key.Compressed.Map.find keymap pk
                with
                | Some sk ->
                    sk
                | None ->
                    failwithf
                      "gen_from: Could not find secret key for public key %s \
                       in keymap"
                      (Signature_lib.Public_key.Compressed.to_base58_check pk)
                      ()
              in
              let signature = sign_for_other_party sk in
              Control.Signature signature
          | Proof _ | None_given ->
              authorization
        in
        { Party.data; authorization = authorization_with_valid_signature })
  in
  return
    { parties_dummy_signatures with
      fee_payer = fee_payer_with_valid_signature
    ; other_parties = other_parties_with_valid_signatures
    }<|MERGE_RESOLUTION|>--- conflicted
+++ resolved
@@ -502,15 +502,10 @@
 let gen_party_predicated_signed ?account_id ~ledger :
     Party.Predicated.Signed.t Quickcheck.Generator.t =
   let open Quickcheck.Let_syntax in
-<<<<<<< HEAD
-  let%map body =
-    gen_party_body ~gen_delta ~f_delta:Fn.id ?account_id ~ledger ()
-=======
   let%bind body =
     gen_party_body ~gen_delta ~f_delta:Fn.id
       ~increment_nonce:(Option.is_some account_id)
       ?account_id ~ledger ()
->>>>>>> c01cd867
   in
   (* use nonce from account in ledger *)
   let pk = body.pk in
