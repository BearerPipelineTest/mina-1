[%%import "/src/config.mlh"]

open Core_kernel

[%%ifdef consensus_mechanism]

open Snark_params.Tick
open Signature_lib
module Mina_numbers = Mina_numbers

[%%else]

open Signature_lib_nonconsensus
module Mina_numbers = Mina_numbers_nonconsensus.Mina_numbers
module Currency = Currency_nonconsensus.Currency
module Random_oracle = Random_oracle_nonconsensus.Random_oracle

[%%endif]

module A = Account
open Mina_numbers
open Currency
open Snapp_basic
open Pickles_types
module Impl = Pickles.Impls.Step

module Closed_interval = struct
  [%%versioned
  module Stable = struct
    module V1 = struct
      type 'a t = { lower : 'a; upper : 'a }
      [@@deriving sexp, equal, compare, hash, yojson, hlist]
    end
  end]

  let gen gen_a compare_a =
    let open Quickcheck.Let_syntax in
    let%bind a1 = gen_a in
    let%map a2 = gen_a in
    if compare_a a1 a2 <= 0 then { lower = a1; upper = a2 }
    else { lower = a2; upper = a1 }

  let to_input { lower; upper } ~f =
    Random_oracle_input.Chunked.append (f lower) (f upper)

  let typ x =
    Typ.of_hlistable [ x; x ] ~var_to_hlist:to_hlist ~var_of_hlist:of_hlist
      ~value_to_hlist:to_hlist ~value_of_hlist:of_hlist
end

let assert_ b e = if b then Ok () else Or_error.error_string e

(* Proofs are produced against a predicate on the protocol state. For the
   transaction to go through, the predicate must be satisfied of the protocol
   state at the time of transaction application. *)
module Numeric = struct
  module Tc = struct
    type ('var, 'a) t =
      { zero : 'a
      ; max_value : 'a
      ; compare : 'a -> 'a -> int
      ; equal : 'a -> 'a -> bool
      ; typ : ('var, 'a) Typ.t
      ; to_input : 'a -> F.t Random_oracle_input.Chunked.t
      ; to_input_checked : 'var -> Field.Var.t Random_oracle_input.Chunked.t
      ; lte_checked : 'var -> 'var -> Boolean.var
      }

    let run f x y = Impl.run_checked (f x y)

    let length =
      Length.
        { zero
        ; max_value
        ; compare
        ; lte_checked = run Checked.( <= )
        ; equal
        ; typ
        ; to_input
        ; to_input_checked = Checked.to_input
        }

    let amount =
      Currency.Amount.
        { zero
        ; max_value = max_int
        ; compare
        ; lte_checked = run Checked.( <= )
        ; equal
        ; typ
        ; to_input
        ; to_input_checked = var_to_input
        }

    let balance =
      Currency.Balance.
        { zero
        ; max_value = max_int
        ; compare
        ; lte_checked = run Checked.( <= )
        ; equal
        ; typ
        ; to_input
        ; to_input_checked = var_to_input
        }

    let nonce =
      Account_nonce.
        { zero
        ; max_value
        ; compare
        ; lte_checked = run Checked.( <= )
        ; equal
        ; typ
        ; to_input
        ; to_input_checked = Checked.to_input
        }

    let global_slot =
      Global_slot.
        { zero
        ; max_value
        ; compare
        ; lte_checked = run Checked.( <= )
        ; equal
        ; typ
        ; to_input
        ; to_input_checked = Checked.to_input
        }

    let token_id =
      Token_id.
        { zero = of_uint64 Unsigned.UInt64.zero
        ; max_value = of_uint64 Unsigned.UInt64.max_int
        ; equal
        ; compare
        ; lte_checked = run Checked.( <= )
        ; typ
        ; to_input
        ; to_input_checked = Checked.to_input
        }

    let time =
      Block_time.
        { equal
        ; compare
        ; lte_checked = run Checked.( <= )
        ; zero
        ; max_value
        ; typ = Unpacked.typ
        ; to_input
        ; to_input_checked = Checked.to_input
        }
  end

  open Tc

  [%%versioned
  module Stable = struct
    module V1 = struct
      type 'a t = 'a Closed_interval.Stable.V1.t Or_ignore.Stable.V1.t
      [@@deriving sexp, equal, yojson, hash, compare]
    end
  end]

  let gen gen_a compare_a = Or_ignore.gen (Closed_interval.gen gen_a compare_a)

  let to_input { zero; max_value; to_input; _ } (t : 'a t) =
    Closed_interval.to_input ~f:to_input
      ( match t with
      | Check x ->
          x
      | Ignore ->
          { lower = zero; upper = max_value } )

  module Checked = struct
    type 'a t = 'a Closed_interval.t Or_ignore.Checked.t

    let to_input { to_input_checked; _ } (t : 'a t) =
      Or_ignore.Checked.to_input t
        ~f:(Closed_interval.to_input ~f:to_input_checked)

    open Impl

    let check { lte_checked = ( <= ); _ } (t : 'a t) (x : 'a) =
      Or_ignore.Checked.check t ~f:(fun { lower; upper } ->
          Boolean.all [ lower <= x; x <= upper ])
  end

  let typ { equal = eq; zero; max_value; typ; _ } =
    Or_ignore.typ_implicit (Closed_interval.typ typ)
      ~equal:(Closed_interval.equal eq)
      ~ignore:{ Closed_interval.lower = zero; upper = max_value }

  let check ~label { compare; _ } (t : 'a t) (x : 'a) =
    match t with
    | Ignore ->
        Ok ()
    | Check { lower; upper } ->
        if compare lower x <= 0 && compare x upper <= 0 then Ok ()
        else Or_error.errorf "Bounds check failed: %s" label
end

module Eq_data = struct
  include Or_ignore

  module Tc = struct
    type ('var, 'a) t =
      { equal : 'a -> 'a -> bool
      ; equal_checked : 'var -> 'var -> Boolean.var
      ; default : 'a
      ; typ : ('var, 'a) Typ.t
      ; to_input : 'a -> F.t Random_oracle_input.Chunked.t
      ; to_input_checked : 'var -> Field.Var.t Random_oracle_input.Chunked.t
      }

    let run f x y = Impl.run_checked (f x y)

    let field =
      let open Random_oracle_input.Chunked in
      Field.
        { typ
        ; equal
        ; equal_checked = run Checked.equal
        ; default = zero
        ; to_input = field
        ; to_input_checked = field
        }

    let sequence_state =
      let open Random_oracle_input in
      lazy
        Field.
          { typ
          ; equal
          ; equal_checked = run Checked.equal
          ; default = Lazy.force Snapp_account.Sequence_events.empty_hash
          ; to_input = field
          ; to_input_checked = field
          }

    let boolean =
      let open Random_oracle_input in
      Boolean.
        { typ
        ; equal = Bool.equal
        ; equal_checked = run equal
        ; default = false
        ; to_input = (fun b -> bitstring [ b ])
        ; to_input_checked = (fun b -> bitstring [ b ])
        }

    let receipt_chain_hash =
      Receipt.Chain_hash.
        { field with
          to_input_checked = var_to_input
        ; typ
        ; equal
        ; equal_checked = run equal_var
        }

    let ledger_hash =
      Ledger_hash.
        { field with
          to_input_checked = var_to_input
        ; typ
        ; equal
        ; equal_checked = run equal_var
        }

    let frozen_ledger_hash =
      Frozen_ledger_hash.
        { field with
          to_input_checked = var_to_input
        ; typ
        ; equal
        ; equal_checked = run equal_var
        }

    let state_hash =
      State_hash.
        { field with
          to_input_checked = var_to_input
        ; typ
        ; equal
        ; equal_checked = run equal_var
        }

    let epoch_seed =
      Epoch_seed.
        { field with
          to_input_checked = var_to_input
        ; typ
        ; equal
        ; equal_checked = run equal_var
        }

    let public_key () =
      Public_key.Compressed.
        { default = Lazy.force invalid_public_key
        ; to_input
        ; to_input_checked = Checked.to_input
        ; equal_checked = run Checked.equal
        ; typ
        ; equal
        }
  end

  let to_input ~explicit { Tc.default; to_input; _ } (t : _ t) =
    if explicit then
      Flagged_option.to_input' ~f:to_input ~field_of_bool
        ( match t with
        | Ignore ->
            { is_some = false; data = default }
        | Check data ->
            { is_some = true; data } )
    else to_input (match t with Ignore -> default | Check x -> x)

  let to_input_explicit tc = to_input ~explicit:true tc

  let to_input_checked { Tc.to_input_checked; _ } (t : _ Checked.t) =
    Checked.to_input t ~f:to_input_checked

  let check_checked { Tc.equal_checked; _ } (t : 'a Checked.t) (x : 'a) =
    Checked.check t ~f:(equal_checked x)

  let check ~label { Tc.equal; _ } (t : 'a t) (x : 'a) =
    match t with
    | Ignore ->
        Ok ()
    | Check y ->
        if equal x y then Ok ()
        else Or_error.errorf "Equality check failed: %s" label

  let typ_implicit { Tc.equal; default = ignore; typ; _ } =
    typ_implicit ~equal ~ignore typ

  let typ_explicit { Tc.default = ignore; typ; _ } = typ_explicit ~ignore typ
end

module Hash = struct
  include Eq_data

  let to_input tc = to_input ~explicit:true tc

  let typ = typ_explicit
end

module Leaf_typs = struct
  let public_key () =
    Public_key.Compressed.(
      Or_ignore.typ_explicit ~ignore:(Lazy.force invalid_public_key) typ)

  open Eq_data.Tc

  let field = Eq_data.typ_explicit field

  let receipt_chain_hash = Hash.typ receipt_chain_hash

  let ledger_hash = Hash.typ ledger_hash

  let frozen_ledger_hash = Hash.typ frozen_ledger_hash

  let state_hash = Hash.typ state_hash

  open Numeric.Tc

  let length = Numeric.typ length

  let time = Numeric.typ time

  let amount = Numeric.typ amount

  let balance = Numeric.typ balance

  let nonce = Numeric.typ nonce

  let global_slot = Numeric.typ global_slot

  let token_id = Numeric.typ token_id
end

module Account = struct
  module Poly = struct
    [%%versioned
    module Stable = struct
      module V2 = struct
        type ('balance, 'nonce, 'receipt_chain_hash, 'pk, 'field, 'bool) t =
          { balance : 'balance
          ; nonce : 'nonce
          ; receipt_chain_hash : 'receipt_chain_hash
          ; public_key : 'pk
          ; delegate : 'pk
          ; state : 'field Snapp_state.V.Stable.V1.t
          ; sequence_state : 'field
          ; proved_state : 'bool
          }
        [@@deriving hlist, sexp, equal, yojson, hash, compare]
      end

      module V1 = struct
        type ('balance, 'nonce, 'receipt_chain_hash, 'pk, 'field) t =
          { balance : 'balance
          ; nonce : 'nonce
          ; receipt_chain_hash : 'receipt_chain_hash
          ; public_key : 'pk
          ; delegate : 'pk
          ; state : 'field Snapp_state.V.Stable.V1.t
          }
        [@@deriving hlist, sexp, equal, yojson, hash, compare]
      end
    end]
  end

  [%%versioned
  module Stable = struct
    module V2 = struct
      type t =
        ( Balance.Stable.V1.t Numeric.Stable.V1.t
        , Account_nonce.Stable.V1.t Numeric.Stable.V1.t
        , Receipt.Chain_hash.Stable.V1.t Hash.Stable.V1.t
        , Public_key.Compressed.Stable.V1.t Eq_data.Stable.V1.t
        , F.Stable.V1.t Eq_data.Stable.V1.t
        , bool Eq_data.Stable.V1.t )
        Poly.Stable.V2.t
      [@@deriving sexp, equal, yojson, hash, compare]

      let to_latest = Fn.id
    end

    module V1 = struct
      type t =
        ( Balance.Stable.V1.t Numeric.Stable.V1.t
        , Account_nonce.Stable.V1.t Numeric.Stable.V1.t
        , Receipt.Chain_hash.Stable.V1.t Hash.Stable.V1.t
        , Public_key.Compressed.Stable.V1.t Eq_data.Stable.V1.t
        , F.Stable.V1.t Eq_data.Stable.V1.t )
        Poly.Stable.V1.t
      [@@deriving sexp, equal, yojson, hash, compare]

      let to_latest
          ({ balance; nonce; receipt_chain_hash; public_key; delegate; state } :
            t) : V2.t =
        { balance
        ; nonce
        ; receipt_chain_hash
        ; public_key
        ; delegate
        ; state
        ; sequence_state = Ignore
        ; proved_state = Ignore
        }
    end
  end]

  let gen : t Quickcheck.Generator.t =
    let open Quickcheck.Let_syntax in
    let%bind balance = Numeric.gen Balance.gen Balance.compare in
    let%bind nonce = Numeric.gen Account_nonce.gen Account_nonce.compare in
    let%bind receipt_chain_hash = Or_ignore.gen Receipt.Chain_hash.gen in
    let%bind public_key = Eq_data.gen Public_key.Compressed.gen in
    let%bind delegate = Eq_data.gen Public_key.Compressed.gen in
    let%bind state =
      let%bind fields =
        let field_gen = Snark_params.Tick.Field.gen in
        Quickcheck.Generator.list_with_length 8 (Or_ignore.gen field_gen)
      in
      (* won't raise because length is correct *)
      Quickcheck.Generator.return (Snapp_state.V.of_list_exn fields)
    in
    let%bind sequence_state =
      let%bind n = Int.gen_uniform_incl Int.min_value Int.max_value in
      let field_gen = Quickcheck.Generator.return (F.of_int n) in
      Or_ignore.gen field_gen
    in
    let%map proved_state = Or_ignore.gen Quickcheck.Generator.bool in
    Poly.
      { balance
      ; nonce
      ; receipt_chain_hash
      ; public_key
      ; delegate
      ; state
      ; sequence_state
      ; proved_state
      }

  let accept : t =
    { balance = Ignore
    ; nonce = Ignore
    ; receipt_chain_hash = Ignore
    ; public_key = Ignore
    ; delegate = Ignore
    ; state =
        Vector.init Snapp_state.Max_state_size.n ~f:(fun _ -> Or_ignore.Ignore)
    ; sequence_state = Ignore
    ; proved_state = Ignore
    }

  let is_accept : t -> bool = equal accept

  let to_input
<<<<<<< HEAD
      ({ balance
       ; nonce
       ; receipt_chain_hash
       ; public_key
       ; delegate
       ; state
       ; sequence_state
       ; proved_state
       } :
        t) =
    let open Random_oracle_input in
=======
      ({ balance; nonce; receipt_chain_hash; public_key; delegate; state } : t)
      =
    let open Random_oracle_input.Chunked in
>>>>>>> c17928ed
    List.reduce_exn ~f:append
      [ Numeric.(to_input Tc.balance balance)
      ; Numeric.(to_input Tc.nonce nonce)
      ; Hash.(to_input Tc.receipt_chain_hash receipt_chain_hash)
      ; Eq_data.(to_input_explicit (Tc.public_key ()) public_key)
      ; Eq_data.(to_input_explicit (Tc.public_key ()) delegate)
      ; Vector.reduce_exn ~f:append
          (Vector.map state ~f:Eq_data.(to_input_explicit Tc.field))
      ; Eq_data.(to_input ~explicit:false (Lazy.force Tc.sequence_state))
          sequence_state
      ; Eq_data.(to_input_explicit Tc.boolean) proved_state
      ]

  let digest t =
    Random_oracle.(
      hash ~init:Hash_prefix.snapp_predicate_account (pack_input (to_input t)))

  module Checked = struct
    type t =
      ( Balance.var Numeric.Checked.t
      , Account_nonce.Checked.t Numeric.Checked.t
      , Receipt.Chain_hash.var Hash.Checked.t
      , Public_key.Compressed.var Eq_data.Checked.t
      , Field.Var.t Eq_data.Checked.t
      , Boolean.var Eq_data.Checked.t )
      Poly.Stable.Latest.t

    let to_input
        ({ balance
         ; nonce
         ; receipt_chain_hash
         ; public_key
         ; delegate
         ; state
         ; sequence_state
         ; proved_state
         } :
          t) =
      let open Random_oracle_input.Chunked in
      List.reduce_exn ~f:append
        [ Numeric.(Checked.to_input Tc.balance balance)
        ; Numeric.(Checked.to_input Tc.nonce nonce)
        ; Hash.(to_input_checked Tc.receipt_chain_hash receipt_chain_hash)
        ; Eq_data.(to_input_checked (Tc.public_key ()) public_key)
        ; Eq_data.(to_input_checked (Tc.public_key ()) delegate)
        ; Vector.reduce_exn ~f:append
            (Vector.map state ~f:Eq_data.(to_input_checked Tc.field))
        ; Eq_data.(to_input_checked (Lazy.force Tc.sequence_state))
            sequence_state
        ; Eq_data.(to_input_checked Tc.boolean) proved_state
        ]

    open Impl

    let nonsnapp
        ({ balance
         ; nonce
         ; receipt_chain_hash
         ; public_key
         ; delegate
         ; state = _
         ; sequence_state = _
         ; proved_state = _
         } :
          t) (a : Account.Checked.Unhashed.t) =
      [ Numeric.(Checked.check Tc.balance balance a.balance)
      ; Numeric.(Checked.check Tc.nonce nonce a.nonce)
      ; Eq_data.(
          check_checked Tc.receipt_chain_hash receipt_chain_hash
            a.receipt_chain_hash)
      ; Eq_data.(check_checked (Tc.public_key ()) delegate a.delegate)
      ; Eq_data.(check_checked (Tc.public_key ()) public_key a.public_key)
      ]

    let check_nonsnapp t a = Boolean.all (nonsnapp t a)

    let snapp
        ({ balance = _
         ; nonce = _
         ; receipt_chain_hash = _
         ; public_key = _
         ; delegate = _
         ; state
         ; sequence_state
         ; proved_state
         } :
          t) (snapp : Snapp_account.Checked.t) =
      Boolean.any
        Vector.(
          to_list
            (map snapp.sequence_state
               ~f:
                 Eq_data.(
                   check_checked (Lazy.force Tc.sequence_state) sequence_state)))
      :: Eq_data.(check_checked Tc.boolean proved_state snapp.proved_state)
      :: Vector.(
           to_list
             (map2 state snapp.app_state ~f:Eq_data.(check_checked Tc.field)))

    let check_snapp t a = Boolean.all (snapp t a)

    let check t a = Boolean.all (nonsnapp t a @ snapp t a.snapp)

    let digest (t : t) =
      Random_oracle.Checked.(
        hash ~init:Hash_prefix.snapp_predicate_account (pack_input (to_input t)))
  end

  let typ () : (Checked.t, Stable.Latest.t) Typ.t =
    let open Poly.Stable.Latest in
    let open Leaf_typs in
    Typ.of_hlistable
      [ balance
      ; nonce
      ; receipt_chain_hash
      ; public_key ()
      ; public_key ()
      ; Snapp_state.typ (Or_ignore.typ_explicit Field.typ ~ignore:Field.zero)
      ; Or_ignore.typ_implicit Field.typ ~equal:Field.equal
          ~ignore:(Lazy.force Snapp_account.Sequence_events.empty_hash)
      ; Or_ignore.typ_explicit Boolean.typ ~ignore:false
      ]
      ~var_to_hlist:to_hlist ~var_of_hlist:of_hlist ~value_to_hlist:to_hlist
      ~value_of_hlist:of_hlist

  let check
      ({ balance
       ; nonce
       ; receipt_chain_hash
       ; public_key
       ; delegate
       ; state
       ; sequence_state
       ; proved_state
       } :
        t) (a : Account.t) =
    let open Or_error.Let_syntax in
    let%bind () =
      Numeric.(check ~label:"balance" Tc.balance balance a.balance)
    in
    let%bind () = Numeric.(check ~label:"nonce" Tc.nonce nonce a.nonce) in
    let%bind () =
      Eq_data.(
        check ~label:"receipt_chain_hash" Tc.receipt_chain_hash
          receipt_chain_hash a.receipt_chain_hash)
    in
    let%bind () =
      let tc = Eq_data.Tc.public_key () in
      Eq_data.(
        check ~label:"delegate" tc delegate
          (Option.value ~default:tc.default a.delegate))
    in
    let%bind () =
      Eq_data.(
        check ~label:"public_key" (Tc.public_key ()) public_key a.public_key)
    in
    let%bind () =
      match a.snapp with
      | None ->
          return ()
      | Some snapp ->
          let%bind (_ : int) =
            List.fold_result ~init:0
              Vector.(to_list (zip state snapp.app_state))
              ~f:(fun i (c, v) ->
                let%map () =
                  Eq_data.(check Tc.field ~label:(sprintf "state[%d]" i) c v)
                in
                i + 1)
          in
          let%bind () =
            Eq_data.(
              check ~label:"proved_state" Tc.boolean proved_state
                snapp.proved_state)
          in
          if
            Option.is_some
            @@ List.find (Vector.to_list snapp.sequence_state) ~f:(fun state ->
                   Eq_data.(
                     check
                       (Lazy.force Tc.sequence_state)
                       ~label:"" sequence_state state)
                   |> Or_error.is_ok)
          then Ok ()
          else Or_error.errorf "Equality check failed: sequence_state"
    in
    return ()
end

module Protocol_state = struct
  (* On each numeric field, you may assert a range
     On each hash field, you may assert an equality
  *)

  module Epoch_data = struct
    module Poly = Epoch_data.Poly

    [%%versioned
    module Stable = struct
      module V1 = struct
        (* TODO: Not sure if this should be frozen ledger hash or not *)
        type t =
          ( ( Frozen_ledger_hash.Stable.V1.t Hash.Stable.V1.t
            , Currency.Amount.Stable.V1.t Numeric.Stable.V1.t )
            Epoch_ledger.Poly.Stable.V1.t
          , Epoch_seed.Stable.V1.t Hash.Stable.V1.t
          , State_hash.Stable.V1.t Hash.Stable.V1.t
          , State_hash.Stable.V1.t Hash.Stable.V1.t
          , Length.Stable.V1.t Numeric.Stable.V1.t )
          Poly.Stable.V1.t
        [@@deriving sexp, equal, yojson, hash, compare]

        let to_latest = Fn.id
      end
    end]

    let gen : t Quickcheck.Generator.t =
      let open Quickcheck.Let_syntax in
      let%bind ledger =
        let%bind hash = Hash.gen Frozen_ledger_hash0.gen in
        let%map total_currency = Numeric.gen Amount.gen Amount.compare in
        { Epoch_ledger.Poly.hash; total_currency }
      in
      let%bind seed = Hash.gen Epoch_seed.gen in
      let%bind start_checkpoint = Hash.gen State_hash.gen in
      let%bind lock_checkpoint = Hash.gen State_hash.gen in
      let min_epoch_length = 8 in
      let max_epoch_length = Genesis_constants.slots_per_epoch in
      let%map epoch_length =
        Numeric.gen
          (Length.gen_incl
             (Length.of_int min_epoch_length)
             (Length.of_int max_epoch_length))
          Length.compare
      in
      { Poly.ledger; seed; start_checkpoint; lock_checkpoint; epoch_length }

    let to_input
        ({ ledger = { hash; total_currency }
         ; seed
         ; start_checkpoint
         ; lock_checkpoint
         ; epoch_length
         } :
          t) =
      let open Random_oracle.Input.Chunked in
      List.reduce_exn ~f:append
        [ Hash.(to_input Tc.frozen_ledger_hash hash)
        ; Numeric.(to_input Tc.amount total_currency)
        ; Hash.(to_input Tc.epoch_seed seed)
        ; Hash.(to_input Tc.state_hash start_checkpoint)
        ; Hash.(to_input Tc.state_hash lock_checkpoint)
        ; Numeric.(to_input Tc.length epoch_length)
        ]

    module Checked = struct
      type t =
        ( ( Frozen_ledger_hash.var Hash.Checked.t
          , Currency.Amount.var Numeric.Checked.t )
          Epoch_ledger.Poly.t
        , Epoch_seed.var Hash.Checked.t
        , State_hash.var Hash.Checked.t
        , State_hash.var Hash.Checked.t
        , Length.Checked.t Numeric.Checked.t )
        Poly.t

      let to_input
          ({ ledger = { hash; total_currency }
           ; seed
           ; start_checkpoint
           ; lock_checkpoint
           ; epoch_length
           } :
            t) =
        let open Random_oracle.Input.Chunked in
        List.reduce_exn ~f:append
          [ Hash.(to_input_checked Tc.frozen_ledger_hash hash)
          ; Numeric.(Checked.to_input Tc.amount total_currency)
          ; Hash.(to_input_checked Tc.epoch_seed seed)
          ; Hash.(to_input_checked Tc.state_hash start_checkpoint)
          ; Hash.(to_input_checked Tc.state_hash lock_checkpoint)
          ; Numeric.(Checked.to_input Tc.length epoch_length)
          ]
    end
  end

  module Poly = struct
    [%%versioned
    module Stable = struct
      module V1 = struct
        type ( 'snarked_ledger_hash
             , 'token_id
             , 'time
             , 'length
             , 'vrf_output
             , 'global_slot
             , 'amount
             , 'epoch_data )
             t =
          { (* TODO:
               We should include staged ledger hash again! It only changes once per
               block. *)
            snarked_ledger_hash : 'snarked_ledger_hash
          ; snarked_next_available_token : 'token_id
          ; timestamp : 'time
          ; blockchain_length : 'length
                (* TODO: This previously had epoch_count but I removed it as I believe it is redundant
                   with global_slot_since_hard_fork.

                   epoch_count in [a, b]

                   should be equivalent to

                   global_slot_since_hard_fork in [slots_per_epoch * a, slots_per_epoch * b]
                *)
          ; min_window_density : 'length
          ; last_vrf_output : 'vrf_output
          ; total_currency : 'amount
          ; global_slot_since_hard_fork : 'global_slot
          ; global_slot_since_genesis : 'global_slot
          ; staking_epoch_data : 'epoch_data
          ; next_epoch_data : 'epoch_data
          }
        [@@deriving hlist, sexp, equal, yojson, hash, compare, fields]
      end
    end]
  end

  [%%versioned
  module Stable = struct
    module V1 = struct
      type t =
        ( Frozen_ledger_hash.Stable.V1.t Hash.Stable.V1.t
        , Token_id.Stable.V1.t Numeric.Stable.V1.t
        , Block_time.Stable.V1.t Numeric.Stable.V1.t
        , Length.Stable.V1.t Numeric.Stable.V1.t
        , unit (* TODO *)
        , Global_slot.Stable.V1.t Numeric.Stable.V1.t
        , Currency.Amount.Stable.V1.t Numeric.Stable.V1.t
        , Epoch_data.Stable.V1.t )
        Poly.Stable.V1.t
      [@@deriving sexp, equal, yojson, hash, compare]

      let to_latest = Fn.id
    end
  end]

  let gen : t Quickcheck.Generator.t =
    let open Quickcheck.Let_syntax in
    let%bind snarked_ledger_hash = Hash.gen Frozen_ledger_hash.gen in
    let%bind snarked_next_available_token =
      Numeric.gen Token_id.gen Token_id.compare
    in
    let%bind timestamp = Numeric.gen Block_time.gen Block_time.compare in
    let%bind blockchain_length = Numeric.gen Length.gen Length.compare in
    let max_min_window_density =
      Genesis_constants.for_unit_tests.protocol.slots_per_sub_window
      * Genesis_constants.Constraint_constants.compiled.sub_windows_per_window
      - 1
      |> Length.of_int
    in
    let%bind min_window_density =
      Numeric.gen
        (Length.gen_incl Length.zero max_min_window_density)
        Length.compare
    in
    (* TODO: fix when type becomes something other than unit *)
    let last_vrf_output = () in
    let%bind total_currency =
      Numeric.gen Currency.Amount.gen Currency.Amount.compare
    in
    let%bind global_slot_since_hard_fork =
      Numeric.gen Global_slot.gen Global_slot.compare
    in
    let%bind global_slot_since_genesis =
      Numeric.gen Global_slot.gen Global_slot.compare
    in
    let%bind staking_epoch_data = Epoch_data.gen in
    let%map next_epoch_data = Epoch_data.gen in
    { Poly.snarked_ledger_hash
    ; snarked_next_available_token
    ; timestamp
    ; blockchain_length
    ; min_window_density
    ; last_vrf_output
    ; total_currency
    ; global_slot_since_hard_fork
    ; global_slot_since_genesis
    ; staking_epoch_data
    ; next_epoch_data
    }

  let to_input
      ({ snarked_ledger_hash
       ; snarked_next_available_token
       ; timestamp
       ; blockchain_length
       ; min_window_density
       ; last_vrf_output
       ; total_currency
       ; global_slot_since_hard_fork
       ; global_slot_since_genesis
       ; staking_epoch_data
       ; next_epoch_data
       } :
        t) =
    let open Random_oracle.Input.Chunked in
    let () = last_vrf_output in
    let length = Numeric.(to_input Tc.length) in
    List.reduce_exn ~f:append
      [ Hash.(to_input Tc.field snarked_ledger_hash)
      ; Numeric.(to_input Tc.token_id snarked_next_available_token)
      ; Numeric.(to_input Tc.time timestamp)
      ; length blockchain_length
      ; length min_window_density
      ; Numeric.(to_input Tc.amount total_currency)
      ; Numeric.(to_input Tc.global_slot global_slot_since_hard_fork)
      ; Numeric.(to_input Tc.global_slot global_slot_since_genesis)
      ; Epoch_data.to_input staking_epoch_data
      ; Epoch_data.to_input next_epoch_data
      ]

  let digest t =
    Random_oracle.(
      hash ~init:Hash_prefix.snapp_predicate_protocol_state
        (pack_input (to_input t)))

  module View = struct
    [%%versioned
    module Stable = struct
      module V1 = struct
        type t =
          ( Frozen_ledger_hash.Stable.V1.t
          , Token_id.Stable.V1.t
          , Block_time.Stable.V1.t
          , Length.Stable.V1.t
          , unit (* TODO *)
          , Global_slot.Stable.V1.t
          , Currency.Amount.Stable.V1.t
          , ( ( Frozen_ledger_hash.Stable.V1.t
              , Currency.Amount.Stable.V1.t )
              Epoch_ledger.Poly.Stable.V1.t
            , Epoch_seed.Stable.V1.t
            , State_hash.Stable.V1.t
            , State_hash.Stable.V1.t
            , Length.Stable.V1.t )
            Epoch_data.Poly.Stable.V1.t )
          Poly.Stable.V1.t
        [@@deriving sexp, equal, yojson, hash, compare]

        let to_latest = Fn.id
      end
    end]

    module Checked = struct
      type t =
        ( Frozen_ledger_hash.var
        , Token_id.var
        , Block_time.Unpacked.var
        , Length.Checked.t
        , unit (* TODO *)
        , Global_slot.Checked.t
        , Currency.Amount.var
        , ( (Frozen_ledger_hash.var, Currency.Amount.var) Epoch_ledger.Poly.t
          , Epoch_seed.var
          , State_hash.var
          , State_hash.var
          , Length.Checked.t )
          Epoch_data.Poly.t )
        Poly.t
    end
  end

  module Checked = struct
    type t =
      ( Frozen_ledger_hash.var Hash.Checked.t
      , Token_id.var Numeric.Checked.t
      , Block_time.Unpacked.var Numeric.Checked.t
      , Length.Checked.t Numeric.Checked.t
      , unit (* TODO *)
      , Global_slot.Checked.t Numeric.Checked.t
      , Currency.Amount.var Numeric.Checked.t
      , Epoch_data.Checked.t )
      Poly.Stable.Latest.t

    let to_input
        ({ snarked_ledger_hash
         ; snarked_next_available_token
         ; timestamp
         ; blockchain_length
         ; min_window_density
         ; last_vrf_output
         ; total_currency
         ; global_slot_since_hard_fork
         ; global_slot_since_genesis
         ; staking_epoch_data
         ; next_epoch_data
         } :
          t) =
      let open Random_oracle.Input.Chunked in
      let () = last_vrf_output in
      let length = Numeric.(Checked.to_input Tc.length) in
      List.reduce_exn ~f:append
        [ Hash.(to_input_checked Tc.frozen_ledger_hash snarked_ledger_hash)
        ; Numeric.(Checked.to_input Tc.token_id snarked_next_available_token)
        ; Numeric.(Checked.to_input Tc.time timestamp)
        ; length blockchain_length
        ; length min_window_density
        ; Numeric.(Checked.to_input Tc.amount total_currency)
        ; Numeric.(Checked.to_input Tc.global_slot global_slot_since_hard_fork)
        ; Numeric.(Checked.to_input Tc.global_slot global_slot_since_genesis)
        ; Epoch_data.Checked.to_input staking_epoch_data
        ; Epoch_data.Checked.to_input next_epoch_data
        ]

    let digest t =
      Random_oracle.Checked.(
        hash ~init:Hash_prefix.snapp_predicate_protocol_state
          (pack_input (to_input t)))

    let check
        (* Bind all the fields explicity so we make sure they are all used. *)
          ({ snarked_ledger_hash
           ; snarked_next_available_token
           ; timestamp
           ; blockchain_length
           ; min_window_density
           ; last_vrf_output
           ; total_currency
           ; global_slot_since_hard_fork
           ; global_slot_since_genesis
           ; staking_epoch_data
           ; next_epoch_data
           } :
            t) (s : View.Checked.t) =
      let open Impl in
      let epoch_ledger ({ hash; total_currency } : _ Epoch_ledger.Poly.t)
          (t : Epoch_ledger.var) =
        [ Hash.(check_checked Tc.frozen_ledger_hash) hash t.hash
        ; Numeric.(Checked.check Tc.amount) total_currency t.total_currency
        ]
      in
      let epoch_data
          ({ ledger; seed; start_checkpoint; lock_checkpoint; epoch_length } :
            _ Epoch_data.Poly.t) (t : _ Epoch_data.Poly.t) =
        ignore seed ;
        epoch_ledger ledger t.ledger
        @ [ Hash.(check_checked Tc.state_hash)
              start_checkpoint t.start_checkpoint
          ; Hash.(check_checked Tc.state_hash) lock_checkpoint t.lock_checkpoint
          ; Numeric.(Checked.check Tc.length) epoch_length t.epoch_length
          ]
      in
      ignore last_vrf_output ;
      Boolean.all
        ( [ Hash.(check_checked Tc.ledger_hash)
              snarked_ledger_hash s.snarked_ledger_hash
          ; Numeric.(Checked.check Tc.token_id)
              snarked_next_available_token s.snarked_next_available_token
          ; Numeric.(Checked.check Tc.time) timestamp s.timestamp
          ; Numeric.(Checked.check Tc.length)
              blockchain_length s.blockchain_length
          ; Numeric.(Checked.check Tc.length)
              min_window_density s.min_window_density
          ; Numeric.(Checked.check Tc.amount) total_currency s.total_currency
          ; Numeric.(Checked.check Tc.global_slot)
              global_slot_since_hard_fork s.global_slot_since_hard_fork
          ; Numeric.(Checked.check Tc.global_slot)
              global_slot_since_genesis s.global_slot_since_genesis
          ]
        @ epoch_data staking_epoch_data s.staking_epoch_data
        @ epoch_data next_epoch_data s.next_epoch_data )
  end

  let typ : (Checked.t, Stable.Latest.t) Typ.t =
    let open Poly.Stable.Latest in
    let frozen_ledger_hash = Hash.(typ Tc.frozen_ledger_hash) in
    let state_hash = Hash.(typ Tc.state_hash) in
    let epoch_seed = Hash.(typ Tc.epoch_seed) in
    let length = Numeric.(typ Tc.length) in
    let time = Numeric.(typ Tc.time) in
    let amount = Numeric.(typ Tc.amount) in
    let global_slot = Numeric.(typ Tc.global_slot) in
    let token_id = Numeric.(typ Tc.token_id) in
    let epoch_data =
      let epoch_ledger =
        let open Epoch_ledger.Poly in
        Typ.of_hlistable
          [ frozen_ledger_hash; amount ]
          ~var_to_hlist:to_hlist ~var_of_hlist:of_hlist ~value_to_hlist:to_hlist
          ~value_of_hlist:of_hlist
      in
      let open Epoch_data.Poly in
      Typ.of_hlistable
        [ epoch_ledger; epoch_seed; state_hash; state_hash; length ]
        ~var_to_hlist:to_hlist ~var_of_hlist:of_hlist ~value_to_hlist:to_hlist
        ~value_of_hlist:of_hlist
    in
    Typ.of_hlistable
      [ frozen_ledger_hash
      ; token_id
      ; time
      ; length
      ; length
      ; Typ.unit
      ; amount
      ; global_slot
      ; global_slot
      ; epoch_data
      ; epoch_data
      ]
      ~var_to_hlist:to_hlist ~var_of_hlist:of_hlist ~value_to_hlist:to_hlist
      ~value_of_hlist:of_hlist

  let accept : t =
    let epoch_data : Epoch_data.t =
      { ledger = { hash = Ignore; total_currency = Ignore }
      ; seed = Ignore
      ; start_checkpoint = Ignore
      ; lock_checkpoint = Ignore
      ; epoch_length = Ignore
      }
    in
    { snarked_ledger_hash = Ignore
    ; snarked_next_available_token = Ignore
    ; timestamp = Ignore
    ; blockchain_length = Ignore
    ; min_window_density = Ignore
    ; last_vrf_output = ()
    ; total_currency = Ignore
    ; global_slot_since_hard_fork = Ignore
    ; global_slot_since_genesis = Ignore
    ; staking_epoch_data = epoch_data
    ; next_epoch_data = epoch_data
    }

  let check
      (* Bind all the fields explicity so we make sure they are all used. *)
        ({ snarked_ledger_hash
         ; snarked_next_available_token
         ; timestamp
         ; blockchain_length
         ; min_window_density
         ; last_vrf_output
         ; total_currency
         ; global_slot_since_hard_fork
         ; global_slot_since_genesis
         ; staking_epoch_data
         ; next_epoch_data
         } :
          t) (s : View.t) =
    let open Or_error.Let_syntax in
    let epoch_ledger ({ hash; total_currency } : _ Epoch_ledger.Poly.t)
        (t : Epoch_ledger.Value.t) =
      let%bind () =
        Hash.(check ~label:"epoch_ledger_hash" Tc.frozen_ledger_hash)
          hash t.hash
      in
      let%map () =
        Numeric.(check ~label:"epoch_ledger_total_currency" Tc.amount)
          total_currency t.total_currency
      in
      ()
    in
    let epoch_data label
        ({ ledger; seed; start_checkpoint; lock_checkpoint; epoch_length } :
          _ Epoch_data.Poly.t) (t : _ Epoch_data.Poly.t) =
      let l s = sprintf "%s_%s" label s in
      let%bind () = epoch_ledger ledger t.ledger in
      ignore seed ;
      let%bind () =
        Hash.(check ~label:(l "start_check_point") Tc.state_hash)
          start_checkpoint t.start_checkpoint
      in
      let%bind () =
        Hash.(check ~label:(l "lock_check_point") Tc.state_hash)
          lock_checkpoint t.lock_checkpoint
      in
      let%map () =
        Numeric.(check ~label:"epoch_length" Tc.length)
          epoch_length t.epoch_length
      in
      ()
    in
    let%bind () =
      Hash.(check ~label:"snarked_ledger_hash" Tc.ledger_hash)
        snarked_ledger_hash s.snarked_ledger_hash
    in
    let%bind () =
      Numeric.(check ~label:"snarked_next_available_token" Tc.token_id)
        snarked_next_available_token s.snarked_next_available_token
    in
    let%bind () =
      Numeric.(check ~label:"timestamp" Tc.time) timestamp s.timestamp
    in
    let%bind () =
      Numeric.(check ~label:"blockchain_length" Tc.length)
        blockchain_length s.blockchain_length
    in
    let%bind () =
      Numeric.(check ~label:"min_window_density" Tc.length)
        min_window_density s.min_window_density
    in
    ignore last_vrf_output ;
    (* TODO: Decide whether to expose this *)
    let%bind () =
      Numeric.(check ~label:"total_currency" Tc.amount)
        total_currency s.total_currency
    in
    let%bind () =
      Numeric.(check ~label:"curr_global_slot" Tc.global_slot)
        global_slot_since_hard_fork s.global_slot_since_hard_fork
    in
    let%bind () =
      Numeric.(check ~label:"global_slot_since_genesis" Tc.global_slot)
        global_slot_since_genesis s.global_slot_since_genesis
    in
    let%bind () =
      epoch_data "staking_epoch_data" staking_epoch_data s.staking_epoch_data
    in
    let%map () =
      epoch_data "next_epoch_data" next_epoch_data s.next_epoch_data
    in
    ()
end

module Account_type = struct
  [%%versioned
  module Stable = struct
    module V1 = struct
      type t = User | Snapp | None | Any
      [@@deriving sexp, equal, yojson, hash, compare]

      let to_latest = Fn.id
    end
  end]

  let check (t : t) (a : A.t option) =
    match (a, t) with
    | _, Any ->
        Ok ()
    | None, None ->
        Ok ()
    | None, _ ->
        Or_error.error_string "expected account_type = None"
    | Some a, User ->
        assert_ (Option.is_none a.snapp) "expected account_type = User"
    | Some a, Snapp ->
        assert_ (Option.is_some a.snapp) "expected account_type = Snapp"
    | Some _, None ->
        Or_error.error_string "no second account allowed"

  let to_bits = function
    | User ->
        [ true; false ]
    | Snapp ->
        [ false; true ]
    | None ->
        [ false; false ]
    | Any ->
        [ true; true ]

  let of_bits = function
    | [ user; snapp ] -> (
        match (user, snapp) with
        | true, false ->
            User
        | false, true ->
            Snapp
        | false, false ->
            None
        | true, true ->
            Any )
    | _ ->
        assert false

  let to_input x =
    let open Random_oracle_input.Chunked in
    Array.reduce_exn ~f:append
      (Array.of_list_map (to_bits x) ~f:(fun b -> packed (field_of_bool b, 1)))

  module Checked = struct
    type t = { user : Boolean.var; snapp : Boolean.var } [@@deriving hlist]

    let to_input { user; snapp } =
      let open Random_oracle_input.Chunked in
      Array.reduce_exn ~f:append
        (Array.map [| user; snapp |] ~f:(fun b ->
             packed ((b :> Field.Var.t), 1)))

    let constant =
      let open Boolean in
      function
      | User ->
          { user = true_; snapp = false_ }
      | Snapp ->
          { user = false_; snapp = true_ }
      | None ->
          { user = false_; snapp = false_ }
      | Any ->
          { user = true_; snapp = true_ }

    (* TODO: Write a unit test for these. *)
    let snapp_allowed t = t.snapp

    let user_allowed t = t.user
  end

  let typ =
    let open Checked in
    Typ.of_hlistable
      [ Boolean.typ; Boolean.typ ]
      ~var_to_hlist:to_hlist ~var_of_hlist:of_hlist
      ~value_to_hlist:(function
        | User ->
            [ true; false ]
        | Snapp ->
            [ false; true ]
        | None ->
            [ false; false ]
        | Any ->
            [ true; true ])
      ~value_of_hlist:(fun [ user; snapp ] ->
        match (user, snapp) with
        | true, false ->
            User
        | false, true ->
            Snapp
        | false, false ->
            None
        | true, true ->
            Any)
end

module Other = struct
  module Poly = struct
    [%%versioned
    module Stable = struct
      module V1 = struct
        type ('account, 'account_transition, 'vk) t =
          { predicate : 'account
          ; account_transition : 'account_transition
          ; account_vk : 'vk
          }
        [@@deriving hlist, sexp, equal, yojson, hash, compare]
      end
    end]
  end

  [%%versioned
  module Stable = struct
    module V2 = struct
      type t =
        ( Account.Stable.V2.t
        , Account_state.Stable.V1.t Transition.Stable.V1.t
        , F.Stable.V1.t Hash.Stable.V1.t )
        Poly.Stable.V1.t
      [@@deriving sexp, equal, yojson, hash, compare]

      let to_latest = Fn.id
    end

    module V1 = struct
      type t =
        ( Account.Stable.V1.t
        , Account_state.Stable.V1.t Transition.Stable.V1.t
        , F.Stable.V1.t Hash.Stable.V1.t )
        Poly.Stable.V1.t
      [@@deriving sexp, equal, yojson, hash, compare]

      let to_latest ({ predicate; account_transition; account_vk } : t) : V2.t =
        { predicate = Account.Stable.V1.to_latest predicate
        ; account_transition
        ; account_vk
        }
    end
  end]

  module Checked = struct
    type t =
      ( Account.Checked.t
      , Account_state.Checked.t Transition.t
      , Field.Var.t Or_ignore.Checked.t )
      Poly.Stable.Latest.t

    let to_input ({ predicate; account_transition; account_vk } : t) =
      let open Random_oracle_input.Chunked in
      List.reduce_exn ~f:append
        [ Account.Checked.to_input predicate
        ; Transition.to_input ~f:Account_state.Checked.to_input
            account_transition
        ; Hash.(to_input_checked Tc.field) account_vk
        ]
  end

  let to_input ({ predicate; account_transition; account_vk } : t) =
    let open Random_oracle_input.Chunked in
    List.reduce_exn ~f:append
      [ Account.to_input predicate
      ; Transition.to_input ~f:Account_state.to_input account_transition
      ; Hash.(to_input Tc.field) account_vk
      ]

  let typ () =
    let open Poly in
    Typ.of_hlistable
      [ Account.typ (); Transition.typ Account_state.typ; Hash.(typ Tc.field) ]
      ~var_to_hlist:to_hlist ~var_of_hlist:of_hlist ~value_to_hlist:to_hlist
      ~value_of_hlist:of_hlist

  let accept : t =
    { predicate = Account.accept
    ; account_transition = { prev = Any; next = Any }
    ; account_vk = Ignore
    }
end

module Poly = struct
  [%%versioned
  module Stable = struct
    module V1 = struct
      type ('account, 'protocol_state, 'other, 'pk) t =
        { self_predicate : 'account
        ; other : 'other
        ; fee_payer : 'pk
        ; protocol_state_predicate : 'protocol_state
        }
      [@@deriving hlist, sexp, equal, yojson, hash, compare]

      let to_latest = Fn.id
    end
  end]

  let typ spec =
    let open Stable.Latest in
    Typ.of_hlistable spec ~var_to_hlist:to_hlist ~var_of_hlist:of_hlist
      ~value_to_hlist:to_hlist ~value_of_hlist:of_hlist
end

[%%versioned
module Stable = struct
  module V2 = struct
    type t =
      ( Account.Stable.V2.t
      , Protocol_state.Stable.V1.t
      , Other.Stable.V2.t
      , Public_key.Compressed.Stable.V1.t Eq_data.Stable.V1.t )
      Poly.Stable.V1.t
    [@@deriving sexp, equal, yojson, hash, compare]

    let to_latest = Fn.id
  end

  module V1 = struct
    type t =
      ( Account.Stable.V1.t
      , Protocol_state.Stable.V1.t
      , Other.Stable.V1.t
      , Public_key.Compressed.Stable.V1.t Eq_data.Stable.V1.t )
      Poly.Stable.V1.t
    [@@deriving sexp, equal, yojson, hash, compare]

    let to_latest
        ({ self_predicate; other; fee_payer; protocol_state_predicate } : t) :
        V2.t =
      { self_predicate = Account.Stable.V1.to_latest self_predicate
      ; other = Other.Stable.V1.to_latest other
      ; fee_payer
      ; protocol_state_predicate
      }
  end
end]

module Digested = F

let to_input
    ({ self_predicate; other; fee_payer; protocol_state_predicate } : t) =
  let open Random_oracle_input.Chunked in
  List.reduce_exn ~f:append
    [ Account.to_input self_predicate
    ; Other.to_input other
    ; Eq_data.(to_input_explicit (Tc.public_key ())) fee_payer
    ; Protocol_state.to_input protocol_state_predicate
    ]

let digest t =
  Random_oracle.(
    hash ~init:Hash_prefix.snapp_predicate (pack_input (to_input t)))

let check ({ self_predicate; other; fee_payer; protocol_state_predicate } : t)
    ~state_view ~self ~(other_prev : A.t option) ~(other_next : unit option)
    ~fee_payer_pk =
  let open Or_error.Let_syntax in
  let%bind () = Protocol_state.check protocol_state_predicate state_view in
  let%bind () = Account.check self_predicate self in
  let%bind () =
    Eq_data.(check (Tc.public_key ())) ~label:"fee_payer" fee_payer fee_payer_pk
  in
  let%bind () =
    let check (s : Account_state.t) (a : _ option) =
      match (s, a) with
      | Any, _ | Empty, None | Non_empty, Some _ ->
          return ()
      | _ ->
          Or_error.error_string "Bad account state"
    in
    let%bind () = check other.account_transition.prev other_prev
    and () = check other.account_transition.next other_next in
    match other_prev with
    | None ->
        return ()
    | Some other_account -> (
        let%bind () = Account.check other.predicate other_account in
        match other_account.snapp with
        | None ->
            assert_
              ([%equal: _ Or_ignore.t] other.account_vk Ignore)
              "other_account_vk must be ignore for user account"
        | Some snapp ->
            Hash.(check ~label:"other_account_vk" Tc.field)
              other.account_vk
              (Option.value_map ~f:With_hash.hash snapp.verification_key
                 ~default:Field.zero) )
  in
  return ()

let accept : t =
  { self_predicate = Account.accept
  ; other = Other.accept
  ; fee_payer = Ignore
  ; protocol_state_predicate = Protocol_state.accept
  }

module Checked = struct
  type t =
    ( Account.Checked.t
    , Protocol_state.Checked.t
    , Other.Checked.t
    , Public_key.Compressed.var Or_ignore.Checked.t )
    Poly.Stable.Latest.t

  let to_input
      ({ self_predicate; other; fee_payer; protocol_state_predicate } : t) =
    let open Random_oracle_input.Chunked in
    List.reduce_exn ~f:append
      [ Account.Checked.to_input self_predicate
      ; Other.Checked.to_input other
      ; Eq_data.(to_input_checked (Tc.public_key ())) fee_payer
      ; Protocol_state.Checked.to_input protocol_state_predicate
      ]

  let digest t =
    Random_oracle.Checked.(
      hash ~init:Hash_prefix.snapp_predicate (pack_input (to_input t)))
end

let typ () : (Checked.t, Stable.Latest.t) Typ.t =
  Poly.typ
    [ Account.typ ()
    ; Other.typ ()
    ; Eq_data.(typ_explicit (Tc.public_key ()))
    ; Protocol_state.typ
    ]<|MERGE_RESOLUTION|>--- conflicted
+++ resolved
@@ -228,7 +228,7 @@
         }
 
     let sequence_state =
-      let open Random_oracle_input in
+      let open Random_oracle_input.Chunked in
       lazy
         Field.
           { typ
@@ -240,14 +240,15 @@
           }
 
     let boolean =
-      let open Random_oracle_input in
+      let open Random_oracle_input.Chunked in
       Boolean.
         { typ
         ; equal = Bool.equal
         ; equal_checked = run equal
         ; default = false
-        ; to_input = (fun b -> bitstring [ b ])
-        ; to_input_checked = (fun b -> bitstring [ b ])
+        ; to_input = (fun b -> packed (field_of_bool b, 1))
+        ; to_input_checked =
+            (fun (b : Boolean.var) -> packed ((b :> Field.Var.t), 1))
         }
 
     let receipt_chain_hash =
@@ -500,7 +501,6 @@
   let is_accept : t -> bool = equal accept
 
   let to_input
-<<<<<<< HEAD
       ({ balance
        ; nonce
        ; receipt_chain_hash
@@ -511,12 +511,7 @@
        ; proved_state
        } :
         t) =
-    let open Random_oracle_input in
-=======
-      ({ balance; nonce; receipt_chain_hash; public_key; delegate; state } : t)
-      =
     let open Random_oracle_input.Chunked in
->>>>>>> c17928ed
     List.reduce_exn ~f:append
       [ Numeric.(to_input Tc.balance balance)
       ; Numeric.(to_input Tc.nonce nonce)
