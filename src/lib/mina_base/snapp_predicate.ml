--- conflicted
+++ resolved
@@ -147,11 +147,7 @@
         ; lte_checked = run Checked.( <= )
         ; zero
         ; max_value
-<<<<<<< HEAD
-        ; typ = Unpacked.typ
-=======
         ; typ = Checked.typ
->>>>>>> 0264804c
         ; to_input
         ; to_input_checked = Checked.to_input
         }
@@ -505,7 +501,6 @@
   let is_accept : t -> bool = equal accept
 
   let to_input
-<<<<<<< HEAD
       ({ balance
        ; nonce
        ; receipt_chain_hash
@@ -516,10 +511,6 @@
        ; proved_state
        } :
         t) =
-=======
-      ({ balance; nonce; receipt_chain_hash; public_key; delegate; state } : t)
-      =
->>>>>>> 0264804c
     let open Random_oracle_input.Chunked in
     List.reduce_exn ~f:append
       [ Numeric.(to_input Tc.balance balance)
