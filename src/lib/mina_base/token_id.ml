<<<<<<< HEAD
[%%import "/src/config.mlh"]

open Core_kernel

[%%ifndef consensus_mechanism]

open Import

[%%endif]

module T = Mina_numbers.Nat.Make64 ()

let default = T.of_uint64 Unsigned.UInt64.one

let to_input = T.to_input

let to_string = T.to_string

let of_string = T.of_string

let to_uint64 = Fn.id

let of_uint64 = Fn.id

let next = T.succ

let invalid = T.of_uint64 Unsigned.UInt64.zero

[%%if feature_tokens]

[%%versioned
module Stable = struct
  module V1 = struct
    type t = T.Stable.V1.t [@@deriving sexp, equal, compare, hash, yojson]

    let to_latest = Fn.id
  end
end]

[%%else]

let check x =
  if T.equal x default || T.equal x (next default) then x
  else failwith "Non-default tokens are disabled"

[%%versioned_binable
module Stable = struct
  module V1 = struct
    type t = T.Stable.V1.t [@@deriving sexp, equal, compare, hash, yojson]

    include
      Binable.Of_binable
        (T.Stable.V1)
        (struct
          type nonrec t = t

          let to_binable = check

          let of_binable = check
        end)

    let equal = T.Stable.V1.equal

    let to_latest = Fn.id
  end
end]

[%%endif]

let gen_ge minimum =
  Quickcheck.Generator.map
    Int64.(gen_incl (min_value + minimum) max_value)
    ~f:(fun x ->
      Int64.(x - min_value) |> Unsigned.UInt64.of_int64 |> T.of_uint64 )

let gen = gen_ge 1L

let gen_non_default = gen_ge 2L

let gen_with_invalid = gen_ge 0L

let unpack = T.to_bits

include Hashable.Make_binable (Stable.Latest)
include Comparable.Make_binable (Stable.Latest)

[%%ifdef consensus_mechanism]

type var = T.Checked.t

let typ = T.typ

let var_of_t = T.Checked.constant

module Checked = struct
  open Snark_params.Tick

  type t = var

  let next = T.Checked.succ

  let next_if = T.Checked.succ_if

  let to_input = T.Checked.to_input

  let equal = T.Checked.equal

  let if_ = T.Checked.if_

  module Assert = struct
    let equal x y =
      let x = T.Checked.to_integer x |> Snarky_integer.Integer.to_field in
      let y = T.Checked.to_integer y |> Snarky_integer.Integer.to_field in
      Field.Checked.Assert.equal x y
  end

  let ( = ) = T.Checked.( = )

  let ( >= ) = T.Checked.( >= )

  let ( <= ) = T.Checked.( <= )

  let ( > ) = T.Checked.( > )

  let ( < ) = T.Checked.( < )
end

let%test_unit "var_of_t preserves the underlying value" =
  let open Snark_params.Tick in
  Quickcheck.test gen ~f:(fun tid ->
      [%test_eq: t] tid
        (Test_util.checked_to_unchecked Typ.unit typ
           (fun () -> Snark_params.Tick.Checked.return (var_of_t tid))
           () ) )

[%%endif]
=======
include Account_id.Digest
>>>>>>> ea6c7ee8
<|MERGE_RESOLUTION|>--- conflicted
+++ resolved
@@ -1,140 +1 @@
-<<<<<<< HEAD
-[%%import "/src/config.mlh"]
-
-open Core_kernel
-
-[%%ifndef consensus_mechanism]
-
-open Import
-
-[%%endif]
-
-module T = Mina_numbers.Nat.Make64 ()
-
-let default = T.of_uint64 Unsigned.UInt64.one
-
-let to_input = T.to_input
-
-let to_string = T.to_string
-
-let of_string = T.of_string
-
-let to_uint64 = Fn.id
-
-let of_uint64 = Fn.id
-
-let next = T.succ
-
-let invalid = T.of_uint64 Unsigned.UInt64.zero
-
-[%%if feature_tokens]
-
-[%%versioned
-module Stable = struct
-  module V1 = struct
-    type t = T.Stable.V1.t [@@deriving sexp, equal, compare, hash, yojson]
-
-    let to_latest = Fn.id
-  end
-end]
-
-[%%else]
-
-let check x =
-  if T.equal x default || T.equal x (next default) then x
-  else failwith "Non-default tokens are disabled"
-
-[%%versioned_binable
-module Stable = struct
-  module V1 = struct
-    type t = T.Stable.V1.t [@@deriving sexp, equal, compare, hash, yojson]
-
-    include
-      Binable.Of_binable
-        (T.Stable.V1)
-        (struct
-          type nonrec t = t
-
-          let to_binable = check
-
-          let of_binable = check
-        end)
-
-    let equal = T.Stable.V1.equal
-
-    let to_latest = Fn.id
-  end
-end]
-
-[%%endif]
-
-let gen_ge minimum =
-  Quickcheck.Generator.map
-    Int64.(gen_incl (min_value + minimum) max_value)
-    ~f:(fun x ->
-      Int64.(x - min_value) |> Unsigned.UInt64.of_int64 |> T.of_uint64 )
-
-let gen = gen_ge 1L
-
-let gen_non_default = gen_ge 2L
-
-let gen_with_invalid = gen_ge 0L
-
-let unpack = T.to_bits
-
-include Hashable.Make_binable (Stable.Latest)
-include Comparable.Make_binable (Stable.Latest)
-
-[%%ifdef consensus_mechanism]
-
-type var = T.Checked.t
-
-let typ = T.typ
-
-let var_of_t = T.Checked.constant
-
-module Checked = struct
-  open Snark_params.Tick
-
-  type t = var
-
-  let next = T.Checked.succ
-
-  let next_if = T.Checked.succ_if
-
-  let to_input = T.Checked.to_input
-
-  let equal = T.Checked.equal
-
-  let if_ = T.Checked.if_
-
-  module Assert = struct
-    let equal x y =
-      let x = T.Checked.to_integer x |> Snarky_integer.Integer.to_field in
-      let y = T.Checked.to_integer y |> Snarky_integer.Integer.to_field in
-      Field.Checked.Assert.equal x y
-  end
-
-  let ( = ) = T.Checked.( = )
-
-  let ( >= ) = T.Checked.( >= )
-
-  let ( <= ) = T.Checked.( <= )
-
-  let ( > ) = T.Checked.( > )
-
-  let ( < ) = T.Checked.( < )
-end
-
-let%test_unit "var_of_t preserves the underlying value" =
-  let open Snark_params.Tick in
-  Quickcheck.test gen ~f:(fun tid ->
-      [%test_eq: t] tid
-        (Test_util.checked_to_unchecked Typ.unit typ
-           (fun () -> Snark_params.Tick.Checked.return (var_of_t tid))
-           () ) )
-
-[%%endif]
-=======
-include Account_id.Digest
->>>>>>> ea6c7ee8
+include Account_id.Digest