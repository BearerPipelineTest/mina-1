--- conflicted
+++ resolved
@@ -3,16 +3,6 @@
 open Core_kernel
 open Snark_params.Tick
 
-<<<<<<< HEAD
-[%%else]
-
-open Mina_base_import
-open Snark_params_nonconsensus
-
-[%%endif]
-
-=======
->>>>>>> fb2edad9
 [%%versioned
 module Stable = struct
   module V1 = struct
