--- conflicted
+++ resolved
@@ -573,10 +573,7 @@
         | Some account ->
             Ok (`Existing location, account)
         | None ->
-<<<<<<< HEAD
             (* Needed to support sparse ledger. *)
-=======
->>>>>>> 27a30776
             Ok (`New, Account.create account_id Balance.zero) )
     | None ->
         Ok (`New, Account.create account_id Balance.zero)
