open Core_kernel
open Currency
open Signature_lib
module Global_slot = Mina_numbers.Global_slot

type account_state = [ `Added | `Existed ] [@@deriving equal]

module type Ledger_intf = sig
  type t

  type location

  val get : t -> location -> Account.t option

  val location_of_account : t -> Account_id.t -> location option

  val set : t -> location -> Account.t -> unit

  val get_or_create :
    t -> Account_id.t -> (account_state * Account.t * location) Or_error.t

  val get_or_create_account :
    t -> Account_id.t -> Account.t -> (account_state * location) Or_error.t

  val remove_accounts_exn : t -> Account_id.t list -> unit

  val merkle_root : t -> Ledger_hash.t

  val with_ledger : depth:int -> f:(t -> 'a) -> 'a

  val next_available_token : t -> Token_id.t

  val set_next_available_token : t -> Token_id.t -> unit
end

module Transaction_applied = struct
  module UC = Signed_command

  module Signed_command_applied = struct
    module Common = struct
      [%%versioned
      module Stable = struct
        module V1 = struct
          type t =
            { user_command : Signed_command.Stable.V1.t With_status.Stable.V1.t
            ; previous_receipt_chain_hash : Receipt.Chain_hash.Stable.V1.t
            ; fee_payer_timing : Account.Timing.Stable.V1.t
            ; source_timing : Account.Timing.Stable.V1.t option
            }
          [@@deriving sexp]

          let to_latest = Fn.id
        end
      end]
    end

    module Body = struct
      [%%versioned
      module Stable = struct
        module V1 = struct
          type t =
            | Payment of
                { previous_empty_accounts : Account_id.Stable.V1.t list }
            | Stake_delegation of
                { previous_delegate : Public_key.Compressed.Stable.V1.t option }
            | Create_new_token of { created_token : Token_id.Stable.V1.t }
            | Create_token_account
            | Mint_tokens
            | Failed
          [@@deriving sexp]

          let to_latest = Fn.id
        end
      end]
    end

    [%%versioned
    module Stable = struct
      module V1 = struct
        type t = { common : Common.Stable.V1.t; body : Body.Stable.V1.t }
        [@@deriving sexp]

        let to_latest = Fn.id
      end
    end]
  end

  module Snapp_command_applied = struct
    [%%versioned
    module Stable = struct
      module V2 = struct
        type t =
          { accounts :
<<<<<<< HEAD
              (Account_id.Stable.V1.t * Account.Stable.V2.t option) list
          ; command : Snapp_command.Stable.V1.t With_status.Stable.V1.t
=======
              (Account_id.Stable.V1.t * Account.Stable.V1.t option) list
          ; command : Snapp_command.Stable.V2.t With_status.Stable.V1.t
>>>>>>> 9f8d8fb7
          }
        [@@deriving sexp]

        let to_latest = Fn.id
      end

      module V1 = struct
        type t =
          { accounts :
              (Account_id.Stable.V1.t * Account.Stable.V1.t option) list
          ; command : Snapp_command.Stable.V1.t With_status.Stable.V1.t
          }
        [@@deriving sexp]

<<<<<<< HEAD
        let to_latest { accounts; command } : V2.t =
          { accounts =
              List.map
                ~f:(fun (aid, account) ->
                  (aid, Option.map ~f:Account.Stable.V1.to_latest account))
                accounts
          ; command
=======
        let to_latest (t : t) : V2.t =
          { accounts = t.accounts
          ; command =
              With_status.map ~f:Snapp_command.Stable.V1.to_latest t.command
>>>>>>> 9f8d8fb7
          }
      end
    end]
  end

  module Parties_applied = struct
    [%%versioned
    module Stable = struct
      module V1 = struct
        type t =
          { accounts :
<<<<<<< HEAD
              (Account_id.Stable.V1.t * Account.Stable.V2.t option) list
=======
              (Account_id.Stable.V1.t * Account.Stable.V1.t option) list
>>>>>>> 9f8d8fb7
          ; command : Parties.Stable.V1.t With_status.Stable.V1.t
          }
        [@@deriving sexp]

        let to_latest = Fn.id
      end
    end]
  end

  module Command_applied = struct
    [%%versioned
    module Stable = struct
      module V2 = struct
        type t =
          | Signed_command of Signed_command_applied.Stable.V1.t
          | Parties of Parties_applied.Stable.V1.t
        [@@deriving sexp]

        let to_latest = Fn.id
      end

      module V1 = struct
        type t =
          | Signed_command of Signed_command_applied.Stable.V1.t
          | Snapp_command of Snapp_command_applied.Stable.V1.t
        [@@deriving sexp]

        let to_latest : t -> Latest.t = function
          | Signed_command s ->
              Signed_command s
          | Snapp_command _ ->
              failwith "Snapp_command"
      end
    end]
  end

  module Fee_transfer_applied = struct
    [%%versioned
    module Stable = struct
      module V1 = struct
        type t =
          { fee_transfer : Fee_transfer.Stable.V1.t
          ; previous_empty_accounts : Account_id.Stable.V1.t list
          ; receiver_timing : Account.Timing.Stable.V1.t
          ; balances : Transaction_status.Fee_transfer_balance_data.Stable.V1.t
          }
        [@@deriving sexp]

        let to_latest = Fn.id
      end
    end]
  end

  module Coinbase_applied = struct
    [%%versioned
    module Stable = struct
      module V1 = struct
        type t =
          { coinbase : Coinbase.Stable.V1.t
          ; previous_empty_accounts : Account_id.Stable.V1.t list
          ; receiver_timing : Account.Timing.Stable.V1.t
          ; balances : Transaction_status.Coinbase_balance_data.Stable.V1.t
          }
        [@@deriving sexp]

        let to_latest = Fn.id
      end
    end]
  end

  module Varying = struct
    [%%versioned
    module Stable = struct
      module V2 = struct
        type t =
          | Command of Command_applied.Stable.V2.t
          | Fee_transfer of Fee_transfer_applied.Stable.V1.t
          | Coinbase of Coinbase_applied.Stable.V1.t
        [@@deriving sexp]

        let to_latest = Fn.id
      end

      module V1 = struct
        type t =
          | Command of Command_applied.Stable.V1.t
          | Fee_transfer of Fee_transfer_applied.Stable.V1.t
          | Coinbase of Coinbase_applied.Stable.V1.t
        [@@deriving sexp]

        let to_latest : t -> Latest.t = function
          | Command x ->
              Command (Command_applied.Stable.V1.to_latest x)
          | Fee_transfer x ->
              Fee_transfer x
          | Coinbase x ->
              Coinbase x
      end
    end]
  end

  [%%versioned
  module Stable = struct
    module V2 = struct
      type t =
        { previous_hash : Ledger_hash.Stable.V1.t
        ; varying : Varying.Stable.V2.t
        }
      [@@deriving sexp]

      let to_latest = Fn.id
    end

    module V1 = struct
      type t =
        { previous_hash : Ledger_hash.Stable.V1.t
        ; varying : Varying.Stable.V1.t
        }
      [@@deriving sexp]

      let to_latest { previous_hash; varying } : Latest.t =
        { previous_hash; varying = Varying.Stable.V1.to_latest varying }
    end
  end]
end

module type S = sig
  type ledger

  module Transaction_applied : sig
    module Signed_command_applied : sig
      module Common : sig
        type t = Transaction_applied.Signed_command_applied.Common.t =
          { user_command : Signed_command.t With_status.t
          ; previous_receipt_chain_hash : Receipt.Chain_hash.t
          ; fee_payer_timing : Account.Timing.t
          ; source_timing : Account.Timing.t option
          }
        [@@deriving sexp]
      end

      module Body : sig
        type t = Transaction_applied.Signed_command_applied.Body.t =
          | Payment of { previous_empty_accounts : Account_id.t list }
          | Stake_delegation of
              { previous_delegate : Public_key.Compressed.t option }
          | Create_new_token of { created_token : Token_id.t }
          | Create_token_account
          | Mint_tokens
          | Failed
        [@@deriving sexp]
      end

      type t = Transaction_applied.Signed_command_applied.t =
        { common : Common.t; body : Body.t }
      [@@deriving sexp]
    end

    module Parties_applied : sig
      type t = Transaction_applied.Parties_applied.t =
        { accounts : (Account_id.t * Account.t option) list
        ; command : Parties.t With_status.t
        }
      [@@deriving sexp]
    end

    module Command_applied : sig
      type t = Transaction_applied.Command_applied.t =
        | Signed_command of Signed_command_applied.t
        | Parties of Parties_applied.t
      [@@deriving sexp]
    end

    module Fee_transfer_applied : sig
      type t = Transaction_applied.Fee_transfer_applied.t =
        { fee_transfer : Fee_transfer.t
        ; previous_empty_accounts : Account_id.t list
        ; receiver_timing : Account.Timing.t
        ; balances : Transaction_status.Fee_transfer_balance_data.t
        }
      [@@deriving sexp]
    end

    module Coinbase_applied : sig
      type t = Transaction_applied.Coinbase_applied.t =
        { coinbase : Coinbase.t
        ; previous_empty_accounts : Account_id.t list
        ; receiver_timing : Account.Timing.t
        ; balances : Transaction_status.Coinbase_balance_data.t
        }
      [@@deriving sexp]
    end

    module Varying : sig
      type t = Transaction_applied.Varying.t =
        | Command of Command_applied.t
        | Fee_transfer of Fee_transfer_applied.t
        | Coinbase of Coinbase_applied.t
      [@@deriving sexp]
    end

    type t = Transaction_applied.t =
      { previous_hash : Ledger_hash.t; varying : Varying.t }
    [@@deriving sexp]

    val transaction : t -> Transaction.t With_status.t

    val user_command_status : t -> Transaction_status.t
  end

  val apply_user_command :
       constraint_constants:Genesis_constants.Constraint_constants.t
    -> txn_global_slot:Global_slot.t
    -> ledger
    -> Signed_command.With_valid_signature.t
    -> Transaction_applied.Signed_command_applied.t Or_error.t

  val apply_user_command_unchecked :
       constraint_constants:Genesis_constants.Constraint_constants.t
    -> txn_global_slot:Global_slot.t
    -> ledger
    -> Signed_command.t
    -> Transaction_applied.Signed_command_applied.t Or_error.t

  val apply_parties_unchecked :
       constraint_constants:Genesis_constants.Constraint_constants.t
    -> state_view:Snapp_predicate.Protocol_state.View.t
    -> ledger
    -> Parties.t
    -> ( Transaction_applied.Parties_applied.t
       * ( ( Party.t list
           , Token_id.t
           , Amount.t
           , ledger
           , bool
           , unit )
           Parties_logic.Local_state.t
         * Amount.t ) )
       Or_error.t

  val apply_fee_transfer :
       constraint_constants:Genesis_constants.Constraint_constants.t
    -> txn_global_slot:Global_slot.t
    -> ledger
    -> Fee_transfer.t
    -> Transaction_applied.Fee_transfer_applied.t Or_error.t

  val apply_coinbase :
       constraint_constants:Genesis_constants.Constraint_constants.t
    -> txn_global_slot:Global_slot.t
    -> ledger
    -> Coinbase.t
    -> Transaction_applied.Coinbase_applied.t Or_error.t

  val apply_transaction :
       constraint_constants:Genesis_constants.Constraint_constants.t
    -> txn_state_view:Snapp_predicate.Protocol_state.View.t
    -> ledger
    -> Transaction.t
    -> Transaction_applied.t Or_error.t

  val merkle_root_after_parties_exn :
       constraint_constants:Genesis_constants.Constraint_constants.t
    -> txn_state_view:Snapp_predicate.Protocol_state.View.t
    -> ledger
    -> Parties.Valid.t
    -> Ledger_hash.t * [ `Next_available_token of Token_id.t ]

  val merkle_root_after_user_command_exn :
       constraint_constants:Genesis_constants.Constraint_constants.t
    -> txn_global_slot:Global_slot.t
    -> ledger
    -> Signed_command.With_valid_signature.t
    -> Ledger_hash.t * [ `Next_available_token of Token_id.t ]

  val undo :
       constraint_constants:Genesis_constants.Constraint_constants.t
    -> ledger
    -> Transaction_applied.t
    -> unit Or_error.t

  val has_locked_tokens :
       global_slot:Global_slot.t
    -> account_id:Account_id.t
    -> ledger
    -> bool Or_error.t

  module For_tests : sig
    val validate_timing_with_min_balance :
         account:Account.t
      -> txn_amount:Amount.t
      -> txn_global_slot:Global_slot.t
      -> (Account.Timing.t * [> `Min_balance of Balance.t ]) Or_error.t

    val validate_timing :
         account:Account.t
      -> txn_amount:Amount.t
      -> txn_global_slot:Global_slot.t
      -> Account.Timing.t Or_error.t
  end
end

(* tags for timing validation errors *)
let nsf_tag = "nsf"

let min_balance_tag = "minbal"

let timing_error_to_user_command_status err =
  match Error.Internal_repr.of_info err with
  | Tag_t (tag, _) when String.equal tag nsf_tag ->
      Transaction_status.Failure.Source_insufficient_balance
  | Tag_t (tag, _) when String.equal tag min_balance_tag ->
      Transaction_status.Failure.Source_minimum_balance_violation
  | _ ->
      failwith "Unexpected timed account validation error"

let validate_timing_with_min_balance ~account ~txn_amount ~txn_global_slot =
  let open Account.Poly in
  let open Account.Timing.Poly in
  match account.timing with
  | Untimed ->
      (* no time restrictions *)
      Or_error.return (Untimed, `Min_balance Balance.zero)
  | Timed
      { initial_minimum_balance
      ; cliff_time
      ; cliff_amount
      ; vesting_period
      ; vesting_increment
      } ->
      let open Or_error.Let_syntax in
      let%map curr_min_balance =
        let account_balance = account.balance in
        let nsf_error () =
          Or_error.errorf
            !"For timed account, the requested transaction for amount %{sexp: \
              Amount.t} at global slot %{sexp: Global_slot.t}, the balance \
              %{sexp: Balance.t} is insufficient"
            txn_amount txn_global_slot account_balance
          |> Or_error.tag ~tag:nsf_tag
        in
        let min_balance_error min_balance =
          Or_error.errorf
            !"For timed account, the requested transaction for amount %{sexp: \
              Amount.t} at global slot %{sexp: Global_slot.t}, applying the \
              transaction would put the balance below the calculated minimum \
              balance of %{sexp: Balance.t}"
            txn_amount txn_global_slot min_balance
          |> Or_error.tag ~tag:min_balance_tag
        in
        match Balance.(account_balance - txn_amount) with
        | None ->
            (* checking for sufficient funds may be redundant with a check elsewhere
               regardless, the transaction would put the account below any calculated minimum balance
               so don't bother with the remaining computations
            *)
            nsf_error ()
        | Some proposed_new_balance ->
            let curr_min_balance =
              Account.min_balance_at_slot ~global_slot:txn_global_slot
                ~cliff_time ~cliff_amount ~vesting_period ~vesting_increment
                ~initial_minimum_balance
            in
            if Balance.(proposed_new_balance < curr_min_balance) then
              min_balance_error curr_min_balance
            else Or_error.return curr_min_balance
      in
      (* once the calculated minimum balance becomes zero, the account becomes untimed *)
      if Balance.(curr_min_balance > zero) then
        (account.timing, `Min_balance curr_min_balance)
      else (Untimed, `Min_balance Balance.zero)

let validate_timing ~account ~txn_amount ~txn_global_slot =
  let open Result.Let_syntax in
  let%map timing, `Min_balance _ =
    validate_timing_with_min_balance ~account ~txn_amount ~txn_global_slot
  in
  timing

module Make (L : Ledger_intf) : S with type ledger := L.t = struct
  open L

  let error s = Or_error.errorf "Ledger.apply_transaction: %s" s

  let error_opt e = Option.value_map ~default:(error e) ~f:Or_error.return

  let get_with_location ledger account_id =
    match location_of_account ledger account_id with
    | Some location -> (
        match get ledger location with
        | Some account ->
            Ok (`Existing location, account)
        | None ->
            Or_error.errorf
              !"Account %{sexp: Account_id.t} has a location in the ledger, \
                but is not present"
              account_id )
    | None ->
        Ok (`New, Account.create account_id Balance.zero)

  let set_with_location ledger location account =
    match location with
    | `Existing location ->
        Ok (set ledger location account)
    | `New ->
        Or_error.ignore_m
        @@ get_or_create_account ledger (Account.identifier account) account

  let get' ledger tag location =
    error_opt (sprintf "%s account not found" tag) (get ledger location)

  let location_of_account' ledger tag key =
    error_opt
      (sprintf "%s location not found" tag)
      (location_of_account ledger key)

  let add_amount balance amount =
    error_opt "overflow" (Balance.add_amount balance amount)

  let sub_amount balance amount =
    error_opt "insufficient funds" (Balance.sub_amount balance amount)

  let sub_account_creation_fee
      ~(constraint_constants : Genesis_constants.Constraint_constants.t) action
      amount =
    let fee = constraint_constants.account_creation_fee in
    if equal_account_state action `Added then
      error_opt
        (sprintf
           !"Error subtracting account creation fee %{sexp: Currency.Fee.t}; \
             transaction amount %{sexp: Currency.Amount.t} insufficient"
           fee amount)
        Amount.(sub amount (of_fee fee))
    else Ok amount

  let check b = ksprintf (fun s -> if b then Ok () else Or_error.error_string s)

  let validate_nonces txn_nonce account_nonce =
    check
      (Account.Nonce.equal account_nonce txn_nonce)
      !"Nonce in account %{sexp: Account.Nonce.t} different from nonce in \
        transaction %{sexp: Account.Nonce.t}"
      account_nonce txn_nonce

  let validate_time ~valid_until ~current_global_slot =
    check
      Global_slot.(current_global_slot <= valid_until)
      !"Current global slot %{sexp: Global_slot.t} greater than transaction \
        expiry slot %{sexp: Global_slot.t}"
      current_global_slot valid_until

  module Transaction_applied = struct
    include Transaction_applied

    let transaction : t -> Transaction.t With_status.t =
     fun { varying; _ } ->
      match varying with
      | Command (Signed_command uc) ->
          With_status.map uc.common.user_command ~f:(fun cmd ->
              Transaction.Command (User_command.Signed_command cmd))
      | Command (Parties s) ->
          With_status.map s.command ~f:(fun c ->
              Transaction.Command (User_command.Parties c))
      | Fee_transfer f ->
          { data = Fee_transfer f.fee_transfer
          ; status =
              Applied
                ( Transaction_status.Auxiliary_data.empty
                , Transaction_status.Fee_transfer_balance_data.to_balance_data
                    f.balances )
          }
      | Coinbase c ->
          { data = Coinbase c.coinbase
          ; status =
              Applied
                ( Transaction_status.Auxiliary_data.empty
                , Transaction_status.Coinbase_balance_data.to_balance_data
                    c.balances )
          }

    let user_command_status : t -> Transaction_status.t =
     fun { varying; _ } ->
      match varying with
      | Command
          (Signed_command { common = { user_command = { status; _ }; _ }; _ })
        ->
          status
      | Command (Parties c) ->
          c.command.status
      | Fee_transfer f ->
          Applied
            ( Transaction_status.Auxiliary_data.empty
            , Transaction_status.Fee_transfer_balance_data.to_balance_data
                f.balances )
      | Coinbase c ->
          Applied
            ( Transaction_status.Auxiliary_data.empty
            , Transaction_status.Coinbase_balance_data.to_balance_data
                c.balances )
  end

  let previous_empty_accounts action pk =
    if equal_account_state action `Added then [ pk ] else []

  let has_locked_tokens ~global_slot ~account_id ledger =
    let open Or_error.Let_syntax in
    let%map _, account = get_with_location ledger account_id in
    Account.has_locked_tokens ~global_slot account

  let get_user_account_with_location ledger account_id =
    let open Or_error.Let_syntax in
    let%bind ((_, acct) as r) = get_with_location ledger account_id in
    let%map () =
      check
        (Option.is_none acct.snapp)
        !"Expected account %{sexp: Account_id.t} to be a user account, got a \
          snapp account."
        account_id
    in
    r

  let failure (e : Transaction_status.Failure.t) = e

  let incr_balance (acct : Account.t) amt =
    match add_amount acct.balance amt with
    | Ok balance ->
        Ok { acct with balance }
    | Error _ ->
        Result.fail (failure Overflow)

  (* Helper function for [apply_user_command_unchecked] *)
  let pay_fee' ~command ~nonce ~fee_payer ~fee ~ledger ~current_global_slot =
    let open Or_error.Let_syntax in
    (* Fee-payer information *)
    let%bind location, account =
      get_user_account_with_location ledger fee_payer
    in
    let%bind () =
      match location with
      | `Existing _ ->
          return ()
      | `New ->
          Or_error.errorf "The fee-payer account does not exist"
    in
    let fee = Amount.of_fee fee in
    let%bind balance = sub_amount account.balance fee in
    let%bind () = validate_nonces nonce account.nonce in
    let%map timing =
      validate_timing ~txn_amount:fee ~txn_global_slot:current_global_slot
        ~account
    in
    ( location
    , account
    , { account with
        balance
      ; nonce = Account.Nonce.succ account.nonce
      ; receipt_chain_hash =
          Receipt.Chain_hash.cons command account.receipt_chain_hash
      ; timing
      } )

  (* Helper function for [apply_user_command_unchecked] *)
  let pay_fee ~user_command ~signer_pk ~ledger ~current_global_slot =
    let open Or_error.Let_syntax in
    (* Fee-payer information *)
    let nonce = Signed_command.nonce user_command in
    let fee_payer = Signed_command.fee_payer user_command in
    let%bind () =
      let fee_token = Signed_command.fee_token user_command in
      let%bind () =
        (* TODO: Enable multi-sig. *)
        if
          Public_key.Compressed.equal
            (Account_id.public_key fee_payer)
            signer_pk
        then return ()
        else
          Or_error.errorf
            "Cannot pay fees from a public key that did not sign the \
             transaction"
      in
      let%map () =
        (* TODO: Remove this check and update the transaction snark once we have
           an exchange rate mechanism. See issue #4447.
        *)
        if Token_id.equal fee_token Token_id.default then return ()
        else
          Or_error.errorf
            "Cannot create transactions with fee_token different from the \
             default"
      in
      ()
    in
    let%map loc, account, account' =
      pay_fee' ~command:(Signed_command user_command.payload) ~nonce ~fee_payer
        ~fee:(Signed_command.fee user_command)
        ~ledger ~current_global_slot
    in
    let applied_common : Transaction_applied.Signed_command_applied.Common.t =
      { user_command =
          { data = user_command
          ; status =
              Applied
                ( Transaction_status.Auxiliary_data.empty
                , Transaction_status.Balance_data.empty )
          }
      ; previous_receipt_chain_hash = account.receipt_chain_hash
      ; fee_payer_timing = account.timing
      ; source_timing = None
      }
    in
    (loc, account', applied_common)

  (* someday: It would probably be better if we didn't modify the receipt chain hash
     in the case that the sender is equal to the receiver, but it complicates the SNARK, so
     we don't for now. *)
  let apply_user_command_unchecked
      ~(constraint_constants : Genesis_constants.Constraint_constants.t)
      ~txn_global_slot ledger
      ({ payload; signer; signature = _ } as user_command : Signed_command.t) =
    let open Or_error.Let_syntax in
    let signer_pk = Public_key.compress signer in
    let current_global_slot = txn_global_slot in
    let%bind () =
      validate_time
        ~valid_until:(Signed_command.valid_until user_command)
        ~current_global_slot
    in
    (* Fee-payer information *)
    let fee_payer = Signed_command.fee_payer user_command in
    let%bind fee_payer_location, fee_payer_account, applied_common =
      pay_fee ~user_command ~signer_pk ~ledger ~current_global_slot
    in
    (* Charge the fee. This must happen, whether or not the command itself
       succeeds, to ensure that the network is compensated for processing this
       command.
    *)
    let%bind () =
      set_with_location ledger fee_payer_location fee_payer_account
    in
    let next_available_token = next_available_token ledger in
    let source = Signed_command.source ~next_available_token user_command in
    let receiver = Signed_command.receiver ~next_available_token user_command in
    let exception Reject of Error.t in
    let ok_or_reject = function Ok x -> x | Error err -> raise (Reject err) in
    let charge_account_creation_fee_exn (account : Account.t) =
      let balance =
        Option.value_exn
          (Balance.sub_amount account.balance
             (Amount.of_fee constraint_constants.account_creation_fee))
      in
      let account = { account with balance } in
      let timing =
        Or_error.ok_exn
          (validate_timing ~txn_amount:Amount.zero
             ~txn_global_slot:current_global_slot ~account)
      in
      { account with timing }
    in
    let compute_updates () =
      let open Result.Let_syntax in
      (* Compute the necessary changes to apply the command, failing if any of
         the conditions are not met.
      *)
      let%bind predicate_passed =
        if
          Public_key.Compressed.equal
            (Signed_command.fee_payer_pk user_command)
            (Signed_command.source_pk user_command)
        then return true
        else
          match payload.body with
          | Create_new_token _ ->
              (* Any account is allowed to create a new token associated with a
                 public key.
              *)
              return true
          | Create_token_account _ ->
              (* Predicate failure is deferred here. It will be checked later. *)
              let predicate_result =
                (* TODO(#4554): Hook predicate evaluation in here once
                   implemented.
                *)
                false
              in
              return predicate_result
          | Payment _ | Stake_delegation _ | Mint_tokens _ ->
              (* TODO(#4554): Hook predicate evaluation in here once implemented. *)
              Result.fail Transaction_status.Failure.Predicate
      in
      match payload.body with
      | Stake_delegation _ ->
          let receiver_location, _receiver_account =
            (* Check that receiver account exists. *)
            get_with_location ledger receiver |> ok_or_reject
          in
          let source_location, source_account =
            get_with_location ledger source |> ok_or_reject
          in
          let%bind () =
            match (source_location, receiver_location) with
            | `Existing _, `Existing _ ->
                return ()
            | `New, _ ->
                Result.fail Transaction_status.Failure.Source_not_present
            | _, `New ->
                Result.fail Transaction_status.Failure.Receiver_not_present
          in
          let previous_delegate = source_account.delegate in
          let source_timing = source_account.timing in
          (* Timing is always valid, but we need to record any switch from
             timed to untimed here to stay in sync with the snark.
          *)
          let%map timing =
            validate_timing ~txn_amount:Amount.zero
              ~txn_global_slot:current_global_slot ~account:source_account
            |> Result.map_error ~f:timing_error_to_user_command_status
          in
          let source_account =
            { source_account with
              delegate = Some (Account_id.public_key receiver)
            ; timing
            }
          in
          ( [ (source_location, source_account) ]
          , `Source_timing source_timing
          , Transaction_status.Auxiliary_data.empty
          , Transaction_applied.Signed_command_applied.Body.Stake_delegation
              { previous_delegate } )
      | Payment { amount; token_id = token; _ } ->
          let receiver_location, receiver_account =
            get_with_location ledger receiver |> ok_or_reject
          in
          (* Charge the account creation fee. *)
          let%bind receiver_amount =
            match receiver_location with
            | `Existing _ ->
                return amount
            | `New ->
                if Token_id.(equal default) token then
                  (* Subtract the creation fee from the transaction amount. *)
                  sub_account_creation_fee ~constraint_constants `Added amount
                  |> Result.map_error ~f:(fun _ ->
                         Transaction_status.Failure
                         .Amount_insufficient_to_create_account)
                else
                  Result.fail
                    Transaction_status.Failure.Cannot_pay_creation_fee_in_token
          in
          let%bind receiver_account =
            incr_balance receiver_account receiver_amount
          in
          let%map source_location, source_timing, source_account =
            let ret =
              let%bind location, account =
                if Account_id.equal source receiver then
                  match receiver_location with
                  | `Existing _ ->
                      return (receiver_location, receiver_account)
                  | `New ->
                      Result.fail Transaction_status.Failure.Source_not_present
                else return (get_with_location ledger source |> ok_or_reject)
              in
              let%bind () =
                match location with
                | `Existing _ ->
                    return ()
                | `New ->
                    Result.fail Transaction_status.Failure.Source_not_present
              in
              let source_timing = account.timing in
              let%bind timing =
                validate_timing ~txn_amount:amount
                  ~txn_global_slot:current_global_slot ~account
                |> Result.map_error ~f:timing_error_to_user_command_status
              in
              let%map balance =
                Result.map_error (sub_amount account.balance amount)
                  ~f:(fun _ ->
                    Transaction_status.Failure.Source_insufficient_balance)
              in
              (location, source_timing, { account with timing; balance })
            in
            if Account_id.equal fee_payer source then
              (* Don't process transactions with insufficient balance from the
                 fee-payer.
              *)
              match ret with
              | Ok x ->
                  Ok x
              | Error failure ->
                  raise
                    (Reject
                       (Error.createf "%s"
                          (Transaction_status.Failure.describe failure)))
            else ret
          in
          let previous_empty_accounts, auxiliary_data =
            match receiver_location with
            | `Existing _ ->
                ([], Transaction_status.Auxiliary_data.empty)
            | `New ->
                ( [ receiver ]
                , { Transaction_status.Auxiliary_data.empty with
                    receiver_account_creation_fee_paid =
                      Some
                        (Amount.of_fee
                           constraint_constants.account_creation_fee)
                  } )
          in
          ( [ (receiver_location, receiver_account)
            ; (source_location, source_account)
            ]
          , `Source_timing source_timing
          , auxiliary_data
          , Transaction_applied.Signed_command_applied.Body.Payment
              { previous_empty_accounts } )
      | Create_new_token { disable_new_accounts; _ } ->
          (* NOTE: source and receiver are definitionally equal here. *)
          let fee_payer_account =
            Or_error.try_with (fun () ->
                charge_account_creation_fee_exn fee_payer_account)
            |> ok_or_reject
          in
          let receiver_location, receiver_account =
            get_with_location ledger receiver |> ok_or_reject
          in
          ( match receiver_location with
          | `New ->
              ()
          | _ ->
              failwith
                "Token owner account for newly created token already exists?!?!"
          ) ;
          let receiver_account =
            { receiver_account with
              token_permissions =
                Token_permissions.Token_owned { disable_new_accounts }
            }
          in
          return
            ( [ (fee_payer_location, fee_payer_account)
              ; (receiver_location, receiver_account)
              ]
            , `Source_timing receiver_account.timing
            , { Transaction_status.Auxiliary_data.empty with
                fee_payer_account_creation_fee_paid =
                  Some (Amount.of_fee constraint_constants.account_creation_fee)
              ; created_token = Some next_available_token
              }
            , Transaction_applied.Signed_command_applied.Body.Create_new_token
                { created_token = next_available_token } )
      | Create_token_account { account_disabled; _ } ->
          if
            account_disabled
            && Token_id.(equal default) (Account_id.token_id receiver)
          then
            raise
              (Reject
                 (Error.createf
                    "Cannot open a disabled account in the default token")) ;
          let fee_payer_account =
            Or_error.try_with (fun () ->
                charge_account_creation_fee_exn fee_payer_account)
            |> ok_or_reject
          in
          let receiver_location, receiver_account =
            get_with_location ledger receiver |> ok_or_reject
          in
          let%bind () =
            match receiver_location with
            | `New ->
                return ()
            | `Existing _ ->
                Result.fail Transaction_status.Failure.Receiver_already_exists
          in
          let receiver_account =
            { receiver_account with
              token_permissions =
                Token_permissions.Not_owned { account_disabled }
            }
          in
          let source_location, source_account =
            get_with_location ledger source |> ok_or_reject
          in
          let%bind source_account =
            if Account_id.equal source receiver then return receiver_account
            else if Account_id.equal source fee_payer then
              return fee_payer_account
            else
              match source_location with
              | `New ->
                  Result.fail Transaction_status.Failure.Source_not_present
              | `Existing _ ->
                  return source_account
          in
          let%bind () =
            match source_account.token_permissions with
            | Token_owned { disable_new_accounts } ->
                if
                  not
                    ( Bool.equal account_disabled disable_new_accounts
                    || predicate_passed )
                then
                  Result.fail
                    Transaction_status.Failure.Mismatched_token_permissions
                else return ()
            | Not_owned _ ->
                if Token_id.(equal default) (Account_id.token_id receiver) then
                  return ()
                else Result.fail Transaction_status.Failure.Not_token_owner
          in
          let source_timing = source_account.timing in
          let%map source_account =
            let%map timing =
              validate_timing ~txn_amount:Amount.zero
                ~txn_global_slot:current_global_slot ~account:source_account
              |> Result.map_error ~f:timing_error_to_user_command_status
            in
            { source_account with timing }
          in
          let located_accounts =
            if Account_id.equal source receiver then
              (* For token_id= default, we allow this *)
              [ (fee_payer_location, fee_payer_account)
              ; (source_location, source_account)
              ]
            else
              [ (receiver_location, receiver_account)
              ; (fee_payer_location, fee_payer_account)
              ; (source_location, source_account)
              ]
          in
          ( located_accounts
          , `Source_timing source_timing
          , { Transaction_status.Auxiliary_data.empty with
              fee_payer_account_creation_fee_paid =
                Some (Amount.of_fee constraint_constants.account_creation_fee)
            }
          , Transaction_applied.Signed_command_applied.Body.Create_token_account
          )
      | Mint_tokens { token_id = token; amount; _ } ->
          let%bind () =
            if Token_id.(equal default) token then
              Result.fail Transaction_status.Failure.Not_token_owner
            else return ()
          in
          let receiver_location, receiver_account =
            get_with_location ledger receiver |> ok_or_reject
          in
          let%bind () =
            match receiver_location with
            | `Existing _ ->
                return ()
            | `New ->
                Result.fail Transaction_status.Failure.Receiver_not_present
          in
          let%bind receiver_account = incr_balance receiver_account amount in
          let%map source_location, source_timing, source_account =
            let location, account =
              if Account_id.equal source receiver then
                (receiver_location, receiver_account)
              else get_with_location ledger source |> ok_or_reject
            in
            let%bind () =
              match location with
              | `Existing _ ->
                  return ()
              | `New ->
                  Result.fail Transaction_status.Failure.Source_not_present
            in
            let%bind () =
              match account.token_permissions with
              | Token_owned _ ->
                  return ()
              | Not_owned _ ->
                  Result.fail Transaction_status.Failure.Not_token_owner
            in
            let source_timing = account.timing in
            let%map timing =
              validate_timing ~txn_amount:Amount.zero
                ~txn_global_slot:current_global_slot ~account
              |> Result.map_error ~f:timing_error_to_user_command_status
            in
            (location, source_timing, { account with timing })
          in
          ( [ (receiver_location, receiver_account)
            ; (source_location, source_account)
            ]
          , `Source_timing source_timing
          , Transaction_status.Auxiliary_data.empty
          , Transaction_applied.Signed_command_applied.Body.Mint_tokens )
    in
    let compute_balances () =
      let compute_balance account_id =
        match get_user_account_with_location ledger account_id with
        | Ok (`Existing _, account) ->
            Some account.balance
        | _ ->
            None
      in
      { Transaction_status.Balance_data.fee_payer_balance =
          compute_balance fee_payer
      ; source_balance = compute_balance source
      ; receiver_balance = compute_balance receiver
      }
    in
    match compute_updates () with
    | Ok
        ( located_accounts
        , `Source_timing source_timing
        , auxiliary_data
        , applied_body ) ->
        (* Update the ledger. *)
        let%bind () =
          List.fold located_accounts ~init:(Ok ())
            ~f:(fun acc (location, account) ->
              let%bind () = acc in
              set_with_location ledger location account)
        in
        let applied_common =
          { applied_common with
            source_timing = Some source_timing
          ; user_command =
              { data = user_command
              ; status = Applied (auxiliary_data, compute_balances ())
              }
          }
        in
        return
          ( { common = applied_common; body = applied_body }
            : Transaction_applied.Signed_command_applied.t )
    | Error failure ->
        (* Do not update the ledger. *)
        let applied_common =
          { applied_common with
            user_command =
              { data = user_command
              ; status = Failed (failure, compute_balances ())
              }
          }
        in
        return
          ( { common = applied_common; body = Failed }
            : Transaction_applied.Signed_command_applied.t )
    | exception Reject err ->
        (* TODO: These transactions should never reach this stage, this error
           should be fatal.
        *)
        Error err

  let apply_user_command ~constraint_constants ~txn_global_slot ledger
      (user_command : Signed_command.With_valid_signature.t) =
    apply_user_command_unchecked ~constraint_constants ~txn_global_slot ledger
      (Signed_command.forget_check user_command)

  let opt_fail e = function Some x -> Ok x | None -> Error (failure e)

  let add_signed_amount b (a : Amount.Signed.t) =
    ( match a.sgn with
    | Pos ->
        Balance.add_amount b a.magnitude
    | Neg ->
        Balance.sub_amount b a.magnitude )
    |> opt_fail Overflow

  let check e b = if b then Ok () else Error (failure e)

  open Pickles_types

  let apply_body
      ~(constraint_constants : Genesis_constants.Constraint_constants.t)
      ~(state_view : Snapp_predicate.Protocol_state.View.t) ~check_auth ~is_new
      ({ body =
           { pk = _
           ; token_id
<<<<<<< HEAD
           ; update =
               { app_state; delegate; verification_key; permissions; snapp_uri }
           ; delta
           ; events = _ (* This is for the snapp to use, we don't need it. *)
           ; call_data = _ (* This is for the snapp to use, we don't need it. *)
=======
           ; update = { app_state; delegate; verification_key; permissions }
           ; delta
>>>>>>> 9f8d8fb7
           }
       ; predicate
       } :
        Party.Predicated.t) (a : Account.t) : (Account.t, _) Result.t =
    let open Snapp_basic in
    let open Result.Let_syntax in
    let%bind balance =
      let%bind b = add_signed_amount a.balance delta in
      let fee = constraint_constants.account_creation_fee in
      let%bind () =
        (* TODO: Fix when we want to enable tokens. The trickiness here is we need to subtract
           the account creation fee from somewhere (like the fee excess in the local state) *)
        if Token_id.(equal default) token_id then Ok ()
        else Error Transaction_status.Failure.Cannot_pay_creation_fee_in_token
      in
      if is_new then
        Balance.sub_amount b (Amount.of_fee fee)
        |> opt_fail Amount_insufficient_to_create_account
      else Ok b
    in
    (* Check send/receive permissions *)
    let%bind () =
      if Amount.(equal zero) delta.magnitude then Ok ()
      else
        check Update_not_permitted
          (check_auth
             ( match delta.sgn with
             | Pos ->
                 a.permissions.receive
             | Neg ->
                 a.permissions.send ))
    in
    (* Check timing. *)
    let%bind timing =
      match delta.sgn with
      | Pos ->
          Ok a.timing
      | Neg ->
          validate_timing ~txn_amount:delta.magnitude
            ~txn_global_slot:state_view.global_slot_since_genesis ~account:a
          |> Result.map_error ~f:timing_error_to_user_command_status
    in
    let init =
      match a.snapp with None -> Snapp_account.default | Some a -> a
    in
    let update perm u curr ~is_keep ~update =
      match check_auth perm with
      | false ->
          let%map () = check Update_not_permitted (is_keep u) in
          curr
      | true ->
          Ok (update u curr)
    in
    let%bind delegate =
      if Token_id.(equal default) a.token_id then
        update a.permissions.set_delegate delegate a.delegate
          ~is_keep:Set_or_keep.is_keep ~update:(fun u x ->
            match u with Keep -> x | Set y -> Some y)
      else return a.delegate
    in
    let%bind snapp =
      let%map app_state =
        update a.permissions.edit_state app_state init.app_state
          ~is_keep:(Vector.for_all ~f:Set_or_keep.is_keep)
          ~update:(Vector.map2 ~f:Set_or_keep.set_or_keep)
      and verification_key =
        update a.permissions.set_verification_key verification_key
          init.verification_key ~is_keep:Set_or_keep.is_keep ~update:(fun u x ->
            match (u, x) with Keep, _ -> x | Set x, _ -> Some x)
      in
      let snapp_version =
        (* Current snapp version. Upgrade mechanism should live here. *)
        Mina_numbers.Snapp_version.zero
      in
      let t : Snapp_account.t =
        { app_state; verification_key; snapp_version }
      in
      if Snapp_account.(equal default t) then None else Some t
    in
    let%bind snapp_uri =
      update a.permissions.set_snapp_uri snapp_uri a.snapp_uri
        ~is_keep:Set_or_keep.is_keep ~update:(fun u x ->
          match u with Keep -> x | Set x -> x)
    in
    let%bind permissions =
      update a.permissions.set_permissions permissions a.permissions
        ~is_keep:Set_or_keep.is_keep ~update:Set_or_keep.set_or_keep
    in
    let nonce : Account.Nonce.t =
      (* TODO: Think about whether this is correct *)
      match predicate with
      | Accept ->
          a.nonce
      | Full _ | Nonce _ ->
          Account.Nonce.succ a.nonce
    in
<<<<<<< HEAD
    Ok
      { a with balance; snapp; delegate; permissions; timing; nonce; snapp_uri }
=======
    Ok { a with balance; snapp; delegate; permissions; timing; nonce }
>>>>>>> 9f8d8fb7

  let apply_parties_unchecked
      ~(constraint_constants : Genesis_constants.Constraint_constants.t)
      ~(state_view : Snapp_predicate.Protocol_state.View.t) (ledger : L.t)
      (c : Parties.t) : (Transaction_applied.Parties_applied.t * _) Or_error.t =
    let module E = struct
      exception Did_not_succeed
    end in
    let module Inputs = struct
      module First_party = Party.Signed

      module Global_state = struct
        type t =
          { ledger : L.t
          ; fee_excess : Amount.t
          ; protocol_state : Snapp_predicate.Protocol_state.View.t
          }
      end

      module Bool = struct
        type t = bool

        let assert_ b = assert b

        let if_ = Parties.value_if

        let true_ = true

        let false_ = false

        let equal = Bool.equal

        let not = not

        let ( ||| ) = ( || )

        let ( &&& ) = ( && )
      end

      module Ledger = struct
        type t = L.t

        let if_ = Parties.value_if

        (* This is semantically wrong, but the empty ledger is not actually used here, so it's fine. *)
        let empty = ledger
      end

      module Transaction_commitment = struct
        type t = unit

        let empty = ()

        let if_ = Parties.value_if
      end

      module Account = Account

      module Amount = struct
        open Currency.Amount

        type nonrec t = t

        let if_ = Parties.value_if

        module Signed = struct
          include Signed

          let is_pos (t : t) = Sgn.equal t.sgn Pos
        end

        let zero = zero

        let ( - ) (x1 : t) (x2 : t) : Signed.t =
          Option.value_exn Signed.(of_unsigned x1 + negate (of_unsigned x2))

        let ( + ) (x1 : t) (x2 : t) : t = Option.value_exn (add x1 x2)

        let add_signed (x1 : t) (x2 : Signed.t) : t =
          let y = Option.value_exn Signed.(of_unsigned x1 + x2) in
          match y.sgn with Pos -> y.magnitude | Neg -> failwith "add_signed"
      end

      module Token_id = struct
        include Token_id

        let if_ = Parties.value_if
      end

      module Parties = struct
        type party = Party.t [@@deriving yojson]

        type t = party list

        let if_ = Parties.value_if

        let empty = []

        let is_empty = List.is_empty

        let pop (t : t) = match t with [] -> failwith "pop" | p :: t -> (p, t)
      end
    end in
    let module M = Parties_logic.Make (Inputs) in
    let module Env = struct
      open Inputs

      type t =
        < party : Parties.party
        ; parties : Parties.t
        ; account : Account.t
        ; ledger : Ledger.t
        ; amount : Amount.t
        ; bool : Bool.t
        ; token_id : Token_id.t
        ; global_state : Global_state.t
        ; inclusion_proof : [ `Existing of location | `New ]
        ; local_state :
            ( Parties.t
            , Token_id.t
            , Amount.t
            , L.t
            , bool
            , Transaction_commitment.t )
            Parties_logic.Local_state.t
        ; protocol_state_predicate : Snapp_predicate.Protocol_state.t
        ; transaction_commitment : unit >
    end in
    let original_account_states =
      List.map (Parties.accounts_accessed c) ~f:(fun id ->
          ( id
          , Option.Let_syntax.(
              let%bind loc = L.location_of_account ledger id in
              let%map a = L.get ledger loc in
              (loc, a)) ))
    in
    let perform (type r) (eff : (r, Env.t) Parties_logic.Eff.t) : r =
      match eff with
      | Get_global_ledger _ ->
          ledger
      | Transaction_commitment_on_start _ ->
          ()
      | Finalize_local_state (is_last_party, local_state) ->
          if is_last_party then
            if local_state.will_succeed && not local_state.success then
              raise E.Did_not_succeed
      | Balance a ->
          Balance.to_amount a.balance
      | Get_account (p, l) ->
          let loc, acct =
            Or_error.ok_exn (get_with_location l (Party.account_id p))
          in
          (acct, loc)
      | Check_inclusion (_ledger, _account, _loc) ->
          ()
      | Check_protocol_state_predicate (pred, global_state) ->
          Snapp_predicate.Protocol_state.check pred global_state.protocol_state
          |> Or_error.is_ok
      | Check_predicate (_is_start, party, account, _global_state) -> (
          match party.data.predicate with
          | Accept ->
              true
          | Nonce n ->
              Account.Nonce.equal account.nonce n
          | Full p ->
              Or_error.is_ok (Snapp_predicate.Account.check p account) )
      | Set_account_if (b, l, a, loc) ->
          if b then Or_error.ok_exn (set_with_location l loc a) ;
          l
      | Modify_global_excess (s, f) ->
          { s with fee_excess = f s.fee_excess }
      | Modify_global_ledger (s, f) ->
          { s with ledger = f s.ledger }
      | Party_token_id p ->
          p.data.body.token_id
      | Check_auth_and_update_account
          { is_start
          ; at_party = _
          ; global_state = _
          ; party = p
          ; account = a
          ; transaction_commitment = ()
          ; inclusion_proof = loc
          } -> (
<<<<<<< HEAD
          if (is_start : bool) then
=======
          if is_start then
>>>>>>> 9f8d8fb7
            [%test_eq: Control.Tag.t] Signature (Control.tag p.authorization) ;
          match
            apply_body ~constraint_constants ~state_view
              ~check_auth:
                (Fn.flip Permissions.Auth_required.check
                   (Control.tag p.authorization))
              ~is_new:(match loc with `Existing _ -> false | `New -> true)
              p.data a
          with
          | Error _e ->
              (* TODO: Use this in the failure reason. *)
              (a, false)
          | Ok a ->
              (a, true) )
    in
    let rec step_all
        ( ((g : Inputs.Global_state.t), (l : _ Parties_logic.Local_state.t)) as
        acc ) =
      if List.is_empty l.parties then `Ok acc
      else
        match M.step { perform } (g, l) with
        | exception E.Did_not_succeed ->
            let module L = struct
              type t = L.t

              let to_yojson l = L.merkle_root l |> Ledger_hash.to_yojson
            end in
            let module J = struct
              type t =
                ( Inputs.Parties.party list
                , Token_id.t
                , Amount.t
                , L.t
                , bool
                , unit )
                Parties_logic.Local_state.t
              [@@deriving to_yojson]
            end in
            `Did_not_succeed
        | exception e ->
            `Error (Error.of_exn ~backtrace:`Get e)
        | s ->
            step_all s
    in
    let init ~will_succeed : Inputs.Global_state.t * _ =
      let parties =
        let p = c.fee_payer in
        { Party.authorization = Control.Signature p.authorization
        ; data =
            { p.data with predicate = Party.Predicate.Nonce p.data.predicate }
        }
        :: c.other_parties
      in
      M.start
        { parties; will_succeed; protocol_state_predicate = c.protocol_state }
        { perform }
        ( { protocol_state = state_view; ledger; fee_excess = Amount.zero }
        , { parties = []
          ; transaction_commitment = ()
          ; token_id = Token_id.invalid
          ; excess = Currency.Amount.zero
          ; ledger
          ; success = true
          ; will_succeed
          } )
    in
    let accounts () =
      List.map original_account_states
        ~f:(Tuple2.map_snd ~f:(Option.map ~f:snd))
    in
    match step_all (init ~will_succeed:true) with
    | `Error e ->
        Error e
    | `Ok (global_state, local_state) ->
        Ok
          ( { accounts = accounts ()
            ; command =
                { With_status.data = c
                ; status =
                    (* TODO *)
                    Applied
                      ( { fee_payer_account_creation_fee_paid = None
                        ; receiver_account_creation_fee_paid = None
                        ; created_token = None
                        }
                      , { fee_payer_balance = None
                        ; source_balance = None
                        ; receiver_balance = None
                        } )
                }
            }
          , (local_state, global_state.fee_excess) )
    | `Did_not_succeed -> (
        (* Restore the previous state *)
        List.fold original_account_states ~init:[] ~f:(fun acc (id, a) ->
            match a with
            | None ->
                id :: acc
            | Some (loc, a) ->
                L.set ledger loc a ; acc)
        |> L.remove_accounts_exn ledger ;
        match step_all (init ~will_succeed:false) with
        | `Error e ->
            Error e
        | `Did_not_succeed ->
            assert false
        | `Ok (global_state, local_state) ->
            Ok
              ( { accounts = accounts ()
                ; command =
                    { With_status.data = c
                    ; status =
                        Failed
                          ( Predicate (* TODO *)
                          , { (* TODO *)
                              fee_payer_balance = None
                            ; source_balance = None
                            ; receiver_balance = None
                            } )
                    }
                }
              , (local_state, global_state.fee_excess) ) )

  let update_timing_when_no_deduction ~txn_global_slot account =
    validate_timing ~txn_amount:Amount.zero ~txn_global_slot ~account

  let process_fee_transfer t (transfer : Fee_transfer.t) ~modify_balance
      ~modify_timing =
    let open Or_error.Let_syntax in
    (* TODO(#4555): Allow token_id to vary from default. *)
    let%bind () =
      if
        List.for_all
          ~f:Token_id.(equal default)
          (One_or_two.to_list (Fee_transfer.fee_tokens transfer))
      then return ()
      else Or_error.errorf "Cannot pay fees in non-default tokens."
    in
    match Fee_transfer.to_singles transfer with
    | `One ft ->
        let account_id = Fee_transfer.Single.receiver ft in
        (* TODO(#4496): Do not use get_or_create here; we should not create a
           new account before we know that the transaction will go through and
           thus the creation fee has been paid.
        *)
        let%bind action, a, loc = get_or_create t account_id in
        let emptys = previous_empty_accounts action account_id in
        let%bind timing = modify_timing a in
        let%map balance = modify_balance action account_id a.balance ft.fee in
        set t loc { a with balance; timing } ;
        (emptys, a.timing)
    | `Two (ft1, ft2) ->
        let account_id1 = Fee_transfer.Single.receiver ft1 in
        (* TODO(#4496): Do not use get_or_create here; we should not create a
           new account before we know that the transaction will go through and
           thus the creation fee has been paid.
        *)
        let%bind action1, a1, l1 = get_or_create t account_id1 in
        let emptys1 = previous_empty_accounts action1 account_id1 in
        let account_id2 = Fee_transfer.Single.receiver ft2 in
        if Account_id.equal account_id1 account_id2 then (
          let%bind fee = error_opt "overflow" (Fee.add ft1.fee ft2.fee) in
          let%bind timing = modify_timing a1 in
          let%map balance = modify_balance action1 account_id1 a1.balance fee in
          set t l1 { a1 with balance; timing } ;
          (emptys1, a1.timing) )
        else
          (* TODO(#4496): Do not use get_or_create here; we should not create a
             new account before we know that the transaction will go through
             and thus the creation fee has been paid.
          *)
          let%bind action2, a2, l2 = get_or_create t account_id2 in
          let emptys2 = previous_empty_accounts action2 account_id2 in
          let%bind balance1 =
            modify_balance action1 account_id1 a1.balance ft1.fee
          in
          (*Note: Not updating the timing field of a1 to avoid additional check in transactions snark (check_timing for "receiver"). This is OK because timing rules will not be violated when balance increases and will be checked whenever an amount is deducted from the account. (#5973)*)
          let%bind timing2 = modify_timing a2 in
          let%map balance2 =
            modify_balance action2 account_id2 a2.balance ft2.fee
          in
          set t l1 { a1 with balance = balance1 } ;
          set t l2 { a2 with balance = balance2; timing = timing2 } ;
          (emptys1 @ emptys2, a2.timing)

  let apply_fee_transfer ~constraint_constants ~txn_global_slot t transfer =
    let open Or_error.Let_syntax in
    let%map previous_empty_accounts, receiver_timing =
      process_fee_transfer t transfer
        ~modify_balance:(fun action _ b f ->
          let%bind amount =
            let amount = Amount.of_fee f in
            sub_account_creation_fee ~constraint_constants action amount
          in
          add_amount b amount)
        ~modify_timing:(fun acc ->
          update_timing_when_no_deduction ~txn_global_slot acc)
    in
    let compute_balance account_id =
      match get_user_account_with_location t account_id with
      | Ok (`Existing _, account) ->
          Some account.balance
      | _ ->
          None
    in
    let balances =
      match Fee_transfer.to_singles transfer with
      | `One ft ->
          { Transaction_status.Fee_transfer_balance_data.receiver1_balance =
              Option.value_exn
                (compute_balance (Fee_transfer.Single.receiver ft))
          ; receiver2_balance = None
          }
      | `Two (ft1, ft2) ->
          { Transaction_status.Fee_transfer_balance_data.receiver1_balance =
              Option.value_exn
                (compute_balance (Fee_transfer.Single.receiver ft1))
          ; receiver2_balance =
              compute_balance (Fee_transfer.Single.receiver ft2)
          }
    in
    Transaction_applied.Fee_transfer_applied.
      { fee_transfer = transfer
      ; previous_empty_accounts
      ; receiver_timing
      ; balances
      }

  let undo_fee_transfer ~constraint_constants t
      ({ previous_empty_accounts; fee_transfer; receiver_timing; balances = _ } :
        Transaction_applied.Fee_transfer_applied.t) =
    let open Or_error.Let_syntax in
    let%map _ =
      process_fee_transfer t fee_transfer
        ~modify_balance:(fun _ aid b f ->
          let action =
            if List.mem ~equal:Account_id.equal previous_empty_accounts aid then
              `Added
            else `Existed
          in
          let%bind amount =
            sub_account_creation_fee ~constraint_constants action
              (Amount.of_fee f)
          in
          sub_amount b amount)
        ~modify_timing:(fun _ -> Ok receiver_timing)
    in
    remove_accounts_exn t previous_empty_accounts

  let apply_coinbase ~constraint_constants ~txn_global_slot t
      (* TODO: Better system needed for making atomic changes. Could use a monad. *)
        ({ receiver; fee_transfer; amount = coinbase_amount } as cb :
          Coinbase.t) =
    let open Or_error.Let_syntax in
    let%bind receiver_reward, emptys1, transferee_update, transferee_timing_prev
        =
      match fee_transfer with
      | None ->
          return (coinbase_amount, [], None, None)
      | Some ({ receiver_pk = transferee; fee } as ft) ->
          assert (not @@ Public_key.Compressed.equal transferee receiver) ;
          let transferee_id = Coinbase.Fee_transfer.receiver ft in
          let fee = Amount.of_fee fee in
          let%bind receiver_reward =
            error_opt "Coinbase fee transfer too large"
              (Amount.sub coinbase_amount fee)
          in
          let%bind action, transferee_account, transferee_location =
            (* TODO(#4496): Do not use get_or_create here; we should not create
               a new account before we know that the transaction will go
               through and thus the creation fee has been paid.
            *)
            get_or_create t transferee_id
          in
          let emptys = previous_empty_accounts action transferee_id in
          let%bind timing =
            update_timing_when_no_deduction ~txn_global_slot transferee_account
          in
          let%map balance =
            let%bind amount =
              sub_account_creation_fee ~constraint_constants action fee
            in
            add_amount transferee_account.balance amount
          in
          ( receiver_reward
          , emptys
          , Some
              (transferee_location, { transferee_account with balance; timing })
          , Some transferee_account.timing )
    in
    let receiver_id = Account_id.create receiver Token_id.default in
    let%bind action2, receiver_account, receiver_location =
      (* TODO(#4496): Do not use get_or_create here; we should not create a new
         account before we know that the transaction will go through and thus
         the creation fee has been paid.
      *)
      get_or_create t receiver_id
    in
    let emptys2 = previous_empty_accounts action2 receiver_id in
    (* Note: Updating coinbase receiver timing only if there is no fee transfer. This is so as to not add any extra constraints in transaction snark for checking "receiver" timings. This is OK because timing rules will not be violated when balance increases and will be checked whenever an amount is deducted from the account(#5973)*)
    let%bind receiver_timing_for_applied, coinbase_receiver_timing =
      match transferee_timing_prev with
      | None ->
          let%map new_receiver_timing =
            update_timing_when_no_deduction ~txn_global_slot receiver_account
          in
          (receiver_account.timing, new_receiver_timing)
      | Some timing ->
          Ok (timing, receiver_account.timing)
    in
    let%map receiver_balance =
      let%bind amount =
        sub_account_creation_fee ~constraint_constants action2 receiver_reward
      in
      add_amount receiver_account.balance amount
    in
    set t receiver_location
      { receiver_account with
        balance = receiver_balance
      ; timing = coinbase_receiver_timing
      } ;
    Option.iter transferee_update ~f:(fun (l, a) -> set t l a) ;
    Transaction_applied.Coinbase_applied.
      { coinbase = cb
      ; previous_empty_accounts = emptys1 @ emptys2
      ; receiver_timing = receiver_timing_for_applied
      ; balances =
          { Transaction_status.Coinbase_balance_data.coinbase_receiver_balance =
              receiver_balance
          ; fee_transfer_receiver_balance =
              Option.map transferee_update ~f:(fun (_, a) -> a.balance)
          }
      }

  (* Don't have to be atomic here because these should never fail. In fact, none of
     the undo functions should ever return an error. This should be fixed in the types. *)
  let undo_coinbase ~constraint_constants t
      Transaction_applied.Coinbase_applied.
        { coinbase = { receiver; fee_transfer; amount = coinbase_amount }
        ; previous_empty_accounts
        ; receiver_timing
        ; balances = _
        } =
    let receiver_reward, receiver_timing =
      match fee_transfer with
      | None ->
          (coinbase_amount, Some receiver_timing)
      | Some ({ receiver_pk = _; fee } as ft) ->
          let fee = Amount.of_fee fee in
          let transferee_id = Coinbase.Fee_transfer.receiver ft in
          let transferee_location =
            Or_error.ok_exn (location_of_account' t "transferee" transferee_id)
          in
          let transferee_account =
            Or_error.ok_exn (get' t "transferee" transferee_location)
          in
          let transferee_balance =
            let action =
              if
                List.mem previous_empty_accounts transferee_id
                  ~equal:Account_id.equal
              then `Added
              else `Existed
            in
            let amount =
              sub_account_creation_fee ~constraint_constants action fee
              |> Or_error.ok_exn
            in
            Option.value_exn
              (Balance.sub_amount transferee_account.balance amount)
          in
          set t transferee_location
            { transferee_account with
              balance = transferee_balance
            ; timing = receiver_timing
            } ;
          (Option.value_exn (Amount.sub coinbase_amount fee), None)
    in
    let receiver_id = Account_id.create receiver Token_id.default in
    let receiver_location =
      Or_error.ok_exn (location_of_account' t "receiver" receiver_id)
    in
    let receiver_account =
      Or_error.ok_exn (get' t "receiver" receiver_location)
    in
    let receiver_balance =
      let action =
        if List.mem previous_empty_accounts receiver_id ~equal:Account_id.equal
        then `Added
        else `Existed
      in
      let amount =
        sub_account_creation_fee ~constraint_constants action receiver_reward
        |> Or_error.ok_exn
      in
      Option.value_exn (Balance.sub_amount receiver_account.balance amount)
    in
    let timing =
      Option.value ~default:receiver_account.timing receiver_timing
    in
    set t receiver_location
      { receiver_account with balance = receiver_balance; timing } ;
    remove_accounts_exn t previous_empty_accounts

  let undo_user_command
      ~(constraint_constants : Genesis_constants.Constraint_constants.t) ledger
      { Transaction_applied.Signed_command_applied.common =
          { user_command =
              { data = { payload; signer = _; signature = _ } as user_command
              ; status = _
              }
          ; previous_receipt_chain_hash
          ; fee_payer_timing
          ; source_timing
          }
      ; body
      } =
    let open Or_error.Let_syntax in
    (* Fee-payer information *)
    let fee_payer = Signed_command.fee_payer user_command in
    let nonce = Signed_command.nonce user_command in
    let%bind fee_payer_location =
      location_of_account' ledger "fee payer" fee_payer
    in
    (* Refund the fee to the fee-payer. *)
    let%bind fee_payer_account =
      let%bind account = get' ledger "fee payer" fee_payer_location in
      let%bind () = validate_nonces (Account.Nonce.succ nonce) account.nonce in
      let%map balance =
        add_amount account.balance
          (Amount.of_fee (Signed_command.fee user_command))
      in
      { account with
        balance
      ; nonce
      ; receipt_chain_hash = previous_receipt_chain_hash
      ; timing = fee_payer_timing
      }
    in
    (* Update the fee-payer's account. *)
    set ledger fee_payer_location fee_payer_account ;
    let next_available_token =
      match body with
      | Create_new_token { created_token } ->
          created_token
      | _ ->
          next_available_token ledger
    in
    let source = Signed_command.source ~next_available_token user_command in
    let source_timing =
      (* Prefer fee-payer original timing when applicable, since it is the
         'true' original.
      *)
      if Account_id.equal fee_payer source then Some fee_payer_timing
      else source_timing
    in
    (* Reverse any other effects that the user command had. *)
    match (Signed_command.Payload.body payload, body) with
    | _, Failed ->
        (* The user command failed, only the fee was charged. *)
        return ()
    | Stake_delegation (Set_delegate _), Stake_delegation { previous_delegate }
      ->
        let%bind source_location =
          location_of_account' ledger "source" source
        in
        let%map source_account = get' ledger "source" source_location in
        set ledger source_location
          { source_account with
            delegate = previous_delegate
          ; timing = Option.value ~default:source_account.timing source_timing
          }
    | Payment { amount; _ }, Payment { previous_empty_accounts } ->
        let receiver =
          Signed_command.receiver ~next_available_token user_command
        in
        let%bind receiver_location, receiver_account =
          let%bind location = location_of_account' ledger "receiver" receiver in
          let%map account = get' ledger "receiver" location in
          let balance =
            (* NOTE: [sub_amount] is only [None] if the account creation fee
               was charged, in which case this account will be deleted by
               [remove_accounts_exn] below anyway.
            *)
            Option.value ~default:Balance.zero
              (Balance.sub_amount account.balance amount)
          in
          (location, { account with balance })
        in
        let%map source_location, source_account =
          let%bind location, account =
            if Account_id.equal source receiver then
              return (receiver_location, receiver_account)
            else
              let%bind location = location_of_account' ledger "source" source in
              let%map account = get' ledger "source" location in
              (location, account)
          in
          let%map balance = add_amount account.balance amount in
          ( location
          , { account with
              balance
            ; timing = Option.value ~default:account.timing source_timing
            } )
        in
        set ledger receiver_location receiver_account ;
        set ledger source_location source_account ;
        remove_accounts_exn ledger previous_empty_accounts
    | Create_new_token _, Create_new_token _
    | Create_token_account _, Create_token_account ->
        (* We group these commands together because their undo behaviour is
           identical: remove the created account, and un-charge the fee payer
           for creating the account. *)
        let fee_payer_account =
          let balance =
            Option.value_exn
              (Balance.add_amount fee_payer_account.balance
                 (Amount.of_fee constraint_constants.account_creation_fee))
          in
          { fee_payer_account with balance }
        in
        let%bind source_location =
          location_of_account' ledger "source" source
        in
        let%map source_account =
          if Account_id.equal fee_payer source then return fee_payer_account
          else get' ledger "source" source_location
        in
        let receiver =
          Signed_command.receiver ~next_available_token user_command
        in
        set ledger fee_payer_location fee_payer_account ;
        set ledger source_location
          { source_account with
            timing = Option.value ~default:source_account.timing source_timing
          } ;
        remove_accounts_exn ledger [ receiver ] ;
        (* Restore to the previous [next_available_token]. This is a no-op if
           the [next_available_token] did not change.
        *)
        set_next_available_token ledger next_available_token
    | Mint_tokens { amount; _ }, Mint_tokens ->
        let receiver =
          Signed_command.receiver ~next_available_token user_command
        in
        let%bind receiver_location, receiver_account =
          let%bind location = location_of_account' ledger "receiver" receiver in
          let%map account = get' ledger "receiver" location in
          let balance =
            Option.value_exn (Balance.sub_amount account.balance amount)
          in
          (location, { account with balance })
        in
        let%map source_location, source_account =
          let%map location, account =
            if Account_id.equal source receiver then
              return (receiver_location, receiver_account)
            else
              let%bind location = location_of_account' ledger "source" source in
              let%map account = get' ledger "source" location in
              (location, account)
          in
          ( location
          , { account with
              timing = Option.value ~default:account.timing source_timing
            } )
        in
        set ledger receiver_location receiver_account ;
        set ledger source_location source_account
    | _, _ ->
        failwith "Transaction_applied/command mismatch"

  let undo_parties ~constraint_constants:_ ledger
      { Transaction_applied.Parties_applied.accounts; command = _ } =
    let to_update, to_delete =
      List.partition_map accounts ~f:(fun (id, a) ->
          match a with Some a -> `Fst (id, a) | None -> `Snd id)
    in
    let to_update =
      List.dedup_and_sort
        ~compare:(fun (x, _) (y, _) -> Account_id.compare x y)
        to_update
    in
    let open Or_error.Let_syntax in
    let%map to_update =
      List.map to_update ~f:(fun (id, a) ->
          let%map loc =
            location_of_account' ledger (sprintf !"%{sexp:Account_id.t}" id) id
          in
          (`Existing loc, a))
      |> Or_error.all
    in
    remove_accounts_exn ledger to_delete ;
    List.iter to_update ~f:(fun (location, account) ->
        ignore @@ set_with_location ledger location account)

  let undo :
         constraint_constants:Genesis_constants.Constraint_constants.t
      -> t
      -> Transaction_applied.t
      -> unit Or_error.t =
   fun ~constraint_constants ledger applied ->
    let open Or_error.Let_syntax in
    let%map res =
      match applied.varying with
      | Fee_transfer u ->
          undo_fee_transfer ~constraint_constants ledger u
      | Command (Signed_command u) ->
          undo_user_command ~constraint_constants ledger u
      | Command (Parties p) ->
          undo_parties ~constraint_constants ledger p
      | Coinbase c ->
          undo_coinbase ~constraint_constants ledger c ;
          Ok ()
    in
    Debug_assert.debug_assert (fun () ->
        [%test_eq: Ledger_hash.t] applied.previous_hash (merkle_root ledger)) ;
    res

  let apply_transaction ~constraint_constants
      ~(txn_state_view : Snapp_predicate.Protocol_state.View.t) ledger
      (t : Transaction.t) =
    O1trace.measure "apply_transaction" (fun () ->
        let previous_hash = merkle_root ledger in
        let txn_global_slot = txn_state_view.global_slot_since_genesis in
        Or_error.map
          ( match t with
          | Command (Signed_command txn) ->
              Or_error.map
                (apply_user_command_unchecked ~constraint_constants
                   ~txn_global_slot ledger txn) ~f:(fun applied ->
                  Transaction_applied.Varying.Command (Signed_command applied))
          | Command (Parties txn) ->
              Or_error.map
                (apply_parties_unchecked ~state_view:txn_state_view
                   ~constraint_constants ledger txn) ~f:(fun (applied, _) ->
                  Transaction_applied.Varying.Command (Parties applied))
          | Fee_transfer t ->
              Or_error.map
                (apply_fee_transfer ~constraint_constants ~txn_global_slot
                   ledger t) ~f:(fun applied ->
                  Transaction_applied.Varying.Fee_transfer applied)
          | Coinbase t ->
              Or_error.map
                (apply_coinbase ~constraint_constants ~txn_global_slot ledger t)
                ~f:(fun applied -> Transaction_applied.Varying.Coinbase applied)
          )
          ~f:(fun varying -> { Transaction_applied.previous_hash; varying }))

  let merkle_root_after_parties_exn ~constraint_constants ~txn_state_view ledger
      payment =
    let applied, _ =
      Or_error.ok_exn
        (apply_parties_unchecked ~constraint_constants
           ~state_view:txn_state_view ledger payment)
    in
    let root = merkle_root ledger in
    let next_available_token = next_available_token ledger in
    Or_error.ok_exn (undo_parties ~constraint_constants ledger applied) ;
    (root, `Next_available_token next_available_token)

  let merkle_root_after_user_command_exn ~constraint_constants ~txn_global_slot
      ledger payment =
    let applied =
      Or_error.ok_exn
        (apply_user_command ~constraint_constants ~txn_global_slot ledger
           payment)
    in
    let root = merkle_root ledger in
    let next_available_token = next_available_token ledger in
    Or_error.ok_exn (undo_user_command ~constraint_constants ledger applied) ;
    (root, `Next_available_token next_available_token)

  module For_tests = struct
    let validate_timing_with_min_balance = validate_timing_with_min_balance

    let validate_timing = validate_timing
  end
end

module For_tests = struct
  open Mina_numbers
  open Currency

  module Account_without_receipt_chain_hash = struct
    type t =
      ( Public_key.Compressed.t
      , Token_id.t
      , Token_permissions.t
      , Balance.t
      , Account_nonce.t
      , unit
      , Public_key.Compressed.t option
      , State_hash.t
      , Account_timing.t
      , Permissions.t
<<<<<<< HEAD
      , Snapp_account.t option
      , string )
=======
      , Snapp_account.t option )
>>>>>>> 9f8d8fb7
      Account.Poly.t
    [@@deriving sexp, compare]
  end

  let min_init_balance = 80_000

  let max_init_balance = 80_000_000

  let num_accounts = 10

  let num_transactions = 10

  let depth = Int.ceil_log2 (num_accounts + num_transactions)

  module Init_ledger = struct
    type t = (Keypair.t * int) array

    let init (type l) (module L : Ledger_intf with type t = l) (init_ledger : t)
        (l : L.t) =
      Array.iter init_ledger ~f:(fun (kp, amount) ->
          let _tag, account, loc =
            L.get_or_create l
              (Account_id.create
                 (Public_key.compress kp.public_key)
                 Token_id.default)
            |> Or_error.ok_exn
          in
          L.set l loc { account with balance = Currency.Balance.of_int amount })

    let gen () : t Quickcheck.Generator.t =
      let tbl = Public_key.Compressed.Hash_set.create () in
      let open Quickcheck.Generator in
      let open Let_syntax in
      let rec go acc n =
        if n = 0 then return (Array.of_list acc)
        else
          let%bind kp =
            filter Keypair.gen ~f:(fun kp ->
                not (Hash_set.mem tbl (Public_key.compress kp.public_key)))
          and amount = Int.gen_incl min_init_balance max_init_balance in
          Hash_set.add tbl (Public_key.compress kp.public_key) ;
          go ((kp, amount) :: acc) (n - 1)
      in
      go [] num_accounts
  end

  module Transaction_spec = struct
    type t =
      { fee : Currency.Amount.t
      ; sender : Keypair.t * Account_nonce.t
      ; receiver : Public_key.Compressed.t
      ; amount : Currency.Amount.t
      }

    let gen ~(init_ledger : Init_ledger.t) ~nonces =
      let pk ((kp : Keypair.t), _) = Public_key.compress kp.public_key in
      let open Quickcheck.Let_syntax in
      let%bind receiver_is_new = Bool.quickcheck_generator in
      let gen_index () = Int.gen_incl 0 (Array.length init_ledger - 1) in
      let%bind receiver_index =
        if receiver_is_new then return None else gen_index () >>| Option.return
      in
      let%bind receiver =
        match receiver_index with
        | None ->
            Public_key.Compressed.gen
        | Some i ->
            return (pk init_ledger.(i))
      in
      let%bind sender =
        let%map i =
          match receiver_index with
          | None ->
              gen_index ()
          | Some j ->
              Quickcheck.Generator.filter (gen_index ()) ~f:(( <> ) j)
        in
        fst init_ledger.(i)
      in
      let gen_amount () = Currency.Amount.(gen_incl (of_int 1) (of_int 100)) in
      let nonce : Account_nonce.t = Map.find_exn nonces sender in
      let%bind fee = gen_amount () in
      let%bind amount = gen_amount () in
      let nonces =
        Map.set nonces ~key:sender ~data:(Account_nonce.succ nonce)
      in
      let spec = { fee; amount; receiver; sender = (sender, nonce) } in
      return (spec, nonces)
  end

  module Test_spec = struct
    type t = { init_ledger : Init_ledger.t; specs : Transaction_spec.t list }

    let gen =
      let open Quickcheck.Let_syntax in
      let%bind init_ledger = Init_ledger.gen () in
      let%bind specs =
        let rec go acc n nonces =
          if n = 0 then return (List.rev acc)
          else
            let%bind spec, nonces = Transaction_spec.gen ~init_ledger ~nonces in
            go (spec :: acc) (n - 1) nonces
        in
        go [] num_transactions
          (Keypair.Map.of_alist_exn
             (List.map (Array.to_list init_ledger) ~f:(fun (pk, _) ->
                  (pk, Account_nonce.zero))))
      in
      return { init_ledger; specs }
  end

  let command_send
      { Transaction_spec.fee; sender = sender, sender_nonce; receiver; amount }
      : Signed_command.t =
    let sender_pk = Public_key.compress sender.public_key in
    Signed_command.sign sender
      { common =
          { fee = Amount.to_fee fee
          ; fee_token = Token_id.default
          ; fee_payer_pk = sender_pk
          ; nonce = sender_nonce
          ; valid_until = Global_slot.max_value
          ; memo = Signed_command_memo.dummy
          }
      ; body =
          Payment
            { source_pk = sender_pk
            ; receiver_pk = receiver
            ; token_id = Token_id.default
            ; amount
            }
      }
    |> Signed_command.forget_check

  let party_send
      { Transaction_spec.fee; sender = sender, sender_nonce; receiver; amount }
      : Parties.t =
    let total = Option.value_exn (Amount.add fee amount) in
    let sender_pk = Public_key.compress sender.public_key in
    let parties : Parties.t =
      { fee_payer =
          { Party.Signed.data =
              { body =
                  { pk = sender_pk
                  ; update = Party.Update.noop
                  ; token_id = Token_id.default
                  ; delta = Amount.Signed.(negate (of_unsigned total))
<<<<<<< HEAD
                  ; events = []
                  ; call_data = Snark_params.Tick.Field.zero
=======
>>>>>>> 9f8d8fb7
                  }
              ; predicate = sender_nonce
              }
              (* Real signature added in below *)
          ; authorization = Signature.dummy
          }
      ; other_parties =
          [ { data =
                { body =
                    { pk = receiver
                    ; update = Party.Update.noop
                    ; token_id = Token_id.default
                    ; delta = Amount.Signed.(of_unsigned amount)
<<<<<<< HEAD
                    ; events = []
                    ; call_data = Snark_params.Tick.Field.zero
=======
>>>>>>> 9f8d8fb7
                    }
                ; predicate = Accept
                }
            ; authorization = None_given
            }
          ]
      ; protocol_state = Snapp_predicate.Protocol_state.accept
      }
    in
    let signature =
      Schnorr.sign sender.private_key
        (Random_oracle.Input.field
           ( Parties.commitment parties
           |> Parties.Transaction_commitment.with_fee_payer
                ~fee_payer_hash:
                  (Party.Predicated.digest
                     (Party.Predicated.of_signed parties.fee_payer.data)) ))
    in
    { parties with
      fee_payer = { parties.fee_payer with authorization = signature }
    }

  let test_eq (type l) (module L : Ledger_intf with type t = l) accounts
      (l1 : L.t) (l2 : L.t) =
    Or_error.try_with (fun () ->
        List.iter accounts ~f:(fun a ->
            let mismatch () =
              failwithf
                !"One ledger had the account %{sexp:Account_id.t} but the \
                  other did not"
                a ()
            in
            let hide_rc (a : _ Account.Poly.t) =
              { a with receipt_chain_hash = () }
            in
            match L.(location_of_account l1 a, location_of_account l2 a) with
            | None, None ->
                ()
            | Some _, None | None, Some _ ->
                mismatch ()
            | Some x1, Some x2 -> (
                match L.(get l1 x1, get l2 x2) with
                | None, None ->
                    ()
                | Some _, None | None, Some _ ->
                    mismatch ()
                | Some a1, Some a2 ->
                    [%test_eq: Account_without_receipt_chain_hash.t]
                      (hide_rc a1) (hide_rc a2) )))

  let txn_global_slot = Global_slot.zero

  let constraint_constants =
    { Genesis_constants.Constraint_constants.for_unit_tests with
      account_creation_fee = Fee.of_int 1
    }

  let iter_err ts ~f =
    List.fold_until ts
      ~finish:(fun () -> Ok ())
      ~init:()
      ~f:(fun () t ->
        match f t with Error e -> Stop (Error e) | Ok _ -> Continue ())

  let view : Snapp_predicate.Protocol_state.View.t =
    let h = Frozen_ledger_hash.empty_hash in
    let len = Length.zero in
    let a = Currency.Amount.zero in
    let epoch_data =
      { Epoch_data.Poly.ledger =
          { Epoch_ledger.Poly.hash = h; total_currency = a }
      ; seed = h
      ; start_checkpoint = h
      ; lock_checkpoint = h
      ; epoch_length = len
      }
    in
    { snarked_ledger_hash = h
    ; snarked_next_available_token = Token_id.(next default)
    ; timestamp = Block_time.zero
    ; blockchain_length = len
    ; min_window_density = len
    ; last_vrf_output = ()
    ; total_currency = a
    ; curr_global_slot = txn_global_slot
    ; global_slot_since_genesis = txn_global_slot
    ; staking_epoch_data = epoch_data
    ; next_epoch_data = epoch_data
    }
end<|MERGE_RESOLUTION|>--- conflicted
+++ resolved
@@ -91,13 +91,8 @@
       module V2 = struct
         type t =
           { accounts :
-<<<<<<< HEAD
               (Account_id.Stable.V1.t * Account.Stable.V2.t option) list
-          ; command : Snapp_command.Stable.V1.t With_status.Stable.V1.t
-=======
-              (Account_id.Stable.V1.t * Account.Stable.V1.t option) list
           ; command : Snapp_command.Stable.V2.t With_status.Stable.V1.t
->>>>>>> 9f8d8fb7
           }
         [@@deriving sexp]
 
@@ -112,20 +107,14 @@
           }
         [@@deriving sexp]
 
-<<<<<<< HEAD
-        let to_latest { accounts; command } : V2.t =
+        let to_latest (t : t) : V2.t =
           { accounts =
               List.map
                 ~f:(fun (aid, account) ->
                   (aid, Option.map ~f:Account.Stable.V1.to_latest account))
-                accounts
-          ; command
-=======
-        let to_latest (t : t) : V2.t =
-          { accounts = t.accounts
+                t.accounts
           ; command =
               With_status.map ~f:Snapp_command.Stable.V1.to_latest t.command
->>>>>>> 9f8d8fb7
           }
       end
     end]
@@ -137,11 +126,7 @@
       module V1 = struct
         type t =
           { accounts :
-<<<<<<< HEAD
               (Account_id.Stable.V1.t * Account.Stable.V2.t option) list
-=======
-              (Account_id.Stable.V1.t * Account.Stable.V1.t option) list
->>>>>>> 9f8d8fb7
           ; command : Parties.Stable.V1.t With_status.Stable.V1.t
           }
         [@@deriving sexp]
@@ -1218,16 +1203,11 @@
       ({ body =
            { pk = _
            ; token_id
-<<<<<<< HEAD
            ; update =
                { app_state; delegate; verification_key; permissions; snapp_uri }
            ; delta
            ; events = _ (* This is for the snapp to use, we don't need it. *)
            ; call_data = _ (* This is for the snapp to use, we don't need it. *)
-=======
-           ; update = { app_state; delegate; verification_key; permissions }
-           ; delta
->>>>>>> 9f8d8fb7
            }
        ; predicate
        } :
@@ -1324,12 +1304,8 @@
       | Full _ | Nonce _ ->
           Account.Nonce.succ a.nonce
     in
-<<<<<<< HEAD
     Ok
       { a with balance; snapp; delegate; permissions; timing; nonce; snapp_uri }
-=======
-    Ok { a with balance; snapp; delegate; permissions; timing; nonce }
->>>>>>> 9f8d8fb7
 
   let apply_parties_unchecked
       ~(constraint_constants : Genesis_constants.Constraint_constants.t)
@@ -1514,11 +1490,7 @@
           ; transaction_commitment = ()
           ; inclusion_proof = loc
           } -> (
-<<<<<<< HEAD
           if (is_start : bool) then
-=======
-          if is_start then
->>>>>>> 9f8d8fb7
             [%test_eq: Control.Tag.t] Signature (Control.tag p.authorization) ;
           match
             apply_body ~constraint_constants ~state_view
@@ -2215,12 +2187,8 @@
       , State_hash.t
       , Account_timing.t
       , Permissions.t
-<<<<<<< HEAD
       , Snapp_account.t option
       , string )
-=======
-      , Snapp_account.t option )
->>>>>>> 9f8d8fb7
       Account.Poly.t
     [@@deriving sexp, compare]
   end
@@ -2368,11 +2336,8 @@
                   ; update = Party.Update.noop
                   ; token_id = Token_id.default
                   ; delta = Amount.Signed.(negate (of_unsigned total))
-<<<<<<< HEAD
                   ; events = []
                   ; call_data = Snark_params.Tick.Field.zero
-=======
->>>>>>> 9f8d8fb7
                   }
               ; predicate = sender_nonce
               }
@@ -2386,11 +2351,8 @@
                     ; update = Party.Update.noop
                     ; token_id = Token_id.default
                     ; delta = Amount.Signed.(of_unsigned amount)
-<<<<<<< HEAD
                     ; events = []
                     ; call_data = Snark_params.Tick.Field.zero
-=======
->>>>>>> 9f8d8fb7
                     }
                 ; predicate = Accept
                 }
