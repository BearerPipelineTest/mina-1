--- conflicted
+++ resolved
@@ -1502,7 +1502,6 @@
       type t = Public_key.Compressed.t
     end
 
-<<<<<<< HEAD
     module Controller = struct
       type t = Permissions.Auth_required.t
 
@@ -1519,12 +1518,7 @@
         Permissions.Auth_required.check perm tag
     end
 
-    module Global_slot = struct
-      include Mina_numbers.Global_slot
-    end
-=======
     module Global_slot = Mina_numbers.Global_slot
->>>>>>> 7a334928
 
     module Timing = struct
       type t = Party.Update.Timing_info.t option
