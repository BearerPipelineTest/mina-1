--- conflicted
+++ resolved
@@ -1256,7 +1256,6 @@
           ; protocol_state: Snapp_predicate.Protocol_state.View.t }
       end
 
-<<<<<<< HEAD
       module Bool = struct
         type t = bool
 
@@ -1382,238 +1381,6 @@
       | Get_account (p, l) ->
           let loc, acct =
             Or_error.ok_exn (get_with_location l (Party.account_id p))
-=======
-  let apply_snapp_command_unchecked ledger
-      ~(constraint_constants : Genesis_constants.Constraint_constants.t)
-      ~(state_view : Snapp_predicate.Protocol_state.View.t)
-      (c : Snapp_command.t) =
-    let open Snapp_command in
-    let current_global_slot = state_view.global_slot_since_genesis in
-    let open Result.Let_syntax in
-    with_return (fun ({return} : _ Result.t return) ->
-        let ok_or_reject = function
-          | Ok x ->
-              x
-          | Error err ->
-              return (Error err)
-        in
-        let opt err = function
-          | Some x ->
-              x
-          | None ->
-              return (Or_error.error_string err)
-        in
-        let fee_token_id = Snapp_command.fee_token c in
-        let fee_payer_account = Set_once.create () in
-        let finish res =
-          match res with
-          | Error failure ->
-              Ok
-                { Transaction_applied.Snapp_command_applied.command=
-                    { data= c
-                    ; status=
-                        Failed
-                          ( failure
-                          , (* TODO: This needs to contain the correct data when
-                                we update the archive db to handle snapp
-                                commands.
-                            *)
-                            Transaction_status.Balance_data.empty ) }
-                ; accounts= [Set_once.get_exn fee_payer_account [%here]] }
-          | Ok (accts, applied) ->
-              let%bind () =
-                List.fold accts ~init:(Ok ())
-                  ~f:(fun acc (location, account) ->
-                    let%bind () = acc in
-                    set_with_location ledger location account )
-              in
-              Ok applied
-        in
-        let payload =
-          Receipt.Elt.Snapp_command
-            (Payload.Digested.digest (Payload.digested (to_payload c)))
-        in
-        let validate_timing a txn_amount =
-          validate_timing ~txn_amount ~txn_global_slot:current_global_slot
-            ~account:a
-        in
-        let step (a : Account.t) =
-          { a with
-            nonce= Account.Nonce.succ a.nonce
-          ; receipt_chain_hash=
-              Receipt.Chain_hash.cons payload a.receipt_chain_hash }
-        in
-        let step_amount ~amount (a : Account.t) =
-          let%map timing = validate_timing a amount in
-          {(step a) with timing}
-        in
-        let step_fee_payer a fee =
-          let f = Amount.of_fee fee in
-          { (Or_error.ok_exn (step_amount a ~amount:f)) with
-            balance= opt "Cannot pay fee" (Balance.sub_amount a.balance f) }
-        in
-        let applied accounts =
-          { Transaction_applied.Snapp_command_applied.command=
-              { data= c
-              ; status=
-                  Applied
-                    ( Transaction_status.Auxiliary_data.empty
-                    , (* TODO: This needs to contain the correct data when we
-                         update the archive db to handle snapp commands.
-                      *)
-                      Transaction_status.Balance_data.empty ) }
-          ; accounts }
-        in
-        let pay_fee ({pk; nonce; fee; _} : Other_fee_payer.Payload.t) =
-          let ((loc, acct, acct') as info) =
-            pay_fee' ~command:payload ~nonce
-              ~fee_payer:(Account_id.create pk fee_token_id)
-              ~fee ~ledger ~current_global_slot
-            |> ok_or_reject
-          in
-          Set_once.set_exn fee_payer_account [%here]
-            (Account_id.create pk fee_token_id, Some acct) ;
-          (* Charge the fee. This must happen, whether or not the command itself
-            succeeds, to ensure that the network is compensated for processing this
-            command.
-          *)
-          ok_or_reject @@ set_with_location ledger loc acct' ;
-          info
-        in
-        let apply_body = apply_body ~constraint_constants ~state_view in
-        let open Party in
-        let set_delta
-            (r : ((Body.t, _) Predicated.Poly.t, _) Authorized.Poly.t) delta =
-          {r with data= {r.data with body= {r.data.body with delta}}}
-        in
-        let get_delta
-            (r : ((Body.t, _) Predicated.Poly.t, _) Authorized.Poly.t) =
-          r.data.body.delta
-        in
-        (* TODO:
-           If there is an excess for the native token of the transaction, currently
-           this just burns it. Probably we should assert that if another fee payer is
-           present, the excess is 0. *)
-        let f
-            ({token_id; fee_payment; one; two} :
-              ( ((Body.t, _) Predicated.Poly.t, _) Authorized.Poly.t
-              , ((Body.t, _) Predicated.Poly.t, _) Authorized.Poly.t option )
-              Inner.t) ~check_predicate1 ~check_predicate2
-            ~account2_should_step =
-          let account_id1 = Account_id.create one.data.body.pk token_id in
-          let loc1, acct1 =
-            get_with_location ledger account_id1 |> ok_or_reject
-          in
-          let%bind () = check_exists loc1 (failure Source_not_present) in
-          let lacct2 =
-            Option.map two ~f:(fun two ->
-                get_with_location ledger
-                  (Account_id.create two.data.body.pk token_id)
-                |> ok_or_reject )
-          in
-          (* Pay the fee, step both accounts. *)
-          let acct1', acct2', one, two, fee_payer_info, fee_payer_pk =
-            let party_fee_payer loc acct p =
-              let _, fee = native_excess_exn c in
-              let acct = step_fee_payer acct (Amount.to_fee fee) in
-              ok_or_reject @@ set_with_location ledger loc acct ;
-              let delta =
-                (* delta = delta_remaining + (-fee)
-                  delta_remaining = delta + fee
-                *)
-                opt "Transaction overflow"
-                  Amount.Signed.(add (get_delta p) (of_unsigned fee))
-              in
-              (acct, set_delta p delta)
-            in
-            match fee_payment with
-            | None -> (
-              (* TODO: Assert that the two have opposite signs *)
-              match one.data.body.delta.sgn with
-              | Neg ->
-                  (* Account 1 is the sender. *)
-                  Set_once.set_exn fee_payer_account [%here]
-                    (account_id1, Some acct1) ;
-                  let acct1, one = party_fee_payer loc1 acct1 one in
-                  ( acct1
-                  , Option.map lacct2 ~f:(fun (_, a) ->
-                        if account2_should_step then step a else a )
-                  , one
-                  , two
-                  , None
-                  , one.data.body.pk )
-              | Pos ->
-                  (* Account 2 is the sender. *)
-                  let err x = opt "account 2 is the sender, but is None" x in
-                  let loc2, acct2 = err lacct2 in
-                  Set_once.set_exn fee_payer_account [%here]
-                    (Account_id.create acct2.public_key token_id, Some acct2) ;
-                  let two = err two in
-                  let acct2, two = party_fee_payer loc2 acct2 two in
-                  ( step acct1 (* Account 1 always steps. *)
-                  , Some acct2
-                  , one
-                  , Some two
-                  , None
-                  , two.data.body.pk ) )
-            | Some {payload; signature= _} ->
-                ( step acct1
-                , Option.map lacct2 ~f:(fun (_, a) ->
-                      if account2_should_step then step a else a )
-                , one
-                , two
-                , Some (pay_fee payload)
-                , payload.pk )
-          in
-          let%bind lacct2' =
-            match (lacct2, acct2', two) with
-            | None, None, None ->
-                Ok None
-            | ( Some (loc2, acct2)
-              , Some acct2'
-              , Some {data= {body; predicate}; authorization} ) ->
-                (* TODO: Make sure that body.delta is positive. I think
-                 the Snapp_command.check function does this. *)
-                (* Check the predicate *)
-                let%bind () =
-                  check_predicate2 predicate ~state_view ~self:acct2
-                    ~other_prev:(Some acct1) ~other_next:(Some ())
-                    ~fee_payer_pk
-                  |> with_err Predicate
-                in
-                (* Update *)
-                let%map res =
-                  let check_auth =
-                    match loc2 with
-                    | `New ->
-                        (* If the account2 is new, we don't have to check permission. *)
-                        fun _ -> true
-                    | `Existing _ ->
-                        Fn.flip Permissions.Auth_required.check
-                          (Control.tag authorization)
-                  in
-                  apply_body ~check_auth body acct2'
-                    ~is_new:(match loc2 with `New -> true | _ -> false)
-                in
-                Some (loc2, res)
-            | _ ->
-                assert false
-          in
-          (* Check the predicate *)
-          let%bind () =
-            check_predicate1 one.data.predicate ~state_view ~self:acct1
-              ~other_prev:
-                ( match lacct2 with
-                | None ->
-                    None
-                | Some (`New, _) ->
-                    None
-                | Some (`Existing _, a) ->
-                    Some a )
-              ~other_next:(Option.map lacct2' ~f:ignore)
-              ~fee_payer_pk
-            |> with_err Predicate
->>>>>>> 3519f214
           in
           (acct, loc)
       | Check_inclusion (_ledger, _account, _loc) ->
