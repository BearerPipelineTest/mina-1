--- conflicted
+++ resolved
@@ -103,28 +103,6 @@
 
         let to_latest = Fn.id
       end
-<<<<<<< HEAD
-
-      module V1 = struct
-        type t =
-          { accounts :
-              (Account_id.Stable.V1.t * Account.Stable.V1.t option) list
-          ; command : Snapp_command.Stable.V1.t With_status.Stable.V1.t
-          }
-        [@@deriving sexp]
-
-        let to_latest { accounts; command } : V2.t =
-          { accounts =
-              List.map
-                ~f:(fun (aid, account) ->
-                  (aid, Option.map ~f:Account.Stable.V1.to_latest account))
-                accounts
-          ; command =
-              With_status.map ~f:Snapp_command.Stable.V1.to_latest command
-          }
-      end
-=======
->>>>>>> f01d3925
     end]
   end
 
