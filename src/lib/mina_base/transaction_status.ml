[%%import "/src/config.mlh"]

open Core_kernel

(* if these items change, please also change
   Transaction_snark.Base.User_command_failure.t
   and update the code following it
*)
module Failure = struct
  [%%versioned
  module Stable = struct
    module V2 = struct
      type t =
        | Predicate [@value 1]
        | Source_not_present
        | Receiver_not_present
        | Amount_insufficient_to_create_account
        | Cannot_pay_creation_fee_in_token
        | Source_insufficient_balance
        | Source_minimum_balance_violation
        | Receiver_already_exists
        | Token_owner_not_caller
        | Overflow
        | Global_excess_overflow
        | Local_excess_overflow
        | Signed_command_on_zkapp_account
        | Zkapp_account_not_present
        | Update_not_permitted_balance
        | Update_not_permitted_timing_existing_account
        | Update_not_permitted_delegate
        | Update_not_permitted_app_state
        | Update_not_permitted_verification_key
        | Update_not_permitted_sequence_state
        | Update_not_permitted_zkapp_uri
        | Update_not_permitted_token_symbol
        | Update_not_permitted_permissions
        | Update_not_permitted_nonce
        | Update_not_permitted_voting_for
        | Parties_replay_check_failed
        | Fee_payer_nonce_must_increase
        | Fee_payer_must_be_signed
        | Account_precondition_unsatisfied
        | Protocol_state_precondition_unsatisfied
        | Incorrect_nonce
        | Invalid_fee_excess
      [@@deriving sexp, yojson, equal, compare, enum, hash]

      let to_latest = Fn.id
    end
  end]

  module Collection = struct
    (* bin_io used to archive extensional blocks, doesn't need versioning *)
    type display = (int * Stable.Latest.t list) list
    [@@deriving equal, yojson, sexp, bin_io_unversioned]

    [%%versioned
    module Stable = struct
      module V1 = struct
        type t = Stable.V2.t list list
        [@@deriving equal, compare, yojson, sexp, hash]

        let to_latest = Fn.id
      end
    end]

    let to_display t =
      let _, display =
        List.fold_right t ~init:(0, []) ~f:(fun bucket (index, acc) ->
            if List.is_empty bucket then (index + 1, acc)
            else (index + 1, (index, bucket) :: acc))
      in
      display

    let empty = []

    let of_single_failure f : t = [ [ f ] ]

    let is_empty : t -> bool = Fn.compose List.is_empty List.concat
  end

  type failure = t

  let failure_min = min

  let failure_max = max

  let failure_num_bits =
    let num_values = failure_max - failure_min + 1 in
    Int.ceil_log2 num_values

  let gen =
    let open Quickcheck.Let_syntax in
    let%map ndx = Int.gen_uniform_incl failure_min failure_max in
    (* bounds are checked, of_enum always returns Some *)
    Option.value_exn (of_enum ndx)

  let to_string = function
    | Predicate ->
        "Predicate"
    | Source_not_present ->
        "Source_not_present"
    | Receiver_not_present ->
        "Receiver_not_present"
    | Amount_insufficient_to_create_account ->
        "Amount_insufficient_to_create_account"
    | Cannot_pay_creation_fee_in_token ->
        "Cannot_pay_creation_fee_in_token"
    | Source_insufficient_balance ->
        "Source_insufficient_balance"
    | Source_minimum_balance_violation ->
        "Source_minimum_balance_violation"
    | Receiver_already_exists ->
        "Receiver_already_exists"
    | Token_owner_not_caller ->
        "Token_owner_not_caller"
    | Overflow ->
        "Overflow"
    | Global_excess_overflow ->
        "Global_excess_overflow"
    | Local_excess_overflow ->
        "Local_excess_overflow"
    | Signed_command_on_zkapp_account ->
        "Signed_command_on_zkapp_account"
    | Zkapp_account_not_present ->
        "Zkapp_account_not_present"
    | Update_not_permitted_balance ->
        "Update_not_permitted_balance"
    | Update_not_permitted_timing_existing_account ->
        "Update_not_permitted_timing_existing_account"
    | Update_not_permitted_delegate ->
        "update_not_permitted_delegate"
    | Update_not_permitted_app_state ->
        "Update_not_permitted_app_state"
    | Update_not_permitted_verification_key ->
        "Update_not_permitted_verification_key"
    | Update_not_permitted_sequence_state ->
        "Update_not_permitted_sequence_state"
    | Update_not_permitted_zkapp_uri ->
        "Update_not_permitted_zkapp_uri"
    | Update_not_permitted_token_symbol ->
        "Update_not_permitted_token_symbol"
    | Update_not_permitted_permissions ->
        "Update_not_permitted_permissions"
    | Update_not_permitted_nonce ->
        "Update_not_permitted_nonce"
    | Update_not_permitted_voting_for ->
        "Update_not_permitted_voting_for"
    | Parties_replay_check_failed ->
        "Parties_replay_check_failed"
    | Fee_payer_nonce_must_increase ->
        "Fee_payer_nonce_must_increase"
    | Fee_payer_must_be_signed ->
        "Fee_payer_must_be_signed"
    | Account_precondition_unsatisfied ->
        "Account_precondition_unsatisfied"
    | Protocol_state_precondition_unsatisfied ->
        "Protocol_state_precondition_unsatisfied"
    | Incorrect_nonce ->
        "Incorrect_nonce"
    | Invalid_fee_excess ->
        "Invalid_fee_excess"

  let of_string = function
    | "Predicate" ->
        Ok Predicate
    | "Source_not_present" ->
        Ok Source_not_present
    | "Receiver_not_present" ->
        Ok Receiver_not_present
    | "Amount_insufficient_to_create_account" ->
        Ok Amount_insufficient_to_create_account
    | "Cannot_pay_creation_fee_in_token" ->
        Ok Cannot_pay_creation_fee_in_token
    | "Source_insufficient_balance" ->
        Ok Source_insufficient_balance
    | "Source_minimum_balance_violation" ->
        Ok Source_minimum_balance_violation
    | "Receiver_already_exists" ->
        Ok Receiver_already_exists
    | "Token_owner_not_caller" ->
        Ok Token_owner_not_caller
    | "Overflow" ->
        Ok Overflow
    | "Global_excess_overflow" ->
        Ok Global_excess_overflow
    | "Local_excess_overflow" ->
        Ok Local_excess_overflow
    | "Signed_command_on_zkapp_account" ->
        Ok Signed_command_on_zkapp_account
    | "Zkapp_account_not_present" ->
        Ok Zkapp_account_not_present
    | "Update_not_permitted_balance" ->
        Ok Update_not_permitted_balance
    | "Update_not_permitted_timing_existing_account" ->
        Ok Update_not_permitted_timing_existing_account
    | "update_not_permitted_delegate" ->
        Ok Update_not_permitted_delegate
    | "Update_not_permitted_app_state" ->
        Ok Update_not_permitted_app_state
    | "Update_not_permitted_verification_key" ->
        Ok Update_not_permitted_verification_key
    | "Update_not_permitted_sequence_state" ->
        Ok Update_not_permitted_sequence_state
    | "Update_not_permitted_zkapp_uri" ->
        Ok Update_not_permitted_zkapp_uri
    | "Update_not_permitted_token_symbol" ->
        Ok Update_not_permitted_token_symbol
    | "Update_not_permitted_permissions" ->
        Ok Update_not_permitted_permissions
    | "Update_not_permitted_nonce" ->
        Ok Update_not_permitted_nonce
    | "Update_not_permitted_voting_for" ->
        Ok Update_not_permitted_voting_for
    | "Parties_replay_check_failed" ->
        Ok Parties_replay_check_failed
    | "Fee_payer_nonce_must_increase" ->
        Ok Fee_payer_nonce_must_increase
    | "Fee_payer_must_be_signed" ->
        Ok Fee_payer_must_be_signed
    | "Account_precondition_unsatisfied" ->
        Ok Account_precondition_unsatisfied
    | "Protocol_state_precondition_unsatisfied" ->
        Ok Protocol_state_precondition_unsatisfied
    | "Incorrect_nonce" ->
        Ok Incorrect_nonce
    | "Invalid_fee_excess" ->
        Ok Invalid_fee_excess
    | _ ->
        Error "Transaction_status.Failure.of_string: Unknown value"

  let%test_unit "of_string(to_string) roundtrip" =
    for i = failure_min to failure_max do
      let failure = Option.value_exn (of_enum i) in
      [%test_eq: (t, string) Result.t]
        (of_string (to_string failure))
        (Ok failure)
    done

  let describe = function
    | Predicate ->
        "A predicate failed"
    | Source_not_present ->
        "The source account does not exist"
    | Receiver_not_present ->
        "The receiver account does not exist"
    | Amount_insufficient_to_create_account ->
        "Cannot create account: transaction amount is smaller than the account \
         creation fee"
    | Cannot_pay_creation_fee_in_token ->
        "Cannot create account: account creation fees cannot be paid in \
         non-default tokens"
    | Source_insufficient_balance ->
        "The source account has an insufficient balance"
    | Source_minimum_balance_violation ->
        "The source account requires a minimum balance"
    | Receiver_already_exists ->
        "Attempted to create an account that already exists"
    | Token_owner_not_caller ->
        "A party used a non-default token but its caller was not the token \
         owner"
    | Overflow ->
        "The resulting balance is too large to store"
    | Global_excess_overflow ->
        "The resulting global fee excess is too large to store"
    | Local_excess_overflow ->
        "The resulting local fee excess is too large to store"
    | Signed_command_on_zkapp_account ->
        "The source of a signed command cannot be a snapp account"
    | Zkapp_account_not_present ->
        "A snapp account does not exist"
    | Update_not_permitted_balance ->
        "The authentication for an account didn't allow the requested update \
         to its balance"
    | Update_not_permitted_timing_existing_account ->
        "The timing of an existing account cannot be updated"
    | Update_not_permitted_delegate ->
        "The authentication for an account didn't allow the requested update \
         to its delegate"
    | Update_not_permitted_app_state ->
        "The authentication for an account didn't allow the requested update \
         to its app state"
    | Update_not_permitted_verification_key ->
        "The authentication for an account didn't allow the requested update \
         to its verification key"
    | Update_not_permitted_sequence_state ->
        "The authentication for an account didn't allow the requested update \
         to its sequence state"
    | Update_not_permitted_zkapp_uri ->
        "The authentication for an account didn't allow the requested update \
         to its snapp URI"
    | Update_not_permitted_token_symbol ->
        "The authentication for an account didn't allow the requested update \
         to its token symbol"
    | Update_not_permitted_permissions ->
        "The authentication for an account didn't allow the requested update \
         to its permissions"
    | Update_not_permitted_nonce ->
        "The authentication for an account didn't allow the requested update \
         to its nonce"
    | Update_not_permitted_voting_for ->
        "The authentication for an account didn't allow the requested update \
         to its voted-for state hash"
    | Parties_replay_check_failed ->
        "Check to avoid replays failed. The party must increment nonce or use \
         full commitment if the authorization is a signature"
    | Fee_payer_nonce_must_increase ->
        "Fee payer party must increment its nonce"
    | Fee_payer_must_be_signed ->
        "Fee payer party must have a valid signature"
    | Account_precondition_unsatisfied ->
        "The party's account precondition unsatisfied"
    | Protocol_state_precondition_unsatisfied ->
        "The party's protocol state precondition unsatisfied"
    | Incorrect_nonce ->
        "Incorrect nonce"
<<<<<<< HEAD

  [%%ifdef consensus_mechanism]

  open Snark_params.Tick

  module As_record = struct
    (** Representation of a user command failure as a record, so that it may be
        consumed by a snarky computation.
    *)

    module Poly = struct
      type 'bool t =
        { predicate : 'bool
        ; source_not_present : 'bool
        ; receiver_not_present : 'bool
        ; amount_insufficient_to_create_account : 'bool
        ; cannot_pay_creation_fee_in_token : 'bool
        ; source_insufficient_balance : 'bool
        ; source_minimum_balance_violation : 'bool
        ; receiver_already_exists : 'bool
        ; not_token_owner : 'bool
        ; mismatched_token_permissions : 'bool
        ; overflow : 'bool
        ; signed_command_on_snapp_account : 'bool
        ; snapp_account_not_present : 'bool
        ; update_not_permitted : 'bool
        ; incorrect_nonce : 'bool
        }
      [@@deriving hlist, equal, sexp, compare]

      let map ~f
          { predicate
          ; source_not_present
          ; receiver_not_present
          ; amount_insufficient_to_create_account
          ; cannot_pay_creation_fee_in_token
          ; source_insufficient_balance
          ; source_minimum_balance_violation
          ; receiver_already_exists
          ; not_token_owner
          ; mismatched_token_permissions
          ; overflow
          ; signed_command_on_snapp_account
          ; snapp_account_not_present
          ; update_not_permitted
          ; incorrect_nonce
          } =
        { predicate = f predicate
        ; source_not_present = f source_not_present
        ; receiver_not_present = f receiver_not_present
        ; amount_insufficient_to_create_account =
            f amount_insufficient_to_create_account
        ; cannot_pay_creation_fee_in_token = f cannot_pay_creation_fee_in_token
        ; source_insufficient_balance = f source_insufficient_balance
        ; source_minimum_balance_violation = f source_minimum_balance_violation
        ; receiver_already_exists = f receiver_already_exists
        ; not_token_owner = f not_token_owner
        ; mismatched_token_permissions = f mismatched_token_permissions
        ; overflow = f overflow
        ; signed_command_on_snapp_account = f signed_command_on_snapp_account
        ; snapp_account_not_present = f snapp_account_not_present
        ; update_not_permitted = f update_not_permitted
        ; incorrect_nonce = f incorrect_nonce
        }
    end

    type 'bool poly = 'bool Poly.t =
      { predicate : 'bool
      ; source_not_present : 'bool
      ; receiver_not_present : 'bool
      ; amount_insufficient_to_create_account : 'bool
      ; cannot_pay_creation_fee_in_token : 'bool
      ; source_insufficient_balance : 'bool
      ; source_minimum_balance_violation : 'bool
      ; receiver_already_exists : 'bool
      ; not_token_owner : 'bool
      ; mismatched_token_permissions : 'bool
      ; overflow : 'bool
      ; signed_command_on_snapp_account : 'bool
      ; snapp_account_not_present : 'bool
      ; update_not_permitted : 'bool
      ; incorrect_nonce : 'bool
      }
    [@@deriving equal, sexp, compare]

    type t = bool poly [@@deriving equal, sexp, compare]

    let get t = function
      | Predicate ->
          t.predicate
      | Source_not_present ->
          t.source_not_present
      | Receiver_not_present ->
          t.receiver_not_present
      | Amount_insufficient_to_create_account ->
          t.amount_insufficient_to_create_account
      | Cannot_pay_creation_fee_in_token ->
          t.cannot_pay_creation_fee_in_token
      | Source_insufficient_balance ->
          t.source_insufficient_balance
      | Source_minimum_balance_violation ->
          t.source_minimum_balance_violation
      | Receiver_already_exists ->
          t.receiver_already_exists
      | Not_token_owner ->
          t.not_token_owner
      | Mismatched_token_permissions ->
          t.mismatched_token_permissions
      | Overflow ->
          t.overflow
      | Signed_command_on_snapp_account ->
          t.signed_command_on_snapp_account
      | Snapp_account_not_present ->
          t.snapp_account_not_present
      | Update_not_permitted ->
          t.update_not_permitted
      | Incorrect_nonce ->
          t.incorrect_nonce

    type var = Boolean.var poly

    let var_of_t = Poly.map ~f:Boolean.var_of_value

    let check_invariants
        { predicate
        ; source_not_present
        ; receiver_not_present
        ; amount_insufficient_to_create_account
        ; cannot_pay_creation_fee_in_token
        ; source_insufficient_balance
        ; source_minimum_balance_violation
        ; receiver_already_exists
        ; not_token_owner
        ; mismatched_token_permissions
        ; overflow
        ; signed_command_on_snapp_account
        ; snapp_account_not_present
        ; update_not_permitted
        ; incorrect_nonce
        } =
      let bool_to_int b = if b then 1 else 0 in
      let failures =
        bool_to_int predicate
        + bool_to_int source_not_present
        + bool_to_int receiver_not_present
        + bool_to_int amount_insufficient_to_create_account
        + bool_to_int cannot_pay_creation_fee_in_token
        + bool_to_int source_insufficient_balance
        + bool_to_int source_minimum_balance_violation
        + bool_to_int receiver_already_exists
        + bool_to_int not_token_owner
        + bool_to_int mismatched_token_permissions
        + bool_to_int overflow
        + bool_to_int signed_command_on_snapp_account
        + bool_to_int snapp_account_not_present
        + bool_to_int update_not_permitted
        + bool_to_int incorrect_nonce
      in
      failures = 0 || failures = 1

    let typ : (var, t) Typ.t =
      let bt = Boolean.typ in
      Typ.of_hlistable
        [ bt; bt; bt; bt; bt; bt; bt; bt; bt; bt; bt; bt; bt; bt; bt ]
        ~value_to_hlist:Poly.to_hlist ~value_of_hlist:Poly.of_hlist
        ~var_to_hlist:Poly.to_hlist ~var_of_hlist:Poly.of_hlist

    let none =
      { predicate = false
      ; source_not_present = false
      ; receiver_not_present = false
      ; amount_insufficient_to_create_account = false
      ; cannot_pay_creation_fee_in_token = false
      ; source_insufficient_balance = false
      ; source_minimum_balance_violation = false
      ; receiver_already_exists = false
      ; not_token_owner = false
      ; mismatched_token_permissions = false
      ; overflow = false
      ; signed_command_on_snapp_account = false
      ; snapp_account_not_present = false
      ; update_not_permitted = false
      ; incorrect_nonce = false
      }

    let predicate = { none with predicate = true }

    let source_not_present = { none with source_not_present = true }

    let receiver_not_present = { none with receiver_not_present = true }

    let amount_insufficient_to_create_account =
      { none with amount_insufficient_to_create_account = true }

    let cannot_pay_creation_fee_in_token =
      { none with cannot_pay_creation_fee_in_token = true }

    let source_insufficient_balance =
      { none with source_insufficient_balance = true }

    let source_minimum_balance_violation =
      { none with source_minimum_balance_violation = true }

    let receiver_already_exists = { none with receiver_already_exists = true }

    let not_token_owner = { none with not_token_owner = true }

    let mismatched_token_permissions =
      { none with mismatched_token_permissions = true }

    let overflow = { none with overflow = true }

    let signed_command_on_snapp_account =
      { none with signed_command_on_snapp_account = true }

    let snapp_account_not_present =
      { none with snapp_account_not_present = true }

    let update_not_permitted = { none with update_not_permitted = true }

    let incorrect_nonce = { none with incorrect_nonce = true }

    let to_enum = function
      | { predicate = true; _ } ->
          to_enum Predicate
      | { source_not_present = true; _ } ->
          to_enum Source_not_present
      | { receiver_not_present = true; _ } ->
          to_enum Receiver_not_present
      | { amount_insufficient_to_create_account = true; _ } ->
          to_enum Amount_insufficient_to_create_account
      | { cannot_pay_creation_fee_in_token = true; _ } ->
          to_enum Cannot_pay_creation_fee_in_token
      | { source_insufficient_balance = true; _ } ->
          to_enum Source_insufficient_balance
      | { source_minimum_balance_violation = true; _ } ->
          to_enum Source_minimum_balance_violation
      | { receiver_already_exists = true; _ } ->
          to_enum Receiver_already_exists
      | { not_token_owner = true; _ } ->
          to_enum Not_token_owner
      | { mismatched_token_permissions = true; _ } ->
          to_enum Mismatched_token_permissions
      | { overflow = true; _ } ->
          to_enum Overflow
      | { signed_command_on_snapp_account = true; _ } ->
          to_enum Signed_command_on_snapp_account
      | { snapp_account_not_present = true; _ } ->
          to_enum Snapp_account_not_present
      | { update_not_permitted = true; _ } ->
          to_enum Update_not_permitted
      | { incorrect_nonce = true; _ } ->
          to_enum Incorrect_nonce
      | _ ->
          0

    let of_enum enum =
      match enum with
      | 0 ->
          Some none
      | _ -> (
          match of_enum enum with
          | Some failure ->
              Some
                ( match failure with
                | Predicate ->
                    predicate
                | Source_not_present ->
                    source_not_present
                | Receiver_not_present ->
                    receiver_not_present
                | Amount_insufficient_to_create_account ->
                    amount_insufficient_to_create_account
                | Cannot_pay_creation_fee_in_token ->
                    cannot_pay_creation_fee_in_token
                | Source_insufficient_balance ->
                    source_insufficient_balance
                | Source_minimum_balance_violation ->
                    source_minimum_balance_violation
                | Receiver_already_exists ->
                    receiver_already_exists
                | Not_token_owner ->
                    not_token_owner
                | Mismatched_token_permissions ->
                    mismatched_token_permissions
                | Overflow ->
                    overflow
                | Signed_command_on_snapp_account ->
                    signed_command_on_snapp_account
                | Snapp_account_not_present ->
                    snapp_account_not_present
                | Update_not_permitted ->
                    update_not_permitted
                | Incorrect_nonce ->
                    incorrect_nonce )
          | None ->
              None )

    let min = 0

    let max = failure_max

    let%test_unit "of_enum obeys invariants" =
      for i = min to max do
        assert (check_invariants (Option.value_exn (of_enum i)))
      done
  end

  module Var : sig
    module Accumulators : sig
      type t = private { user_command_failure : Boolean.var }
    end

    (** Canonical representation for user command failures in snarky.
    
        This bundles some useful accumulators with the underlying record to
        enable us to do a cheap checking operation. The type is private to
        ensure that the invariants of this check are always satisfied.
    *)
    type t = private { data : As_record.var; accumulators : Accumulators.t }

    val min : int

    val max : int

    val of_enum : int -> t option

    val typ : (t, As_record.t) Typ.t

    val none : t

    val predicate : t

    val source_not_present : t

    val receiver_not_present : t

    val amount_insufficient_to_create_account : t

    val cannot_pay_creation_fee_in_token : t

    val source_insufficient_balance : t

    val source_minimum_balance_violation : t

    val receiver_already_exists : t

    val not_token_owner : t

    val mismatched_token_permissions : t

    val overflow : t

    val signed_command_on_snapp_account : t

    val snapp_account_not_present : t

    val update_not_permitted : t

    val incorrect_nonce : t

    val get : t -> failure -> Boolean.var
  end = struct
    module Accumulators = struct
      (* TODO: receiver, source accumulators *)
      type t = { user_command_failure : Boolean.var }

      let make_unsafe
          ({ predicate
           ; source_not_present
           ; receiver_not_present
           ; amount_insufficient_to_create_account
           ; cannot_pay_creation_fee_in_token
           ; source_insufficient_balance
           ; source_minimum_balance_violation
           ; receiver_already_exists
           ; not_token_owner
           ; mismatched_token_permissions
           ; overflow
           ; signed_command_on_snapp_account
           ; snapp_account_not_present
           ; update_not_permitted
           ; incorrect_nonce
           } :
            As_record.var ) : t =
        let user_command_failure =
          Boolean.Unsafe.of_cvar
            (Field.Var.sum
               [ (predicate :> Field.Var.t)
               ; (source_not_present :> Field.Var.t)
               ; (receiver_not_present :> Field.Var.t)
               ; (amount_insufficient_to_create_account :> Field.Var.t)
               ; (cannot_pay_creation_fee_in_token :> Field.Var.t)
               ; (source_insufficient_balance :> Field.Var.t)
               ; (source_minimum_balance_violation :> Field.Var.t)
               ; (receiver_already_exists :> Field.Var.t)
               ; (not_token_owner :> Field.Var.t)
               ; (mismatched_token_permissions :> Field.Var.t)
               ; (overflow :> Field.Var.t)
               ; (signed_command_on_snapp_account :> Field.Var.t)
               ; (snapp_account_not_present :> Field.Var.t)
               ; (update_not_permitted :> Field.Var.t)
               ; (incorrect_nonce :> Field.Var.t)
               ] )
        in
        { user_command_failure }

      let check { user_command_failure } =
        Checked.ignore_m
        @@ Checked.all
             [ Boolean.of_field (user_command_failure :> Field.Var.t) ]
    end

    type t = { data : As_record.var; accumulators : Accumulators.t }

    let of_record data = { data; accumulators = Accumulators.make_unsafe data }

    let typ : (t, As_record.t) Typ.t =
      let typ = As_record.typ in
      { store = (fun data -> Typ.Store.map ~f:of_record (typ.store data))
      ; read = (fun { data; _ } -> typ.read data)
      ; alloc = Typ.Alloc.map ~f:of_record typ.alloc
      ; check =
          Checked.(
            fun { data; accumulators } ->
              let%bind () = typ.check data in
              Accumulators.check accumulators)
      }

    let mk_var = Fn.compose of_record As_record.var_of_t

    let none = mk_var As_record.none

    let predicate = mk_var As_record.predicate

    let source_not_present = mk_var As_record.source_not_present

    let receiver_not_present = mk_var As_record.receiver_not_present

    let amount_insufficient_to_create_account =
      mk_var As_record.amount_insufficient_to_create_account

    let cannot_pay_creation_fee_in_token =
      mk_var As_record.cannot_pay_creation_fee_in_token

    let source_insufficient_balance =
      mk_var As_record.source_insufficient_balance

    let source_minimum_balance_violation =
      mk_var As_record.source_minimum_balance_violation

    let receiver_already_exists = mk_var As_record.receiver_already_exists

    let not_token_owner = mk_var As_record.not_token_owner

    let mismatched_token_permissions =
      mk_var As_record.mismatched_token_permissions

    let overflow = mk_var As_record.overflow

    let signed_command_on_snapp_account =
      mk_var As_record.signed_command_on_snapp_account

    let snapp_account_not_present = mk_var As_record.snapp_account_not_present

    let update_not_permitted = mk_var As_record.update_not_permitted

    let incorrect_nonce = mk_var As_record.incorrect_nonce

    let get { data; _ } failure = As_record.get data failure

    let min = As_record.min

    let max = As_record.max

    let of_enum i = Option.map ~f:mk_var (As_record.of_enum i)
  end

  let to_record t =
    match As_record.of_enum (to_enum t) with
    | Some t ->
        t
    | None ->
        failwith
          "Internal error: Could not convert User_command.Status.Failure.t to \
           Transaction_status.Failure.As_record.t"

  let to_record_opt t =
    match t with None -> As_record.none | Some t -> to_record t

  let of_record_opt t = of_enum (As_record.to_enum t)

  let%test_unit "Minimum bound matches" =
    (* NB: +1 is for the [user_command_failure] accumulator. *)
    [%test_eq: int] failure_min (As_record.min + 1)

  let%test_unit "Maximum bound matches" = [%test_eq: int] max As_record.max

  let%test_unit "of_record_opt(to_record) roundtrip" =
    for i = failure_min to failure_max do
      let failure = Option.value_exn (of_enum i) in
      [%test_eq: t option] (of_record_opt (to_record failure)) (Some failure)
    done

  let%test_unit "to_record_opt(of_record_opt) roundtrip" =
    for i = As_record.min to As_record.max do
      let record = Option.value_exn (As_record.of_enum i) in
      [%test_eq: As_record.t] (to_record_opt (of_record_opt record)) record
    done

  let%test_unit "As_record.get is consistent" =
    for i = failure_min to failure_max do
      let failure = Option.value_exn (of_enum i) in
      let record = to_record failure in
      for j = failure_min to failure_max do
        let get_failure = Option.value_exn (of_enum j) in
        [%test_eq: bool]
          (As_record.get record get_failure)
          (equal failure get_failure)
      done
    done

  type var = Var.t

  let typ : (var, t) Typ.t =
    Typ.transport Var.typ ~there:to_record ~back:(fun x ->
        Option.value_exn (of_record_opt x) )

  let typ_opt : (var, t option) Typ.t =
    Typ.transport Var.typ ~there:to_record_opt ~back:of_record_opt

  let var_of_t t = Option.value_exn (Var.of_enum (to_enum t))

  let var_of_t_opt t = match t with Some t -> var_of_t t | None -> Var.none

  [%%endif]
end

module Balance_data = struct
  [%%versioned
  module Stable = struct
    module V1 = struct
      type t =
        { fee_payer_balance : Currency.Balance.Stable.V1.t option
        ; source_balance : Currency.Balance.Stable.V1.t option
        ; receiver_balance : Currency.Balance.Stable.V1.t option
        }
      [@@deriving sexp, yojson, equal, compare]

      let to_latest = Fn.id
    end
  end]

  let empty =
    { fee_payer_balance = None; source_balance = None; receiver_balance = None }
end

module Coinbase_balance_data = struct
  [%%versioned
  module Stable = struct
    module V1 = struct
      type t =
        { coinbase_receiver_balance : Currency.Balance.Stable.V1.t
        ; fee_transfer_receiver_balance : Currency.Balance.Stable.V1.t option
        }
      [@@deriving sexp, yojson, equal, compare]

      let to_latest = Fn.id
    end
  end]

  let of_balance_data_exn
      { Balance_data.fee_payer_balance; source_balance; receiver_balance } =
    ( match source_balance with
    | Some _ ->
        failwith
          "Unexpected source balance for Coinbase_balance_data.of_balance_data"
    | None ->
        () ) ;
    let coinbase_receiver_balance =
      match fee_payer_balance with
      | Some balance ->
          balance
      | None ->
          failwith
            "Missing fee-payer balance for \
             Coinbase_balance_data.of_balance_data"
    in
    { coinbase_receiver_balance
    ; fee_transfer_receiver_balance = receiver_balance
    }

  let to_balance_data
      { coinbase_receiver_balance; fee_transfer_receiver_balance } =
    { Balance_data.fee_payer_balance = Some coinbase_receiver_balance
    ; source_balance = None
    ; receiver_balance = fee_transfer_receiver_balance
    }
end

module Fee_transfer_balance_data = struct
  [%%versioned
  module Stable = struct
    module V1 = struct
      type t =
        { receiver1_balance : Currency.Balance.Stable.V1.t
        ; receiver2_balance : Currency.Balance.Stable.V1.t option
        }
      [@@deriving sexp, yojson, equal, compare]

      let to_latest = Fn.id
    end
  end]

  let of_balance_data_exn
      { Balance_data.fee_payer_balance; source_balance; receiver_balance } =
    ( match source_balance with
    | Some _ ->
        failwith
          "Unexpected source balance for \
           Fee_transfer_balance_data.of_balance_data"
    | None ->
        () ) ;
    let receiver1_balance =
      match fee_payer_balance with
      | Some balance ->
          balance
      | None ->
          failwith
            "Missing fee-payer balance for \
             Fee_transfer_balance_data.of_balance_data"
    in
    { receiver1_balance; receiver2_balance = receiver_balance }

  let to_balance_data { receiver1_balance; receiver2_balance } =
    { Balance_data.fee_payer_balance = Some receiver1_balance
    ; source_balance = None
    ; receiver_balance = receiver2_balance
    }
end

module Internal_command_balance_data = struct
  [%%versioned
  module Stable = struct
    module V1 = struct
      type t =
        | Coinbase of Coinbase_balance_data.Stable.V1.t
        | Fee_transfer of Fee_transfer_balance_data.Stable.V1.t
      [@@deriving sexp, yojson, equal, compare]

      let to_latest = Fn.id
    end
  end]
end

module Auxiliary_data = struct
  [%%versioned
  module Stable = struct
    module V1 = struct
      type t =
        { fee_payer_account_creation_fee_paid :
            Currency.Amount.Stable.V1.t option
        ; receiver_account_creation_fee_paid :
            Currency.Amount.Stable.V1.t option
        ; created_token : Token_id.Stable.V1.t option
        }
      [@@deriving sexp, yojson, equal, compare]

      let to_latest = Fn.id
    end
  end]

  let empty =
    { fee_payer_account_creation_fee_paid = None
    ; receiver_account_creation_fee_paid = None
    ; created_token = None
    }
=======
    | Invalid_fee_excess ->
        "Fee excess from parties transaction more than the transaction fees"
>>>>>>> ea6c7ee8
end

[%%versioned
module Stable = struct
  module V2 = struct
    type t = Applied | Failed of Failure.Collection.Stable.V1.t
    [@@deriving sexp, yojson, equal, compare]

    let to_latest = Fn.id
  end
end]<|MERGE_RESOLUTION|>--- conflicted
+++ resolved
@@ -68,7 +68,7 @@
       let _, display =
         List.fold_right t ~init:(0, []) ~f:(fun bucket (index, acc) ->
             if List.is_empty bucket then (index + 1, acc)
-            else (index + 1, (index, bucket) :: acc))
+            else (index + 1, (index, bucket) :: acc) )
       in
       display
 
@@ -314,688 +314,8 @@
         "The party's protocol state precondition unsatisfied"
     | Incorrect_nonce ->
         "Incorrect nonce"
-<<<<<<< HEAD
-
-  [%%ifdef consensus_mechanism]
-
-  open Snark_params.Tick
-
-  module As_record = struct
-    (** Representation of a user command failure as a record, so that it may be
-        consumed by a snarky computation.
-    *)
-
-    module Poly = struct
-      type 'bool t =
-        { predicate : 'bool
-        ; source_not_present : 'bool
-        ; receiver_not_present : 'bool
-        ; amount_insufficient_to_create_account : 'bool
-        ; cannot_pay_creation_fee_in_token : 'bool
-        ; source_insufficient_balance : 'bool
-        ; source_minimum_balance_violation : 'bool
-        ; receiver_already_exists : 'bool
-        ; not_token_owner : 'bool
-        ; mismatched_token_permissions : 'bool
-        ; overflow : 'bool
-        ; signed_command_on_snapp_account : 'bool
-        ; snapp_account_not_present : 'bool
-        ; update_not_permitted : 'bool
-        ; incorrect_nonce : 'bool
-        }
-      [@@deriving hlist, equal, sexp, compare]
-
-      let map ~f
-          { predicate
-          ; source_not_present
-          ; receiver_not_present
-          ; amount_insufficient_to_create_account
-          ; cannot_pay_creation_fee_in_token
-          ; source_insufficient_balance
-          ; source_minimum_balance_violation
-          ; receiver_already_exists
-          ; not_token_owner
-          ; mismatched_token_permissions
-          ; overflow
-          ; signed_command_on_snapp_account
-          ; snapp_account_not_present
-          ; update_not_permitted
-          ; incorrect_nonce
-          } =
-        { predicate = f predicate
-        ; source_not_present = f source_not_present
-        ; receiver_not_present = f receiver_not_present
-        ; amount_insufficient_to_create_account =
-            f amount_insufficient_to_create_account
-        ; cannot_pay_creation_fee_in_token = f cannot_pay_creation_fee_in_token
-        ; source_insufficient_balance = f source_insufficient_balance
-        ; source_minimum_balance_violation = f source_minimum_balance_violation
-        ; receiver_already_exists = f receiver_already_exists
-        ; not_token_owner = f not_token_owner
-        ; mismatched_token_permissions = f mismatched_token_permissions
-        ; overflow = f overflow
-        ; signed_command_on_snapp_account = f signed_command_on_snapp_account
-        ; snapp_account_not_present = f snapp_account_not_present
-        ; update_not_permitted = f update_not_permitted
-        ; incorrect_nonce = f incorrect_nonce
-        }
-    end
-
-    type 'bool poly = 'bool Poly.t =
-      { predicate : 'bool
-      ; source_not_present : 'bool
-      ; receiver_not_present : 'bool
-      ; amount_insufficient_to_create_account : 'bool
-      ; cannot_pay_creation_fee_in_token : 'bool
-      ; source_insufficient_balance : 'bool
-      ; source_minimum_balance_violation : 'bool
-      ; receiver_already_exists : 'bool
-      ; not_token_owner : 'bool
-      ; mismatched_token_permissions : 'bool
-      ; overflow : 'bool
-      ; signed_command_on_snapp_account : 'bool
-      ; snapp_account_not_present : 'bool
-      ; update_not_permitted : 'bool
-      ; incorrect_nonce : 'bool
-      }
-    [@@deriving equal, sexp, compare]
-
-    type t = bool poly [@@deriving equal, sexp, compare]
-
-    let get t = function
-      | Predicate ->
-          t.predicate
-      | Source_not_present ->
-          t.source_not_present
-      | Receiver_not_present ->
-          t.receiver_not_present
-      | Amount_insufficient_to_create_account ->
-          t.amount_insufficient_to_create_account
-      | Cannot_pay_creation_fee_in_token ->
-          t.cannot_pay_creation_fee_in_token
-      | Source_insufficient_balance ->
-          t.source_insufficient_balance
-      | Source_minimum_balance_violation ->
-          t.source_minimum_balance_violation
-      | Receiver_already_exists ->
-          t.receiver_already_exists
-      | Not_token_owner ->
-          t.not_token_owner
-      | Mismatched_token_permissions ->
-          t.mismatched_token_permissions
-      | Overflow ->
-          t.overflow
-      | Signed_command_on_snapp_account ->
-          t.signed_command_on_snapp_account
-      | Snapp_account_not_present ->
-          t.snapp_account_not_present
-      | Update_not_permitted ->
-          t.update_not_permitted
-      | Incorrect_nonce ->
-          t.incorrect_nonce
-
-    type var = Boolean.var poly
-
-    let var_of_t = Poly.map ~f:Boolean.var_of_value
-
-    let check_invariants
-        { predicate
-        ; source_not_present
-        ; receiver_not_present
-        ; amount_insufficient_to_create_account
-        ; cannot_pay_creation_fee_in_token
-        ; source_insufficient_balance
-        ; source_minimum_balance_violation
-        ; receiver_already_exists
-        ; not_token_owner
-        ; mismatched_token_permissions
-        ; overflow
-        ; signed_command_on_snapp_account
-        ; snapp_account_not_present
-        ; update_not_permitted
-        ; incorrect_nonce
-        } =
-      let bool_to_int b = if b then 1 else 0 in
-      let failures =
-        bool_to_int predicate
-        + bool_to_int source_not_present
-        + bool_to_int receiver_not_present
-        + bool_to_int amount_insufficient_to_create_account
-        + bool_to_int cannot_pay_creation_fee_in_token
-        + bool_to_int source_insufficient_balance
-        + bool_to_int source_minimum_balance_violation
-        + bool_to_int receiver_already_exists
-        + bool_to_int not_token_owner
-        + bool_to_int mismatched_token_permissions
-        + bool_to_int overflow
-        + bool_to_int signed_command_on_snapp_account
-        + bool_to_int snapp_account_not_present
-        + bool_to_int update_not_permitted
-        + bool_to_int incorrect_nonce
-      in
-      failures = 0 || failures = 1
-
-    let typ : (var, t) Typ.t =
-      let bt = Boolean.typ in
-      Typ.of_hlistable
-        [ bt; bt; bt; bt; bt; bt; bt; bt; bt; bt; bt; bt; bt; bt; bt ]
-        ~value_to_hlist:Poly.to_hlist ~value_of_hlist:Poly.of_hlist
-        ~var_to_hlist:Poly.to_hlist ~var_of_hlist:Poly.of_hlist
-
-    let none =
-      { predicate = false
-      ; source_not_present = false
-      ; receiver_not_present = false
-      ; amount_insufficient_to_create_account = false
-      ; cannot_pay_creation_fee_in_token = false
-      ; source_insufficient_balance = false
-      ; source_minimum_balance_violation = false
-      ; receiver_already_exists = false
-      ; not_token_owner = false
-      ; mismatched_token_permissions = false
-      ; overflow = false
-      ; signed_command_on_snapp_account = false
-      ; snapp_account_not_present = false
-      ; update_not_permitted = false
-      ; incorrect_nonce = false
-      }
-
-    let predicate = { none with predicate = true }
-
-    let source_not_present = { none with source_not_present = true }
-
-    let receiver_not_present = { none with receiver_not_present = true }
-
-    let amount_insufficient_to_create_account =
-      { none with amount_insufficient_to_create_account = true }
-
-    let cannot_pay_creation_fee_in_token =
-      { none with cannot_pay_creation_fee_in_token = true }
-
-    let source_insufficient_balance =
-      { none with source_insufficient_balance = true }
-
-    let source_minimum_balance_violation =
-      { none with source_minimum_balance_violation = true }
-
-    let receiver_already_exists = { none with receiver_already_exists = true }
-
-    let not_token_owner = { none with not_token_owner = true }
-
-    let mismatched_token_permissions =
-      { none with mismatched_token_permissions = true }
-
-    let overflow = { none with overflow = true }
-
-    let signed_command_on_snapp_account =
-      { none with signed_command_on_snapp_account = true }
-
-    let snapp_account_not_present =
-      { none with snapp_account_not_present = true }
-
-    let update_not_permitted = { none with update_not_permitted = true }
-
-    let incorrect_nonce = { none with incorrect_nonce = true }
-
-    let to_enum = function
-      | { predicate = true; _ } ->
-          to_enum Predicate
-      | { source_not_present = true; _ } ->
-          to_enum Source_not_present
-      | { receiver_not_present = true; _ } ->
-          to_enum Receiver_not_present
-      | { amount_insufficient_to_create_account = true; _ } ->
-          to_enum Amount_insufficient_to_create_account
-      | { cannot_pay_creation_fee_in_token = true; _ } ->
-          to_enum Cannot_pay_creation_fee_in_token
-      | { source_insufficient_balance = true; _ } ->
-          to_enum Source_insufficient_balance
-      | { source_minimum_balance_violation = true; _ } ->
-          to_enum Source_minimum_balance_violation
-      | { receiver_already_exists = true; _ } ->
-          to_enum Receiver_already_exists
-      | { not_token_owner = true; _ } ->
-          to_enum Not_token_owner
-      | { mismatched_token_permissions = true; _ } ->
-          to_enum Mismatched_token_permissions
-      | { overflow = true; _ } ->
-          to_enum Overflow
-      | { signed_command_on_snapp_account = true; _ } ->
-          to_enum Signed_command_on_snapp_account
-      | { snapp_account_not_present = true; _ } ->
-          to_enum Snapp_account_not_present
-      | { update_not_permitted = true; _ } ->
-          to_enum Update_not_permitted
-      | { incorrect_nonce = true; _ } ->
-          to_enum Incorrect_nonce
-      | _ ->
-          0
-
-    let of_enum enum =
-      match enum with
-      | 0 ->
-          Some none
-      | _ -> (
-          match of_enum enum with
-          | Some failure ->
-              Some
-                ( match failure with
-                | Predicate ->
-                    predicate
-                | Source_not_present ->
-                    source_not_present
-                | Receiver_not_present ->
-                    receiver_not_present
-                | Amount_insufficient_to_create_account ->
-                    amount_insufficient_to_create_account
-                | Cannot_pay_creation_fee_in_token ->
-                    cannot_pay_creation_fee_in_token
-                | Source_insufficient_balance ->
-                    source_insufficient_balance
-                | Source_minimum_balance_violation ->
-                    source_minimum_balance_violation
-                | Receiver_already_exists ->
-                    receiver_already_exists
-                | Not_token_owner ->
-                    not_token_owner
-                | Mismatched_token_permissions ->
-                    mismatched_token_permissions
-                | Overflow ->
-                    overflow
-                | Signed_command_on_snapp_account ->
-                    signed_command_on_snapp_account
-                | Snapp_account_not_present ->
-                    snapp_account_not_present
-                | Update_not_permitted ->
-                    update_not_permitted
-                | Incorrect_nonce ->
-                    incorrect_nonce )
-          | None ->
-              None )
-
-    let min = 0
-
-    let max = failure_max
-
-    let%test_unit "of_enum obeys invariants" =
-      for i = min to max do
-        assert (check_invariants (Option.value_exn (of_enum i)))
-      done
-  end
-
-  module Var : sig
-    module Accumulators : sig
-      type t = private { user_command_failure : Boolean.var }
-    end
-
-    (** Canonical representation for user command failures in snarky.
-    
-        This bundles some useful accumulators with the underlying record to
-        enable us to do a cheap checking operation. The type is private to
-        ensure that the invariants of this check are always satisfied.
-    *)
-    type t = private { data : As_record.var; accumulators : Accumulators.t }
-
-    val min : int
-
-    val max : int
-
-    val of_enum : int -> t option
-
-    val typ : (t, As_record.t) Typ.t
-
-    val none : t
-
-    val predicate : t
-
-    val source_not_present : t
-
-    val receiver_not_present : t
-
-    val amount_insufficient_to_create_account : t
-
-    val cannot_pay_creation_fee_in_token : t
-
-    val source_insufficient_balance : t
-
-    val source_minimum_balance_violation : t
-
-    val receiver_already_exists : t
-
-    val not_token_owner : t
-
-    val mismatched_token_permissions : t
-
-    val overflow : t
-
-    val signed_command_on_snapp_account : t
-
-    val snapp_account_not_present : t
-
-    val update_not_permitted : t
-
-    val incorrect_nonce : t
-
-    val get : t -> failure -> Boolean.var
-  end = struct
-    module Accumulators = struct
-      (* TODO: receiver, source accumulators *)
-      type t = { user_command_failure : Boolean.var }
-
-      let make_unsafe
-          ({ predicate
-           ; source_not_present
-           ; receiver_not_present
-           ; amount_insufficient_to_create_account
-           ; cannot_pay_creation_fee_in_token
-           ; source_insufficient_balance
-           ; source_minimum_balance_violation
-           ; receiver_already_exists
-           ; not_token_owner
-           ; mismatched_token_permissions
-           ; overflow
-           ; signed_command_on_snapp_account
-           ; snapp_account_not_present
-           ; update_not_permitted
-           ; incorrect_nonce
-           } :
-            As_record.var ) : t =
-        let user_command_failure =
-          Boolean.Unsafe.of_cvar
-            (Field.Var.sum
-               [ (predicate :> Field.Var.t)
-               ; (source_not_present :> Field.Var.t)
-               ; (receiver_not_present :> Field.Var.t)
-               ; (amount_insufficient_to_create_account :> Field.Var.t)
-               ; (cannot_pay_creation_fee_in_token :> Field.Var.t)
-               ; (source_insufficient_balance :> Field.Var.t)
-               ; (source_minimum_balance_violation :> Field.Var.t)
-               ; (receiver_already_exists :> Field.Var.t)
-               ; (not_token_owner :> Field.Var.t)
-               ; (mismatched_token_permissions :> Field.Var.t)
-               ; (overflow :> Field.Var.t)
-               ; (signed_command_on_snapp_account :> Field.Var.t)
-               ; (snapp_account_not_present :> Field.Var.t)
-               ; (update_not_permitted :> Field.Var.t)
-               ; (incorrect_nonce :> Field.Var.t)
-               ] )
-        in
-        { user_command_failure }
-
-      let check { user_command_failure } =
-        Checked.ignore_m
-        @@ Checked.all
-             [ Boolean.of_field (user_command_failure :> Field.Var.t) ]
-    end
-
-    type t = { data : As_record.var; accumulators : Accumulators.t }
-
-    let of_record data = { data; accumulators = Accumulators.make_unsafe data }
-
-    let typ : (t, As_record.t) Typ.t =
-      let typ = As_record.typ in
-      { store = (fun data -> Typ.Store.map ~f:of_record (typ.store data))
-      ; read = (fun { data; _ } -> typ.read data)
-      ; alloc = Typ.Alloc.map ~f:of_record typ.alloc
-      ; check =
-          Checked.(
-            fun { data; accumulators } ->
-              let%bind () = typ.check data in
-              Accumulators.check accumulators)
-      }
-
-    let mk_var = Fn.compose of_record As_record.var_of_t
-
-    let none = mk_var As_record.none
-
-    let predicate = mk_var As_record.predicate
-
-    let source_not_present = mk_var As_record.source_not_present
-
-    let receiver_not_present = mk_var As_record.receiver_not_present
-
-    let amount_insufficient_to_create_account =
-      mk_var As_record.amount_insufficient_to_create_account
-
-    let cannot_pay_creation_fee_in_token =
-      mk_var As_record.cannot_pay_creation_fee_in_token
-
-    let source_insufficient_balance =
-      mk_var As_record.source_insufficient_balance
-
-    let source_minimum_balance_violation =
-      mk_var As_record.source_minimum_balance_violation
-
-    let receiver_already_exists = mk_var As_record.receiver_already_exists
-
-    let not_token_owner = mk_var As_record.not_token_owner
-
-    let mismatched_token_permissions =
-      mk_var As_record.mismatched_token_permissions
-
-    let overflow = mk_var As_record.overflow
-
-    let signed_command_on_snapp_account =
-      mk_var As_record.signed_command_on_snapp_account
-
-    let snapp_account_not_present = mk_var As_record.snapp_account_not_present
-
-    let update_not_permitted = mk_var As_record.update_not_permitted
-
-    let incorrect_nonce = mk_var As_record.incorrect_nonce
-
-    let get { data; _ } failure = As_record.get data failure
-
-    let min = As_record.min
-
-    let max = As_record.max
-
-    let of_enum i = Option.map ~f:mk_var (As_record.of_enum i)
-  end
-
-  let to_record t =
-    match As_record.of_enum (to_enum t) with
-    | Some t ->
-        t
-    | None ->
-        failwith
-          "Internal error: Could not convert User_command.Status.Failure.t to \
-           Transaction_status.Failure.As_record.t"
-
-  let to_record_opt t =
-    match t with None -> As_record.none | Some t -> to_record t
-
-  let of_record_opt t = of_enum (As_record.to_enum t)
-
-  let%test_unit "Minimum bound matches" =
-    (* NB: +1 is for the [user_command_failure] accumulator. *)
-    [%test_eq: int] failure_min (As_record.min + 1)
-
-  let%test_unit "Maximum bound matches" = [%test_eq: int] max As_record.max
-
-  let%test_unit "of_record_opt(to_record) roundtrip" =
-    for i = failure_min to failure_max do
-      let failure = Option.value_exn (of_enum i) in
-      [%test_eq: t option] (of_record_opt (to_record failure)) (Some failure)
-    done
-
-  let%test_unit "to_record_opt(of_record_opt) roundtrip" =
-    for i = As_record.min to As_record.max do
-      let record = Option.value_exn (As_record.of_enum i) in
-      [%test_eq: As_record.t] (to_record_opt (of_record_opt record)) record
-    done
-
-  let%test_unit "As_record.get is consistent" =
-    for i = failure_min to failure_max do
-      let failure = Option.value_exn (of_enum i) in
-      let record = to_record failure in
-      for j = failure_min to failure_max do
-        let get_failure = Option.value_exn (of_enum j) in
-        [%test_eq: bool]
-          (As_record.get record get_failure)
-          (equal failure get_failure)
-      done
-    done
-
-  type var = Var.t
-
-  let typ : (var, t) Typ.t =
-    Typ.transport Var.typ ~there:to_record ~back:(fun x ->
-        Option.value_exn (of_record_opt x) )
-
-  let typ_opt : (var, t option) Typ.t =
-    Typ.transport Var.typ ~there:to_record_opt ~back:of_record_opt
-
-  let var_of_t t = Option.value_exn (Var.of_enum (to_enum t))
-
-  let var_of_t_opt t = match t with Some t -> var_of_t t | None -> Var.none
-
-  [%%endif]
-end
-
-module Balance_data = struct
-  [%%versioned
-  module Stable = struct
-    module V1 = struct
-      type t =
-        { fee_payer_balance : Currency.Balance.Stable.V1.t option
-        ; source_balance : Currency.Balance.Stable.V1.t option
-        ; receiver_balance : Currency.Balance.Stable.V1.t option
-        }
-      [@@deriving sexp, yojson, equal, compare]
-
-      let to_latest = Fn.id
-    end
-  end]
-
-  let empty =
-    { fee_payer_balance = None; source_balance = None; receiver_balance = None }
-end
-
-module Coinbase_balance_data = struct
-  [%%versioned
-  module Stable = struct
-    module V1 = struct
-      type t =
-        { coinbase_receiver_balance : Currency.Balance.Stable.V1.t
-        ; fee_transfer_receiver_balance : Currency.Balance.Stable.V1.t option
-        }
-      [@@deriving sexp, yojson, equal, compare]
-
-      let to_latest = Fn.id
-    end
-  end]
-
-  let of_balance_data_exn
-      { Balance_data.fee_payer_balance; source_balance; receiver_balance } =
-    ( match source_balance with
-    | Some _ ->
-        failwith
-          "Unexpected source balance for Coinbase_balance_data.of_balance_data"
-    | None ->
-        () ) ;
-    let coinbase_receiver_balance =
-      match fee_payer_balance with
-      | Some balance ->
-          balance
-      | None ->
-          failwith
-            "Missing fee-payer balance for \
-             Coinbase_balance_data.of_balance_data"
-    in
-    { coinbase_receiver_balance
-    ; fee_transfer_receiver_balance = receiver_balance
-    }
-
-  let to_balance_data
-      { coinbase_receiver_balance; fee_transfer_receiver_balance } =
-    { Balance_data.fee_payer_balance = Some coinbase_receiver_balance
-    ; source_balance = None
-    ; receiver_balance = fee_transfer_receiver_balance
-    }
-end
-
-module Fee_transfer_balance_data = struct
-  [%%versioned
-  module Stable = struct
-    module V1 = struct
-      type t =
-        { receiver1_balance : Currency.Balance.Stable.V1.t
-        ; receiver2_balance : Currency.Balance.Stable.V1.t option
-        }
-      [@@deriving sexp, yojson, equal, compare]
-
-      let to_latest = Fn.id
-    end
-  end]
-
-  let of_balance_data_exn
-      { Balance_data.fee_payer_balance; source_balance; receiver_balance } =
-    ( match source_balance with
-    | Some _ ->
-        failwith
-          "Unexpected source balance for \
-           Fee_transfer_balance_data.of_balance_data"
-    | None ->
-        () ) ;
-    let receiver1_balance =
-      match fee_payer_balance with
-      | Some balance ->
-          balance
-      | None ->
-          failwith
-            "Missing fee-payer balance for \
-             Fee_transfer_balance_data.of_balance_data"
-    in
-    { receiver1_balance; receiver2_balance = receiver_balance }
-
-  let to_balance_data { receiver1_balance; receiver2_balance } =
-    { Balance_data.fee_payer_balance = Some receiver1_balance
-    ; source_balance = None
-    ; receiver_balance = receiver2_balance
-    }
-end
-
-module Internal_command_balance_data = struct
-  [%%versioned
-  module Stable = struct
-    module V1 = struct
-      type t =
-        | Coinbase of Coinbase_balance_data.Stable.V1.t
-        | Fee_transfer of Fee_transfer_balance_data.Stable.V1.t
-      [@@deriving sexp, yojson, equal, compare]
-
-      let to_latest = Fn.id
-    end
-  end]
-end
-
-module Auxiliary_data = struct
-  [%%versioned
-  module Stable = struct
-    module V1 = struct
-      type t =
-        { fee_payer_account_creation_fee_paid :
-            Currency.Amount.Stable.V1.t option
-        ; receiver_account_creation_fee_paid :
-            Currency.Amount.Stable.V1.t option
-        ; created_token : Token_id.Stable.V1.t option
-        }
-      [@@deriving sexp, yojson, equal, compare]
-
-      let to_latest = Fn.id
-    end
-  end]
-
-  let empty =
-    { fee_payer_account_creation_fee_paid = None
-    ; receiver_account_creation_fee_paid = None
-    ; created_token = None
-    }
-=======
     | Invalid_fee_excess ->
         "Fee excess from parties transaction more than the transaction fees"
->>>>>>> ea6c7ee8
 end
 
 [%%versioned
