open Core_kernel

module Poly = struct
  [%%versioned
  module Stable = struct
    module V2 = struct
      type ('u, 's) t = Signed_command of 'u | Parties of 's
      [@@deriving sexp, compare, equal, hash, yojson]

      let to_latest = Fn.id
    end

    module V1 = struct
      type ('u, 's) t = Signed_command of 'u | Snapp_command of 's
      [@@deriving sexp, compare, equal, hash, yojson]

      let to_latest : _ t -> _ V2.t = function
        | Signed_command x ->
            Signed_command x
        | Snapp_command _ ->
            failwith "Snapp_command"
    end
  end]
end

type ('u, 's) t_ = ('u, 's) Poly.Stable.Latest.t =
  | Signed_command of 'u
  | Parties of 's

(* TODO: For now, we don't generate snapp transactions. *)
module Gen_make (C : Signed_command_intf.Gen_intf) = struct
  let f g = Quickcheck.Generator.map g ~f:(fun c -> Signed_command c)

  open C.Gen

  let payment ?sign_type ~key_gen ?nonce ~max_amount ?fee_token ?payment_token
      ~fee_range () =
    f
      (payment ?sign_type ~key_gen ?nonce ~max_amount ?fee_token ?payment_token
         ~fee_range ())

  let payment_with_random_participants ?sign_type ~keys ?nonce ~max_amount
      ?fee_token ?payment_token ~fee_range () =
    f
      (payment_with_random_participants ?sign_type ~keys ?nonce ~max_amount
         ?fee_token ?payment_token ~fee_range ())

  let stake_delegation ~key_gen ?nonce ?fee_token ~fee_range () =
    f (stake_delegation ~key_gen ?nonce ?fee_token ~fee_range ())

  let stake_delegation_with_random_participants ~keys ?nonce ?fee_token
      ~fee_range () =
    f
      (stake_delegation_with_random_participants ~keys ?nonce ?fee_token
         ~fee_range ())

  let sequence ?length ?sign_type a =
    Quickcheck.Generator.map
      (sequence ?length ?sign_type a)
      ~f:(List.map ~f:(fun c -> Signed_command c))
end

module Gen = Gen_make (Signed_command)

module Valid = struct
  [%%versioned
  module Stable = struct
    module V2 = struct
      type t =
        ( Signed_command.With_valid_signature.Stable.V1.t
        , Parties.Valid.Stable.V1.t )
        Poly.Stable.V2.t
      [@@deriving sexp, compare, equal, hash, yojson]

      let to_latest = Fn.id
    end

    module V1 = struct
      type t =
        ( Signed_command.With_valid_signature.Stable.V1.t
        , Snapp_command.Valid.Stable.V1.t )
        Poly.Stable.V1.t
      [@@deriving sexp, compare, equal, hash, yojson]

      let to_latest = Poly.Stable.V1.to_latest
    end
  end]

  module Gen = Gen_make (Signed_command.With_valid_signature)
end

[%%versioned
module Stable = struct
  module V2 = struct
    type t = (Signed_command.Stable.V1.t, Parties.Stable.V1.t) Poly.Stable.V2.t
    [@@deriving sexp, compare, equal, hash, yojson]

    let to_latest = Fn.id
  end

  module V1 = struct
    type t =
      (Signed_command.Stable.V1.t, Snapp_command.Stable.V1.t) Poly.Stable.V1.t
    [@@deriving sexp, compare, equal, hash, yojson]

    let to_latest = Poly.Stable.V1.to_latest
  end
end]

(*
include Allocation_functor.Make.Versioned_v1.Full_compare_eq_hash (struct
  let id = "user_command"

  [%%versioned
  module Stable = struct
    module V1 = struct
      type t =
        (Signed_command.Stable.V1.t, Snapp_command.Stable.V1.t) Poly.Stable.V1.t
      [@@deriving sexp, compare, equal, hash, yojson]

      let to_latest = Fn.id

      type 'a creator : Signed_command.t -> Snapp_command.t -> 'a

      let create cmd1 cmd2 = (cmd1, cmd2)
    end
  end]
end)
*)

module Zero_one_or_two = struct
  [%%versioned
  module Stable = struct
    module V1 = struct
      type 'a t = [ `Zero | `One of 'a | `Two of 'a * 'a ]
      [@@deriving sexp, compare, equal, hash, yojson]
    end
  end]
end

module Verifiable = struct
  [%%versioned
  module Stable = struct
    module V2 = struct
      type t =
        ( Signed_command.Stable.V1.t
        , Snapp_predicate.Protocol_state.Stable.V1.t
          * ( Party.Stable.V1.t
            * Pickles.Side_loaded.Verification_key.Stable.V1.t option )
            list )
        Poly.Stable.V2.t
      [@@deriving sexp, compare, equal, hash, yojson]

      let to_latest = Fn.id
    end

    module V1 = struct
      type t =
        ( Signed_command.Stable.V1.t
        , Snapp_command.Stable.V1.t
          * (* TODO: Should be Mina_base.Side_loaded_verification_key *)
          Pickles.Side_loaded.Verification_key.Stable.V1.t
          Zero_one_or_two.Stable.V1.t )
        Poly.Stable.V1.t
      [@@deriving sexp, compare, equal, hash, yojson]

      let to_latest = Poly.Stable.V1.to_latest
    end
  end]
end

let to_verifiable_exn (t : t) ~ledger ~get ~location_of_account =
  let find_vk (p : Party.t) =
    let ( ! ) x = Option.value_exn x in
    let id = Party.account_id p in
    let account : Account.t = !(get ledger !(location_of_account ledger id)) in
    !(!(account.snapp).verification_key).data
  in
<<<<<<< HEAD
  match t with
  | Signed_command c ->
      Signed_command c
  | Parties ps ->
      Parties
        ( ps.protocol_state
        , List.map (Parties.parties ps) ~f:(fun p ->
              (p, Option.try_with (fun () -> find_vk p)) ) )
=======
  let of_list = function
    | [] ->
        `Zero
    | [ x ] ->
        `One x
    | [ x; y ] ->
        `Two (x, y)
    | _ ->
        failwith "of_list"
  in
  match t with
  | Signed_command c ->
      Signed_command c
  | Snapp_command c ->
      let pks =
        match c with
        | Proved_proved r ->
            [ r.one.data.body.pk; r.two.data.body.pk ]
        | Proved_empty r ->
            [ r.one.data.body.pk ]
        | Proved_signed r ->
            [ r.one.data.body.pk ]
        | Signed_signed _ | Signed_empty _ ->
            []
      in
      Snapp_command (c, of_list (List.map ~f:(find_vk c) pks))
>>>>>>> 5f12ad48

let to_verifiable t ~ledger ~get ~location_of_account =
  Option.try_with (fun () ->
      to_verifiable_exn t ~ledger ~get ~location_of_account)

let fee_exn : t -> Currency.Fee.t = function
  | Signed_command x ->
      Signed_command.fee x
  | Parties p ->
      Parties.fee_lower_bound_exn p

(* for filtering *)
let minimum_fee = Mina_compile_config.minimum_user_command_fee

let has_insufficient_fee t = Currency.Fee.(fee_exn t < minimum_fee)

let accounts_accessed (t : t) ~next_available_token =
  match t with
  | Signed_command x ->
      Signed_command.accounts_accessed x ~next_available_token
  | Parties ps ->
      Parties.accounts_accessed ps

let next_available_token (t : t) tok =
  match t with
  | Signed_command x ->
      Signed_command.next_available_token x tok
  | Parties _ps ->
      tok

let to_base58_check (t : t) =
  match t with
  | Signed_command x ->
      Signed_command.to_base58_check x
  | Parties ps ->
      Parties.to_base58_check ps

let fee_payer (t : t) =
  match t with
  | Signed_command x ->
      Signed_command.fee_payer x
  | Parties p ->
      Parties.fee_payer p

let nonce_exn (t : t) =
  match t with
  | Signed_command x ->
      Signed_command.nonce x
  | Parties p ->
      Parties.nonce p

let check_tokens (t : t) =
  match t with
  | Signed_command x ->
      Signed_command.check_tokens x
  | Parties _ ->
      true

let fee_token (t : t) =
  match t with
  | Signed_command x ->
      Signed_command.fee_token x
  | Parties x ->
      Parties.fee_token x

let valid_until (t : t) =
  match t with
  | Signed_command x ->
      Signed_command.valid_until x
  | Parties _ ->
      Mina_numbers.Global_slot.max_value

let forget_check (t : Valid.t) : t = (t :> t)

let to_valid_unsafe (t : t) =
  `If_this_is_used_it_should_have_a_comment_justifying_it
    ( match t with
    | Parties x ->
        Parties x
    | Signed_command x ->
        (* This is safe due to being immediately wrapped again. *)
        let (`If_this_is_used_it_should_have_a_comment_justifying_it x) =
          Signed_command.to_valid_unsafe x
        in
        Signed_command x )

let filter_by_participant (commands : t list) public_key =
  List.filter commands ~f:(fun user_command ->
      Core_kernel.List.exists
        (accounts_accessed ~next_available_token:Token_id.invalid user_command)
        ~f:
          (Fn.compose
             (Signature_lib.Public_key.Compressed.equal public_key)
             Account_id.public_key))<|MERGE_RESOLUTION|>--- conflicted
+++ resolved
@@ -176,7 +176,6 @@
     let account : Account.t = !(get ledger !(location_of_account ledger id)) in
     !(!(account.snapp).verification_key).data
   in
-<<<<<<< HEAD
   match t with
   | Signed_command c ->
       Signed_command c
@@ -184,35 +183,7 @@
       Parties
         ( ps.protocol_state
         , List.map (Parties.parties ps) ~f:(fun p ->
-              (p, Option.try_with (fun () -> find_vk p)) ) )
-=======
-  let of_list = function
-    | [] ->
-        `Zero
-    | [ x ] ->
-        `One x
-    | [ x; y ] ->
-        `Two (x, y)
-    | _ ->
-        failwith "of_list"
-  in
-  match t with
-  | Signed_command c ->
-      Signed_command c
-  | Snapp_command c ->
-      let pks =
-        match c with
-        | Proved_proved r ->
-            [ r.one.data.body.pk; r.two.data.body.pk ]
-        | Proved_empty r ->
-            [ r.one.data.body.pk ]
-        | Proved_signed r ->
-            [ r.one.data.body.pk ]
-        | Signed_signed _ | Signed_empty _ ->
-            []
-      in
-      Snapp_command (c, of_list (List.map ~f:(find_vk c) pks))
->>>>>>> 5f12ad48
+              (p, Option.try_with (fun () -> find_vk p))) )
 
 let to_verifiable t ~ledger ~get ~location_of_account =
   Option.try_with (fun () ->
