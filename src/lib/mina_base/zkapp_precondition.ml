[%%import "/src/config.mlh"]

open Core_kernel

[%%ifdef consensus_mechanism]

open Snark_params.Tick

[%%endif]

open Signature_lib
module A = Account
open Mina_numbers
open Currency
open Zkapp_basic
open Pickles_types
module Impl = Pickles.Impls.Step

module Closed_interval = struct
  [%%versioned
  module Stable = struct
    module V1 = struct
      type 'a t = { lower : 'a; upper : 'a }
      [@@deriving annot, sexp, equal, compare, hash, yojson, hlist, fields]
    end
  end]

  let gen gen_a compare_a =
    let open Quickcheck.Let_syntax in
    let%bind a1 = gen_a in
    let%map a2 = gen_a in
    if compare_a a1 a2 <= 0 then { lower = a1; upper = a2 }
    else { lower = a2; upper = a1 }

  let to_input { lower; upper } ~f =
    Random_oracle_input.Chunked.append (f lower) (f upper)

  let typ x =
    Typ.of_hlistable [ x; x ] ~var_to_hlist:to_hlist ~var_of_hlist:of_hlist
      ~value_to_hlist:to_hlist ~value_of_hlist:of_hlist

  let deriver ~name inner obj =
    let open Fields_derivers_zkapps.Derivers in
    let ( !. ) = ( !. ) ~t_fields_annots in
    Fields.make_creator obj ~lower:!.inner ~upper:!.inner
    |> finish (name ^ "Interval") ~t_toplevel_annots

  let%test_module "ClosedInterval" =
    ( module struct
      module IntClosedInterval = struct
        type t_ = int t [@@deriving sexp, equal, compare]

        (* Note: nonrec doesn't work with ppx-deriving *)
        type t = t_ [@@deriving sexp, equal, compare]

        let v = { lower = 10; upper = 100 }
      end

      let%test_unit "roundtrip json" =
        let open Fields_derivers_zkapps.Derivers in
        let full = o () in
        let _a : _ Unified_input.t = deriver ~name:"Int" int full in
        [%test_eq: IntClosedInterval.t]
          (!(full#of_json) (!(full#to_json) IntClosedInterval.v))
          IntClosedInterval.v
    end )
end

let assert_ b e = if b then Ok () else Or_error.error_string e

(* Proofs are produced against a predicate on the protocol state. For the
   transaction to go through, the predicate must be satisfied of the protocol
   state at the time of transaction application. *)
module Numeric = struct
  module Tc = struct
    type ('var, 'a) t =
      { zero : 'a
      ; max_value : 'a
      ; compare : 'a -> 'a -> int
      ; equal : 'a -> 'a -> bool
      ; typ : ('var, 'a) Typ.t
      ; to_input : 'a -> F.t Random_oracle_input.Chunked.t
      ; to_input_checked : 'var -> Field.Var.t Random_oracle_input.Chunked.t
      ; lte_checked : 'var -> 'var -> Boolean.var
      }

    let run f x y = Impl.run_checked (f x y)

    let ( !! ) f = Fn.compose Impl.run_checked f

    let length =
      Length.
        { zero
        ; max_value
        ; compare
        ; lte_checked = run Checked.( <= )
        ; equal
        ; typ
        ; to_input
        ; to_input_checked = Checked.to_input
        }

    let amount =
      Currency.Amount.
        { zero
        ; max_value = max_int
        ; compare
        ; lte_checked = run Checked.( <= )
        ; equal
        ; typ
        ; to_input
        ; to_input_checked = var_to_input
        }

    let balance =
      Currency.Balance.
        { zero
        ; max_value = max_int
        ; compare
        ; lte_checked = run Checked.( <= )
        ; equal
        ; typ
        ; to_input
        ; to_input_checked = var_to_input
        }

    let nonce =
      Account_nonce.
        { zero
        ; max_value
        ; compare
        ; lte_checked = run Checked.( <= )
        ; equal
        ; typ
        ; to_input
        ; to_input_checked = Checked.to_input
        }

    let global_slot =
      Global_slot.
        { zero
        ; max_value
        ; compare
        ; lte_checked = run Checked.( <= )
        ; equal
        ; typ
        ; to_input
        ; to_input_checked = Checked.to_input
        }

    let time =
      Block_time.
        { equal
        ; compare
        ; lte_checked = run Checked.( <= )
        ; zero
        ; max_value
        ; typ = Checked.typ
        ; to_input
        ; to_input_checked = Checked.to_input
        }
  end

  open Tc

  [%%versioned
  module Stable = struct
    module V1 = struct
      type 'a t = 'a Closed_interval.Stable.V1.t Or_ignore.Stable.V1.t
      [@@deriving sexp, equal, yojson, hash, compare]
    end
  end]

  let deriver name inner obj =
    let closed_interval obj' = Closed_interval.deriver ~name inner obj' in
    Or_ignore.deriver closed_interval obj

  module Derivers = struct
    open Fields_derivers_zkapps.Derivers

    let token_id_inner obj =
      iso_string obj ~name:"TokenId" ~to_string:Token_id.to_string
        ~of_string:Token_id.of_string

    let block_time_inner obj =
      let ( ^^ ) = Fn.compose in
      iso_string ~name:"BlockTime"
        ~of_string:(Block_time.of_uint64 ^^ Unsigned_extended.UInt64.of_string)
        ~to_string:(Unsigned_extended.UInt64.to_string ^^ Block_time.to_uint64)
        obj

    let nonce obj = deriver "Nonce" uint32 obj

    let balance obj = deriver "Balance" balance obj

    let amount obj = deriver "CurrencyAmount" amount obj

    let length obj = deriver "Length" uint32 obj

    let global_slot obj = deriver "GlobalSlot" uint32 obj

    let token_id obj = deriver "TokenId" token_id_inner obj

    let block_time obj = deriver "BlockTime" block_time_inner obj
  end

  let%test_module "Numeric" =
    ( module struct
      module Int_numeric = struct
        type t_ = int t [@@deriving sexp, equal, compare]

        (* Note: nonrec doesn't work with ppx-deriving *)
        type t = t_ [@@deriving sexp, equal, compare]
      end

      module T = struct
        type t = { foo : Int_numeric.t }
        [@@deriving annot, sexp, equal, compare, fields]

        let v : t =
          { foo = Or_ignore.Check { Closed_interval.lower = 10; upper = 100 } }

        let deriver obj =
          let open Fields_derivers_zkapps.Derivers in
          let ( !. ) = ( !. ) ~t_fields_annots in
          Fields.make_creator obj ~foo:!.(deriver "Int" int)
          |> finish "T" ~t_toplevel_annots
      end

      let%test_unit "roundtrip json" =
        let open Fields_derivers_zkapps.Derivers in
        let full = o () in
        let _a : _ Unified_input.t = T.deriver full in
        [%test_eq: T.t] (of_json full (to_json full T.v)) T.v
    end )

  let gen gen_a compare_a = Or_ignore.gen (Closed_interval.gen gen_a compare_a)

  let to_input { zero; max_value; to_input; _ } (t : 'a t) =
    Closed_interval.to_input ~f:to_input
      ( match t with
      | Check x ->
          x
      | Ignore ->
          { lower = zero; upper = max_value } )

  module Checked = struct
    type 'a t = 'a Closed_interval.t Or_ignore.Checked.t

    let to_input { to_input_checked; _ } (t : 'a t) =
      Or_ignore.Checked.to_input t
        ~f:(Closed_interval.to_input ~f:to_input_checked)

    open Impl

    let check ~label { lte_checked = ( <= ); _ } (t : 'a t) (x : 'a) =
<<<<<<< HEAD
      Or_ignore.Checked.check t ~f:(fun { lower; upper } ->
          Boolean.all [ lower <= x; x <= upper ])
=======
      let res =
        Or_ignore.Checked.check t ~f:(fun { lower; upper } ->
            Boolean.all [ lower <= x; x <= upper ])
      in
      printf "checked %s\n%!" label ;
      res
>>>>>>> d67ce185
  end

  let typ { equal = eq; zero; max_value; typ; _ } =
    Or_ignore.typ_implicit (Closed_interval.typ typ)
      ~equal:(Closed_interval.equal eq)
      ~ignore:{ Closed_interval.lower = zero; upper = max_value }

  let check ~label { compare; _ } (t : 'a t) (x : 'a) =
    match t with
    | Ignore ->
        Ok ()
    | Check { lower; upper } ->
        if compare lower x <= 0 && compare x upper <= 0 then Ok ()
        else Or_error.errorf "Bounds check failed: %s" label
end

module Eq_data = struct
  include Or_ignore

  module Tc = struct
    type ('var, 'a) t =
      { equal : 'a -> 'a -> bool
      ; equal_checked : 'var -> 'var -> Boolean.var
      ; default : 'a
      ; typ : ('var, 'a) Typ.t
      ; to_input : 'a -> F.t Random_oracle_input.Chunked.t
      ; to_input_checked : 'var -> Field.Var.t Random_oracle_input.Chunked.t
      }

    let run f x y = Impl.run_checked (f x y)

    let field =
      let open Random_oracle_input.Chunked in
      Field.
        { typ
        ; equal
        ; equal_checked = run Checked.equal
        ; default = zero
        ; to_input = field
        ; to_input_checked = field
        }

    let sequence_state =
      let open Random_oracle_input.Chunked in
      lazy
        Field.
          { typ
          ; equal
          ; equal_checked = run Checked.equal
          ; default = Lazy.force Zkapp_account.Sequence_events.empty_hash
          ; to_input = field
          ; to_input_checked = field
          }

    let boolean =
      let open Random_oracle_input.Chunked in
      Boolean.
        { typ
        ; equal = Bool.equal
        ; equal_checked = run equal
        ; default = false
        ; to_input = (fun b -> packed (field_of_bool b, 1))
        ; to_input_checked =
            (fun (b : Boolean.var) -> packed ((b :> Field.Var.t), 1))
        }

    let receipt_chain_hash =
      Receipt.Chain_hash.
        { field with
          to_input_checked = var_to_input
        ; typ
        ; equal
        ; equal_checked = run equal_var
        }

    let ledger_hash =
      Ledger_hash.
        { field with
          to_input_checked = var_to_input
        ; typ
        ; equal
        ; equal_checked = run equal_var
        }

    let frozen_ledger_hash =
      Frozen_ledger_hash.
        { field with
          to_input_checked = var_to_input
        ; typ
        ; equal
        ; equal_checked = run equal_var
        }

    let state_hash =
      State_hash.
        { field with
          to_input_checked = var_to_input
        ; typ
        ; equal
        ; equal_checked = run equal_var
        }

    let token_id =
      Token_id.
        { default
        ; to_input_checked = Checked.to_input
        ; to_input
        ; typ
        ; equal
        ; equal_checked = Checked.equal
        }

    let epoch_seed =
      Epoch_seed.
        { field with
          to_input_checked = var_to_input
        ; typ
        ; equal
        ; equal_checked = run equal_var
        }

    let public_key () =
      Public_key.Compressed.
        { default = Lazy.force invalid_public_key
        ; to_input
        ; to_input_checked = Checked.to_input
        ; equal_checked = run Checked.equal
        ; typ
        ; equal
        }
  end

  let to_input ~explicit { Tc.default; to_input; _ } (t : _ t) =
    if explicit then
      Flagged_option.to_input' ~f:to_input ~field_of_bool
        ( match t with
        | Ignore ->
            { is_some = false; data = default }
        | Check data ->
            { is_some = true; data } )
    else to_input (match t with Ignore -> default | Check x -> x)

  let to_input_explicit tc = to_input ~explicit:true tc

  let to_input_checked { Tc.to_input_checked; _ } (t : _ Checked.t) =
    Checked.to_input t ~f:to_input_checked

  let check_checked ?(label = "") { Tc.equal_checked; _ } (t : 'a Checked.t)
      (x : 'a) =
<<<<<<< HEAD
    Checked.check t ~f:(equal_checked x)
=======
    let res = Checked.check t ~f:(equal_checked x) in
    printf !"checked %s\n%!" label ;
    res
>>>>>>> d67ce185

  let check ?(label = "") { Tc.equal; _ } (t : 'a t) (x : 'a) =
    match t with
    | Ignore ->
        Ok ()
    | Check y ->
        if equal x y then Ok ()
        else Or_error.errorf "Equality check failed: %s" label

  let typ_implicit { Tc.equal; default = ignore; typ; _ } =
    typ_implicit ~equal ~ignore typ

  let typ_explicit { Tc.default = ignore; typ; _ } = typ_explicit ~ignore typ
end

module Hash = struct
  include Eq_data

  let to_input tc = to_input ~explicit:true tc

  let typ = typ_explicit
end

module Leaf_typs = struct
  let public_key () =
    Public_key.Compressed.(
      Or_ignore.typ_explicit ~ignore:(Lazy.force invalid_public_key) typ)

  open Eq_data.Tc

  let field = Eq_data.typ_explicit field

  let receipt_chain_hash = Hash.typ receipt_chain_hash

  let ledger_hash = Hash.typ ledger_hash

  let frozen_ledger_hash = Hash.typ frozen_ledger_hash

  let state_hash = Hash.typ state_hash

  open Numeric.Tc

  let length = Numeric.typ length

  let time = Numeric.typ time

  let amount = Numeric.typ amount

  let balance = Numeric.typ balance

  let nonce = Numeric.typ nonce

  let global_slot = Numeric.typ global_slot

  let token_id = Hash.typ token_id
end

module Account = struct
  module Poly = struct
    [%%versioned
    module Stable = struct
      module V2 = struct
        type ('balance, 'nonce, 'receipt_chain_hash, 'pk, 'field, 'bool) t =
          { balance : 'balance
          ; nonce : 'nonce
          ; receipt_chain_hash : 'receipt_chain_hash
          ; public_key : 'pk
          ; delegate : 'pk
          ; state : 'field Zkapp_state.V.Stable.V1.t
          ; sequence_state : 'field
          ; proved_state : 'bool
          }
        [@@deriving annot, hlist, sexp, equal, yojson, hash, compare, fields]
      end

      module V1 = struct
        type ('balance, 'nonce, 'receipt_chain_hash, 'pk, 'field) t =
          { balance : 'balance
          ; nonce : 'nonce
          ; receipt_chain_hash : 'receipt_chain_hash
          ; public_key : 'pk
          ; delegate : 'pk
          ; state : 'field Zkapp_state.V.Stable.V1.t
          }
        [@@deriving annot, hlist, sexp, equal, yojson, hash, compare]
      end
    end]
  end

  [%%versioned
  module Stable = struct
    module V2 = struct
      type t =
        ( Balance.Stable.V1.t Numeric.Stable.V1.t
        , Account_nonce.Stable.V1.t Numeric.Stable.V1.t
        , Receipt.Chain_hash.Stable.V1.t Hash.Stable.V1.t
        , Public_key.Compressed.Stable.V1.t Eq_data.Stable.V1.t
        , F.Stable.V1.t Eq_data.Stable.V1.t
        , bool Eq_data.Stable.V1.t )
        Poly.Stable.V2.t
      [@@deriving sexp, equal, yojson, hash, compare]

      let to_latest = Fn.id
    end

    module V1 = struct
      type t =
        ( Balance.Stable.V1.t Numeric.Stable.V1.t
        , Account_nonce.Stable.V1.t Numeric.Stable.V1.t
        , Receipt.Chain_hash.Stable.V1.t Hash.Stable.V1.t
        , Public_key.Compressed.Stable.V1.t Eq_data.Stable.V1.t
        , F.Stable.V1.t Eq_data.Stable.V1.t )
        Poly.Stable.V1.t
      [@@deriving sexp, equal, yojson, hash, compare]

      let to_latest
          ({ balance; nonce; receipt_chain_hash; public_key; delegate; state } :
            t) : V2.t =
        { balance
        ; nonce
        ; receipt_chain_hash
        ; public_key
        ; delegate
        ; state
        ; sequence_state = Ignore
        ; proved_state = Ignore
        }
    end
  end]

  let gen : t Quickcheck.Generator.t =
    let open Quickcheck.Let_syntax in
    let%bind balance = Numeric.gen Balance.gen Balance.compare in
    let%bind nonce = Numeric.gen Account_nonce.gen Account_nonce.compare in
    let%bind receipt_chain_hash = Or_ignore.gen Receipt.Chain_hash.gen in
    let%bind public_key = Eq_data.gen Public_key.Compressed.gen in
    let%bind delegate = Eq_data.gen Public_key.Compressed.gen in
    let%bind state =
      let%bind fields =
        let field_gen = Snark_params.Tick.Field.gen in
        Quickcheck.Generator.list_with_length 8 (Or_ignore.gen field_gen)
      in
      (* won't raise because length is correct *)
      Quickcheck.Generator.return (Zkapp_state.V.of_list_exn fields)
    in
    let%bind sequence_state =
      let%bind n = Int.gen_uniform_incl Int.min_value Int.max_value in
      let field_gen = Quickcheck.Generator.return (F.of_int n) in
      Or_ignore.gen field_gen
    in
    let%map proved_state = Or_ignore.gen Quickcheck.Generator.bool in
    { Poly.balance
    ; nonce
    ; receipt_chain_hash
    ; public_key
    ; delegate
    ; state
    ; sequence_state
    ; proved_state
    }

  let accept : t =
    { balance = Ignore
    ; nonce = Ignore
    ; receipt_chain_hash = Ignore
    ; public_key = Ignore
    ; delegate = Ignore
    ; state =
        Vector.init Zkapp_state.Max_state_size.n ~f:(fun _ -> Or_ignore.Ignore)
    ; sequence_state = Ignore
    ; proved_state = Ignore
    }

  let is_accept : t -> bool = equal accept

  let deriver obj =
    let open Fields_derivers_zkapps in
    let ( !. ) = ( !. ) ~t_fields_annots:Poly.t_fields_annots in
    Poly.Fields.make_creator obj ~balance:!.Numeric.Derivers.balance
      ~nonce:!.Numeric.Derivers.nonce
      ~receipt_chain_hash:!.(Or_ignore.deriver field)
      ~public_key:!.(Or_ignore.deriver public_key)
      ~delegate:!.(Or_ignore.deriver public_key)
      ~state:!.(Zkapp_state.deriver @@ Or_ignore.deriver field)
      ~sequence_state:!.(Or_ignore.deriver field)
      ~proved_state:!.(Or_ignore.deriver bool)
    |> finish "AccountPrecondition" ~t_toplevel_annots:Poly.t_toplevel_annots

  let%test_unit "json roundtrip" =
    let b = Balance.of_int 1000 in
    let predicate : t =
      { accept with
        balance = Or_ignore.Check { Closed_interval.lower = b; upper = b }
      ; public_key = Or_ignore.Check Public_key.Compressed.empty
      ; sequence_state = Or_ignore.Check (Field.of_int 99)
      ; proved_state = Or_ignore.Check true
      }
    in
    let module Fd = Fields_derivers_zkapps.Derivers in
    let full = deriver (Fd.o ()) in
    [%test_eq: t] predicate (predicate |> Fd.to_json full |> Fd.of_json full)

  let to_input
      ({ balance
       ; nonce
       ; receipt_chain_hash
       ; public_key
       ; delegate
       ; state
       ; sequence_state
       ; proved_state
       } :
        t) =
    let open Random_oracle_input.Chunked in
    List.reduce_exn ~f:append
      [ Numeric.(to_input Tc.balance balance)
      ; Numeric.(to_input Tc.nonce nonce)
      ; Hash.(to_input Tc.receipt_chain_hash receipt_chain_hash)
      ; Eq_data.(to_input_explicit (Tc.public_key ()) public_key)
      ; Eq_data.(to_input_explicit (Tc.public_key ()) delegate)
      ; Vector.reduce_exn ~f:append
          (Vector.map state ~f:Eq_data.(to_input_explicit Tc.field))
      ; Eq_data.(to_input ~explicit:false (Lazy.force Tc.sequence_state))
          sequence_state
      ; Eq_data.(to_input_explicit Tc.boolean) proved_state
      ]

  let digest t =
    Random_oracle.(
      hash ~init:Hash_prefix.zkapp_precondition_account
        (pack_input (to_input t)))

  module Checked = struct
    type t =
      ( Balance.var Numeric.Checked.t
      , Account_nonce.Checked.t Numeric.Checked.t
      , Receipt.Chain_hash.var Hash.Checked.t
      , Public_key.Compressed.var Eq_data.Checked.t
      , Field.Var.t Eq_data.Checked.t
      , Boolean.var Eq_data.Checked.t )
      Poly.Stable.Latest.t

    let to_input
        ({ balance
         ; nonce
         ; receipt_chain_hash
         ; public_key
         ; delegate
         ; state
         ; sequence_state
         ; proved_state
         } :
          t) =
      let open Random_oracle_input.Chunked in
      List.reduce_exn ~f:append
        [ Numeric.(Checked.to_input Tc.balance balance)
        ; Numeric.(Checked.to_input Tc.nonce nonce)
        ; Hash.(to_input_checked Tc.receipt_chain_hash receipt_chain_hash)
        ; Eq_data.(to_input_checked (Tc.public_key ()) public_key)
        ; Eq_data.(to_input_checked (Tc.public_key ()) delegate)
        ; Vector.reduce_exn ~f:append
            (Vector.map state ~f:Eq_data.(to_input_checked Tc.field))
        ; Eq_data.(to_input_checked (Lazy.force Tc.sequence_state))
            sequence_state
        ; Eq_data.(to_input_checked Tc.boolean) proved_state
        ]

    open Impl

    let nonsnapp
        ({ balance
         ; nonce
         ; receipt_chain_hash
         ; public_key
         ; delegate
         ; state = _
         ; sequence_state = _
         ; proved_state = _
         } :
          t) (a : Account.Checked.Unhashed.t) =
      [ Numeric.(Checked.check ~label:"" Tc.balance balance a.balance)
      ; Numeric.(Checked.check ~label:"" Tc.nonce nonce a.nonce)
      ; Eq_data.(
          check_checked Tc.receipt_chain_hash receipt_chain_hash
            a.receipt_chain_hash)
      ; Eq_data.(check_checked (Tc.public_key ()) delegate a.delegate)
      ; Eq_data.(check_checked (Tc.public_key ()) public_key a.public_key)
      ]

    let check_nonsnapp t a = Boolean.all (nonsnapp t a)

    let snapp
        ({ balance = _
         ; nonce = _
         ; receipt_chain_hash = _
         ; public_key = _
         ; delegate = _
         ; state
         ; sequence_state
         ; proved_state
         } :
          t) (snapp : Zkapp_account.Checked.t) =
      Boolean.any
        Vector.(
          to_list
            (map snapp.sequence_state
               ~f:
                 Eq_data.(
                   check_checked ~label:""
                     (Lazy.force Tc.sequence_state)
                     sequence_state)))
      :: Eq_data.(
           check_checked ~label:"" Tc.boolean proved_state snapp.proved_state)
      :: Vector.(
           to_list
             (map2 state snapp.app_state
                ~f:Eq_data.(check_checked ~label:"" Tc.field)))

    let check_snapp t a = Boolean.all (snapp t a)

    let check t a = Boolean.all (nonsnapp t a @ snapp t a.zkapp)

    let digest (t : t) =
      Random_oracle.Checked.(
        hash ~init:Hash_prefix.zkapp_precondition_account
          (pack_input (to_input t)))
  end

  let typ () : (Checked.t, Stable.Latest.t) Typ.t =
    let open Poly.Stable.Latest in
    let open Leaf_typs in
    Typ.of_hlistable
      [ balance
      ; nonce
      ; receipt_chain_hash
      ; public_key ()
      ; public_key ()
      ; Zkapp_state.typ (Or_ignore.typ_explicit Field.typ ~ignore:Field.zero)
      ; Or_ignore.typ_implicit Field.typ ~equal:Field.equal
          ~ignore:(Lazy.force Zkapp_account.Sequence_events.empty_hash)
      ; Or_ignore.typ_explicit Boolean.typ ~ignore:false
      ]
      ~var_to_hlist:to_hlist ~var_of_hlist:of_hlist ~value_to_hlist:to_hlist
      ~value_of_hlist:of_hlist

  let check
      ({ balance
       ; nonce
       ; receipt_chain_hash
       ; public_key
       ; delegate
       ; state
       ; sequence_state
       ; proved_state
       } :
        t) (a : Account.t) =
    let open Or_error.Let_syntax in
    let%bind () =
      Numeric.(check ~label:"balance" Tc.balance balance a.balance)
    in
    let%bind () = Numeric.(check ~label:"nonce" Tc.nonce nonce a.nonce) in
    let%bind () =
      Eq_data.(
        check ~label:"receipt_chain_hash" Tc.receipt_chain_hash
          receipt_chain_hash a.receipt_chain_hash)
    in
    let%bind () =
      let tc = Eq_data.Tc.public_key () in
      Eq_data.(
        check ~label:"delegate" tc delegate
          (Option.value ~default:tc.default a.delegate))
    in
    let%bind () =
      Eq_data.(
        check ~label:"public_key" (Tc.public_key ()) public_key a.public_key)
    in
    let%bind () =
      match a.zkapp with
      | None ->
          return ()
      | Some zkapp ->
          let%bind (_ : int) =
            List.fold_result ~init:0
              Vector.(to_list (zip state zkapp.app_state))
              ~f:(fun i (c, v) ->
                let%map () =
                  Eq_data.(check Tc.field ~label:(sprintf "state[%d]" i) c v)
                in
                i + 1)
          in
          let%bind () =
            Eq_data.(
              check ~label:"proved_state" Tc.boolean proved_state
                zkapp.proved_state)
          in
          if
            Option.is_some
            @@ List.find (Vector.to_list zkapp.sequence_state) ~f:(fun state ->
                   Eq_data.(
                     check
                       (Lazy.force Tc.sequence_state)
                       ~label:"" sequence_state state)
                   |> Or_error.is_ok)
          then Ok ()
          else Or_error.errorf "Equality check failed: sequence_state"
    in
    return ()
end

module Protocol_state = struct
  (* On each numeric field, you may assert a range
     On each hash field, you may assert an equality
  *)

  module Epoch_data = struct
    module Poly = Epoch_data.Poly

    [%%versioned
    module Stable = struct
      module V1 = struct
        (* TODO: Not sure if this should be frozen ledger hash or not *)
        type t =
          ( ( Frozen_ledger_hash.Stable.V1.t Hash.Stable.V1.t
            , Currency.Amount.Stable.V1.t Numeric.Stable.V1.t )
            Epoch_ledger.Poly.Stable.V1.t
          , Epoch_seed.Stable.V1.t Hash.Stable.V1.t
          , State_hash.Stable.V1.t Hash.Stable.V1.t
          , State_hash.Stable.V1.t Hash.Stable.V1.t
          , Length.Stable.V1.t Numeric.Stable.V1.t )
          Poly.Stable.V1.t
        [@@deriving sexp, equal, yojson, hash, compare]

        let to_latest = Fn.id
      end
    end]

    let deriver obj =
      let open Fields_derivers_zkapps.Derivers in
      let ledger obj' =
        let ( !. ) =
          ( !. ) ~t_fields_annots:Epoch_ledger.Poly.t_fields_annots
        in
        Epoch_ledger.Poly.Fields.make_creator obj'
          ~hash:!.(Or_ignore.deriver field)
          ~total_currency:!.Numeric.Derivers.amount
        |> finish "EpochLedgerPrecondition"
             ~t_toplevel_annots:Epoch_ledger.Poly.t_toplevel_annots
      in
      let ( !. ) = ( !. ) ~t_fields_annots:Poly.t_fields_annots in
      Poly.Fields.make_creator obj ~ledger:!.ledger
        ~seed:!.(Or_ignore.deriver field)
        ~start_checkpoint:!.(Or_ignore.deriver field)
        ~lock_checkpoint:!.(Or_ignore.deriver field)
        ~epoch_length:!.Numeric.Derivers.length
      |> finish "EpochDataPrecondition"
           ~t_toplevel_annots:Poly.t_toplevel_annots

    let%test_unit "json roundtrip" =
      let f = Or_ignore.Check Field.one in
      let u = Length.zero in
      let a = Amount.zero in
      let predicate : t =
        { Poly.ledger =
            { Epoch_ledger.Poly.hash = f
            ; total_currency =
                Or_ignore.Check { Closed_interval.lower = a; upper = a }
            }
        ; seed = f
        ; start_checkpoint = f
        ; lock_checkpoint = f
        ; epoch_length =
            Or_ignore.Check { Closed_interval.lower = u; upper = u }
        }
      in
      let module Fd = Fields_derivers_zkapps.Derivers in
      let full = deriver (Fd.o ()) in
      [%test_eq: t] predicate (predicate |> Fd.to_json full |> Fd.of_json full)

    let gen : t Quickcheck.Generator.t =
      let open Quickcheck.Let_syntax in
      let%bind ledger =
        let%bind hash = Hash.gen Frozen_ledger_hash0.gen in
        let%map total_currency = Numeric.gen Amount.gen Amount.compare in
        { Epoch_ledger.Poly.hash; total_currency }
      in
      let%bind seed = Hash.gen Epoch_seed.gen in
      let%bind start_checkpoint = Hash.gen State_hash.gen in
      let%bind lock_checkpoint = Hash.gen State_hash.gen in
      let min_epoch_length = 8 in
      let max_epoch_length = Genesis_constants.slots_per_epoch in
      let%map epoch_length =
        Numeric.gen
          (Length.gen_incl
             (Length.of_int min_epoch_length)
             (Length.of_int max_epoch_length))
          Length.compare
      in
      { Poly.ledger; seed; start_checkpoint; lock_checkpoint; epoch_length }

    let to_input
        ({ ledger = { hash; total_currency }
         ; seed
         ; start_checkpoint
         ; lock_checkpoint
         ; epoch_length
         } :
          t) =
      let open Random_oracle.Input.Chunked in
      List.reduce_exn ~f:append
        [ Hash.(to_input Tc.frozen_ledger_hash hash)
        ; Numeric.(to_input Tc.amount total_currency)
        ; Hash.(to_input Tc.epoch_seed seed)
        ; Hash.(to_input Tc.state_hash start_checkpoint)
        ; Hash.(to_input Tc.state_hash lock_checkpoint)
        ; Numeric.(to_input Tc.length epoch_length)
        ]

    module Checked = struct
      type t =
        ( ( Frozen_ledger_hash.var Hash.Checked.t
          , Currency.Amount.var Numeric.Checked.t )
          Epoch_ledger.Poly.t
        , Epoch_seed.var Hash.Checked.t
        , State_hash.var Hash.Checked.t
        , State_hash.var Hash.Checked.t
        , Length.Checked.t Numeric.Checked.t )
        Poly.t

      let to_input
          ({ ledger = { hash; total_currency }
           ; seed
           ; start_checkpoint
           ; lock_checkpoint
           ; epoch_length
           } :
            t) =
        let open Random_oracle.Input.Chunked in
        List.reduce_exn ~f:append
          [ Hash.(to_input_checked Tc.frozen_ledger_hash hash)
          ; Numeric.(Checked.to_input Tc.amount total_currency)
          ; Hash.(to_input_checked Tc.epoch_seed seed)
          ; Hash.(to_input_checked Tc.state_hash start_checkpoint)
          ; Hash.(to_input_checked Tc.state_hash lock_checkpoint)
          ; Numeric.(Checked.to_input Tc.length epoch_length)
          ]
    end
  end

  module Poly = struct
    [%%versioned
    module Stable = struct
      module V1 = struct
        type ( 'snarked_ledger_hash
             , 'time
             , 'length
             , 'vrf_output
             , 'global_slot
             , 'amount
             , 'epoch_data )
             t =
          { (* TODO:
               We should include staged ledger hash again! It only changes once per
               block. *)
            snarked_ledger_hash : 'snarked_ledger_hash
          ; timestamp : 'time
          ; blockchain_length : 'length
                (* TODO: This previously had epoch_count but I removed it as I believe it is redundant
                   with global_slot_since_hard_fork.

                   epoch_count in [a, b]

                   should be equivalent to

                   global_slot_since_hard_fork in [slots_per_epoch * a, slots_per_epoch * b]
                *)
          ; min_window_density : 'length
          ; last_vrf_output : 'vrf_output [@skip]
          ; total_currency : 'amount
          ; global_slot_since_hard_fork : 'global_slot
          ; global_slot_since_genesis : 'global_slot
          ; staking_epoch_data : 'epoch_data
          ; next_epoch_data : 'epoch_data
          }
        [@@deriving annot, hlist, sexp, equal, yojson, hash, compare, fields]
      end
    end]
  end

  [%%versioned
  module Stable = struct
    module V1 = struct
      type t =
        ( Frozen_ledger_hash.Stable.V1.t Hash.Stable.V1.t
        , Block_time.Stable.V1.t Numeric.Stable.V1.t
        , Length.Stable.V1.t Numeric.Stable.V1.t
        , unit (* TODO *)
        , Global_slot.Stable.V1.t Numeric.Stable.V1.t
        , Currency.Amount.Stable.V1.t Numeric.Stable.V1.t
        , Epoch_data.Stable.V1.t )
        Poly.Stable.V1.t
      [@@deriving sexp, equal, yojson, hash, compare]

      let to_latest = Fn.id
    end
  end]

  let deriver obj =
    let open Fields_derivers_zkapps.Derivers in
    let ( !. ) ?skip_data =
      ( !. ) ?skip_data ~t_fields_annots:Poly.t_fields_annots
    in
    let last_vrf_output = ( !. ) ~skip_data:() skip in
    Poly.Fields.make_creator obj
      ~snarked_ledger_hash:!.(Or_ignore.deriver field)
      ~timestamp:!.Numeric.Derivers.block_time
      ~blockchain_length:!.Numeric.Derivers.length
      ~min_window_density:!.Numeric.Derivers.length ~last_vrf_output
      ~total_currency:!.Numeric.Derivers.amount
      ~global_slot_since_hard_fork:!.Numeric.Derivers.global_slot
      ~global_slot_since_genesis:!.Numeric.Derivers.global_slot
      ~staking_epoch_data:!.Epoch_data.deriver
      ~next_epoch_data:!.Epoch_data.deriver
    |> finish "ProtocolStatePrecondition"
         ~t_toplevel_annots:Poly.t_toplevel_annots

  let gen : t Quickcheck.Generator.t =
    let open Quickcheck.Let_syntax in
    (* TODO: pass in ledger hash, next available token *)
    let snarked_ledger_hash = Zkapp_basic.Or_ignore.Ignore in
    let%bind timestamp = Numeric.gen Block_time.gen Block_time.compare in
    let%bind blockchain_length = Numeric.gen Length.gen Length.compare in
    let max_min_window_density =
      Genesis_constants.for_unit_tests.protocol.slots_per_sub_window
      * Genesis_constants.Constraint_constants.compiled.sub_windows_per_window
      - 1
      |> Length.of_int
    in
    let%bind min_window_density =
      Numeric.gen
        (Length.gen_incl Length.zero max_min_window_density)
        Length.compare
    in
    (* TODO: fix when type becomes something other than unit *)
    let last_vrf_output = () in
    let%bind total_currency =
      Numeric.gen Currency.Amount.gen Currency.Amount.compare
    in
    let%bind global_slot_since_hard_fork =
      Numeric.gen Global_slot.gen Global_slot.compare
    in
    let%bind global_slot_since_genesis =
      Numeric.gen Global_slot.gen Global_slot.compare
    in
    let%bind staking_epoch_data = Epoch_data.gen in
    let%map next_epoch_data = Epoch_data.gen in
    { Poly.snarked_ledger_hash
    ; timestamp
    ; blockchain_length
    ; min_window_density
    ; last_vrf_output
    ; total_currency
    ; global_slot_since_hard_fork
    ; global_slot_since_genesis
    ; staking_epoch_data
    ; next_epoch_data
    }

  let to_input
      ({ snarked_ledger_hash
       ; timestamp
       ; blockchain_length
       ; min_window_density
       ; last_vrf_output
       ; total_currency
       ; global_slot_since_hard_fork
       ; global_slot_since_genesis
       ; staking_epoch_data
       ; next_epoch_data
       } :
        t) =
    let open Random_oracle.Input.Chunked in
    let () = last_vrf_output in
    let length = Numeric.(to_input Tc.length) in
    List.reduce_exn ~f:append
      [ Hash.(to_input Tc.field snarked_ledger_hash)
      ; Numeric.(to_input Tc.time timestamp)
      ; length blockchain_length
      ; length min_window_density
      ; Numeric.(to_input Tc.amount total_currency)
      ; Numeric.(to_input Tc.global_slot global_slot_since_hard_fork)
      ; Numeric.(to_input Tc.global_slot global_slot_since_genesis)
      ; Epoch_data.to_input staking_epoch_data
      ; Epoch_data.to_input next_epoch_data
      ]

  let digest t =
    Random_oracle.(
      hash ~init:Hash_prefix.zkapp_precondition_protocol_state
        (pack_input (to_input t)))

  module View = struct
    [%%versioned
    module Stable = struct
      module V1 = struct
        type t =
          ( Frozen_ledger_hash.Stable.V1.t
          , Block_time.Stable.V1.t
          , Length.Stable.V1.t
          , unit (* TODO *)
          , Global_slot.Stable.V1.t
          , Currency.Amount.Stable.V1.t
          , ( ( Frozen_ledger_hash.Stable.V1.t
              , Currency.Amount.Stable.V1.t )
              Epoch_ledger.Poly.Stable.V1.t
            , Epoch_seed.Stable.V1.t
            , State_hash.Stable.V1.t
            , State_hash.Stable.V1.t
            , Length.Stable.V1.t )
            Epoch_data.Poly.Stable.V1.t )
          Poly.Stable.V1.t
        [@@deriving sexp, equal, yojson, hash, compare]

        let to_latest = Fn.id
      end
    end]

    module Checked = struct
      type t =
        ( Frozen_ledger_hash.var
        , Block_time.Checked.t
        , Length.Checked.t
        , unit (* TODO *)
        , Global_slot.Checked.t
        , Currency.Amount.var
        , ( (Frozen_ledger_hash.var, Currency.Amount.var) Epoch_ledger.Poly.t
          , Epoch_seed.var
          , State_hash.var
          , State_hash.var
          , Length.Checked.t )
          Epoch_data.Poly.t )
        Poly.t
    end
  end

  module Checked = struct
    type t =
      ( Frozen_ledger_hash.var Hash.Checked.t
      , Block_time.Checked.t Numeric.Checked.t
      , Length.Checked.t Numeric.Checked.t
      , unit (* TODO *)
      , Global_slot.Checked.t Numeric.Checked.t
      , Currency.Amount.var Numeric.Checked.t
      , Epoch_data.Checked.t )
      Poly.Stable.Latest.t

    let to_input
        ({ snarked_ledger_hash
         ; timestamp
         ; blockchain_length
         ; min_window_density
         ; last_vrf_output
         ; total_currency
         ; global_slot_since_hard_fork
         ; global_slot_since_genesis
         ; staking_epoch_data
         ; next_epoch_data
         } :
          t) =
      let open Random_oracle.Input.Chunked in
      let () = last_vrf_output in
      let length = Numeric.(Checked.to_input Tc.length) in
      List.reduce_exn ~f:append
        [ Hash.(to_input_checked Tc.frozen_ledger_hash snarked_ledger_hash)
        ; Numeric.(Checked.to_input Tc.time timestamp)
        ; length blockchain_length
        ; length min_window_density
        ; Numeric.(Checked.to_input Tc.amount total_currency)
        ; Numeric.(Checked.to_input Tc.global_slot global_slot_since_hard_fork)
        ; Numeric.(Checked.to_input Tc.global_slot global_slot_since_genesis)
        ; Epoch_data.Checked.to_input staking_epoch_data
        ; Epoch_data.Checked.to_input next_epoch_data
        ]

    let digest t =
      Random_oracle.Checked.(
        hash ~init:Hash_prefix.zkapp_precondition_protocol_state
          (pack_input (to_input t)))

    let check
        (* Bind all the fields explicity so we make sure they are all used. *)
          ({ snarked_ledger_hash
           ; timestamp
           ; blockchain_length
           ; min_window_density
           ; last_vrf_output
           ; total_currency
           ; global_slot_since_hard_fork
           ; global_slot_since_genesis
           ; staking_epoch_data
           ; next_epoch_data
           } :
            t) (s : View.Checked.t) =
      let open Impl in
      let epoch_ledger ({ hash; total_currency } : _ Epoch_ledger.Poly.t)
          (t : Epoch_ledger.var) =
        [ Hash.(check_checked ~label:"epoch ledger hash" Tc.frozen_ledger_hash)
            hash t.hash
        ; Numeric.(Checked.check ~label:"epoch total currency" Tc.amount)
            total_currency t.total_currency
        ]
      in
      printf !"1.\n%!" ;
      let epoch_data
          ({ ledger; seed; start_checkpoint; lock_checkpoint; epoch_length } :
            _ Epoch_data.Poly.t) (t : _ Epoch_data.Poly.t) =
        ignore seed ;
        epoch_ledger ledger t.ledger
        @ [ Hash.(check_checked ~label:"start checkpoint" Tc.state_hash)
              start_checkpoint t.start_checkpoint
          ; Hash.(check_checked ~label:"lock_checkpoint" Tc.state_hash)
              lock_checkpoint t.lock_checkpoint
          ; Numeric.(Checked.check ~label:"epoch_length" Tc.length)
              epoch_length t.epoch_length
          ]
      in
      printf !"2.\n%!" ;
      ignore last_vrf_output ;
<<<<<<< HEAD
      Boolean.all
        ( [ Hash.(check_checked ~label:"snarked ledger hash" Tc.ledger_hash)
              snarked_ledger_hash s.snarked_ledger_hash
          ; Numeric.(Checked.check ~label:"timestamp" Tc.time)
              timestamp s.timestamp
          ; Numeric.(Checked.check ~label:"blockchian length" Tc.length)
              blockchain_length s.blockchain_length
          ; Numeric.(Checked.check ~label:"min window density" Tc.length)
              min_window_density s.min_window_density
          ; Numeric.(Checked.check ~label:"total_currency" Tc.amount)
              total_currency s.total_currency
          ; Numeric.(
              Checked.check ~label:"global_slot_since_hard_fork" Tc.global_slot)
              global_slot_since_hard_fork s.global_slot_since_hard_fork
          ; Numeric.(
              Checked.check ~label:"global_slot_since_genesis" Tc.global_slot)
              global_slot_since_genesis s.global_slot_since_genesis
          ]
        @ epoch_data staking_epoch_data s.staking_epoch_data
        @ epoch_data next_epoch_data s.next_epoch_data )
=======
      let b =
        Boolean.all
          ( [ Hash.(check_checked ~label:"snarked ledger hash" Tc.ledger_hash)
                snarked_ledger_hash s.snarked_ledger_hash
            ; Numeric.(Checked.check ~label:"timestamp" Tc.time)
                timestamp s.timestamp
            ; Numeric.(Checked.check ~label:"blockchian length" Tc.length)
                blockchain_length s.blockchain_length
            ; Numeric.(Checked.check ~label:"min window density" Tc.length)
                min_window_density s.min_window_density
            ; Numeric.(Checked.check ~label:"total_currency" Tc.amount)
                total_currency s.total_currency
            ; Numeric.(
                Checked.check ~label:"global_slot_since_hard_fork"
                  Tc.global_slot)
                global_slot_since_hard_fork s.global_slot_since_hard_fork
            ; Numeric.(
                Checked.check ~label:"global_slot_since_genesis" Tc.global_slot)
                global_slot_since_genesis s.global_slot_since_genesis
            ]
          @ epoch_data staking_epoch_data s.staking_epoch_data
          @ epoch_data next_epoch_data s.next_epoch_data )
      in
      let _r =
        as_prover
          Pickles.Impls.Step.As_prover.(
            fun () ->
              let res = read Boolean.typ b in
              printf "protocol precondition check %b\n%!" res)
      in
      b
>>>>>>> d67ce185
  end

  let typ : (Checked.t, Stable.Latest.t) Typ.t =
    let open Poly.Stable.Latest in
    let frozen_ledger_hash = Hash.(typ Tc.frozen_ledger_hash) in
    let state_hash = Hash.(typ Tc.state_hash) in
    let epoch_seed = Hash.(typ Tc.epoch_seed) in
    let length = Numeric.(typ Tc.length) in
    let time = Numeric.(typ Tc.time) in
    let amount = Numeric.(typ Tc.amount) in
    let global_slot = Numeric.(typ Tc.global_slot) in
    let epoch_data =
      let epoch_ledger =
        let open Epoch_ledger.Poly in
        Typ.of_hlistable
          [ frozen_ledger_hash; amount ]
          ~var_to_hlist:to_hlist ~var_of_hlist:of_hlist ~value_to_hlist:to_hlist
          ~value_of_hlist:of_hlist
      in
      let open Epoch_data.Poly in
      Typ.of_hlistable
        [ epoch_ledger; epoch_seed; state_hash; state_hash; length ]
        ~var_to_hlist:to_hlist ~var_of_hlist:of_hlist ~value_to_hlist:to_hlist
        ~value_of_hlist:of_hlist
    in
    Typ.of_hlistable
      [ frozen_ledger_hash
      ; time
      ; length
      ; length
      ; Typ.unit
      ; amount
      ; global_slot
      ; global_slot
      ; epoch_data
      ; epoch_data
      ]
      ~var_to_hlist:to_hlist ~var_of_hlist:of_hlist ~value_to_hlist:to_hlist
      ~value_of_hlist:of_hlist

  let accept : t =
    let epoch_data : Epoch_data.t =
      { ledger = { hash = Ignore; total_currency = Ignore }
      ; seed = Ignore
      ; start_checkpoint = Ignore
      ; lock_checkpoint = Ignore
      ; epoch_length = Ignore
      }
    in
    { snarked_ledger_hash = Ignore
    ; timestamp = Ignore
    ; blockchain_length = Ignore
    ; min_window_density = Ignore
    ; last_vrf_output = ()
    ; total_currency = Ignore
    ; global_slot_since_hard_fork = Ignore
    ; global_slot_since_genesis = Ignore
    ; staking_epoch_data = epoch_data
    ; next_epoch_data = epoch_data
    }

  let%test_unit "json roundtrip" =
    let predicate : t = accept in
    let module Fd = Fields_derivers_zkapps.Derivers in
    let full = deriver (Fd.o ()) in
    [%test_eq: t] predicate (predicate |> Fd.to_json full |> Fd.of_json full)

  let check
      (* Bind all the fields explicity so we make sure they are all used. *)
        ({ snarked_ledger_hash
         ; timestamp
         ; blockchain_length
         ; min_window_density
         ; last_vrf_output
         ; total_currency
         ; global_slot_since_hard_fork
         ; global_slot_since_genesis
         ; staking_epoch_data
         ; next_epoch_data
         } :
          t) (s : View.t) =
    let open Or_error.Let_syntax in
    let epoch_ledger ({ hash; total_currency } : _ Epoch_ledger.Poly.t)
        (t : Epoch_ledger.Value.t) =
      let%bind () =
        Hash.(check ~label:"epoch_ledger_hash" Tc.frozen_ledger_hash)
          hash t.hash
      in
      let%map () =
        Numeric.(check ~label:"epoch_ledger_total_currency" Tc.amount)
          total_currency t.total_currency
      in
      ()
    in
    let epoch_data label
        ({ ledger; seed; start_checkpoint; lock_checkpoint; epoch_length } :
          _ Epoch_data.Poly.t) (t : _ Epoch_data.Poly.t) =
      let l s = sprintf "%s_%s" label s in
      let%bind () = epoch_ledger ledger t.ledger in
      ignore seed ;
      let%bind () =
        Hash.(check ~label:(l "start_check_point") Tc.state_hash)
          start_checkpoint t.start_checkpoint
      in
      let%bind () =
        Hash.(check ~label:(l "lock_check_point") Tc.state_hash)
          lock_checkpoint t.lock_checkpoint
      in
      let%map () =
        Numeric.(check ~label:"epoch_length" Tc.length)
          epoch_length t.epoch_length
      in
      ()
    in
    let%bind () =
      Hash.(check ~label:"snarked_ledger_hash" Tc.ledger_hash)
        snarked_ledger_hash s.snarked_ledger_hash
    in
    let%bind () =
      Numeric.(check ~label:"timestamp" Tc.time) timestamp s.timestamp
    in
    let%bind () =
      Numeric.(check ~label:"blockchain_length" Tc.length)
        blockchain_length s.blockchain_length
    in
    let%bind () =
      Numeric.(check ~label:"min_window_density" Tc.length)
        min_window_density s.min_window_density
    in
    ignore last_vrf_output ;
    (* TODO: Decide whether to expose this *)
    let%bind () =
      Numeric.(check ~label:"total_currency" Tc.amount)
        total_currency s.total_currency
    in
    let%bind () =
      Numeric.(check ~label:"curr_global_slot" Tc.global_slot)
        global_slot_since_hard_fork s.global_slot_since_hard_fork
    in
    let%bind () =
      Numeric.(check ~label:"global_slot_since_genesis" Tc.global_slot)
        global_slot_since_genesis s.global_slot_since_genesis
    in
    let%bind () =
      epoch_data "staking_epoch_data" staking_epoch_data s.staking_epoch_data
    in
    let%map () =
      epoch_data "next_epoch_data" next_epoch_data s.next_epoch_data
    in
    ()
end

module Account_type = struct
  [%%versioned
  module Stable = struct
    module V1 = struct
      type t = User | Zkapp | None | Any
      [@@deriving sexp, equal, yojson, hash, compare]

      let to_latest = Fn.id
    end
  end]

  let check (t : t) (a : A.t option) =
    match (a, t) with
    | _, Any ->
        Ok ()
    | None, None ->
        Ok ()
    | None, _ ->
        Or_error.error_string "expected account_type = None"
    | Some a, User ->
        assert_ (Option.is_none a.zkapp) "expected account_type = User"
    | Some a, Zkapp ->
        assert_ (Option.is_some a.zkapp) "expected account_type = Zkapp"
    | Some _, None ->
        Or_error.error_string "no second account allowed"

  let to_bits = function
    | User ->
        [ true; false ]
    | Zkapp ->
        [ false; true ]
    | None ->
        [ false; false ]
    | Any ->
        [ true; true ]

  let of_bits = function
    | [ user; zkapp ] -> (
        match (user, zkapp) with
        | true, false ->
            User
        | false, true ->
            Zkapp
        | false, false ->
            None
        | true, true ->
            Any )
    | _ ->
        assert false

  let to_input x =
    let open Random_oracle_input.Chunked in
    Array.reduce_exn ~f:append
      (Array.of_list_map (to_bits x) ~f:(fun b -> packed (field_of_bool b, 1)))

  module Checked = struct
    type t = { user : Boolean.var; zkapp : Boolean.var } [@@deriving hlist]

    let to_input { user; zkapp } =
      let open Random_oracle_input.Chunked in
      Array.reduce_exn ~f:append
        (Array.map [| user; zkapp |] ~f:(fun b ->
             packed ((b :> Field.Var.t), 1)))

    let constant =
      let open Boolean in
      function
      | User ->
          { user = true_; zkapp = false_ }
      | Zkapp ->
          { user = false_; zkapp = true_ }
      | None ->
          { user = false_; zkapp = false_ }
      | Any ->
          { user = true_; zkapp = true_ }

    (* TODO: Write a unit test for these. *)
    let snapp_allowed t = t.zkapp

    let user_allowed t = t.user
  end

  let typ =
    let open Checked in
    Typ.of_hlistable
      [ Boolean.typ; Boolean.typ ]
      ~var_to_hlist:to_hlist ~var_of_hlist:of_hlist
      ~value_to_hlist:(function
        | User ->
            [ true; false ]
        | Zkapp ->
            [ false; true ]
        | None ->
            [ false; false ]
        | Any ->
            [ true; true ])
      ~value_of_hlist:(fun [ user; zkapp ] ->
        match (user, zkapp) with
        | true, false ->
            User
        | false, true ->
            Zkapp
        | false, false ->
            None
        | true, true ->
            Any)
end

module Other = struct
  module Poly = struct
    [%%versioned
    module Stable = struct
      module V1 = struct
        type ('account, 'account_transition, 'vk) t =
          { predicate : 'account
          ; account_transition : 'account_transition
          ; account_vk : 'vk
          }
        [@@deriving hlist, sexp, equal, yojson, hash, compare]
      end
    end]
  end

  [%%versioned
  module Stable = struct
    module V2 = struct
      type t =
        ( Account.Stable.V2.t
        , Account_state.Stable.V1.t Transition.Stable.V1.t
        , F.Stable.V1.t Hash.Stable.V1.t )
        Poly.Stable.V1.t
      [@@deriving sexp, equal, yojson, hash, compare]

      let to_latest = Fn.id
    end

    module V1 = struct
      type t =
        ( Account.Stable.V1.t
        , Account_state.Stable.V1.t Transition.Stable.V1.t
        , F.Stable.V1.t Hash.Stable.V1.t )
        Poly.Stable.V1.t
      [@@deriving sexp, equal, yojson, hash, compare]

      let to_latest ({ predicate; account_transition; account_vk } : t) : V2.t =
        { predicate = Account.Stable.V1.to_latest predicate
        ; account_transition
        ; account_vk
        }
    end
  end]

  module Checked = struct
    type t =
      ( Account.Checked.t
      , Account_state.Checked.t Transition.t
      , Field.Var.t Or_ignore.Checked.t )
      Poly.Stable.Latest.t

    let to_input ({ predicate; account_transition; account_vk } : t) =
      let open Random_oracle_input.Chunked in
      List.reduce_exn ~f:append
        [ Account.Checked.to_input predicate
        ; Transition.to_input ~f:Account_state.Checked.to_input
            account_transition
        ; Hash.(to_input_checked Tc.field) account_vk
        ]
  end

  let to_input ({ predicate; account_transition; account_vk } : t) =
    let open Random_oracle_input.Chunked in
    List.reduce_exn ~f:append
      [ Account.to_input predicate
      ; Transition.to_input ~f:Account_state.to_input account_transition
      ; Hash.(to_input Tc.field) account_vk
      ]

  let typ () =
    let open Poly in
    Typ.of_hlistable
      [ Account.typ (); Transition.typ Account_state.typ; Hash.(typ Tc.field) ]
      ~var_to_hlist:to_hlist ~var_of_hlist:of_hlist ~value_to_hlist:to_hlist
      ~value_of_hlist:of_hlist

  let accept : t =
    { predicate = Account.accept
    ; account_transition = { prev = Any; next = Any }
    ; account_vk = Ignore
    }
end

module Poly = struct
  [%%versioned
  module Stable = struct
    module V1 = struct
      type ('account, 'protocol_state, 'other, 'pk) t =
        { self_predicate : 'account
        ; other : 'other
        ; fee_payer : 'pk
        ; protocol_state_predicate : 'protocol_state
        }
      [@@deriving hlist, sexp, equal, yojson, hash, compare]

      let to_latest = Fn.id
    end
  end]

  let typ spec =
    let open Stable.Latest in
    Typ.of_hlistable spec ~var_to_hlist:to_hlist ~var_of_hlist:of_hlist
      ~value_to_hlist:to_hlist ~value_of_hlist:of_hlist
end

[%%versioned
module Stable = struct
  module V2 = struct
    type t =
      ( Account.Stable.V2.t
      , Protocol_state.Stable.V1.t
      , Other.Stable.V2.t
      , Public_key.Compressed.Stable.V1.t Eq_data.Stable.V1.t )
      Poly.Stable.V1.t
    [@@deriving sexp, equal, yojson, hash, compare]

    let to_latest = Fn.id
  end

  module V1 = struct
    type t =
      ( Account.Stable.V1.t
      , Protocol_state.Stable.V1.t
      , Other.Stable.V1.t
      , Public_key.Compressed.Stable.V1.t Eq_data.Stable.V1.t )
      Poly.Stable.V1.t
    [@@deriving sexp, equal, yojson, hash, compare]

    let to_latest
        ({ self_predicate; other; fee_payer; protocol_state_predicate } : t) :
        V2.t =
      { self_predicate = Account.Stable.V1.to_latest self_predicate
      ; other = Other.Stable.V1.to_latest other
      ; fee_payer
      ; protocol_state_predicate
      }
  end
end]

module Digested = F

let to_input
    ({ self_predicate; other; fee_payer; protocol_state_predicate } : t) =
  let open Random_oracle_input.Chunked in
  List.reduce_exn ~f:append
    [ Account.to_input self_predicate
    ; Other.to_input other
    ; Eq_data.(to_input_explicit (Tc.public_key ())) fee_payer
    ; Protocol_state.to_input protocol_state_predicate
    ]

let digest t =
  Random_oracle.(
    hash ~init:Hash_prefix.zkapp_precondition (pack_input (to_input t)))

let check ({ self_predicate; other; fee_payer; protocol_state_predicate } : t)
    ~state_view ~self ~(other_prev : A.t option) ~(other_next : unit option)
    ~fee_payer_pk =
  let open Or_error.Let_syntax in
  let%bind () = Protocol_state.check protocol_state_predicate state_view in
  let%bind () = Account.check self_predicate self in
  let%bind () =
    Eq_data.(check (Tc.public_key ()) ~label:"fee_payer" fee_payer fee_payer_pk)
  in
  let%bind () =
    let check (s : Account_state.t) (a : _ option) =
      match (s, a) with
      | Any, _ | Empty, None | Non_empty, Some _ ->
          return ()
      | _ ->
          Or_error.error_string "Bad account state"
    in
    let%bind () = check other.account_transition.prev other_prev
    and () = check other.account_transition.next other_next in
    match other_prev with
    | None ->
        return ()
    | Some other_account -> (
        let%bind () = Account.check other.predicate other_account in
        match other_account.zkapp with
        | None ->
            assert_
              ([%equal: _ Or_ignore.t] other.account_vk Ignore)
              "other_account_vk must be ignore for user account"
        | Some zkapp ->
            Hash.(check ~label:"other_account_vk" Tc.field)
              other.account_vk
              (Option.value_map ~f:With_hash.hash zkapp.verification_key
                 ~default:Field.zero) )
  in
  return ()

let accept : t =
  { self_predicate = Account.accept
  ; other = Other.accept
  ; fee_payer = Ignore
  ; protocol_state_predicate = Protocol_state.accept
  }

module Checked = struct
  type t =
    ( Account.Checked.t
    , Protocol_state.Checked.t
    , Other.Checked.t
    , Public_key.Compressed.var Or_ignore.Checked.t )
    Poly.Stable.Latest.t

  let to_input
      ({ self_predicate; other; fee_payer; protocol_state_predicate } : t) =
    let open Random_oracle_input.Chunked in
    List.reduce_exn ~f:append
      [ Account.Checked.to_input self_predicate
      ; Other.Checked.to_input other
      ; Eq_data.(to_input_checked (Tc.public_key ())) fee_payer
      ; Protocol_state.Checked.to_input protocol_state_predicate
      ]

  let digest t =
    Random_oracle.Checked.(
      hash ~init:Hash_prefix.zkapp_precondition (pack_input (to_input t)))
end

let typ () : (Checked.t, Stable.Latest.t) Typ.t =
  Poly.typ
    [ Account.typ ()
    ; Other.typ ()
    ; Eq_data.(typ_explicit (Tc.public_key ()))
    ; Protocol_state.typ
    ]<|MERGE_RESOLUTION|>--- conflicted
+++ resolved
@@ -253,18 +253,9 @@
 
     open Impl
 
-    let check ~label { lte_checked = ( <= ); _ } (t : 'a t) (x : 'a) =
-<<<<<<< HEAD
+    let check { lte_checked = ( <= ); _ } (t : 'a t) (x : 'a) =
       Or_ignore.Checked.check t ~f:(fun { lower; upper } ->
           Boolean.all [ lower <= x; x <= upper ])
-=======
-      let res =
-        Or_ignore.Checked.check t ~f:(fun { lower; upper } ->
-            Boolean.all [ lower <= x; x <= upper ])
-      in
-      printf "checked %s\n%!" label ;
-      res
->>>>>>> d67ce185
   end
 
   let typ { equal = eq; zero; max_value; typ; _ } =
@@ -412,15 +403,8 @@
   let to_input_checked { Tc.to_input_checked; _ } (t : _ Checked.t) =
     Checked.to_input t ~f:to_input_checked
 
-  let check_checked ?(label = "") { Tc.equal_checked; _ } (t : 'a Checked.t)
-      (x : 'a) =
-<<<<<<< HEAD
+  let check_checked { Tc.equal_checked; _ } (t : 'a Checked.t) (x : 'a) =
     Checked.check t ~f:(equal_checked x)
-=======
-    let res = Checked.check t ~f:(equal_checked x) in
-    printf !"checked %s\n%!" label ;
-    res
->>>>>>> d67ce185
 
   let check ?(label = "") { Tc.equal; _ } (t : 'a t) (x : 'a) =
     match t with
@@ -701,8 +685,8 @@
          ; proved_state = _
          } :
           t) (a : Account.Checked.Unhashed.t) =
-      [ Numeric.(Checked.check ~label:"" Tc.balance balance a.balance)
-      ; Numeric.(Checked.check ~label:"" Tc.nonce nonce a.nonce)
+      [ Numeric.(Checked.check Tc.balance balance a.balance)
+      ; Numeric.(Checked.check Tc.nonce nonce a.nonce)
       ; Eq_data.(
           check_checked Tc.receipt_chain_hash receipt_chain_hash
             a.receipt_chain_hash)
@@ -729,15 +713,11 @@
             (map snapp.sequence_state
                ~f:
                  Eq_data.(
-                   check_checked ~label:""
-                     (Lazy.force Tc.sequence_state)
-                     sequence_state)))
-      :: Eq_data.(
-           check_checked ~label:"" Tc.boolean proved_state snapp.proved_state)
+                   check_checked (Lazy.force Tc.sequence_state) sequence_state)))
+      :: Eq_data.(check_checked Tc.boolean proved_state snapp.proved_state)
       :: Vector.(
            to_list
-             (map2 state snapp.app_state
-                ~f:Eq_data.(check_checked ~label:"" Tc.field)))
+             (map2 state snapp.app_state ~f:Eq_data.(check_checked Tc.field)))
 
     let check_snapp t a = Boolean.all (snapp t a)
 
@@ -1226,82 +1206,38 @@
       let open Impl in
       let epoch_ledger ({ hash; total_currency } : _ Epoch_ledger.Poly.t)
           (t : Epoch_ledger.var) =
-        [ Hash.(check_checked ~label:"epoch ledger hash" Tc.frozen_ledger_hash)
-            hash t.hash
-        ; Numeric.(Checked.check ~label:"epoch total currency" Tc.amount)
-            total_currency t.total_currency
+        [ Hash.(check_checked Tc.frozen_ledger_hash) hash t.hash
+        ; Numeric.(Checked.check Tc.amount) total_currency t.total_currency
         ]
       in
-      printf !"1.\n%!" ;
       let epoch_data
           ({ ledger; seed; start_checkpoint; lock_checkpoint; epoch_length } :
             _ Epoch_data.Poly.t) (t : _ Epoch_data.Poly.t) =
         ignore seed ;
         epoch_ledger ledger t.ledger
-        @ [ Hash.(check_checked ~label:"start checkpoint" Tc.state_hash)
+        @ [ Hash.(check_checked Tc.state_hash)
               start_checkpoint t.start_checkpoint
-          ; Hash.(check_checked ~label:"lock_checkpoint" Tc.state_hash)
-              lock_checkpoint t.lock_checkpoint
-          ; Numeric.(Checked.check ~label:"epoch_length" Tc.length)
-              epoch_length t.epoch_length
+          ; Hash.(check_checked Tc.state_hash) lock_checkpoint t.lock_checkpoint
+          ; Numeric.(Checked.check Tc.length) epoch_length t.epoch_length
           ]
       in
-      printf !"2.\n%!" ;
       ignore last_vrf_output ;
-<<<<<<< HEAD
       Boolean.all
-        ( [ Hash.(check_checked ~label:"snarked ledger hash" Tc.ledger_hash)
+        ( [ Hash.(check_checked Tc.ledger_hash)
               snarked_ledger_hash s.snarked_ledger_hash
-          ; Numeric.(Checked.check ~label:"timestamp" Tc.time)
-              timestamp s.timestamp
-          ; Numeric.(Checked.check ~label:"blockchian length" Tc.length)
+          ; Numeric.(Checked.check Tc.time) timestamp s.timestamp
+          ; Numeric.(Checked.check Tc.length)
               blockchain_length s.blockchain_length
-          ; Numeric.(Checked.check ~label:"min window density" Tc.length)
+          ; Numeric.(Checked.check Tc.length)
               min_window_density s.min_window_density
-          ; Numeric.(Checked.check ~label:"total_currency" Tc.amount)
-              total_currency s.total_currency
-          ; Numeric.(
-              Checked.check ~label:"global_slot_since_hard_fork" Tc.global_slot)
+          ; Numeric.(Checked.check Tc.amount) total_currency s.total_currency
+          ; Numeric.(Checked.check Tc.global_slot)
               global_slot_since_hard_fork s.global_slot_since_hard_fork
-          ; Numeric.(
-              Checked.check ~label:"global_slot_since_genesis" Tc.global_slot)
+          ; Numeric.(Checked.check Tc.global_slot)
               global_slot_since_genesis s.global_slot_since_genesis
           ]
         @ epoch_data staking_epoch_data s.staking_epoch_data
         @ epoch_data next_epoch_data s.next_epoch_data )
-=======
-      let b =
-        Boolean.all
-          ( [ Hash.(check_checked ~label:"snarked ledger hash" Tc.ledger_hash)
-                snarked_ledger_hash s.snarked_ledger_hash
-            ; Numeric.(Checked.check ~label:"timestamp" Tc.time)
-                timestamp s.timestamp
-            ; Numeric.(Checked.check ~label:"blockchian length" Tc.length)
-                blockchain_length s.blockchain_length
-            ; Numeric.(Checked.check ~label:"min window density" Tc.length)
-                min_window_density s.min_window_density
-            ; Numeric.(Checked.check ~label:"total_currency" Tc.amount)
-                total_currency s.total_currency
-            ; Numeric.(
-                Checked.check ~label:"global_slot_since_hard_fork"
-                  Tc.global_slot)
-                global_slot_since_hard_fork s.global_slot_since_hard_fork
-            ; Numeric.(
-                Checked.check ~label:"global_slot_since_genesis" Tc.global_slot)
-                global_slot_since_genesis s.global_slot_since_genesis
-            ]
-          @ epoch_data staking_epoch_data s.staking_epoch_data
-          @ epoch_data next_epoch_data s.next_epoch_data )
-      in
-      let _r =
-        as_prover
-          Pickles.Impls.Step.As_prover.(
-            fun () ->
-              let res = read Boolean.typ b in
-              printf "protocol precondition check %b\n%!" res)
-      in
-      b
->>>>>>> d67ce185
   end
 
   let typ : (Checked.t, Stable.Latest.t) Typ.t =
