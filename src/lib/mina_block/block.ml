--- conflicted
+++ resolved
@@ -105,10 +105,7 @@
   Comparable.lift Consensus.Data.Consensus_state.Value.equal
     ~f:
       (Fn.compose Mina_state.Protocol_state.consensus_state
-<<<<<<< HEAD
          (Fn.compose Header.protocol_state header) )
-=======
-         (Fn.compose Header.protocol_state header))
 
 let account_ids_accessed t =
   let transactions =
@@ -116,7 +113,6 @@
       ~constraint_constants:Genesis_constants.Constraint_constants.compiled t
   in
   List.map transactions ~f:(fun { data = txn; _ } ->
-      Mina_transaction.Transaction.accounts_accessed txn)
+      Mina_transaction.Transaction.accounts_accessed txn )
   |> List.concat
-  |> List.dedup_and_sort ~compare:Account_id.compare
->>>>>>> ea6c7ee8
+  |> List.dedup_and_sort ~compare:Account_id.compare