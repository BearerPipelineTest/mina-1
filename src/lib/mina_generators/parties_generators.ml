--- conflicted
+++ resolved
@@ -16,11 +16,8 @@
       | `Token_symbol
       | `Balance ]
 
-<<<<<<< HEAD
 type role = [ `Fee_payer | `New_account | `Ordinary_participant ]
 
-=======
->>>>>>> 1fcddb3b
 let gen_account_precondition_from_account ?failure ~first_use_of_account account
     =
   let open Quickcheck.Let_syntax in
@@ -784,11 +781,7 @@
             Account_id.Table.find_exn account_state_tbl account_id |> fst
           in
           if zkapp_account && Option.is_none acct.zkapp then
-<<<<<<< HEAD
-            failwith "gen_party_body: provided account has no snapp field" ;
-=======
             failwith "gen_party_body: provided account has no zkapp field" ;
->>>>>>> 1fcddb3b
           return acct
   in
   let public_key = account.public_key in
