(* snapp_generators -- Quickcheck generators for Snapp transactions *)

(* Ledger depends on Party, so Party generators can't refer back to Ledger
   so we put the generators that rely on Ledger and Party here
*)

open Core_kernel
open Mina_base
module Ledger = Mina_ledger.Ledger

let gen_account_precondition_from ?(succeed = true) ~account_id ~ledger () =
  (* construct account_precondition using pk and ledger
     don't return Accept, which would ignore those inputs
  *)
  let open Quickcheck.Let_syntax in
  match Ledger.location_of_account ledger account_id with
  | None ->
      (* account not in the ledger, can't create meaningful Full or Nonce *)
      if succeed then
        failwithf
          "gen_account_precondition_from: account id with public key %s and \
           token id %s not in ledger"
          (Signature_lib.Public_key.Compressed.to_base58_check
             (Account_id.public_key account_id))
          (Account_id.token_id account_id |> Token_id.to_string)
          ()
      else
        (* nonce not connected with any particular account *)
        let%map nonce = Account.Nonce.gen in
        Party.Account_precondition.Nonce nonce
  | Some loc -> (
      match Ledger.get ledger loc with
      | None ->
          failwith
            "gen_account_precondition_from: could not find account with known \
             location"
      | Some account ->
          let%bind b = Quickcheck.Generator.bool in
          let { Account.Poly.public_key
              ; balance
              ; nonce
              ; receipt_chain_hash
              ; delegate
              ; zkapp
              ; _
              } =
            account
          in
          (* choose constructor *)
          if b then
            (* Full *)
            let open Zkapp_basic in
            let%bind (predicate_account : Zkapp_precondition.Account.t) =
              let%bind balance =
                let%bind balance_change_int =
                  Int.gen_uniform_incl 1 10_000_000
                in
                let balance_change =
                  Currency.Amount.of_int balance_change_int
                in
                let lower =
                  match Currency.Balance.sub_amount balance balance_change with
                  | None ->
                      Currency.Balance.zero
                  | Some bal ->
                      bal
                in
                let upper =
                  match Currency.Balance.add_amount balance balance_change with
                  | None ->
                      Currency.Balance.max_int
                  | Some bal ->
                      bal
                in
                Or_ignore.gen
                  (return { Zkapp_precondition.Closed_interval.lower; upper })
              in
              let%bind nonce =
                let%bind balance_change_int = Int.gen_uniform_incl 1 100 in
                let balance_change = Account.Nonce.of_int balance_change_int in
                let lower =
                  match Account.Nonce.sub nonce balance_change with
                  | None ->
                      Account.Nonce.zero
                  | Some nonce ->
                      nonce
                in
                let upper =
                  (* Nonce.add doesn't check for overflow, so check here *)
                  match Account.Nonce.(sub max_value) balance_change with
                  | None ->
                      (* unreachable *)
                      failwith
                        "gen_account_precondition_from: nonce subtraction \
                         failed unexpectedly"
                  | Some n ->
                      if Account.Nonce.( < ) n nonce then
                        Account.Nonce.max_value
                      else Account.Nonce.add nonce balance_change
                in
                Or_ignore.gen
                  (return { Zkapp_precondition.Closed_interval.lower; upper })
              in
              let receipt_chain_hash = Or_ignore.Check receipt_chain_hash in
              let public_key = Or_ignore.Check public_key in
              let%bind delegate =
                match delegate with
                | None ->
                    return Or_ignore.Ignore
                | Some pk ->
                    Or_ignore.gen (return pk)
              in
              let%bind state, sequence_state, proved_state =
                match zkapp with
                | None ->
                    let len =
                      Pickles_types.Nat.to_int Zkapp_state.Max_state_size.n
                    in
                    (* won't raise, correct length given *)
                    let state =
                      Zkapp_state.V.of_list_exn
                        (List.init len ~f:(fun _ -> Or_ignore.Ignore))
                    in
                    let sequence_state = Or_ignore.Ignore in
                    let proved_state = Or_ignore.Ignore in
                    return (state, sequence_state, proved_state)
                | Some { app_state; sequence_state; proved_state; _ } ->
                    let state =
                      Zkapp_state.V.map app_state ~f:(fun field ->
                          Quickcheck.random_value (Or_ignore.gen (return field)))
                    in
                    let%bind sequence_state =
                      (* choose a value from account sequence state *)
                      let fields =
                        Pickles_types.Vector.Vector_5.to_list sequence_state
                      in
                      let%bind ndx =
                        Int.gen_uniform_incl 0 (List.length fields - 1)
                      in
                      return (Or_ignore.Check (List.nth_exn fields ndx))
                    in
                    let proved_state = Or_ignore.Check proved_state in
                    return (state, sequence_state, proved_state)
              in
              return
                { Zkapp_precondition.Account.Poly.balance
                ; nonce
                ; receipt_chain_hash
                ; public_key
                ; delegate
                ; state
                ; sequence_state
                ; proved_state
                }
            in
            if succeed then
              return (Party.Account_precondition.Full predicate_account)
            else
              let module Tamperable = struct
                type t =
                  | Balance
                  | Nonce
                  | Receipt_chain_hash
                  | Delegate
                  | State
                  | Sequence_state
                  | Proved_state
              end in
              let%bind faulty_predicate_account =
                (* tamper with account using randomly chosen item *)
                let tamperable : Tamperable.t list =
                  [ Balance
                  ; Nonce
                  ; Receipt_chain_hash
                  ; Delegate
                  ; State
                  ; Sequence_state
                  ; Proved_state
                  ]
                in
                match%bind Quickcheck.Generator.of_list tamperable with
                | Balance ->
                    let new_balance =
                      if Currency.Balance.equal balance Currency.Balance.zero
                      then Currency.Balance.max_int
                      else Currency.Balance.zero
                    in
                    let balance =
                      Or_ignore.Check
                        { Zkapp_precondition.Closed_interval.lower = new_balance
                        ; upper = new_balance
                        }
                    in
                    return { predicate_account with balance }
                | Nonce ->
                    let new_nonce =
                      if Account.Nonce.equal nonce Account.Nonce.zero then
                        Account.Nonce.max_value
                      else Account.Nonce.zero
                    in
                    let%bind nonce =
                      Zkapp_precondition.Numeric.gen (return new_nonce)
                        Account.Nonce.compare
                    in
                    return { predicate_account with nonce }
                | Receipt_chain_hash ->
                    let%bind new_receipt_chain_hash = Receipt.Chain_hash.gen in
                    let%bind receipt_chain_hash =
                      Or_ignore.gen (return new_receipt_chain_hash)
                    in
                    return { predicate_account with receipt_chain_hash }
                | Delegate ->
                    let%bind delegate =
                      Or_ignore.gen Signature_lib.Public_key.Compressed.gen
                    in
                    return { predicate_account with delegate }
                | State ->
                    let fields =
                      Zkapp_state.V.to_list predicate_account.state
                      |> Array.of_list
                    in
                    let%bind ndx = Int.gen_incl 0 (Array.length fields - 1) in
                    let%bind field = Snark_params.Tick.Field.gen in
                    fields.(ndx) <- Or_ignore.Check field ;
                    let state =
                      Zkapp_state.V.of_list_exn (Array.to_list fields)
                    in
                    return { predicate_account with state }
                | Sequence_state ->
                    let%bind field = Snark_params.Tick.Field.gen in
                    let sequence_state = Or_ignore.Check field in
                    return { predicate_account with sequence_state }
                | Proved_state ->
                    let%bind proved_state =
                      match predicate_account.proved_state with
                      | Check b ->
                          return (Or_ignore.Check (not b))
                      | Ignore ->
                          return (Or_ignore.Check true)
                    in
                    return { predicate_account with proved_state }
              in
              return (Party.Account_precondition.Full faulty_predicate_account)
          else
            (* Nonce *)
            let { Account.Poly.nonce; _ } = account in
            if succeed then return (Party.Account_precondition.Nonce nonce)
            else
              return
                (Party.Account_precondition.Nonce (Account.Nonce.succ nonce)) )

let gen_fee (account : Account.t) =
  let lo_fee = Mina_compile_config.minimum_user_command_fee in
  let hi_fee = Currency.(Amount.to_fee (Balance.to_amount account.balance)) in
  Currency.Fee.gen_incl lo_fee hi_fee

let fee_to_amt fee = Currency.Amount.(Signed.of_unsigned (of_fee fee))

let gen_balance_change ?balances_tbl ?permissions_auth (account : Account.t) =
  let open Quickcheck.Let_syntax in
  let pk = account.public_key in
  let%bind sgn =
    match permissions_auth with
    | Some auth -> (
        match auth with
        | Control.Tag.None_given ->
            return Sgn.Pos
        | _ ->
            Quickcheck.Generator.of_list [ Sgn.Pos; Neg ] )
    | None ->
        Quickcheck.Generator.of_list [ Sgn.Pos; Neg ]
  in
  match sgn with
  | Pos ->
      (* if positive, the account balance does not impose a constraint on the magnitude; but
         to avoid overflow over several Party.t, we'll limit the value
      *)
      let%map (magnitude : Currency.Amount.t) =
        Currency.Amount.gen_incl Currency.Amount.zero
          (Currency.Amount.of_int 100_000_000_000)
      in
      ({ magnitude; sgn = Sgn.Pos } : Currency.Amount.Signed.t)
  | Neg ->
      (* if negative, magnitude constrained to balance in account
         the effective balance is either what's in the balances table,
         if provided, or what's in the ledger
      *)
      let effective_balance =
        match balances_tbl with
        | Some tbl -> (
            match Signature_lib.Public_key.Compressed.Table.find tbl pk with
            | None ->
                account.balance
            | Some balance ->
                balance )
        | None ->
            account.balance
      in
      let%map magnitude =
        Currency.Amount.gen_incl Currency.Amount.zero
          (Currency.Balance.to_amount effective_balance)
      in
      ({ magnitude; sgn = Sgn.Neg } : Currency.Amount.Signed.t)

let gen_use_full_commitment ~increment_nonce () :
    bool Base_quickcheck.Generator.t =
  (* to avoid replays, either increment_nonce or use_full_commitment must be true;
     we never generate Accept as the predicate,
  *)
  if increment_nonce then Bool.quickcheck_generator
  else Quickcheck.Generator.return true

let closed_interval_exact value =
  Zkapp_precondition.Closed_interval.{ lower = value; upper = value }

let gen_epoch_data_predicate
    (epoch_data :
      ( ( Frozen_ledger_hash.Stable.V1.t
        , Currency.Amount.Stable.V1.t )
        Epoch_ledger.Poly.Stable.V1.t
      , Epoch_seed.Stable.V1.t
      , State_hash.Stable.V1.t
      , State_hash.Stable.V1.t
      , Mina_numbers.Length.Stable.V1.t )
      Zkapp_precondition.Protocol_state.Epoch_data.Poly.t) :
    Zkapp_precondition.Protocol_state.Epoch_data.t Base_quickcheck.Generator.t =
  let open Quickcheck.Let_syntax in
  let%bind ledger =
    let%bind hash =
      Zkapp_basic.Or_ignore.gen @@ return epoch_data.ledger.hash
    in
    let%map total_currency =
      closed_interval_exact epoch_data.ledger.total_currency
      |> return |> Zkapp_basic.Or_ignore.gen
    in
    { Epoch_ledger.Poly.hash; total_currency }
  in
  let%bind seed = Zkapp_basic.Or_ignore.gen @@ return epoch_data.seed in
  let%bind start_checkpoint =
    Zkapp_basic.Or_ignore.gen @@ return epoch_data.start_checkpoint
  in
  let%bind lock_checkpoint =
    Zkapp_basic.Or_ignore.gen @@ return epoch_data.lock_checkpoint
  in
  let%map epoch_length =
    Zkapp_basic.Or_ignore.gen @@ return
    @@ closed_interval_exact epoch_data.epoch_length
  in
  { Epoch_data.Poly.ledger
  ; seed
  ; start_checkpoint
  ; lock_checkpoint
  ; epoch_length
  }

let gen_protocol_state_precondition
    (psv : Zkapp_precondition.Protocol_state.View.t) :
    Zkapp_precondition.Protocol_state.t Base_quickcheck.Generator.t =
  let open Quickcheck.Let_syntax in
  let%bind snarked_ledger_hash =
    Zkapp_basic.Or_ignore.gen @@ return psv.snarked_ledger_hash
  in
  let%bind timestamp =
    Zkapp_precondition.Closed_interval.
      { lower = psv.timestamp; upper = Block_time.max_value }
    |> return |> Zkapp_basic.Or_ignore.gen
  in
  let%bind blockchain_length =
    Zkapp_basic.Or_ignore.gen
      (return @@ closed_interval_exact psv.blockchain_length)
  in
  let%bind min_window_density =
    Zkapp_basic.Or_ignore.gen
      (return @@ closed_interval_exact psv.min_window_density)
  in
  let%bind total_currency =
    Zkapp_basic.Or_ignore.gen
      (return @@ closed_interval_exact psv.total_currency)
  in
  let%bind global_slot_since_hard_fork =
    Zkapp_basic.Or_ignore.gen
      (return @@ closed_interval_exact psv.global_slot_since_hard_fork)
  in
  let%bind global_slot_since_genesis =
    Zkapp_basic.Or_ignore.gen
      (return @@ closed_interval_exact psv.global_slot_since_genesis)
  in
  let%bind staking_epoch_data =
    gen_epoch_data_predicate psv.staking_epoch_data
  in
  let%map next_epoch_data = gen_epoch_data_predicate psv.next_epoch_data in
  { Zkapp_precondition.Protocol_state.Poly.snarked_ledger_hash
  ; timestamp
  ; blockchain_length
  ; min_window_density
  ; last_vrf_output = ()
  ; total_currency
  ; global_slot_since_hard_fork
  ; global_slot_since_genesis
  ; staking_epoch_data
  ; next_epoch_data
  }

module Party_body_components = struct
  type ( 'pk
       , 'update
       , 'token_id
       , 'amount
       , 'events
       , 'call_data
       , 'int
       , 'bool
       , 'protocol_state_precondition
       , 'account_precondition )
       t =
    { public_key : 'pk
    ; update : 'update
    ; token_id : 'token_id
    ; balance_change : 'amount
    ; increment_nonce : 'bool
    ; events : 'events
    ; sequence_events : 'events
    ; call_data : 'call_data
    ; call_depth : 'int
    ; protocol_state_precondition : 'protocol_state_precondition
    ; account_precondition : 'account_precondition
    ; use_full_commitment : 'bool
    }

  let to_fee_payer t : Party.Body.Fee_payer.t =
    { public_key = t.public_key
    ; update = t.update
    ; token_id = t.token_id
    ; balance_change = t.balance_change
    ; increment_nonce = t.increment_nonce
    ; events = t.events
    ; sequence_events = t.sequence_events
    ; call_data = t.call_data
    ; call_depth = t.call_depth
    ; protocol_state_precondition = t.protocol_state_precondition
    ; account_precondition = Account.Nonce.zero
    ; use_full_commitment = t.use_full_commitment
    }

  let to_typical_party t : Party.Body.t =
    { public_key = t.public_key
    ; update = t.update
    ; token_id = t.token_id
    ; balance_change = t.balance_change
    ; increment_nonce = t.increment_nonce
    ; events = t.events
    ; sequence_events = t.sequence_events
    ; call_data = t.call_data
    ; call_depth = t.call_depth
    ; protocol_state_precondition = t.protocol_state_precondition
    ; account_precondition = t.account_precondition
    ; use_full_commitment = t.use_full_commitment
    }
end

(* The type `a` is associated with the `delta` field, which is an unsigned fee
   for the fee payer, and a signed amount for other parties.
   The type `b` is associated with the `use_full_commitment` field, which is
   `unit` for the fee payer, and `bool` for other parties.
   The type `c` is associated with the `token_id` field, which is `unit` for the
   fee payer, and `Token_id.t` for other parties.
*)
let gen_party_body_components (type a b c d) ?account_id ?balances_tbl
    ?(new_account = false) ?(zkapp_account = false) ?(is_fee_payer = false)
    ?available_public_keys ?permissions_auth
    ?(required_balance_change : a option)
    ?(required_balance : Currency.Balance.t option) ?protocol_state_view
    ~(gen_balance_change : Account.t -> a Quickcheck.Generator.t)
    ~(gen_use_full_commitment : b Quickcheck.Generator.t)
    ~(f_balance_change : a -> Currency.Amount.Signed.t) ~(increment_nonce : b)
    ~(f_token_id : Token_id.t -> c) ~f_account_predcondition ~ledger () :
    (_, _, _, a, _, _, _, b, _, d) Party_body_components.t
    Quickcheck.Generator.t =
  let open Quickcheck.Let_syntax in
  (* fee payers have to be in the ledger *)
  assert (not (is_fee_payer && new_account)) ;
  (* if it's a Snapp account, and we haven't provided an account id, then
     we have to create a new account; not all ledger accounts are Snapp accounts,
     so we can't just pick a ledger account
  *)
  let new_account =
    new_account || (zkapp_account && Option.is_none account_id)
  in
  (* a required balance is associated with a new account *)
  ( match (required_balance, new_account) with
  | Some _, false ->
      failwith "Required balance, but not new account"
  | _ ->
      () ) ;
  let%bind update = Party.Update.gen ?permissions_auth ~zkapp_account () in
  let%bind account =
    if new_account then (
      if Option.is_some account_id then
        failwith
          "gen_party_body: new party is true, but an account id, presumably \
           from an existing account, was supplied" ;
      match available_public_keys with
      | None ->
          failwith
            "gen_party_body: new_account is true, but available_public_keys \
             not provided"
      | Some available_pks ->
          let low, high =
            match required_balance with
            | Some bal ->
                (bal, bal)
            | _ ->
                ( Currency.Balance.of_int 10_000_000_000
                , Currency.Balance.of_int 500_000_000_000 )
          in
          let%map account_with_gen_pk =
            Account.gen_with_constrained_balance ~low ~high
          in
          let available_pk =
            match
              Signature_lib.Public_key.Compressed.Table.choose available_pks
            with
            | None ->
                failwith "gen_party_body: no available public keys"
            | Some (pk, ()) ->
                pk
          in
          (* available public key no longer available *)
          Signature_lib.Public_key.Compressed.Table.remove available_pks
            available_pk ;
          let account_with_pk =
            { account_with_gen_pk with
              public_key = available_pk
            ; token_id = Token_id.default
            }
          in
          let account =
            if zkapp_account then
              { account_with_pk with
                zkapp =
                  Some
                    { Zkapp_account.default with
                      verification_key =
                        Some
                          With_hash.
                            { data = Pickles.Side_loaded.Verification_key.dummy
                            ; hash = Zkapp_account.dummy_vk_hash ()
                            }
                    }
              }
            else account_with_pk
          in
          (* add new account to ledger *)
          ( match
              Ledger.get_or_create_account ledger
                (Account_id.create account.public_key account.token_id)
                account
            with
          | Ok (`Added, _) ->
              ()
          | Ok (`Existed, _) ->
              failwith "gen_party_body: account for new party already in ledger"
          | Error err ->
              failwithf
                "gen_party_body: could not add account to ledger new party: %s"
                (Error.to_string_hum err) () ) ;
          account )
    else
      match account_id with
      | None ->
          (* choose an account from the ledger *)
          let%map index =
            Int.gen_uniform_incl 0 (Ledger.num_accounts ledger - 1)
          in
          let account = Ledger.get_at_index_exn ledger index in
          if zkapp_account && Option.is_none account.zkapp then
            failwith "gen_party_body: chosen account has no snapp field" ;
          account
      | Some account_id -> (
          (* use given account from the ledger *)
          match Ledger.location_of_account ledger account_id with
          | None ->
              failwithf
                "gen_party_body: could not find account location for passed \
                 account id with public key %s and token_id %s"
                (Signature_lib.Public_key.Compressed.to_base58_check
                   (Account_id.public_key account_id))
                (Account_id.token_id account_id |> Token_id.to_string)
                ()
          | Some location -> (
              match Ledger.get ledger location with
              | None ->
                  (* should be unreachable *)
                  failwithf
                    "gen_party_body: could not find account for passed account \
                     id with public key %s and token id %s"
                    (Signature_lib.Public_key.Compressed.to_base58_check
                       (Account_id.public_key account_id))
                    (Account_id.token_id account_id |> Token_id.to_string)
                    ()
              | Some acct ->
                  if zkapp_account && Option.is_none acct.zkapp then
                    failwith
                      "gen_party_body: provided account has no snapp field" ;
                  return acct ) )
  in
  let public_key = account.public_key in
  let token_id = account.token_id in
  let%bind balance_change =
    match required_balance_change with
    | Some bal_change ->
        return bal_change
    | None ->
        gen_balance_change account
  in
  (* update balances table, if provided, with balance_change *)
  ( match balances_tbl with
  | None ->
      ()
  | Some tbl ->
      let add_balance_and_balance_change balance
          (balance_change : (Currency.Amount.t, Sgn.t) Currency.Signed_poly.t) =
        match balance_change.sgn with
        | Pos -> (
            match
              Currency.Balance.add_amount balance balance_change.magnitude
            with
            | Some bal ->
                bal
            | None ->
                failwith "add_balance_and_balance_change: overflow for sum" )
        | Neg -> (
            match
              Currency.Balance.sub_amount balance balance_change.magnitude
            with
            | Some bal ->
                bal
            | None ->
                failwith
                  "add_balance_and_balance_change: underflow for difference" )
      in
      let balance_change = f_balance_change balance_change in
      Signature_lib.Public_key.Compressed.Table.change tbl public_key
        ~f:(function
        | None ->
            (* new entry in table *)
            Some (add_balance_and_balance_change account.balance balance_change)
        | Some balance ->
            (* update entry in table *)
            Some (add_balance_and_balance_change balance balance_change)) ) ;
  let field_array_list_gen ~max_array_len ~max_list_len =
    let array_gen =
      let%bind array_len = Int.gen_uniform_incl 0 max_array_len in
      let%map fields =
        Quickcheck.Generator.list_with_length array_len
          Snark_params.Tick.Field.gen
      in
      Array.of_list fields
    in
    let%bind list_len = Int.gen_uniform_incl 0 max_list_len in
    Quickcheck.Generator.list_with_length list_len array_gen
  in
  (* TODO: are these lengths reasonable? *)
  let%bind events = field_array_list_gen ~max_array_len:8 ~max_list_len:12 in
  let%bind sequence_events =
    field_array_list_gen ~max_array_len:4 ~max_list_len:6
  in
  let%bind call_data = Snark_params.Tick.Field.gen in
  let%bind account_precondition =
    f_account_predcondition (Account.identifier account) ledger ()
  in
  (* update the depth when generating `other_parties` in Parties.t *)
  let call_depth = 0 in
  let%bind protocol_state_precondition =
    Option.value_map protocol_state_view ~f:gen_protocol_state_precondition
      ~default:(return Zkapp_precondition.Protocol_state.accept)
  in
  let%map use_full_commitment = gen_use_full_commitment in
  let token_id = f_token_id token_id in
  { Party_body_components.public_key
  ; update
  ; token_id
  ; balance_change
  ; increment_nonce
  ; events
  ; sequence_events
  ; call_data
  ; call_depth
  ; protocol_state_precondition
  ; account_precondition
  ; use_full_commitment
  }

<<<<<<< HEAD
let gen_predicated_from ?(succeed = true) ?(new_account = false) ?account_id
    ?(zkapp_account = false) ?(increment_nonce = false) ?available_public_keys
    ?permissions_auth ?required_balance_change ?required_balance ~ledger
    ~balances_tbl ?protocol_state_view () =
  let open Quickcheck.Let_syntax in
  let%bind body_components =
    gen_party_body_components ~new_account ~zkapp_account ~increment_nonce
      ?permissions_auth ?account_id ?available_public_keys
      ?required_balance_change ?required_balance ~ledger ~balances_tbl
      ~gen_balance_change:(gen_balance_change ?permissions_auth ~balances_tbl)
      ~f_balance_change:Fn.id () ~f_token_id:Fn.id
      ~gen_use_full_commitment:(gen_use_full_commitment ~increment_nonce ())
      ?protocol_state_view
  in
  let body = Party_body_components.to_typical_party body_components in
  let account_id =
    Account_id.create body.Party.Body.public_key body.Party.Body.token_id
  in
  let%map account_precondition =
    gen_account_precondition_from ~succeed ~account_id ~ledger ()
  and caller = Party.Call_type.quickcheck_generator in
  { Party.Preconditioned.Poly.body; account_precondition; caller }

=======
>>>>>>> d13d63bd
let gen_party_from ?(succeed = true) ?(new_account = false)
    ?(zkapp_account = false) ?account_id ?permissions_auth
    ?required_balance_change ?required_balance ~authorization
    ~available_public_keys ~ledger ~balances_tbl () =
  let open Quickcheck.Let_syntax in
  let increment_nonce =
    (* permissions_auth is used to generate updated permissions consistent with a contemplated authorization;
       allow incrementing the nonce only if we know the authorization will be Signature
    *)
    match permissions_auth with
    | Some tag -> (
        match tag with
        | Control.Tag.Signature ->
            true
        | Proof | None_given ->
            false )
    | None ->
        false
  in
  let%bind body_components =
    gen_party_body_components ~new_account ~zkapp_account ~increment_nonce
      ?permissions_auth ?account_id ~available_public_keys
      ?required_balance_change ?required_balance ~ledger ~balances_tbl
      ~gen_balance_change:(gen_balance_change ?permissions_auth ~balances_tbl)
      ~f_balance_change:Fn.id () ~f_token_id:Fn.id
      ~f_account_predcondition:(fun account_id ledger ->
        gen_account_precondition_from ~succeed ~account_id ~ledger)
      ~gen_use_full_commitment:(gen_use_full_commitment ~increment_nonce ())
  in
<<<<<<< HEAD
  return { Party.Poly.data; authorization }
=======
  let body = Party_body_components.to_typical_party body_components in
  return { Party.body; authorization }
>>>>>>> d13d63bd

(* takes an account id, if we want to sign this data *)
let gen_party_body_fee_payer ?permissions_auth ~account_id ~ledger
    ?protocol_state_view () : Party.Body.Fee_payer.t Quickcheck.Generator.t =
  let open Quickcheck.Let_syntax in
  let account_precondition_gen account_id ledger () =
    let account =
      match Ledger.location_of_account ledger account_id with
      | None ->
          failwith
            "gen_party_predicated_fee_payer: expected account to be in ledger"
      | Some loc -> (
          match Ledger.get ledger loc with
          | None ->
              failwith "gen_party_predicated_fee_payer: no account at location"
          | Some account ->
              account )
    in
    Quickcheck.Generator.return account.nonce
  in
  let%map body_components =
    gen_party_body_components ?permissions_auth ~account_id ~is_fee_payer:true
      ~increment_nonce:() ~gen_balance_change:gen_fee
      ~f_balance_change:fee_to_amt
      ~f_token_id:(fun token_id ->
        (* make sure the fee payer's token id is the default,
           which is represented by the unit value in the body
        *)
        assert (Token_id.equal token_id Token_id.default) ;
        ())
      ~f_account_predcondition:account_precondition_gen
      ~gen_use_full_commitment:(return ()) ~ledger ?protocol_state_view ()
  in
<<<<<<< HEAD
  let body = Party_body_components.to_fee_payer body_components in
  (* use nonce from account in ledger *)
  let pk = body.public_key in
  let account_id = Account_id.create pk Token_id.default in
  let account =
    match Ledger.location_of_account ledger account_id with
    | None ->
        failwith
          "gen_party_predicated_fee_payer: expected account to be in ledger"
    | Some loc -> (
        match Ledger.get ledger loc with
        | None ->
            failwith "gen_party_predicated_fee_payer: no account at location"
        | Some account ->
            account )
  in
  let account_precondition = account.nonce in
  { Party.Preconditioned.Poly.body; account_precondition; caller = () }
=======
  Party_body_components.to_fee_payer body_components
>>>>>>> d13d63bd

let gen_fee_payer ?permissions_auth ~account_id ~ledger ?protocol_state_view ()
    : Party.Fee_payer.t Quickcheck.Generator.t =
  let open Quickcheck.Let_syntax in
  let%map body =
    gen_party_body_fee_payer ?permissions_auth ~account_id ~ledger
      ?protocol_state_view ()
  in
  (* real signature to be added when this data inserted into a Parties.t *)
  let authorization = Signature.dummy in
<<<<<<< HEAD
  ({ data; authorization } : Party.Fee_payer.t)
=======
  { Party.Fee_payer.body; authorization }
>>>>>>> d13d63bd

(* keep max_other_parties small, so snapp integration tests don't need lots
   of block producers

   because the other parties are split into a permissions-setter
   and another party, the actual number of other parties is
   twice this value, plus one, for the "balancing" party

   when we have separate transaction accounts in integration tests
   this number can be increased
*)
let max_other_parties = 2

let gen_parties_from ?(succeed = true)
    ~(fee_payer_keypair : Signature_lib.Keypair.t)
    ~(keymap :
       Signature_lib.Private_key.t Signature_lib.Public_key.Compressed.Map.t)
    ~ledger ?protocol_state_view () =
  let open Quickcheck.Let_syntax in
  let fee_payer_pk =
    Signature_lib.Public_key.compress fee_payer_keypair.public_key
  in
  let fee_payer_account_id = Account_id.create fee_payer_pk Token_id.default in
  let ledger_accounts = Ledger.accounts ledger in
  (* make sure all ledger keys are in the keymap *)
  Account_id.Set.iter ledger_accounts ~f:(fun acct_id ->
      let pk = Account_id.public_key acct_id in
      if Option.is_none (Signature_lib.Public_key.Compressed.Map.find keymap pk)
      then
        failwithf "gen_parties_from: public key %s is in ledger, but not keymap"
          (Signature_lib.Public_key.Compressed.to_base58_check pk)
          ()) ;
  (* table of public keys not in the ledger, to be used for new parties
     we have the corresponding private keys, so we can create signatures for those new parties
  *)
  let available_public_keys =
    let tbl = Signature_lib.Public_key.Compressed.Table.create () in
    Signature_lib.Public_key.Compressed.Map.iter_keys keymap ~f:(fun pk ->
        let account_id = Account_id.create pk Token_id.default in
        if not (Account_id.Set.mem ledger_accounts account_id) then
          Signature_lib.Public_key.Compressed.Table.add_exn tbl ~key:pk ~data:()) ;
    tbl
  in
  let%bind fee_payer =
    gen_fee_payer ~permissions_auth:Control.Tag.Signature
      ~account_id:fee_payer_account_id ~ledger ?protocol_state_view ()
  in

  (* table of public keys to balances, updated when generating each party

     a Map would be more principled, but threading that map through the code
     adds complexity
  *)
  let balances_tbl = Signature_lib.Public_key.Compressed.Table.create () in
  let gen_parties_with_dynamic_balance ~new_parties num_parties =
    (* add fee payer account, in case same account used again *)
    let fee_payer_pk = fee_payer.body.public_key in
    let fee_payer_balance =
      (* if we've done things right, all the options here are Some *)
      let fee =
        fee_payer.body.balance_change |> Currency.Fee.to_uint64
        |> Currency.Amount.of_uint64
      in
      let ledger_balance =
        let account_id = Account_id.create fee_payer_pk Token_id.default in
        let loc =
          Option.value_exn (Ledger.location_of_account ledger account_id)
        in
        let fee_payer_account = Option.value_exn (Ledger.get ledger loc) in
        fee_payer_account.balance
      in
      Option.value_exn (Currency.Balance.sub_amount ledger_balance fee)
    in
    ignore
      ( Signature_lib.Public_key.Compressed.Table.add balances_tbl
          ~key:fee_payer_pk ~data:fee_payer_balance
        : [ `Duplicate | `Ok ] ) ;
    let rec go acc n =
      if n <= 0 then return (List.rev acc)
      else
        (* choose a random authorization

           first Party.t updates the permissions, using the Signature authorization,
            according the random authorization

           second Party.t uses the random authorization
        *)
        let%bind permissions_auth = Control.Tag.gen in
        let zkapp_account =
          match permissions_auth with
          | Proof ->
              true
          | Signature | None_given ->
              false
        in
        let%bind party0 =
          (* Signature authorization to start *)
          let authorization = Control.Signature Signature.dummy in
          let required_balance_change = Currency.Amount.Signed.zero in
          gen_party_from ~authorization ~new_account:new_parties
            ~permissions_auth ~zkapp_account ~available_public_keys
            ~required_balance_change ~ledger ~balances_tbl ()
        in
        let%bind party =
          (* authorization according to chosen permissions auth *)
          let authorization = Control.dummy_of_tag permissions_auth in
          let account_id =
            Account_id.create party0.body.public_key party0.body.token_id
          in
          (* if we use this account again, it will have a Signature authorization *)
          let permissions_auth = Control.Tag.Signature in
          gen_party_from ~account_id ~authorization ~permissions_auth
            ~zkapp_account ~available_public_keys ~succeed ~ledger ~balances_tbl
            ()
        in
        (* this list will be reversed, so `party0` will execute before `party` *)
        go (party :: party0 :: acc) (n - 1)
    in
    go [] num_parties
  in
  (* at least 1 party, so that `succeed` affects at least one predicate *)
  let%bind num_parties = Int.gen_uniform_incl 1 max_other_parties in
  let%bind num_new_accounts = Int.gen_uniform_incl 0 num_parties in
  let num_old_parties = num_parties - num_new_accounts in
  let%bind old_parties =
    gen_parties_with_dynamic_balance ~new_parties:false num_old_parties
  in
  let%bind new_parties =
    gen_parties_with_dynamic_balance ~new_parties:true num_new_accounts
  in
  let other_parties0 = old_parties @ new_parties in
  let balance_change_sum =
    List.fold other_parties0 ~init:Currency.Amount.Signed.zero
      ~f:(fun acc party ->
        match Currency.Amount.Signed.add acc party.body.balance_change with
        | Some sum ->
            sum
        | None ->
            failwith "Overflow adding other parties balances")
  in

  (* create a party with balance change to yield a zero sum

     a new account, because the balance change for an existing
     account might be constrained by its balance
  *)
  let%bind balancing_party =
    let required_balance_change =
      Currency.Amount.Signed.negate balance_change_sum
    in
    let required_balance =
      match required_balance_change with
      | { magnitude; sgn = Sgn.Neg } ->
          (* put in enough balance so we can subtract it all *)
          Some
            (Currency.Amount.to_uint64 magnitude |> Currency.Balance.of_uint64)
      | { sgn = Sgn.Pos; _ } ->
          (* we're adding to the account, so no required balance *)
          None
    in
    let authorization = Control.Signature Signature.dummy in
    gen_party_from ~authorization ~new_account:true ~available_public_keys
      ~succeed ~ledger ~required_balance_change ?required_balance ~balances_tbl
      ()
  in
  let other_parties = balancing_party :: other_parties0 in
  let%bind memo = Signed_command_memo.gen in
  let memo_hash = Signed_command_memo.hash memo in
  let parties_dummy_signatures : Parties.t =
    Parties.of_wire { fee_payer; other_parties; memo }
  in
  (* replace dummy signature in fee payer *)
  let fee_payer_hash =
<<<<<<< HEAD
    Party.Preconditioned.of_fee_payer parties_dummy_signatures.fee_payer.data
    |> Parties.Digest.Party.create
=======
    Party.of_fee_payer parties_dummy_signatures.fee_payer |> Party.digest
>>>>>>> d13d63bd
  in
  let fee_payer_signature =
    Signature_lib.Schnorr.Chunked.sign fee_payer_keypair.private_key
      (Random_oracle.Input.Chunked.field
         ( Parties.commitment parties_dummy_signatures
         |> Parties.Transaction_commitment.with_fee_payer ~fee_payer_hash ))
  in
  let fee_payer_with_valid_signature =
    { parties_dummy_signatures.fee_payer with
      authorization = fee_payer_signature
    }
  in
  let other_parties_hash =
    Parties.other_parties_hash parties_dummy_signatures
  in
  let protocol_state_predicate_hash =
    Zkapp_precondition.Protocol_state.digest
      parties_dummy_signatures.fee_payer.body.protocol_state_precondition
  in
  let tx_commitment =
    Parties.Transaction_commitment.create ~other_parties_hash
      ~protocol_state_predicate_hash ~memo_hash
  in
  let full_tx_commitment =
    Parties.Transaction_commitment.with_fee_payer tx_commitment ~fee_payer_hash
  in
  let sign_for_other_party ~use_full_commitment sk =
    let commitment =
      if use_full_commitment then full_tx_commitment else tx_commitment
    in
    Signature_lib.Schnorr.Chunked.sign sk
      (Random_oracle.Input.Chunked.field commitment)
  in
  (* replace dummy signatures in other parties *)
  let other_parties_with_valid_signatures =
<<<<<<< HEAD
    Parties.Call_forest.map parties_dummy_signatures.other_parties
      ~f:(fun { data; authorization } ->
=======
    List.map parties_dummy_signatures.other_parties
      ~f:(fun { body; authorization } ->
>>>>>>> d13d63bd
        let authorization_with_valid_signature =
          match authorization with
          | Control.Signature _dummy ->
              let pk = body.public_key in
              let sk =
                match
                  Signature_lib.Public_key.Compressed.Map.find keymap pk
                with
                | Some sk ->
                    sk
                | None ->
                    failwithf
                      "gen_from: Could not find secret key for public key %s \
                       in keymap"
                      (Signature_lib.Public_key.Compressed.to_base58_check pk)
                      ()
              in
              let use_full_commitment = body.use_full_commitment in
              let signature = sign_for_other_party ~use_full_commitment sk in
              Control.Signature signature
          | Proof _ | None_given ->
              authorization
        in
<<<<<<< HEAD
        { Party.Poly.data; authorization = authorization_with_valid_signature })
=======
        { Party.body; authorization = authorization_with_valid_signature })
>>>>>>> d13d63bd
  in
  return
    { parties_dummy_signatures with
      fee_payer = fee_payer_with_valid_signature
    ; other_parties = other_parties_with_valid_signatures
    }<|MERGE_RESOLUTION|>--- conflicted
+++ resolved
@@ -411,7 +411,8 @@
        , 'int
        , 'bool
        , 'protocol_state_precondition
-       , 'account_precondition )
+       , 'account_precondition
+       , 'caller )
        t =
     { public_key : 'pk
     ; update : 'update
@@ -425,6 +426,7 @@
     ; protocol_state_precondition : 'protocol_state_precondition
     ; account_precondition : 'account_precondition
     ; use_full_commitment : 'bool
+    ; caller : 'caller
     }
 
   let to_fee_payer t : Party.Body.Fee_payer.t =
@@ -440,9 +442,10 @@
     ; protocol_state_precondition = t.protocol_state_precondition
     ; account_precondition = Account.Nonce.zero
     ; use_full_commitment = t.use_full_commitment
+    ; caller = ()
     }
 
-  let to_typical_party t : Party.Body.t =
+  let to_typical_party t : Party.Body.Wire.t =
     { public_key = t.public_key
     ; update = t.update
     ; token_id = t.token_id
@@ -455,6 +458,7 @@
     ; protocol_state_precondition = t.protocol_state_precondition
     ; account_precondition = t.account_precondition
     ; use_full_commitment = t.use_full_commitment
+    ; caller = t.caller
     }
 end
 
@@ -474,7 +478,7 @@
     ~(gen_use_full_commitment : b Quickcheck.Generator.t)
     ~(f_balance_change : a -> Currency.Amount.Signed.t) ~(increment_nonce : b)
     ~(f_token_id : Token_id.t -> c) ~f_account_predcondition ~ledger () :
-    (_, _, _, a, _, _, _, b, _, d) Party_body_components.t
+    (_, _, _, a, _, _, _, b, _, d, _) Party_body_components.t
     Quickcheck.Generator.t =
   let open Quickcheck.Let_syntax in
   (* fee payers have to be in the ledger *)
@@ -675,7 +679,8 @@
     Option.value_map protocol_state_view ~f:gen_protocol_state_precondition
       ~default:(return Zkapp_precondition.Protocol_state.accept)
   in
-  let%map use_full_commitment = gen_use_full_commitment in
+  let%map use_full_commitment = gen_use_full_commitment
+  and caller = Party.Call_type.quickcheck_generator in
   let token_id = f_token_id token_id in
   { Party_body_components.public_key
   ; update
@@ -689,34 +694,9 @@
   ; protocol_state_precondition
   ; account_precondition
   ; use_full_commitment
+  ; caller
   }
 
-<<<<<<< HEAD
-let gen_predicated_from ?(succeed = true) ?(new_account = false) ?account_id
-    ?(zkapp_account = false) ?(increment_nonce = false) ?available_public_keys
-    ?permissions_auth ?required_balance_change ?required_balance ~ledger
-    ~balances_tbl ?protocol_state_view () =
-  let open Quickcheck.Let_syntax in
-  let%bind body_components =
-    gen_party_body_components ~new_account ~zkapp_account ~increment_nonce
-      ?permissions_auth ?account_id ?available_public_keys
-      ?required_balance_change ?required_balance ~ledger ~balances_tbl
-      ~gen_balance_change:(gen_balance_change ?permissions_auth ~balances_tbl)
-      ~f_balance_change:Fn.id () ~f_token_id:Fn.id
-      ~gen_use_full_commitment:(gen_use_full_commitment ~increment_nonce ())
-      ?protocol_state_view
-  in
-  let body = Party_body_components.to_typical_party body_components in
-  let account_id =
-    Account_id.create body.Party.Body.public_key body.Party.Body.token_id
-  in
-  let%map account_precondition =
-    gen_account_precondition_from ~succeed ~account_id ~ledger ()
-  and caller = Party.Call_type.quickcheck_generator in
-  { Party.Preconditioned.Poly.body; account_precondition; caller }
-
-=======
->>>>>>> d13d63bd
 let gen_party_from ?(succeed = true) ?(new_account = false)
     ?(zkapp_account = false) ?account_id ?permissions_auth
     ?required_balance_change ?required_balance ~authorization
@@ -746,12 +726,8 @@
         gen_account_precondition_from ~succeed ~account_id ~ledger)
       ~gen_use_full_commitment:(gen_use_full_commitment ~increment_nonce ())
   in
-<<<<<<< HEAD
-  return { Party.Poly.data; authorization }
-=======
   let body = Party_body_components.to_typical_party body_components in
-  return { Party.body; authorization }
->>>>>>> d13d63bd
+  return { Party.Wire.body; authorization }
 
 (* takes an account id, if we want to sign this data *)
 let gen_party_body_fee_payer ?permissions_auth ~account_id ~ledger
@@ -785,28 +761,7 @@
       ~f_account_predcondition:account_precondition_gen
       ~gen_use_full_commitment:(return ()) ~ledger ?protocol_state_view ()
   in
-<<<<<<< HEAD
-  let body = Party_body_components.to_fee_payer body_components in
-  (* use nonce from account in ledger *)
-  let pk = body.public_key in
-  let account_id = Account_id.create pk Token_id.default in
-  let account =
-    match Ledger.location_of_account ledger account_id with
-    | None ->
-        failwith
-          "gen_party_predicated_fee_payer: expected account to be in ledger"
-    | Some loc -> (
-        match Ledger.get ledger loc with
-        | None ->
-            failwith "gen_party_predicated_fee_payer: no account at location"
-        | Some account ->
-            account )
-  in
-  let account_precondition = account.nonce in
-  { Party.Preconditioned.Poly.body; account_precondition; caller = () }
-=======
   Party_body_components.to_fee_payer body_components
->>>>>>> d13d63bd
 
 let gen_fee_payer ?permissions_auth ~account_id ~ledger ?protocol_state_view ()
     : Party.Fee_payer.t Quickcheck.Generator.t =
@@ -817,11 +772,7 @@
   in
   (* real signature to be added when this data inserted into a Parties.t *)
   let authorization = Signature.dummy in
-<<<<<<< HEAD
-  ({ data; authorization } : Party.Fee_payer.t)
-=======
-  { Party.Fee_payer.body; authorization }
->>>>>>> d13d63bd
+  ({ body; authorization } : Party.Fee_payer.t)
 
 (* keep max_other_parties small, so snapp integration tests don't need lots
    of block producers
@@ -995,12 +946,8 @@
   in
   (* replace dummy signature in fee payer *)
   let fee_payer_hash =
-<<<<<<< HEAD
-    Party.Preconditioned.of_fee_payer parties_dummy_signatures.fee_payer.data
+    Party.of_fee_payer parties_dummy_signatures.fee_payer
     |> Parties.Digest.Party.create
-=======
-    Party.of_fee_payer parties_dummy_signatures.fee_payer |> Party.digest
->>>>>>> d13d63bd
   in
   let fee_payer_signature =
     Signature_lib.Schnorr.Chunked.sign fee_payer_keypair.private_key
@@ -1036,13 +983,8 @@
   in
   (* replace dummy signatures in other parties *)
   let other_parties_with_valid_signatures =
-<<<<<<< HEAD
     Parties.Call_forest.map parties_dummy_signatures.other_parties
-      ~f:(fun { data; authorization } ->
-=======
-    List.map parties_dummy_signatures.other_parties
       ~f:(fun { body; authorization } ->
->>>>>>> d13d63bd
         let authorization_with_valid_signature =
           match authorization with
           | Control.Signature _dummy ->
@@ -1066,11 +1008,7 @@
           | Proof _ | None_given ->
               authorization
         in
-<<<<<<< HEAD
-        { Party.Poly.data; authorization = authorization_with_valid_signature })
-=======
         { Party.body; authorization = authorization_with_valid_signature })
->>>>>>> d13d63bd
   in
   return
     { parties_dummy_signatures with
