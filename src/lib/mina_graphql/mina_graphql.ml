open Core
open Async
open Graphql_async
open Mina_base
open Signature_lib
open Currency

module Option = struct
  include Option

  module Result = struct
    let sequence (type a b) (o : (a, b) result option) =
      match o with
      | None ->
          Ok None
      | Some r ->
          Result.map r ~f:(fun a -> Some a)
  end
end

(** Convert a GraphQL constant to the equivalent json representation.
    We can't coerce this directly because of the presence of the [`Enum]
    constructor, so we have to recurse over the structure replacing all of the
    [`Enum]s with [`String]s.
*)
let rec to_yojson (json : Graphql_parser.const_value) : Yojson.Safe.t =
  match json with
  | `Assoc fields ->
      `Assoc (List.map fields ~f:(fun (name, json) -> (name, to_yojson json)))
  | `Bool b ->
      `Bool b
  | `Enum s ->
      `String s
  | `Float f ->
      `Float f
  | `Int i ->
      `Int i
  | `List l ->
      `List (List.map ~f:to_yojson l)
  | `Null ->
      `Null
  | `String s ->
      `String s

let result_of_exn f v ~error = try Ok (f v) with _ -> Error error

let result_of_or_error ?error v =
  Result.map_error v ~f:(fun internal_error ->
      let str_error = Error.to_string_hum internal_error in
      match error with
      | None ->
          str_error
      | Some error ->
          sprintf "%s (%s)" error str_error)

let result_field_no_inputs ~resolve =
  Schema.io_field ~resolve:(fun resolve_info src ->
      Deferred.return @@ resolve resolve_info src)

(* one input *)
let result_field ~resolve =
  Schema.io_field ~resolve:(fun resolve_info src inputs ->
      Deferred.return @@ resolve resolve_info src inputs)

(* two inputs *)
let result_field2 ~resolve =
  Schema.io_field ~resolve:(fun resolve_info src input1 input2 ->
      Deferred.return @@ resolve resolve_info src input1 input2)

module Doc = struct
  let date ?(extra = "") s =
    sprintf
      !"%s (stringified Unix time - number of milliseconds since January 1, \
        1970)%s"
      s extra

  let bin_prot =
    sprintf !"%s (base58-encoded janestreet/bin_prot serialization)"
end

module Reflection = struct
  let regex = lazy (Re2.create_exn {regex|\_(\w)|regex})

  let underToCamel s =
    Re2.replace_exn (Lazy.force regex) s ~f:(fun m ->
        let s = Re2.Match.get_exn ~sub:(`Index 1) m in
        String.capitalize s)

  (** When Fields.folding, create graphql fields via reflection *)
  let reflect f ~typ acc x =
    let new_name = underToCamel (Field.name x) in
    Schema.(
      field new_name ~typ ~args:Arg.[] ~resolve:(fun _ v -> f (Field.get x v))
      :: acc)

  module Shorthand = struct
    open Schema

    (* Note: Eta expansion is needed here to combat OCaml's weak polymorphism nonsense *)

    let id ~typ a x = reflect Fn.id ~typ a x

    let nn_int a x = id ~typ:(non_null int) a x

    let int a x = id ~typ:int a x

    let nn_bool a x = id ~typ:(non_null bool) a x

    let bool a x = id ~typ:bool a x

    let nn_string a x = id ~typ:(non_null string) a x

    let nn_time a x =
      reflect
        (fun t -> Block_time.to_time t |> Time.to_string)
        ~typ:(non_null string) a x

    let nn_catchup_status a x =
      reflect
        (fun o ->
          Option.map o
            ~f:
              (List.map ~f:(function
                | ( Transition_frontier.Full_catchup_tree.Node.State.Enum
                    .Finished
                  , _ ) ->
                    "finished"
                | Failed, _ ->
                    "failed"
                | To_download, _ ->
                    "to_download"
                | To_initial_validate, _ ->
                    "to_initial_validate"
                | To_verify, _ ->
                    "to_verify"
                | Wait_for_parent, _ ->
                    "wait_for_parent"
                | To_build_breadcrumb, _ ->
                    "to_build_breadcrumb"
                | Root, _ ->
                    "root")))
        ~typ:(list (non_null string))
        a x

    let string a x = id ~typ:string a x

    module F = struct
      let int f a x = reflect f ~typ:Schema.int a x

      let nn_int f a x = reflect f ~typ:Schema.(non_null int) a x

      let string f a x = reflect f ~typ:Schema.string a x

      let nn_string f a x = reflect f ~typ:Schema.(non_null string) a x
    end
  end
end

module Types = struct
  open Schema
  open Graphql_lib.Base_types

  let public_key = public_key ()

  let uint64 = uint64 ()

  let uint32 = uint32 ()

  let token_id = token_id ()

  let json : ('context, Yojson.Basic.t option) typ =
    scalar "JSON" ~doc:"Arbitrary JSON" ~coerce:Fn.id

  let epoch_seed = epoch_seed ()

  let sync_status : ('context, Sync_status.t option) typ =
    enum "SyncStatus" ~doc:"Sync status of daemon"
      ~values:
        (List.map Sync_status.all ~f:(fun status ->
             enum_value
               (String.map ~f:Char.uppercase @@ Sync_status.to_string status)
               ~value:status))

  let transaction_status :
      ('context, Transaction_inclusion_status.State.t option) typ =
    enum "TransactionStatus" ~doc:"Status of a transaction"
      ~values:
        Transaction_inclusion_status.State.
          [ enum_value "INCLUDED" ~value:Included
              ~doc:"A transaction that is on the longest chain"
          ; enum_value "PENDING" ~value:Pending
              ~doc:
                "A transaction either in the transition frontier or in \
                 transaction pool but is not on the longest chain"
          ; enum_value "UNKNOWN" ~value:Unknown
              ~doc:
                "The transaction has either been snarked, reached finality \
                 through consensus or has been dropped"
          ]

  let consensus_time =
    let module C = Consensus.Data.Consensus_time in
    obj "ConsensusTime" ~fields:(fun _ ->
        [ field "epoch" ~typ:(non_null uint32)
            ~args:Arg.[]
            ~resolve:(fun _ global_slot -> C.epoch global_slot)
        ; field "slot" ~typ:(non_null uint32)
            ~args:Arg.[]
            ~resolve:(fun _ global_slot -> C.slot global_slot)
        ; field "globalSlot" ~typ:(non_null uint32)
            ~args:Arg.[]
            ~resolve:(fun _ (global_slot : Consensus.Data.Consensus_time.t) ->
              C.to_uint32 global_slot)
        ; field "startTime" ~typ:(non_null string)
            ~args:Arg.[]
            ~resolve:(fun { ctx = coda; _ } global_slot ->
              let constants =
                (Mina_lib.config coda).precomputed_values.consensus_constants
              in
              Block_time.to_string @@ C.start_time ~constants global_slot)
        ; field "endTime" ~typ:(non_null string)
            ~args:Arg.[]
            ~resolve:(fun { ctx = coda; _ } global_slot ->
              let constants =
                (Mina_lib.config coda).precomputed_values.consensus_constants
              in
              Block_time.to_string @@ C.end_time ~constants global_slot)
        ])

  let consensus_time_with_global_slot_since_genesis =
    obj "ConsensusTimeGlobalSlot"
      ~doc:"Consensus time and the corresponding global slot since genesis"
      ~fields:(fun _ ->
        [ field "consensusTime" ~typ:(non_null consensus_time)
            ~doc:
              "Time in terms of slot number in an epoch, start and end time of \
               the slot since UTC epoch"
            ~args:Arg.[]
            ~resolve:(fun _ (time, _) -> time)
        ; field "globalSlotSinceGenesis"
            ~args:Arg.[]
            ~typ:(non_null uint32)
            ~resolve:(fun _ (_, slot) -> slot)
        ])

  let block_producer_timing :
      (_, Daemon_rpcs.Types.Status.Next_producer_timing.t option) typ =
    obj "BlockProducerTimings" ~fields:(fun _ ->
        let of_time ~consensus_constants =
          Consensus.Data.Consensus_time.of_time_exn
            ~constants:consensus_constants
        in
        [ field "times"
            ~typ:(non_null @@ list @@ non_null consensus_time)
            ~doc:"Next block production time"
            ~args:Arg.[]
            ~resolve:
              (fun { ctx = coda; _ }
                   { Daemon_rpcs.Types.Status.Next_producer_timing.timing; _ } ->
              let consensus_constants =
                (Mina_lib.config coda).precomputed_values.consensus_constants
              in
              match timing with
              | Daemon_rpcs.Types.Status.Next_producer_timing.Check_again _ ->
                  []
              | Produce info ->
                  [ of_time info.time ~consensus_constants ]
              | Produce_now info ->
                  [ of_time ~consensus_constants info.time ])
        ; field "globalSlotSinceGenesis"
            ~typ:(non_null @@ list @@ non_null uint32)
            ~doc:"Next block production global-slot-since-genesis "
            ~args:Arg.[]
            ~resolve:
              (fun _ { Daemon_rpcs.Types.Status.Next_producer_timing.timing; _ } ->
              match timing with
              | Daemon_rpcs.Types.Status.Next_producer_timing.Check_again _ ->
                  []
              | Produce info ->
                  [ info.for_slot.global_slot_since_genesis ]
              | Produce_now info ->
                  [ info.for_slot.global_slot_since_genesis ])
        ; field "generatedFromConsensusAt"
            ~typ:(non_null consensus_time_with_global_slot_since_genesis)
            ~doc:
              "Consensus time of the block that was used to determine the next \
               block production time"
            ~args:Arg.[]
            ~resolve:
              (fun { ctx = coda; _ }
                   { Daemon_rpcs.Types.Status.Next_producer_timing
                     .generated_from_consensus_at =
                       { slot; global_slot_since_genesis }
                   ; _
                   } ->
              let consensus_constants =
                (Mina_lib.config coda).precomputed_values.consensus_constants
              in
              ( Consensus.Data.Consensus_time.of_global_slot
                  ~constants:consensus_constants slot
              , global_slot_since_genesis ))
        ])

  module DaemonStatus = struct
    type t = Daemon_rpcs.Types.Status.t

    let interval : (_, (Time.Span.t * Time.Span.t) option) typ =
      obj "Interval" ~fields:(fun _ ->
          [ field "start" ~typ:(non_null string)
              ~args:Arg.[]
              ~resolve:(fun _ (start, _) ->
                Time.Span.to_ms start |> Int64.of_float |> Int64.to_string)
          ; field "stop" ~typ:(non_null string)
              ~args:Arg.[]
              ~resolve:(fun _ (_, end_) ->
                Time.Span.to_ms end_ |> Int64.of_float |> Int64.to_string)
          ])

    let histogram : (_, Perf_histograms.Report.t option) typ =
      obj "Histogram" ~fields:(fun _ ->
          let open Reflection.Shorthand in
          List.rev
          @@ Perf_histograms.Report.Fields.fold ~init:[]
               ~values:(id ~typ:Schema.(non_null (list (non_null int))))
               ~intervals:(id ~typ:(non_null (list (non_null interval))))
               ~underflow:nn_int ~overflow:nn_int)

    module Rpc_timings = Daemon_rpcs.Types.Status.Rpc_timings
    module Rpc_pair = Rpc_timings.Rpc_pair

    let rpc_pair : (_, Perf_histograms.Report.t option Rpc_pair.t option) typ =
      let h = Reflection.Shorthand.id ~typ:histogram in
      obj "RpcPair" ~fields:(fun _ ->
          List.rev @@ Rpc_pair.Fields.fold ~init:[] ~dispatch:h ~impl:h)

    let rpc_timings : (_, Rpc_timings.t option) typ =
      let fd = Reflection.Shorthand.id ~typ:(non_null rpc_pair) in
      obj "RpcTimings" ~fields:(fun _ ->
          List.rev
          @@ Rpc_timings.Fields.fold ~init:[] ~get_staged_ledger_aux:fd
               ~answer_sync_ledger_query:fd ~get_ancestry:fd
               ~get_transition_chain_proof:fd ~get_transition_chain:fd)

    module Histograms = Daemon_rpcs.Types.Status.Histograms

    let histograms : (_, Histograms.t option) typ =
      let h = Reflection.Shorthand.id ~typ:histogram in
      obj "Histograms" ~fields:(fun _ ->
          let open Reflection.Shorthand in
          List.rev
          @@ Histograms.Fields.fold ~init:[]
               ~rpc_timings:(id ~typ:(non_null rpc_timings))
               ~external_transition_latency:h
               ~accepted_transition_local_latency:h
               ~accepted_transition_remote_latency:h
               ~snark_worker_transition_time:h ~snark_worker_merge_time:h)

    let consensus_configuration : (_, Consensus.Configuration.t option) typ =
      obj "ConsensusConfiguration" ~fields:(fun _ ->
          let open Reflection.Shorthand in
          List.rev
          @@ Consensus.Configuration.Fields.fold ~init:[] ~delta:nn_int
               ~k:nn_int ~slots_per_epoch:nn_int ~slot_duration:nn_int
               ~epoch_duration:nn_int ~acceptable_network_delay:nn_int
               ~genesis_state_timestamp:nn_time)

    let peer : (_, Network_peer.Peer.Display.t option) typ =
      obj "Peer" ~fields:(fun _ ->
          let open Reflection.Shorthand in
          List.rev
          @@ Network_peer.Peer.Display.Fields.fold ~init:[] ~host:nn_string
               ~libp2p_port:nn_int ~peer_id:nn_string)

    let addrs_and_ports : (_, Node_addrs_and_ports.Display.t option) typ =
      obj "AddrsAndPorts" ~fields:(fun _ ->
          let open Reflection.Shorthand in
          List.rev
          @@ Node_addrs_and_ports.Display.Fields.fold ~init:[]
               ~external_ip:nn_string ~bind_ip:nn_string ~client_port:nn_int
               ~libp2p_port:nn_int ~peer:(id ~typ:peer))

    let t : (_, Daemon_rpcs.Types.Status.t option) typ =
      obj "DaemonStatus" ~fields:(fun _ ->
          let open Reflection.Shorthand in
          List.rev
          @@ Daemon_rpcs.Types.Status.Fields.fold ~init:[] ~num_accounts:int
               ~catchup_status:nn_catchup_status ~chain_id:nn_string
               ~next_block_production:(id ~typ:block_producer_timing)
               ~blockchain_length:int ~uptime_secs:nn_int
               ~ledger_merkle_root:string ~state_hash:string
               ~commit_id:nn_string ~conf_dir:nn_string
               ~peers:(id ~typ:(non_null (list (non_null peer))))
               ~user_commands_sent:nn_int ~snark_worker:string
               ~snark_work_fee:nn_int
               ~sync_status:(id ~typ:(non_null sync_status))
               ~block_production_keys:
                 (id ~typ:(non_null @@ list (non_null Schema.string)))
               ~coinbase_receiver:(id ~typ:Schema.string)
               ~histograms:(id ~typ:histograms)
               ~consensus_time_best_tip:(id ~typ:consensus_time)
               ~global_slot_since_genesis_best_tip:int
               ~consensus_time_now:(id ~typ:Schema.(non_null consensus_time))
               ~consensus_mechanism:nn_string
               ~addrs_and_ports:(id ~typ:(non_null addrs_and_ports))
               ~consensus_configuration:
                 (id ~typ:(non_null consensus_configuration))
               ~highest_block_length_received:nn_int
               ~highest_unvalidated_block_length_received:nn_int)
  end

  let fee_transfer =
    obj "FeeTransfer" ~fields:(fun _ ->
        [ field "recipient"
            ~args:Arg.[]
            ~doc:"Public key of fee transfer recipient"
            ~typ:(non_null public_key)
            ~resolve:(fun _ ({ Fee_transfer.receiver_pk = pk; _ }, _) -> pk)
        ; field "fee" ~typ:(non_null uint64)
            ~args:Arg.[]
            ~doc:"Amount that the recipient is paid in this fee transfer"
            ~resolve:(fun _ ({ Fee_transfer.fee; _ }, _) ->
              Currency.Fee.to_uint64 fee)
        ; field "type" ~typ:(non_null string)
            ~args:Arg.[]
            ~doc:
              "Fee_transfer|Fee_transfer_via_coinbase Snark worker fees \
               deducted from the coinbase amount are of type \
               'Fee_transfer_via_coinbase', rest are deducted from transaction \
               fees"
            ~resolve:(fun _ (_, transfer_type) ->
              match transfer_type with
              | Filtered_external_transition.Fee_transfer_type
                .Fee_transfer_via_coinbase ->
                  "Fee_transfer_via_coinbase"
              | Fee_transfer ->
                  "Fee_transfer")
        ])

  let account_timing : (Mina_lib.t, Account_timing.t option) typ =
    obj "AccountTiming" ~fields:(fun _ ->
        [ field "initialMinimumBalance" ~typ:uint64
            ~doc:"The initial minimum balance for a time-locked account"
            ~args:Arg.[]
            ~resolve:(fun _ timing ->
              match timing with
              | Account_timing.Untimed ->
                  None
              | Timed timing_info ->
                  Some (Balance.to_uint64 timing_info.initial_minimum_balance))
        ; field "cliffTime" ~typ:uint32
            ~doc:"The cliff time for a time-locked account"
            ~args:Arg.[]
            ~resolve:(fun _ timing ->
              match timing with
              | Account_timing.Untimed ->
                  None
              | Timed timing_info ->
                  Some timing_info.cliff_time)
        ; field "cliffAmount" ~typ:uint64
            ~doc:"The cliff amount for a time-locked account"
            ~args:Arg.[]
            ~resolve:(fun _ timing ->
              match timing with
              | Account_timing.Untimed ->
                  None
              | Timed timing_info ->
                  Some (Currency.Amount.to_uint64 timing_info.cliff_amount))
        ; field "vestingPeriod" ~typ:uint32
            ~doc:"The vesting period for a time-locked account"
            ~args:Arg.[]
            ~resolve:(fun _ timing ->
              match timing with
              | Account_timing.Untimed ->
                  None
              | Timed timing_info ->
                  Some timing_info.vesting_period)
        ; field "vestingIncrement" ~typ:uint64
            ~doc:"The vesting increment for a time-locked account"
            ~args:Arg.[]
            ~resolve:(fun _ timing ->
              match timing with
              | Account_timing.Untimed ->
                  None
              | Timed timing_info ->
                  Some (Currency.Amount.to_uint64 timing_info.vesting_increment))
        ])

  let completed_work =
    obj "CompletedWork" ~doc:"Completed snark works" ~fields:(fun _ ->
        [ field "prover"
            ~args:Arg.[]
            ~doc:"Public key of the prover" ~typ:(non_null public_key)
            ~resolve:(fun _ { Transaction_snark_work.Info.prover; _ } -> prover)
        ; field "fee" ~typ:(non_null uint64)
            ~args:Arg.[]
            ~doc:"Amount the prover is paid for the snark work"
            ~resolve:(fun _ { Transaction_snark_work.Info.fee; _ } ->
              Currency.Fee.to_uint64 fee)
        ; field "workIds" ~doc:"Unique identifier for the snark work purchased"
            ~typ:(non_null @@ list @@ non_null int)
            ~args:Arg.[]
            ~resolve:(fun _ { Transaction_snark_work.Info.work_ids; _ } ->
              One_or_two.to_list work_ids)
        ])

  let sign =
    enum "sign"
      ~values:
        [ enum_value "PLUS" ~value:Sgn.Pos; enum_value "MINUS" ~value:Sgn.Neg ]

  let signed_fee =
    obj "SignedFee" ~doc:"Signed fee" ~fields:(fun _ ->
        [ field "sign" ~typ:(non_null sign) ~doc:"+/-"
            ~args:Arg.[]
            ~resolve:(fun _ fee -> Currency.Amount.Signed.sgn fee)
        ; field "feeMagnitude" ~typ:(non_null uint64) ~doc:"Fee"
            ~args:Arg.[]
            ~resolve:(fun _ fee ->
              Currency.Amount.(to_uint64 (Signed.magnitude fee)))
        ])

  let work_statement =
    let `Needs_some_work_for_snapps_on_mainnet = Mina_base.Util.todo_snapps in
    obj "WorkDescription"
      ~doc:
        "Transition from a source ledger to a target ledger with some fee \
         excess and increase in supply " ~fields:(fun _ ->
        [ field "sourceLedgerHash" ~typ:(non_null string)
            ~doc:"Base58Check-encoded hash of the source ledger"
            ~args:Arg.[]
            ~resolve:(fun _ { Transaction_snark.Statement.source; _ } ->
              Frozen_ledger_hash.to_base58_check source.ledger)
        ; field "targetLedgerHash" ~typ:(non_null string)
            ~doc:"Base58Check-encoded hash of the target ledger"
            ~args:Arg.[]
            ~resolve:(fun _ { Transaction_snark.Statement.target; _ } ->
              Frozen_ledger_hash.to_base58_check target.ledger)
        ; field "feeExcess" ~typ:(non_null signed_fee)
            ~doc:
              "Total transaction fee that is not accounted for in the \
               transition from source ledger to target ledger"
            ~args:Arg.[]
            ~resolve:
              (fun _
                   ({ fee_excess = { fee_excess_l; _ }; _ } :
                     Transaction_snark.Statement.t) ->
              (* TODO: Expose full fee excess data. *)
              { fee_excess_l with
                magnitude = Currency.Amount.of_fee fee_excess_l.magnitude
              })
        ; field "supplyIncrease" ~typ:(non_null uint64)
            ~doc:"Increase in total coinbase reward "
            ~args:Arg.[]
            ~resolve:
              (fun _ ({ supply_increase; _ } : Transaction_snark.Statement.t) ->
              Currency.Amount.to_uint64 supply_increase)
        ; field "workId" ~doc:"Unique identifier for a snark work"
            ~typ:(non_null int)
            ~args:Arg.[]
            ~resolve:(fun _ w -> Transaction_snark.Statement.hash w)
        ])

  let pending_work =
    obj "PendingSnarkWork"
      ~doc:"Snark work bundles that are not available in the pool yet"
      ~fields:(fun _ ->
        [ field "workBundle"
            ~args:Arg.[]
            ~doc:"Work bundle with one or two snark work"
            ~typ:(non_null @@ list @@ non_null work_statement)
            ~resolve:(fun _ w -> One_or_two.to_list w)
        ])

  let blockchain_state :
      ( 'context
      , (Mina_state.Blockchain_state.Value.t * State_hash.t) option )
      typ =
    obj "BlockchainState" ~fields:(fun _ ->
        [ field "date" ~typ:(non_null string) ~doc:(Doc.date "date")
            ~args:Arg.[]
            ~resolve:(fun _ t ->
              let blockchain_state, _ = t in
              let timestamp =
                Mina_state.Blockchain_state.timestamp blockchain_state
              in
              Block_time.to_string timestamp)
        ; field "utcDate" ~typ:(non_null string)
            ~doc:
              (Doc.date
                 ~extra:
                   ". Time offsets are adjusted to reflect true wall-clock \
                    time instead of genesis time."
                 "utcDate")
            ~args:Arg.[]
            ~resolve:(fun { ctx = coda; _ } t ->
              let blockchain_state, _ = t in
              let timestamp =
                Mina_state.Blockchain_state.timestamp blockchain_state
              in
              Block_time.to_string_system_time
                (Mina_lib.time_controller coda)
                timestamp)
        ; field "snarkedLedgerHash" ~typ:(non_null string)
            ~doc:"Base58Check-encoded hash of the snarked ledger"
            ~args:Arg.[]
            ~resolve:(fun _ t ->
              let blockchain_state, _ = t in
              let snarked_ledger_hash =
                Mina_state.Blockchain_state.snarked_ledger_hash blockchain_state
              in
              Frozen_ledger_hash.to_base58_check snarked_ledger_hash)
        ; field "stagedLedgerHash" ~typ:(non_null string)
            ~doc:"Base58Check-encoded hash of the staged ledger"
            ~args:Arg.[]
            ~resolve:(fun _ t ->
              let blockchain_state, _ = t in
              let staged_ledger_hash =
                Mina_state.Blockchain_state.staged_ledger_hash blockchain_state
              in
              Mina_base.Ledger_hash.to_base58_check
              @@ Staged_ledger_hash.ledger_hash staged_ledger_hash)
        ; field "stagedLedgerProofEmitted" ~typ:bool
            ~doc:
              "Block finished a staged ledger, and a proof was emitted from it \
               and included into this block's proof. If there is no transition \
               frontier available or no block found, this will return null."
            ~args:Arg.[]
            ~resolve:(fun { ctx = coda; _ } t ->
              let open Option.Let_syntax in
              let _, hash = t in
              let%bind frontier =
                Mina_lib.transition_frontier coda
                |> Pipe_lib.Broadcast_pipe.Reader.peek
              in
              match Transition_frontier.find frontier hash with
              | None ->
                  None
              | Some b ->
                  Some (Transition_frontier.Breadcrumb.just_emitted_a_proof b))
        ])

  let protocol_state :
      ( 'context
      , (Filtered_external_transition.Protocol_state.t * State_hash.t) option
      )
      typ =
    let open Filtered_external_transition.Protocol_state in
    obj "ProtocolState" ~fields:(fun _ ->
        [ field "previousStateHash" ~typ:(non_null string)
            ~doc:"Base58Check-encoded hash of the previous state"
            ~args:Arg.[]
            ~resolve:(fun _ t ->
              let protocol_state, _ = t in
              State_hash.to_base58_check protocol_state.previous_state_hash)
        ; field "blockchainState"
            ~doc:"State which is agnostic of a particular consensus algorithm"
            ~typ:(non_null blockchain_state)
            ~args:Arg.[]
            ~resolve:(fun _ t ->
              let protocol_state, state_hash = t in
              (protocol_state.blockchain_state, state_hash))
        ; field "consensusState"
            ~doc:
              "State specific to the Codaboros Proof of Stake consensus \
               algorithm"
            ~typ:(non_null @@ Consensus.Data.Consensus_state.graphql_type ())
            ~args:Arg.[]
            ~resolve:(fun _ t ->
              let protocol_state, _ = t in
              protocol_state.consensus_state)
        ])

  let chain_reorganization_status : ('contxt, [ `Changed ] option) typ =
    enum "ChainReorganizationStatus"
      ~doc:"Status for whenever the blockchain is reorganized"
      ~values:[ enum_value "CHANGED" ~value:`Changed ]

  let genesis_constants =
    obj "GenesisConstants" ~fields:(fun _ ->
        [ field "accountCreationFee" ~typ:(non_null uint64)
            ~doc:"The fee charged to create a new account"
            ~args:Arg.[]
            ~resolve:(fun { ctx = coda; _ } () ->
              (Mina_lib.config coda).precomputed_values.constraint_constants
                .account_creation_fee |> Currency.Fee.to_uint64)
        ; field "coinbase" ~typ:(non_null uint64)
            ~doc:
              "The amount received as a coinbase reward for producing a block"
            ~args:Arg.[]
            ~resolve:(fun { ctx = coda; _ } () ->
              (Mina_lib.config coda).precomputed_values.constraint_constants
                .coinbase_amount |> Currency.Amount.to_uint64)
        ])

  module AccountObj = struct
    module AnnotatedBalance = struct
      type t =
        { total : Balance.t
        ; unknown : Balance.t
        ; timing : Mina_base.Account_timing.t
        ; breadcrumb : Transition_frontier.Breadcrumb.t option
        }

      let min_balance (b : t) =
        match (b.timing, b.breadcrumb) with
        | Untimed, _ ->
            Some Balance.zero
        | Timed _, None ->
            None
        | Timed timing_info, Some crumb ->
            let consensus_state =
              Transition_frontier.Breadcrumb.consensus_state crumb
            in
            let global_slot =
              Consensus.Data.Consensus_state.global_slot_since_genesis
                consensus_state
            in
            Some
              (Account.min_balance_at_slot ~global_slot
                 ~cliff_time:timing_info.cliff_time
                 ~cliff_amount:timing_info.cliff_amount
                 ~vesting_period:timing_info.vesting_period
                 ~vesting_increment:timing_info.vesting_increment
                 ~initial_minimum_balance:timing_info.initial_minimum_balance)

      let obj =
        obj "AnnotatedBalance"
          ~doc:
            "A total balance annotated with the amount that is currently \
             unknown with the invariant unknown <= total, as well as the \
             currently liquid and locked balances." ~fields:(fun _ ->
            [ field "total" ~typ:(non_null uint64)
                ~doc:"The amount of MINA owned by the account"
                ~args:Arg.[]
                ~resolve:(fun _ (b : t) -> Balance.to_uint64 b.total)
            ; field "unknown" ~typ:(non_null uint64)
                ~doc:
                  "The amount of MINA owned by the account whose origin is \
                   currently unknown"
                ~deprecated:(Deprecated None)
                ~args:Arg.[]
                ~resolve:(fun _ (b : t) -> Balance.to_uint64 b.unknown)
            ; field "liquid" ~typ:uint64
                ~doc:
                  "The amount of MINA owned by the account which is currently \
                   available. Can be null if bootstrapping."
                ~deprecated:(Deprecated None)
                ~args:Arg.[]
                ~resolve:(fun _ (b : t) ->
                  Option.map (min_balance b) ~f:(fun min_balance ->
                      let total_balance : uint64 = Balance.to_uint64 b.total in
                      let min_balance_uint64 = Balance.to_uint64 min_balance in
                      if
                        Unsigned.UInt64.compare total_balance min_balance_uint64
                        > 0
                      then Unsigned.UInt64.sub total_balance min_balance_uint64
                      else Unsigned.UInt64.zero))
            ; field "locked" ~typ:uint64
                ~doc:
                  "The amount of MINA owned by the account which is currently \
                   locked. Can be null if bootstrapping."
                ~deprecated:(Deprecated None)
                ~args:Arg.[]
                ~resolve:(fun _ (b : t) ->
                  Option.map (min_balance b) ~f:Balance.to_uint64)
            ; field "blockHeight" ~typ:(non_null uint32)
                ~doc:"Block height at which balance was measured"
                ~args:Arg.[]
                ~resolve:(fun _ (b : t) ->
                  match b.breadcrumb with
                  | None ->
                      Unsigned.UInt32.zero
                  | Some crumb ->
                      Transition_frontier.Breadcrumb.blockchain_length crumb)
              (* TODO: Mutually recurse with "block" instead -- #5396 *)
            ; field "stateHash" ~typ:string
                ~doc:
                  "Hash of block at which balance was measured. Can be null if \
                   bootstrapping. Guaranteed to be non-null for direct account \
                   lookup queries when not bootstrapping. Can also be null \
                   when accessed as nested properties (eg. via delegators). "
                ~args:Arg.[]
                ~resolve:(fun _ (b : t) ->
                  Option.map b.breadcrumb ~f:(fun crumb ->
                      State_hash.to_base58_check
                      @@ Transition_frontier.Breadcrumb.state_hash crumb))
            ])
    end

    module Partial_account = struct
      let to_full_account
          { Account.Poly.public_key
          ; token_id
          ; token_permissions
          ; token_symbol
          ; nonce
          ; balance
          ; receipt_chain_hash
          ; delegate
          ; voting_for
          ; timing
          ; permissions
          ; snapp
          ; snapp_uri
          } =
        let open Option.Let_syntax in
        let%bind public_key = public_key in
        let%bind token_permissions = token_permissions in
        let%bind token_symbol = token_symbol in
        let%bind nonce = nonce in
        let%bind receipt_chain_hash = receipt_chain_hash in
        let%bind delegate = delegate in
        let%bind voting_for = voting_for in
        let%bind timing = timing in
        let%bind permissions = permissions in
        let%bind snapp = snapp in
        let%map snapp_uri = snapp_uri in
        { Account.Poly.public_key
        ; token_id
        ; token_permissions
        ; token_symbol
        ; nonce
        ; balance
        ; receipt_chain_hash
        ; delegate
        ; voting_for
        ; timing
        ; permissions
        ; snapp
        ; snapp_uri
        }

      let of_full_account ?breadcrumb
          { Account.Poly.public_key
          ; token_id
          ; token_permissions
          ; token_symbol
          ; nonce
          ; balance
          ; receipt_chain_hash
          ; delegate
          ; voting_for
          ; timing
          ; permissions
          ; snapp
          ; snapp_uri
          } =
        { Account.Poly.public_key
        ; token_id
        ; token_permissions = Some token_permissions
        ; token_symbol = Some token_symbol
        ; nonce = Some nonce
        ; balance =
            { AnnotatedBalance.total = balance
            ; unknown = balance
            ; timing
            ; breadcrumb
            }
        ; receipt_chain_hash = Some receipt_chain_hash
        ; delegate
        ; voting_for = Some voting_for
        ; timing
        ; permissions = Some permissions
        ; snapp
        ; snapp_uri = Some snapp_uri
        }

      let of_account_id coda account_id =
        let account =
          coda |> Mina_lib.best_tip |> Participating_state.active
          |> Option.bind ~f:(fun tip ->
                 let ledger =
                   Transition_frontier.Breadcrumb.staged_ledger tip
                   |> Staged_ledger.ledger
                 in
                 Ledger.location_of_account ledger account_id
                 |> Option.bind ~f:(Ledger.get ledger)
                 |> Option.map ~f:(fun account -> (account, tip)))
        in
        match account with
        | Some (account, breadcrumb) ->
            of_full_account ~breadcrumb account
        | None ->
            Account.
              { Poly.public_key = Account_id.public_key account_id
              ; token_id = Account_id.token_id account_id
              ; token_permissions = None
              ; token_symbol = None
              ; nonce = None
              ; delegate = None
              ; balance =
                  { AnnotatedBalance.total = Balance.zero
                  ; unknown = Balance.zero
                  ; timing = Timing.Untimed
                  ; breadcrumb = None
                  }
              ; receipt_chain_hash = None
              ; voting_for = None
              ; timing = Timing.Untimed
              ; permissions = None
              ; snapp = None
              ; snapp_uri = None
              }

      let of_pk coda pk =
        of_account_id coda (Account_id.create pk Token_id.default)
    end

    type t =
      { account :
          ( Public_key.Compressed.t
          , Token_id.t
          , Token_permissions.t option
          , Account.Token_symbol.t option
          , AnnotatedBalance.t
          , Account.Nonce.t option
          , Receipt.Chain_hash.t option
          , Public_key.Compressed.t option
          , State_hash.t option
          , Account.Timing.t
          , Permissions.t option
          , Snapp_account.t option
          , string option )
          Account.Poly.t
      ; locked : bool option
      ; is_actively_staking : bool
      ; path : string
      ; index : Account.Index.t option
      }

    let lift coda pk account =
      let block_production_pubkeys = Mina_lib.block_production_pubkeys coda in
      let accounts = Mina_lib.wallets coda in
      let best_tip_ledger = Mina_lib.best_ledger coda in
      { account
      ; locked = Secrets.Wallets.check_locked accounts ~needle:pk
      ; is_actively_staking =
          ( if Token_id.(equal default) account.token_id then
            Public_key.Compressed.Set.mem block_production_pubkeys pk
          else (* Non-default token accounts cannot stake. *)
            false )
      ; path = Secrets.Wallets.get_path accounts pk
      ; index =
          ( match best_tip_ledger with
          | `Active ledger ->
              Option.try_with (fun () ->
                  Ledger.index_of_account_exn ledger
                    (Account_id.create account.public_key account.token_id))
          | _ ->
              None )
      }

    let get_best_ledger_account coda aid =
      lift coda
        (Account_id.public_key aid)
        (Partial_account.of_account_id coda aid)

    let get_best_ledger_account_pk coda pk =
      lift coda pk (Partial_account.of_pk coda pk)

    let account_id { Account.Poly.public_key; token_id; _ } =
      Account_id.create public_key token_id

    let rec account =
      lazy
        (obj "Account" ~doc:"An account record according to the daemon"
           ~fields:(fun _ ->
             [ field "publicKey" ~typ:(non_null public_key)
                 ~doc:"The public identity of the account"
                 ~args:Arg.[]
                 ~resolve:(fun _ { account; _ } ->
                   account.Account.Poly.public_key)
             ; field "token" ~typ:(non_null token_id)
                 ~doc:"The token associated with this account"
                 ~args:Arg.[]
                 ~resolve:(fun _ { account; _ } ->
                   account.Account.Poly.token_id)
             ; field "timing" ~typ:(non_null account_timing)
                 ~doc:"The timing associated with this account"
                 ~args:Arg.[]
                 ~resolve:(fun _ { account; _ } -> account.Account.Poly.timing)
             ; field "balance"
                 ~typ:(non_null AnnotatedBalance.obj)
                 ~doc:"The amount of MINA owned by the account"
                 ~args:Arg.[]
                 ~resolve:(fun _ { account; _ } -> account.Account.Poly.balance)
             ; field "nonce" ~typ:string
                 ~doc:
                   "A natural number that increases with each transaction \
                    (stringified uint32)"
                 ~args:Arg.[]
                 ~resolve:(fun _ { account; _ } ->
                   Option.map ~f:Account.Nonce.to_string
                     account.Account.Poly.nonce)
             ; field "inferredNonce" ~typ:string
                 ~doc:
                   "Like the `nonce` field, except it includes the scheduled \
                    transactions (transactions not yet included in a block) \
                    (stringified uint32)"
                 ~args:Arg.[]
                 ~resolve:(fun { ctx = coda; _ } { account; _ } ->
                   let account_id = account_id account in
                   match
                     Mina_lib
                     .get_inferred_nonce_from_transaction_pool_and_ledger coda
                       account_id
                   with
                   | `Active (Some nonce) ->
                       Some (Account.Nonce.to_string nonce)
                   | `Active None | `Bootstrapping ->
                       None)
             ; field "epochDelegateAccount" ~typ:(Lazy.force account)
                 ~doc:
                   "The account that you delegated on the staking ledger of \
                    the current block's epoch"
                 ~args:Arg.[]
                 ~resolve:(fun { ctx = coda; _ } { account; _ } ->
                   let open Option.Let_syntax in
                   let account_id = account_id account in
                   match%bind Mina_lib.staking_ledger coda with
                   | Genesis_epoch_ledger staking_ledger -> (
                       match
                         let open Option.Let_syntax in
                         account_id
                         |> Ledger.location_of_account staking_ledger
                         >>= Ledger.get staking_ledger
                       with
                       | Some delegate_account ->
                           let delegate_key = delegate_account.public_key in
                           Some (get_best_ledger_account_pk coda delegate_key)
                       | None ->
                           [%log' warn (Mina_lib.top_level_logger coda)]
                             "Could not retrieve delegate account from the \
                              genesis ledger. The account was not present in \
                              the ledger." ;
                           None )
                   | Ledger_db staking_ledger -> (
                       try
                         let index =
                           Mina_base.Ledger.Db.index_of_account_exn
                             staking_ledger account_id
                         in
                         let delegate_account =
                           Mina_base.Ledger.Db.get_at_index_exn staking_ledger
                             index
                         in
                         let delegate_key = delegate_account.public_key in
                         Some (get_best_ledger_account_pk coda delegate_key)
                       with e ->
                         [%log' warn (Mina_lib.top_level_logger coda)]
                           ~metadata:[ ("error", `String (Exn.to_string e)) ]
                           "Could not retrieve delegate account from sparse \
                            ledger. The account may not be in the ledger: \
                            $error" ;
                         None ))
             ; field "receiptChainHash" ~typ:string
                 ~doc:"Top hash of the receipt chain merkle-list"
                 ~args:Arg.[]
                 ~resolve:(fun _ { account; _ } ->
                   Option.map ~f:Receipt.Chain_hash.to_base58_check
                     account.Account.Poly.receipt_chain_hash)
             ; field "delegate" ~typ:public_key
                 ~doc:
                   "The public key to which you are delegating - if you are \
                    not delegating to anybody, this would return your public \
                    key"
                 ~args:Arg.[]
                 ~deprecated:(Deprecated (Some "use delegateAccount instead"))
                 ~resolve:(fun _ { account; _ } ->
                   account.Account.Poly.delegate)
             ; field "delegateAccount" ~typ:(Lazy.force account)
                 ~doc:
                   "The account to which you are delegating - if you are not \
                    delegating to anybody, this would return your public key"
                 ~args:Arg.[]
                 ~resolve:(fun { ctx = coda; _ } { account; _ } ->
                   Option.map
                     ~f:(get_best_ledger_account_pk coda)
                     account.Account.Poly.delegate)
             ; field "delegators"
                 ~typ:(list @@ non_null @@ Lazy.force account)
                 ~doc:
                   "The list of accounts which are delegating to you (note \
                    that the info is recorded in the last epoch so it might \
                    not be up to date with the current account status)"
                 ~args:Arg.[]
                 ~resolve:(fun { ctx = coda; _ } { account; _ } ->
                   let open Option.Let_syntax in
                   let pk = account.Account.Poly.public_key in
                   let%map delegators =
                     Mina_lib.current_epoch_delegators coda ~pk
                   in
                   let best_tip_ledger = Mina_lib.best_ledger coda in
                   List.map
                     ~f:(fun a ->
                       { account = Partial_account.of_full_account a
                       ; locked = None
                       ; is_actively_staking = true
                       ; path = ""
                       ; index =
                           ( match best_tip_ledger with
                           | `Active ledger ->
                               Option.try_with (fun () ->
                                   Ledger.index_of_account_exn ledger
                                     (Account.identifier a))
                           | _ ->
                               None )
                       })
                     delegators)
             ; field "lastEpochDelegators"
                 ~typ:(list @@ non_null @@ Lazy.force account)
                 ~doc:
                   "The list of accounts which are delegating to you in the \
                    last epoch (note that the info is recorded in the one \
                    before last epoch epoch so it might not be up to date with \
                    the current account status)"
                 ~args:Arg.[]
                 ~resolve:(fun { ctx = coda; _ } { account; _ } ->
                   let open Option.Let_syntax in
                   let pk = account.Account.Poly.public_key in
                   let%map delegators =
                     Mina_lib.last_epoch_delegators coda ~pk
                   in
                   let best_tip_ledger = Mina_lib.best_ledger coda in
                   List.map
                     ~f:(fun a ->
                       { account = Partial_account.of_full_account a
                       ; locked = None
                       ; is_actively_staking = true
                       ; path = ""
                       ; index =
                           ( match best_tip_ledger with
                           | `Active ledger ->
                               Option.try_with (fun () ->
                                   Ledger.index_of_account_exn ledger
                                     (Account.identifier a))
                           | _ ->
                               None )
                       })
                     delegators)
             ; field "votingFor" ~typ:string
                 ~doc:
                   "The previous epoch lock hash of the chain which you are \
                    voting for"
                 ~args:Arg.[]
                 ~resolve:(fun _ { account; _ } ->
                   Option.map ~f:Mina_base.State_hash.to_base58_check
                     account.Account.Poly.voting_for)
             ; field "stakingActive" ~typ:(non_null bool)
                 ~doc:
                   "True if you are actively staking with this account on the \
                    current daemon - this may not yet have been updated if the \
                    staking key was changed recently"
                 ~args:Arg.[]
                 ~resolve:(fun _ { is_actively_staking; _ } ->
                   is_actively_staking)
             ; field "privateKeyPath" ~typ:(non_null string)
                 ~doc:"Path of the private key file for this account"
                 ~args:Arg.[]
                 ~resolve:(fun _ { path; _ } -> path)
             ; field "locked" ~typ:bool
                 ~doc:
                   "True if locked, false if unlocked, null if the account \
                    isn't tracked by the queried daemon"
                 ~args:Arg.[]
                 ~resolve:(fun _ { locked; _ } -> locked)
             ; field "isTokenOwner" ~typ:bool
                 ~doc:"True if this account owns its associated token"
                 ~args:Arg.[]
                 ~resolve:(fun _ { account; _ } ->
                   match%map.Option account.token_permissions with
                   | Token_owned _ ->
                       true
                   | Not_owned _ ->
                       false)
             ; field "isDisabled" ~typ:bool
                 ~doc:
                   "True if this account has been disabled by the owner of the \
                    associated token"
                 ~args:Arg.[]
                 ~resolve:(fun _ { account; _ } ->
                   match%map.Option account.token_permissions with
                   | Token_owned _ ->
                       false
                   | Not_owned { account_disabled } ->
                       account_disabled)
             ; field "index" ~typ:int
                 ~doc:
                   "The index of this account in the ledger, or null if this \
                    account does not yet have a known position in the best tip \
                    ledger"
                 ~args:Arg.[]
                 ~resolve:(fun _ { index; _ } -> index)
             ; field "snappUri" ~typ:string
                 ~doc:
                   "The URI associated with this account, usually pointing to \
                    the snapp source code"
                 ~args:Arg.[]
                 ~resolve:(fun _ { account; _ } ->
                   account.Account.Poly.snapp_uri)
             ; field "snappState"
                 ~typ:(list @@ non_null string)
                 ~doc:
                   "The 8 field elements comprising the snapp state associated \
                    with this account encoded as bignum strings"
                 ~args:Arg.[]
                 ~resolve:(fun _ { account; _ } ->
                   account.Account.Poly.snapp
                   |> Option.map ~f:(fun snapp_account ->
                          snapp_account.app_state |> Snapp_state.V.to_list
                          |> List.map ~f:Snapp_basic.F.to_string))
             ; field "tokenSymbol" ~typ:string
                 ~doc:"The token symbol associated with this account"
                 ~args:Arg.[]
                 ~resolve:(fun _ { account; _ } ->
                   account.Account.Poly.token_symbol)
             ]))

    let account = Lazy.force account
  end

  module Command_status = struct
    type t =
      | Applied
      | Enqueued
      | Included_but_failed of Transaction_status.Failure.t
  end

  module User_command = struct
    let kind :
        ( 'context
        , [< `Payment
          | `Stake_delegation
          | `Create_new_token
          | `Create_token_account
          | `Mint_tokens ]
          option )
        typ =
      scalar "UserCommandKind" ~doc:"The kind of user command" ~coerce:(function
        | `Payment ->
            `String "PAYMENT"
        | `Stake_delegation ->
            `String "STAKE_DELEGATION"
        | `Create_new_token ->
            `String "CREATE_NEW_TOKEN"
        | `Create_token_account ->
            `String "CREATE_TOKEN_ACCOUNT"
        | `Mint_tokens ->
            `String "MINT_TOKENS")

    let to_kind (t : Signed_command.t) =
      match Signed_command.payload t |> Signed_command_payload.body with
      | Payment _ ->
          `Payment
      | Stake_delegation _ ->
          `Stake_delegation
      | Create_new_token _ ->
          `Create_new_token
      | Create_token_account _ ->
          `Create_token_account
      | Mint_tokens _ ->
          `Mint_tokens

    let user_command_interface :
        ( 'context
        , ( 'context
          , (Signed_command.t, Transaction_hash.t) With_hash.t )
          abstract_value
          option )
        typ =
      interface "UserCommand" ~doc:"Common interface for user commands"
        ~fields:(fun _ ->
          [ abstract_field "id" ~typ:(non_null guid) ~args:[]
          ; abstract_field "hash" ~typ:(non_null string) ~args:[]
          ; abstract_field "kind" ~typ:(non_null kind) ~args:[]
              ~doc:"String describing the kind of user command"
          ; abstract_field "nonce" ~typ:(non_null int) ~args:[]
              ~doc:"Sequence number of command for the fee-payer's account"
          ; abstract_field "source"
              ~typ:(non_null AccountObj.account)
              ~args:[] ~doc:"Account that the command is sent from"
          ; abstract_field "receiver"
              ~typ:(non_null AccountObj.account)
              ~args:[] ~doc:"Account that the command applies to"
          ; abstract_field "feePayer"
              ~typ:(non_null AccountObj.account)
              ~args:[] ~doc:"Account that pays the fees for the command"
          ; abstract_field "validUntil" ~typ:(non_null uint32) ~args:[]
              ~doc:
                "The global slot number after which this transaction cannot be \
                 applied"
          ; abstract_field "token" ~typ:(non_null token_id) ~args:[]
              ~doc:"Token used by the command"
          ; abstract_field "amount" ~typ:(non_null uint64) ~args:[]
              ~doc:
                "Amount that the source is sending to receiver - 0 for \
                 commands that are not associated with an amount"
          ; abstract_field "feeToken" ~typ:(non_null token_id) ~args:[]
              ~doc:"Token used to pay the fee"
          ; abstract_field "fee" ~typ:(non_null uint64) ~args:[]
              ~doc:
                "Fee that the fee-payer is willing to pay for making the \
                 transaction"
          ; abstract_field "memo" ~typ:(non_null string) ~args:[]
              ~doc:"Short arbitrary message provided by the sender"
          ; abstract_field "isDelegation" ~typ:(non_null bool) ~args:[]
              ~doc:
                "If true, this represents a delegation of stake, otherwise it \
                 is a payment"
              ~deprecated:(Deprecated (Some "use kind field instead"))
          ; abstract_field "from" ~typ:(non_null public_key) ~args:[]
              ~doc:"Public key of the sender"
              ~deprecated:(Deprecated (Some "use feePayer field instead"))
          ; abstract_field "fromAccount"
              ~typ:(non_null AccountObj.account)
              ~args:[] ~doc:"Account of the sender"
              ~deprecated:(Deprecated (Some "use feePayer field instead"))
          ; abstract_field "to" ~typ:(non_null public_key) ~args:[]
              ~doc:"Public key of the receiver"
              ~deprecated:(Deprecated (Some "use receiver field instead"))
          ; abstract_field "toAccount"
              ~typ:(non_null AccountObj.account)
              ~args:[] ~doc:"Account of the receiver"
              ~deprecated:(Deprecated (Some "use receiver field instead"))
          ; abstract_field "failureReason" ~typ:string ~args:[]
              ~doc:"null is no failure, reason for failure otherwise."
          ])

    module With_status = struct
      type 'a t = { data : 'a; status : Command_status.t }

      let map t ~f = { t with data = f t.data }
    end

    let field_no_status ?doc ?deprecated lab ~typ ~args ~resolve =
      field ?doc ?deprecated lab ~typ ~args ~resolve:(fun c uc ->
          resolve c uc.With_status.data)

    let user_command_shared_fields :
        ( Mina_lib.t
        , (Signed_command.t, Transaction_hash.t) With_hash.t With_status.t )
        field
        list =
      [ field_no_status "id" ~typ:(non_null guid) ~args:[]
          ~resolve:(fun _ user_command ->
            Signed_command.to_base58_check user_command.With_hash.data)
      ; field_no_status "hash" ~typ:(non_null string) ~args:[]
          ~resolve:(fun _ user_command ->
            Transaction_hash.to_base58_check user_command.With_hash.hash)
      ; field_no_status "kind" ~typ:(non_null kind) ~args:[]
          ~doc:"String describing the kind of user command"
          ~resolve:(fun _ cmd -> to_kind cmd.With_hash.data)
      ; field_no_status "nonce" ~typ:(non_null int) ~args:[]
          ~doc:"Sequence number of command for the fee-payer's account"
          ~resolve:(fun _ payment ->
            Signed_command_payload.nonce
            @@ Signed_command.payload payment.With_hash.data
            |> Account.Nonce.to_int)
      ; field_no_status "source" ~typ:(non_null AccountObj.account)
          ~args:[] ~doc:"Account that the command is sent from"
          ~resolve:(fun { ctx = coda; _ } cmd ->
            AccountObj.get_best_ledger_account coda
              (Signed_command.source ~next_available_token:Token_id.invalid
                 cmd.With_hash.data))
      ; field_no_status "receiver" ~typ:(non_null AccountObj.account)
          ~args:[] ~doc:"Account that the command applies to"
          ~resolve:(fun { ctx = coda; _ } cmd ->
            AccountObj.get_best_ledger_account coda
              (Signed_command.receiver ~next_available_token:Token_id.invalid
                 cmd.With_hash.data))
      ; field_no_status "feePayer" ~typ:(non_null AccountObj.account)
          ~args:[] ~doc:"Account that pays the fees for the command"
          ~resolve:(fun { ctx = coda; _ } cmd ->
            AccountObj.get_best_ledger_account coda
              (Signed_command.fee_payer cmd.With_hash.data))
      ; field_no_status "validUntil" ~typ:(non_null uint32) ~args:[]
          ~doc:
            "The global slot number after which this transaction cannot be \
             applied" ~resolve:(fun _ cmd ->
            Signed_command.valid_until cmd.With_hash.data)
      ; field_no_status "token" ~typ:(non_null token_id) ~args:[]
          ~doc:"Token used for the transaction" ~resolve:(fun _ cmd ->
            Signed_command.token cmd.With_hash.data)
      ; field_no_status "amount" ~typ:(non_null uint64) ~args:[]
          ~doc:
            "Amount that the source is sending to receiver; 0 for commands \
             without an associated amount" ~resolve:(fun _ cmd ->
            match Signed_command.amount cmd.With_hash.data with
            | Some amount ->
                Currency.Amount.to_uint64 amount
            | None ->
                Unsigned.UInt64.zero)
      ; field_no_status "feeToken" ~typ:(non_null token_id) ~args:[]
          ~doc:"Token used to pay the fee" ~resolve:(fun _ cmd ->
            Signed_command.fee_token cmd.With_hash.data)
      ; field_no_status "fee" ~typ:(non_null uint64) ~args:[]
          ~doc:
            "Fee that the fee-payer is willing to pay for making the \
             transaction" ~resolve:(fun _ cmd ->
            Signed_command.fee cmd.With_hash.data |> Currency.Fee.to_uint64)
      ; field_no_status "memo" ~typ:(non_null string) ~args:[]
          ~doc:
            (sprintf
               "A short message from the sender, encoded with Base58Check, \
                version byte=0x%02X; byte 2 of the decoding is the message \
                length"
               (Char.to_int Base58_check.Version_bytes.user_command_memo))
          ~resolve:(fun _ payment ->
            Signed_command_payload.memo
            @@ Signed_command.payload payment.With_hash.data
            |> Signed_command_memo.to_string)
      ; field_no_status "isDelegation" ~typ:(non_null bool) ~args:[]
          ~doc:"If true, this command represents a delegation of stake"
          ~deprecated:(Deprecated (Some "use kind field instead"))
          ~resolve:(fun _ user_command ->
            match
              Signed_command.Payload.body
              @@ Signed_command.payload user_command.With_hash.data
            with
            | Stake_delegation _ ->
                true
            | _ ->
                false)
      ; field_no_status "from" ~typ:(non_null public_key) ~args:[]
          ~doc:"Public key of the sender"
          ~deprecated:(Deprecated (Some "use feePayer field instead"))
          ~resolve:(fun _ cmd -> Signed_command.fee_payer_pk cmd.With_hash.data)
      ; field_no_status "fromAccount" ~typ:(non_null AccountObj.account)
          ~args:[] ~doc:"Account of the sender"
          ~deprecated:(Deprecated (Some "use feePayer field instead"))
          ~resolve:(fun { ctx = coda; _ } payment ->
            AccountObj.get_best_ledger_account coda
            @@ Signed_command.fee_payer payment.With_hash.data)
      ; field_no_status "to" ~typ:(non_null public_key) ~args:[]
          ~doc:"Public key of the receiver"
          ~deprecated:(Deprecated (Some "use receiver field instead"))
          ~resolve:(fun _ cmd -> Signed_command.receiver_pk cmd.With_hash.data)
      ; field_no_status "toAccount"
          ~typ:(non_null AccountObj.account)
          ~doc:"Account of the receiver"
          ~deprecated:(Deprecated (Some "use receiver field instead"))
          ~args:Arg.[]
          ~resolve:(fun { ctx = coda; _ } cmd ->
            AccountObj.get_best_ledger_account coda
            @@ Signed_command.receiver ~next_available_token:Token_id.invalid
                 cmd.With_hash.data)
      ; field "failureReason" ~typ:string ~args:[]
          ~doc:
            "null is no failure or status unknown, reason for failure \
             otherwise." ~resolve:(fun _ uc ->
            match uc.With_status.status with
            | Applied | Enqueued ->
                None
            | Included_but_failed failure ->
                Some (Transaction_status.Failure.to_string failure))
      ]

    let payment =
      obj "UserCommandPayment" ~fields:(fun _ -> user_command_shared_fields)

    let mk_payment = add_type user_command_interface payment

    let stake_delegation =
      obj "UserCommandDelegation" ~fields:(fun _ ->
          field_no_status "delegator" ~typ:(non_null AccountObj.account)
            ~args:[] ~resolve:(fun { ctx = coda; _ } cmd ->
              AccountObj.get_best_ledger_account coda
                (Signed_command.source ~next_available_token:Token_id.invalid
                   cmd.With_hash.data))
          :: field_no_status "delegatee" ~typ:(non_null AccountObj.account)
               ~args:[] ~resolve:(fun { ctx = coda; _ } cmd ->
                 AccountObj.get_best_ledger_account coda
                   (Signed_command.receiver
                      ~next_available_token:Token_id.invalid cmd.With_hash.data))
          :: user_command_shared_fields)

    let mk_stake_delegation = add_type user_command_interface stake_delegation

    let create_new_token =
      obj "UserCommandNewToken" ~fields:(fun _ ->
          field_no_status "tokenOwner" ~typ:(non_null public_key) ~args:[]
            ~doc:"Public key to set as the owner of the new token"
            ~resolve:(fun _ cmd -> Signed_command.source_pk cmd.With_hash.data)
          :: field_no_status "newAccountsDisabled" ~typ:(non_null bool) ~args:[]
               ~doc:"Whether new accounts created in this token are disabled"
               ~resolve:(fun _ cmd ->
                 match
                   Signed_command_payload.body
                   @@ Signed_command.payload cmd.With_hash.data
                 with
                 | Create_new_token { disable_new_accounts; _ } ->
                     disable_new_accounts
                 | _ ->
                     (* We cannot exclude this at the type level. *)
                     failwith
                       "Type error: Expected a Create_new_token user command")
          :: user_command_shared_fields)

    let mk_create_new_token = add_type user_command_interface create_new_token

    let create_token_account =
      obj "UserCommandNewAccount" ~fields:(fun _ ->
          field_no_status "tokenOwner" ~typ:(non_null AccountObj.account)
            ~args:[] ~doc:"The account that owns the token for the new account"
            ~resolve:(fun { ctx = coda; _ } cmd ->
              AccountObj.get_best_ledger_account coda
                (Signed_command.source ~next_available_token:Token_id.invalid
                   cmd.With_hash.data))
          :: field_no_status "disabled" ~typ:(non_null bool) ~args:[]
               ~doc:
                 "Whether this account should be disabled upon creation. If \
                  this command was not issued by the token owner, it should \
                  match the 'newAccountsDisabled' property set in the token \
                  owner's account." ~resolve:(fun _ cmd ->
                 match
                   Signed_command_payload.body
                   @@ Signed_command.payload cmd.With_hash.data
                 with
                 | Create_token_account { account_disabled; _ } ->
                     account_disabled
                 | _ ->
                     (* We cannot exclude this at the type level. *)
                     failwith
                       "Type error: Expected a Create_token_account user \
                        command")
          :: user_command_shared_fields)

    let mk_create_token_account =
      add_type user_command_interface create_token_account

    let mint_tokens =
      obj "UserCommandMintTokens" ~fields:(fun _ ->
          field_no_status "tokenOwner" ~typ:(non_null AccountObj.account)
            ~args:[] ~doc:"The account that owns the token to mint"
            ~resolve:(fun { ctx = coda; _ } cmd ->
              AccountObj.get_best_ledger_account coda
                (Signed_command.source ~next_available_token:Token_id.invalid
                   cmd.With_hash.data))
          :: user_command_shared_fields)

    let mk_mint_tokens = add_type user_command_interface mint_tokens

    let mk_user_command
        (cmd : (Signed_command.t, Transaction_hash.t) With_hash.t With_status.t)
        =
      match
        Signed_command_payload.body @@ Signed_command.payload cmd.data.data
      with
      | Payment _ ->
          mk_payment cmd
      | Stake_delegation _ ->
          mk_stake_delegation cmd
      | Create_new_token _ ->
          mk_create_new_token cmd
      | Create_token_account _ ->
          mk_create_token_account cmd
      | Mint_tokens _ ->
          mk_mint_tokens cmd

    let user_command = user_command_interface
  end

  module Snapp_command = struct
    module With_status = struct
      type 'a t = { data : 'a; status : Command_status.t }

      let map t ~f = { t with data = f t.data }
    end

    let field_no_status ?doc ?deprecated lab ~typ ~args ~resolve =
      field ?doc ?deprecated lab ~typ ~args ~resolve:(fun c cmd ->
          resolve c cmd.With_status.data)

    let mk_field_lists evs =
      List.map evs ~f:(fun fields ->
          Array.map fields ~f:Snark_params.Tick.Field.to_string |> Array.to_list)

    let party_display =
      obj "Party" ~doc:"Party in a snapp transaction" ~fields:(fun _ ->
          [ field "publicKey"
              ~doc:"Public key of the party as a Base58Check string"
              ~typ:(non_null string)
              ~args:Arg.[]
              ~resolve:(fun _ (party : Party.t) ->
                Public_key.Compressed.to_base58_check party.data.body.public_key)
          ; field "events"
              ~doc:"Events associated with the party (fields in Base58Check)"
              ~typ:(non_null (list (non_null (list (non_null string)))))
              ~args:Arg.[]
              ~resolve:(fun _ (party : Party.t) ->
                mk_field_lists party.data.body.events)
          ; field "sequenceEvents"
              ~doc:
                "Sequence events associated with the party (fields in \
                 Base58Check)"
              ~typ:(non_null (list (non_null (list (non_null string)))))
              ~args:Arg.[]
              ~resolve:(fun _ (party : Party.t) ->
                mk_field_lists party.data.body.sequence_events)
          ])

    let snapp_command =
      obj "SnappCommand" ~fields:(fun _ ->
          [ field_no_status "id"
              ~doc:"A Base58Check string representing the command"
              ~typ:(non_null guid) ~args:[] ~resolve:(fun _ parties ->
                Parties.to_base58_check parties.With_hash.data)
          ; field_no_status "hash"
              ~doc:"A cryptographic hash of the snapp command"
              ~typ:(non_null string) ~args:[] ~resolve:(fun _ parties ->
                Transaction_hash.to_base58_check parties.With_hash.hash)
          ; field_no_status "nonce" ~typ:(non_null int) ~args:[]
              ~doc:
                "Sequence number of the snapp transaction for the fee-payer's \
                 account" ~resolve:(fun _ parties ->
                Parties.nonce parties.With_hash.data |> Unsigned.UInt32.to_int)
          ; field_no_status "feePayer" ~typ:(non_null AccountObj.account)
              ~args:[]
              ~doc:"Account that pays the fees for the snapp transaction"
              ~resolve:(fun { ctx = coda; _ } cmd ->
                AccountObj.get_best_ledger_account coda
                  (Parties.fee_payer cmd.With_hash.data))
          ; field_no_status "accountsAccessed"
              ~typ:(non_null (list (non_null AccountObj.account)))
              ~args:[]
              ~doc:"List of accounts accessed to complete the snapp transaction"
              ~resolve:(fun { ctx = coda; _ } parties ->
                let account_ids =
                  Parties.accounts_accessed parties.With_hash.data
                in
                List.map account_ids ~f:(fun acct_id ->
                    AccountObj.get_best_ledger_account coda acct_id))
          ; field_no_status "fee" ~typ:(non_null uint64) ~args:[]
              ~doc:
                "Transaction fee paid by the fee-payer for the snapp \
                 transaction" ~resolve:(fun _ parties ->
                Parties.fee parties.With_hash.data |> Currency.Fee.to_uint64)
          ; field_no_status "feeToken" ~typ:(non_null token_id) ~args:[]
              ~doc:"Token used to pay the fee" ~resolve:(fun _ parties ->
                Parties.fee_token parties.With_hash.data)
          ; field "failureReason" ~typ:string ~args:[]
              ~doc:
                "The reason for the snapp transaction failure; null means \
                 success or the status is unknown" ~resolve:(fun _ cmd ->
                match cmd.With_status.status with
                | Applied | Enqueued ->
                    None
                | Included_but_failed failure ->
                    Some (Transaction_status.Failure.to_string failure))
          ; field_no_status "parties"
              ~typ:(non_null (list (non_null party_display)))
              ~args:[] ~doc:"Parties involved in the snapp transaction"
              ~resolve:(fun _ cmd -> Parties.parties cmd.With_hash.data)
          ])
  end

  let transactions =
    let open Filtered_external_transition.Transactions in
    obj "Transactions" ~doc:"Different types of transactions in a block"
      ~fields:(fun _ ->
        [ field "userCommands"
            ~doc:
              "List of user commands (payments and stake delegations) included \
               in this block"
            ~typ:(non_null @@ list @@ non_null User_command.user_command)
            ~args:Arg.[]
            ~resolve:(fun _ { commands; _ } ->
              List.filter_map commands ~f:(fun t ->
                  match t.data.data with
                  | Signed_command c ->
                      let status =
                        match t.status with
                        | Applied _ ->
                            Command_status.Applied
                        | Failed (e, _) ->
                            Command_status.Included_but_failed e
                      in
                      Some
                        (User_command.mk_user_command
                           { status; data = { t.data with data = c } })
                  | Parties _ ->
                      None))
        ; field "snappCommands"
            ~doc:"List of snapp commands included in this block"
            ~typ:(non_null @@ list @@ non_null Snapp_command.snapp_command)
            ~args:Arg.[]
            ~resolve:(fun _ { commands; _ } ->
              List.filter_map commands ~f:(fun t ->
                  match t.data.data with
                  | Signed_command _ ->
                      None
                  | Parties parties ->
                      let status =
                        match t.status with
                        | Applied _ ->
                            Command_status.Applied
                        | Failed (e, _) ->
                            Command_status.Included_but_failed e
                      in
                      Some
                        { Snapp_command.With_status.status
                        ; data = { t.data with data = parties }
                        }))
        ; field "feeTransfer"
            ~doc:"List of fee transfers included in this block"
            ~typ:(non_null @@ list @@ non_null fee_transfer)
            ~args:Arg.[]
            ~resolve:(fun _ { fee_transfers; _ } -> fee_transfers)
        ; field "coinbase" ~typ:(non_null uint64)
            ~doc:"Amount of MINA granted to the producer of this block"
            ~args:Arg.[]
            ~resolve:(fun _ { coinbase; _ } ->
              Currency.Amount.to_uint64 coinbase)
        ; field "coinbaseReceiverAccount" ~typ:AccountObj.account
            ~doc:"Account to which the coinbase for this block was granted"
            ~args:Arg.[]
            ~resolve:(fun { ctx = coda; _ } { coinbase_receiver; _ } ->
              Option.map
                ~f:(AccountObj.get_best_ledger_account_pk coda)
                coinbase_receiver)
        ])

  let protocol_state_proof : (Mina_lib.t, Proof.t option) typ =
    obj "protocolStateProof" ~fields:(fun _ ->
        [ field "base64" ~typ:string ~doc:"Base-64 encoded proof"
            ~args:Arg.[]
            ~resolve:(fun _ proof ->
              (* Use the precomputed block proof encoding, for consistency. *)
              Some
                (Mina_transition.External_transition.Precomputed_block.Proof
                 .to_bin_string proof))
        ])

  let block :
      ( Mina_lib.t
      , (Filtered_external_transition.t, State_hash.t) With_hash.t option )
      typ =
    let open Filtered_external_transition in
    obj "Block" ~fields:(fun _ ->
        [ field "creator" ~typ:(non_null public_key)
            ~doc:"Public key of account that produced this block"
            ~deprecated:(Deprecated (Some "use creatorAccount field instead"))
            ~args:Arg.[]
            ~resolve:(fun _ { With_hash.data; _ } -> data.creator)
        ; field "creatorAccount"
            ~typ:(non_null AccountObj.account)
            ~doc:"Account that produced this block"
            ~args:Arg.[]
            ~resolve:(fun { ctx = coda; _ } { With_hash.data; _ } ->
              AccountObj.get_best_ledger_account_pk coda data.creator)
        ; field "winnerAccount"
            ~typ:(non_null AccountObj.account)
            ~doc:"Account that won the slot (Delegator/Staker)"
            ~args:Arg.[]
            ~resolve:(fun { ctx = coda; _ } { With_hash.data; _ } ->
              AccountObj.get_best_ledger_account_pk coda data.winner)
        ; field "stateHash" ~typ:(non_null string)
            ~doc:"Base58Check-encoded hash of the state after this block"
            ~args:Arg.[]
            ~resolve:(fun _ { With_hash.hash; _ } ->
              State_hash.to_base58_check hash)
        ; field "stateHashField" ~typ:(non_null string)
            ~doc:
              "Experimental: Bigint field-element representation of stateHash"
            ~args:Arg.[]
            ~resolve:(fun _ { With_hash.hash; _ } ->
              State_hash.to_decimal_string hash)
        ; field "protocolState" ~typ:(non_null protocol_state)
            ~args:Arg.[]
            ~resolve:(fun _ { With_hash.data; With_hash.hash; _ } ->
              (data.protocol_state, hash))
        ; field "protocolStateProof"
            ~typ:(non_null protocol_state_proof)
            ~doc:"Snark proof of blockchain state"
            ~args:Arg.[]
            ~resolve:(fun _ { With_hash.data; _ } -> data.proof)
        ; field "transactions" ~typ:(non_null transactions)
            ~args:Arg.[]
            ~resolve:(fun _ { With_hash.data; _ } -> data.transactions)
        ; field "snarkJobs"
            ~typ:(non_null @@ list @@ non_null completed_work)
            ~args:Arg.[]
            ~resolve:(fun _ { With_hash.data; _ } -> data.snark_jobs)
        ])

  let snark_worker =
    obj "SnarkWorker" ~fields:(fun _ ->
        [ field "key" ~typ:(non_null public_key)
            ~doc:"Public key of current snark worker"
            ~deprecated:(Deprecated (Some "use account field instead"))
            ~args:Arg.[]
            ~resolve:(fun (_ : Mina_lib.t resolve_info) (key, _) -> key)
        ; field "account"
            ~typ:(non_null AccountObj.account)
            ~doc:"Account of the current snark worker"
            ~args:Arg.[]
            ~resolve:(fun { ctx = coda; _ } (key, _) ->
              AccountObj.get_best_ledger_account_pk coda key)
        ; field "fee" ~typ:(non_null uint64)
            ~doc:"Fee that snark worker is charging to generate a snark proof"
            ~args:Arg.[]
            ~resolve:(fun (_ : Mina_lib.t resolve_info) (_, fee) ->
              Currency.Fee.to_uint64 fee)
        ])

  module Payload = struct
    let peer : ('context, Network_peer.Peer.t option) typ =
      obj "NetworkPeerPayload" ~fields:(fun _ ->
          [ field "peerId" ~doc:"base58-encoded peer ID" ~typ:(non_null string)
              ~args:Arg.[]
              ~resolve:(fun _ peer -> peer.Network_peer.Peer.peer_id)
          ; field "host" ~doc:"IP address of the remote host"
              ~typ:(non_null string)
              ~args:Arg.[]
              ~resolve:(fun _ peer ->
                Unix.Inet_addr.to_string peer.Network_peer.Peer.host)
          ; field "libp2pPort" ~typ:(non_null int)
              ~args:Arg.[]
              ~resolve:(fun _ peer -> peer.Network_peer.Peer.libp2p_port)
          ])

    let create_account : (Mina_lib.t, Account.key option) typ =
      obj "AddAccountPayload" ~fields:(fun _ ->
          [ field "publicKey" ~typ:(non_null public_key)
              ~doc:"Public key of the created account"
              ~deprecated:(Deprecated (Some "use account field instead"))
              ~args:Arg.[]
              ~resolve:(fun _ -> Fn.id)
          ; field "account"
              ~typ:(non_null AccountObj.account)
              ~doc:"Details of created account"
              ~args:Arg.[]
              ~resolve:(fun { ctx = coda; _ } key ->
                AccountObj.get_best_ledger_account_pk coda key)
          ])

    let unlock_account : (Mina_lib.t, Account.key option) typ =
      obj "UnlockPayload" ~fields:(fun _ ->
          [ field "publicKey" ~typ:(non_null public_key)
              ~doc:"Public key of the unlocked account"
              ~deprecated:(Deprecated (Some "use account field instead"))
              ~args:Arg.[]
              ~resolve:(fun _ -> Fn.id)
          ; field "account"
              ~typ:(non_null AccountObj.account)
              ~doc:"Details of unlocked account"
              ~args:Arg.[]
              ~resolve:(fun { ctx = coda; _ } key ->
                AccountObj.get_best_ledger_account_pk coda key)
          ])

    let lock_account : (Mina_lib.t, Account.key option) typ =
      obj "LockPayload" ~fields:(fun _ ->
          [ field "publicKey" ~typ:(non_null public_key)
              ~doc:"Public key of the locked account"
              ~args:Arg.[]
              ~resolve:(fun _ -> Fn.id)
          ; field "account"
              ~typ:(non_null AccountObj.account)
              ~doc:"Details of locked account"
              ~args:Arg.[]
              ~resolve:(fun { ctx = coda; _ } key ->
                AccountObj.get_best_ledger_account_pk coda key)
          ])

    let delete_account =
      obj "DeleteAccountPayload" ~fields:(fun _ ->
          [ field "publicKey" ~typ:(non_null public_key)
              ~doc:"Public key of the deleted account"
              ~args:Arg.[]
              ~resolve:(fun _ -> Fn.id)
          ])

    let reload_accounts =
      obj "ReloadAccountsPayload" ~fields:(fun _ ->
          [ field "success" ~typ:(non_null bool)
              ~doc:"True when the reload was successful"
              ~args:Arg.[]
              ~resolve:(fun _ -> Fn.id)
          ])

    let import_account =
      obj "ImportAccountPayload" ~fields:(fun _ ->
          [ field "publicKey" ~doc:"The public key of the imported account"
              ~typ:(non_null public_key)
              ~args:Arg.[]
              ~resolve:(fun _ -> fst)
          ; field "alreadyImported"
              ~doc:"True if the account had already been imported"
              ~typ:(non_null bool)
              ~args:Arg.[]
              ~resolve:(fun _ -> snd)
          ; field "success" ~typ:(non_null bool)
              ~args:Arg.[]
              ~resolve:(fun _ _ -> true)
          ])

    let string_of_banned_status = function
      | Trust_system.Banned_status.Unbanned ->
          None
      | Banned_until tm ->
          Some (Time.to_string tm)

    let trust_status =
      obj "TrustStatusPayload" ~fields:(fun _ ->
          let open Trust_system.Peer_status in
          [ field "ipAddr" ~typ:(non_null string) ~doc:"IP address"
              ~args:Arg.[]
              ~resolve:(fun _ (peer, _) ->
                Unix.Inet_addr.to_string peer.Network_peer.Peer.host)
          ; field "peerId" ~typ:(non_null string) ~doc:"libp2p Peer ID"
              ~args:Arg.[]
              ~resolve:(fun _ (peer, __) -> peer.Network_peer.Peer.peer_id)
          ; field "trust" ~typ:(non_null float) ~doc:"Trust score"
              ~args:Arg.[]
              ~resolve:(fun _ (_, { trust; _ }) -> trust)
          ; field "bannedStatus" ~typ:string ~doc:"Banned status"
              ~args:Arg.[]
              ~resolve:(fun _ (_, { banned; _ }) ->
                string_of_banned_status banned)
          ])

    let send_payment =
      obj "SendPaymentPayload" ~fields:(fun _ ->
          [ field "payment"
              ~typ:(non_null User_command.user_command)
              ~doc:"Payment that was sent"
              ~args:Arg.[]
              ~resolve:(fun _ -> Fn.id)
          ])

    let send_delegation =
      obj "SendDelegationPayload" ~fields:(fun _ ->
          [ field "delegation"
              ~typ:(non_null User_command.user_command)
              ~doc:"Delegation change that was sent"
              ~args:Arg.[]
              ~resolve:(fun _ -> Fn.id)
          ])

    let create_token =
      obj "SendCreateTokenPayload" ~fields:(fun _ ->
          [ field "createNewToken"
              ~typ:(non_null User_command.create_new_token)
              ~doc:"Token creation command that was sent"
              ~args:Arg.[]
              ~resolve:(fun _ -> Fn.id)
          ])

    let create_token_account =
      obj "SendCreateTokenAccountPayload" ~fields:(fun _ ->
          [ field "createNewTokenAccount"
              ~typ:(non_null User_command.create_token_account)
              ~doc:"Token account creation command that was sent"
              ~args:Arg.[]
              ~resolve:(fun _ -> Fn.id)
          ])

    let mint_tokens =
      obj "SendMintTokensPayload" ~fields:(fun _ ->
          [ field "mintTokens"
              ~typ:(non_null User_command.mint_tokens)
              ~doc:"Token minting command that was sent"
              ~args:Arg.[]
              ~resolve:(fun _ -> Fn.id)
          ])

    let send_snapp =
      obj "SendSnappPayload" ~fields:(fun _ ->
          [ field "snapp"
              ~typ:(non_null Snapp_command.snapp_command)
              ~doc:"snapp transaction that was sent"
              ~args:Arg.[]
              ~resolve:(fun _ -> Fn.id)
          ])

    let send_rosetta_transaction =
      obj "SendRosettaTransactionPayload" ~fields:(fun _ ->
          [ field "userCommand"
              ~typ:(non_null User_command.user_command_interface)
              ~doc:"Command that was sent"
              ~args:Arg.[]
              ~resolve:(fun _ -> Fn.id)
          ])

    let export_logs =
      obj "ExportLogsPayload" ~fields:(fun _ ->
          [ field "exportLogs"
              ~typ:
                (non_null
                   (obj "TarFile" ~fields:(fun _ ->
                        [ field "tarfile" ~typ:(non_null string) ~args:[]
                            ~resolve:(fun _ basename -> basename)
                        ])))
              ~doc:"Tar archive containing logs"
              ~args:Arg.[]
              ~resolve:(fun _ -> Fn.id)
          ])

    let add_payment_receipt =
      obj "AddPaymentReceiptPayload" ~fields:(fun _ ->
          [ field "payment"
              ~typ:(non_null User_command.user_command)
              ~args:Arg.[]
              ~resolve:(fun _ -> Fn.id)
          ])

    let set_staking =
      obj "SetStakingPayload" ~fields:(fun _ ->
          [ field "lastStaking"
              ~doc:"Returns the public keys that were staking funds previously"
              ~typ:(non_null (list (non_null public_key)))
              ~args:Arg.[]
              ~resolve:(fun _ (lastStaking, _, _) -> lastStaking)
          ; field "lockedPublicKeys"
              ~doc:
                "List of public keys that could not be used to stake because \
                 they were locked"
              ~typ:(non_null (list (non_null public_key)))
              ~args:Arg.[]
              ~resolve:(fun _ (_, locked, _) -> locked)
          ; field "currentStakingKeys"
              ~doc:"Returns the public keys that are now staking their funds"
              ~typ:(non_null (list (non_null public_key)))
              ~args:Arg.[]
              ~resolve:(fun _ (_, _, currentStaking) -> currentStaking)
          ])

    let set_coinbase_receiver =
      obj "SetCoinbaseReceiverPayload" ~fields:(fun _ ->
          [ field "lastCoinbaseReceiver"
              ~doc:
                "Returns the public key that was receiving coinbases \
                 previously, or none if it was the block producer"
              ~typ:public_key
              ~args:Arg.[]
              ~resolve:(fun _ (last_receiver, _) -> last_receiver)
          ; field "currentCoinbaseReceiver"
              ~doc:
                "Returns the public key that will receive coinbase, or none if \
                 it will be the block producer"
              ~typ:public_key
              ~args:Arg.[]
              ~resolve:(fun _ (_, current_receiver) -> current_receiver)
          ])

    let set_snark_work_fee =
      obj "SetSnarkWorkFeePayload" ~fields:(fun _ ->
          [ field "lastFee" ~doc:"Returns the last fee set to do snark work"
              ~typ:(non_null uint64)
              ~args:Arg.[]
              ~resolve:(fun _ -> Fn.id)
          ])

    let set_snark_worker =
      obj "SetSnarkWorkerPayload" ~fields:(fun _ ->
          [ field "lastSnarkWorker"
              ~doc:
                "Returns the last public key that was designated for snark work"
              ~typ:public_key
              ~args:Arg.[]
              ~resolve:(fun _ -> Fn.id)
          ])

    let set_connection_gating_config =
      obj "SetConnectionGatingConfigPayload" ~fields:(fun _ ->
          [ field "trustedPeers"
              ~typ:(non_null (list (non_null peer)))
              ~doc:"Peers we will always allow connections from"
              ~args:Arg.[]
              ~resolve:(fun _ config -> config.Mina_net2.trusted_peers)
          ; field "bannedPeers"
              ~typ:(non_null (list (non_null peer)))
              ~doc:
                "Peers we will never allow connections from (unless they are \
                 also trusted!)"
              ~args:Arg.[]
              ~resolve:(fun _ config -> config.Mina_net2.banned_peers)
          ; field "isolate" ~typ:(non_null bool)
              ~doc:
                "If true, no connections will be allowed unless they are from \
                 a trusted peer"
              ~args:Arg.[]
              ~resolve:(fun _ config -> config.Mina_net2.isolate)
          ])
  end

  module Arguments = struct
    let ip_address ~name ip_addr =
      result_of_exn Unix.Inet_addr.of_string ip_addr
        ~error:(sprintf !"%s is not valid." name)
  end

  module Input = struct
    open Schema.Arg

    let peer : (Network_peer.Peer.t, string) result option arg_typ =
      obj "NetworkPeer"
        ~doc:"Network identifiers for another protocol participant"
        ~coerce:(fun peer_id host libp2p_port ->
          try
            Ok
              Network_peer.Peer.
                { peer_id; host = Unix.Inet_addr.of_string host; libp2p_port }
          with _ -> Error "Invalid format for NetworkPeer.host")
        ~fields:
          [ arg "peerId" ~doc:"base58-encoded peer ID" ~typ:(non_null string)
          ; arg "host" ~doc:"IP address of the remote host"
              ~typ:(non_null string)
          ; arg "libp2pPort" ~typ:(non_null int)
          ]

    let public_key_arg =
      scalar "PublicKey" ~doc:"Public key in Base58Check format"
        ~coerce:(fun pk ->
          match pk with
          | `String s ->
              Result.map_error
                (Public_key.Compressed.of_base58_check s)
                ~f:Error.to_string_hum
          | _ ->
              Error "Expected public key as a string in Base58Check format")

    let token_id_arg =
      scalar "TokenId"
        ~doc:"String representation of a token's UInt64 identifier"
        ~coerce:(fun token ->
          try
            match token with
            | `String token ->
                Ok (Token_id.of_string token)
            | _ ->
                Error "Invalid format for token."
          with _ -> Error "Invalid format for token.")

    let sign =
      enum "Sign"
        ~values:
          [ enum_value "PLUS" ~value:Sgn.Pos
          ; enum_value "MINUS" ~value:Sgn.Neg
          ]

    let field =
      scalar "Field" ~coerce:(fun field ->
          match field with
          | `String s ->
              Ok (Snark_params.Tick.Field.of_string s)
          | _ ->
              Error "Expected a string representing a field element")

    let nonce =
      scalar "Nonce" ~coerce:(fun nonce ->
          (* of_string might raise *)
          try
            match nonce with
            | `String s ->
                (* a nonce is a uint32, GraphQL ints are signed int32, so use string *)
                Ok (Mina_base.Account.Nonce.of_string s)
            | _ ->
                Error "Expected string for nonce"
          with exn -> Error (Exn.to_string exn))

    let snarked_ledger_hash =
      scalar "SnarkedLedgerHash" ~coerce:(fun hash ->
          match hash with
          | `String s ->
              Result.map_error
                (Frozen_ledger_hash.of_base58_check s)
                ~f:Error.to_string_hum
          | _ ->
              Error "Expected snarked ledger hash in Base58Check format")

    let block_time =
      scalar "BlockTime" ~coerce:(fun block_time ->
          match block_time with
          | `String s -> (
              try
                (* a block time is a uint64, GraphQL ints are signed int32, so use string *)
                (* of_string might raise *)
                Ok (Block_time.of_string_exn s)
              with exn -> Error (Exn.to_string exn) )
          | _ ->
              Error "Expected string for block time")

    let length =
      scalar "Length" ~coerce:(fun length ->
          (* of_string might raise *)
          match length with
          | `String s -> (
              try
                (* a length is a uint32, GraphQL ints are signed int32, so use string *)
                Ok (Mina_numbers.Length.of_string s)
              with exn -> Error (Exn.to_string exn) )
          | _ ->
              Error "Expected string for length")

    let currency_amount =
      scalar "CurrencyAmount" ~coerce:(fun amt ->
          match amt with
          | `String s -> (
              try Ok (Currency.Amount.of_string s)
              with exn -> Error (Exn.to_string exn) )
          | _ ->
              Error "Expected string for currency amount")

    let fee =
      scalar "Fee" ~coerce:(fun fee ->
          match fee with
          | `String s -> (
              try Ok (Currency.Fee.of_string s)
              with exn -> Error (Exn.to_string exn) )
          | _ ->
              Error "Expected string for fee")

    module Snapp_inputs = struct
      (* inputs particular to Snapps *)

      let snapp_balance_change :
          ((Amount.t, Sgn.t) Signed_poly.t, string) Result.t option arg_typ =
        obj "BalanceChange" ~doc:"A signed amount"
          ~coerce:(fun magnitude sgn ->
            try Ok Currency.Signed_poly.{ magnitude; sgn }
            with exn -> Error (Exn.to_string exn))
          ~fields:
            [ arg "magnitude" ~doc:"An amount of MINA"
                ~typ:(non_null currency_amount)
            ; arg "sign" ~doc:"The sign of the amount" ~typ:(non_null sign)
            ]

      let snapp_vk_with_hash =
        obj "VerificationKeyWithHash" ~doc:"Verification key with hash"
          ~coerce:(fun vk hash ->
            let open Result.Let_syntax in
            let%bind data =
              let vk_or_err =
                Pickles.Side_loaded.Verification_key.of_base58_check vk
              in
              Result.map_error vk_or_err ~f:Error.to_string_hum
            in
            let%map hash =
              Pickles.Backend.Tick.Field.of_yojson (`String hash)
            in
            { With_hash.data; hash })
          ~fields:
            [ arg "verificationKey"
                ~doc:"Verification key in Base58Check format"
                ~typ:(non_null string)
            ; arg "hash" ~doc:"Hash of verification key" ~typ:(non_null string)
            ]

      let snapp_token =
        scalar "AccountToken" ~coerce:(fun tok ->
            Account.Token_symbol.of_yojson (to_yojson tok))

      let snapp_auth_required =
        let open Permissions.Auth_required in
        enum "AuthRequired" ~doc:"Kind of authorization required"
          ~values:
            [ enum_value "None" ~value:None
            ; enum_value "Either" ~value:Either
            ; enum_value "Proof" ~value:Proof
            ; enum_value "Signature" ~value:Signature
            ; enum_value "Both" ~value:Both
            ; enum_value "Impossible" ~value:Impossible
            ]

      let snapp_permissions =
        obj "Permissions"
          ~coerce:
            (fun stake edit_state send receive set_delegate set_permissions
                 set_verification_key set_snapp_uri edit_sequence_state
                 set_token_symbol increment_nonce ->
            Ok
              { Permissions.Poly.stake
              ; edit_state
              ; send
              ; receive
              ; set_delegate
              ; set_permissions
              ; set_verification_key
              ; set_snapp_uri
              ; edit_sequence_state
              ; set_token_symbol
              ; increment_nonce
              })
          ~fields:
            [ arg "stake" ~typ:(non_null bool)
            ; arg "editState" ~typ:(non_null snapp_auth_required)
            ; arg "send" ~typ:(non_null snapp_auth_required)
            ; arg "receive" ~typ:(non_null snapp_auth_required)
            ; arg "setDelegate" ~typ:(non_null snapp_auth_required)
            ; arg "setPermissions" ~typ:(non_null snapp_auth_required)
            ; arg "setVerificationKey" ~typ:(non_null snapp_auth_required)
            ; arg "setSnappUri" ~typ:(non_null snapp_auth_required)
            ; arg "editSequenceState" ~typ:(non_null snapp_auth_required)
            ; arg "setTokenSymbol" ~typ:(non_null snapp_auth_required)
            ; arg "incrementNonce" ~typ:(non_null snapp_auth_required)
            ]

      let snapp_timing =
        obj "Timing"
          ~coerce:
            (fun initial_minimum_balance cliff_time cliff_amount vesting_period
                 vesting_increment ->
            (* the conversion functions here can raise *)
            try
              let initial_minimum_balance =
                Currency.Balance.of_string initial_minimum_balance
              in
              let cliff_time = Mina_numbers.Global_slot.of_string cliff_time in
              let cliff_amount = Currency.Amount.of_string cliff_amount in
              let vesting_period =
                Mina_numbers.Global_slot.of_string vesting_period
              in
              let vesting_increment =
                Currency.Amount.of_string vesting_increment
              in
              Ok
                { Party.Update.Timing_info.initial_minimum_balance
                ; cliff_time
                ; cliff_amount
                ; vesting_period
                ; vesting_increment
                }
            with exn -> Error (Exn.to_string exn))
            (* TODO: These all should be their precise scalar types rather than strings *)
          ~fields:
            [ arg "initialMinimumBalance"
                ~doc:"Initial minimum balance as a string"
                ~typ:(non_null string)
            ; arg "cliffTime" ~doc:"Cliff time, a global slot, as a string"
                ~typ:(non_null string)
            ; arg "cliffAmount" ~doc:"Cliff amoount, as a string"
                ~typ:(non_null string)
            ; arg "vestingPeriod"
                ~doc:"Vesting period, a number of slots, as a string"
                ~typ:(non_null string)
            ; arg "vestingIncrement" ~doc:"Vesting amount, as a string"
                ~typ:(non_null string)
            ]

      let snapp_update : (Party.Update.t, string) Result.t option arg_typ =
        obj "PartyUpdate" ~doc:"Update component of a snapp Party"
          ~coerce:
            (fun app_state_elts delegate vk perms snapp_uri tok_sym timing ->
            let open Result.Let_syntax in
            let v o = Snapp_basic.Set_or_keep.of_option o in
            let app_state_elts = List.map app_state_elts ~f:v in
            let%bind app_state =
              let expected_len = 8 in
              let len = List.length app_state_elts in
              if len = expected_len then
                (* length check prevents raising *)
                Ok (Snapp_state.V.of_list_exn app_state_elts)
              else
                Error
                  (sprintf "Expected %d field elements in app state, got %d"
                     expected_len len)
            in
            let s = Option.Result.sequence in
            let%bind vk' = s vk in
            let%bind perms' = s perms in
            let%map timing' = s timing in
            Party.Update.Poly.
              { app_state
              ; delegate = v delegate
              ; verification_key = v vk'
              ; permissions = v perms'
              ; snapp_uri = v snapp_uri
              ; token_symbol = v tok_sym
              ; timing = v timing'
              })
          ~fields:
            [ arg "appState"
                ~doc:"List of _exactly_ 8 field elements (null if keep)"
                ~typ:(non_null (list field))
            ; arg "delegate" ~doc:"TODO: What is this?" ~typ:public_key_arg
            ; arg "verificationKey"
                ~doc:"A verification key and hash, or null if Keep"
                ~typ:snapp_vk_with_hash
            ; arg "permissions" ~doc:"Permissions, or null if Keep"
                ~typ:snapp_permissions
            ; arg "snappUri" ~doc:"A URI string, or null if Keep" ~typ:string
            ; arg "tokenSymbol" ~doc:"Token symbol" ~typ:snapp_token
            ; arg "timing" ~doc:"Timing info, or null if Keep" ~typ:snapp_timing
            ]

      let snapp_balance =
        scalar "Balance" ~coerce:(fun s ->
            try
              match s with
              | `String balance ->
                  Ok (Currency.Balance.of_string balance)
              | _ ->
                  Error "Expected balance as a string"
            with exn -> Error (Exn.to_string exn))

      let snapp_global_slot =
        scalar "GlobalSlot" ~coerce:(fun amt ->
            match amt with
            | `String s -> (
                try Ok (Mina_numbers.Global_slot.of_string s)
                with exn -> Error (Exn.to_string exn) )
            | _ ->
                Error "Expected string for global slot")

      module Interval = struct
        let i name typ =
          obj (name ^ "Interval")
            ~coerce:(fun lower upper ->
              Snapp_predicate.Closed_interval.{ lower; upper })
            ~fields:
              [ arg "lower" ~typ:(non_null typ)
              ; arg "upper" ~typ:(non_null typ)
              ]

        let nonce = i "Nonce" nonce

        let balance = i "Balance" snapp_balance

        let length = i "Length" length

        let block_time = i "BlockTime" block_time

        let global_slot = i "GlobalSlot" snapp_global_slot

        let currency_amount = i "CurrencyAmount" currency_amount

        let token_id = i "TokenId" token_id_arg
      end

      let snapp_vrf_output =
        scalar "VrfOutput" ~coerce:(fun vrf_output ->
            match vrf_output with
            | `Null ->
                Ok ()
            | _ ->
                Error "VRF output, expected null")

      let snapp_state_hash =
        scalar "StateHash" ~coerce:(fun state_hash ->
            match state_hash with
            | `String s ->
                Result.map_error
                  (State_hash.of_base58_check s)
                  ~f:Error.to_string_hum
            | _ ->
                Error "Expected state hash in Base58Check format")

      let snapp_epoch_seed =
        scalar "EpochSeed" ~coerce:(fun field ->
            match field with
            | `String s ->
                Ok (Snark_params.Tick.Field.of_string s)
            | _ ->
                Error "Expected a string representing a field element")

      let snapp_epoch_ledger =
        obj "EpochLedger"
          ~coerce:(fun hash total_currency ->
            let v o = Snapp_basic.Or_ignore.of_option o in
            Ok
              { Epoch_ledger.Poly.hash = v hash
              ; total_currency = v total_currency
              })
          ~fields:
            [ arg "hash" ~typ:snarked_ledger_hash
            ; arg "totalCurrency" ~typ:Interval.currency_amount
            ]

      let snapp_epoch_data =
        obj "EpochData"
          ~coerce:
            (fun ledger_result seed start_checkpoint lock_checkpoint
                 epoch_length ->
            let open Result.Let_syntax in
            let v o = Snapp_basic.Or_ignore.of_option o in
            let%map ledger = ledger_result in
            { Snapp_predicate.Protocol_state.Epoch_data.Poly.ledger
            ; seed = v seed
            ; start_checkpoint = v start_checkpoint
            ; lock_checkpoint = v lock_checkpoint
            ; epoch_length = v epoch_length
            })
          ~fields:
            [ arg "ledger" ~typ:(non_null snapp_epoch_ledger)
            ; arg "seed" ~typ:snapp_epoch_seed
            ; arg "startCheckpoint" ~typ:snapp_state_hash
            ; arg "lockCheckpoint" ~typ:snapp_state_hash
            ; arg "epochLength" ~typ:Interval.length
            ]

      let check_or_null_doc s = s ^ " Checked if present. Ignored if null."

      let snapp_protocol_state_arg :
          (Snapp_predicate.Protocol_state.t, string) result option arg_typ =
        obj "SnappProtocolState" ~doc:"Protocol state for a snapp transaction"
          ~coerce:
            (fun snarked_ledger_hash snarked_next_available_token timestamp
                 blockchain_length min_window_density last_vrf_output_opt
                 total_currency global_slot_since_hard_fork
                 global_slot_since_genesis staking_epoch_data_result
                 next_epoch_data_result ->
            let open Result.Let_syntax in
            let v o = Snapp_basic.Or_ignore.of_option o in
            let last_vrf_output =
              (* if the value is given, it's null
                 if it's not given, provide the null
              *)
              match last_vrf_output_opt with Some () -> () | None -> ()
            in
            let%bind staking_epoch_data = staking_epoch_data_result in
            let%bind next_epoch_data = next_epoch_data_result in
            Ok
              { Snapp_predicate.Protocol_state.Poly.snarked_ledger_hash =
                  v snarked_ledger_hash
              ; snarked_next_available_token = v snarked_next_available_token
              ; timestamp = v timestamp
              ; blockchain_length = v blockchain_length
              ; min_window_density = v min_window_density
              ; last_vrf_output
              ; total_currency = v total_currency
              ; global_slot_since_hard_fork = v global_slot_since_hard_fork
              ; global_slot_since_genesis = v global_slot_since_genesis
              ; staking_epoch_data
              ; next_epoch_data
              })
          ~fields:
            [ arg "snarkedLedgerHash"
                ~doc:
                  (check_or_null_doc
                     "Snarked ledger hash in Base58Check format.")
                ~typ:snarked_ledger_hash
            ; arg "snarkedNextAvailableToken"
                ~doc:
                  (check_or_null_doc
                     "Next available tokenId according to the snarked ledger.")
                ~typ:Interval.token_id
            ; arg "timestamp"
                ~doc:
                  (check_or_null_doc
                     "Timestamp of the start of the slot where this protocol \
                      state was created")
                ~typ:Interval.block_time
            ; arg "blockchainLength"
                ~doc:(check_or_null_doc "Length of the blockchain.")
                ~typ:Interval.length
            ; arg "minWindowDensity"
                ~doc:(check_or_null_doc "Minimum window density")
                ~typ:Interval.length
            ; arg "lastVrfOutput" ~typ:snapp_vrf_output (* nullable! *)
            ; arg "totalCurrency" ~typ:Interval.currency_amount
            ; arg "globalSlotSinceHardFork" ~typ:Interval.global_slot
            ; arg "globalSlotSinceGenesis" ~typ:Interval.global_slot
            ; arg "stakingEpochData" ~typ:(non_null snapp_epoch_data)
            ; arg "nextEpochData" ~typ:(non_null snapp_epoch_data)
            ]

      let snapp_party_body : (Party.Body.t, string) Result.t option arg_typ =
        obj "PartyBody" ~doc:"Body component of a snapp Party"
          ~coerce:
            (fun pk update_result token_id balance_change increment_nonce events
                 sequence_events call_data call_depth protocol_state
                 use_full_commitment ->
            try
              let open Result.Let_syntax in
              let%bind public_key =
                Result.map_error
                  (Public_key.Compressed.of_base58_check pk)
                  ~f:Error.to_string_hum
              in
              let token_id = Token_id.of_string token_id in
              let mk_field_arrays evs =
                List.map evs ~f:(fun fields ->
                    List.map fields ~f:Snark_params.Tick.Field.of_string
                    |> Array.of_list)
              in
              let%bind update = update_result in
              let%bind balance_change = balance_change in
              let%map protocol_state = protocol_state in
              let events = mk_field_arrays events in
              let sequence_events = mk_field_arrays sequence_events in
              let call_data = Snark_params.Tick.Field.of_string call_data in
              Party.Body.Poly.
                { public_key
                ; update
                ; token_id
                ; increment_nonce
                ; balance_change
                ; events
                ; sequence_events
                ; call_data
                ; call_depth
                ; protocol_state
                ; use_full_commitment
                }
            with exn -> Error (Exn.to_string exn))
          ~fields:
            [ arg "publicKey" ~doc:"Public key as a Base58Check string"
                ~typ:(non_null string)
            ; arg "update" ~doc:"Update part of the body"
                ~typ:(non_null snapp_update)
            ; arg "tokenId" ~doc:"Token id" ~typ:(non_null string)
            ; arg "balanceChange"
                ~doc:
                  "Signed amount representing the amount to change for this \
                   particular relevant party."
                ~typ:(non_null snapp_balance_change)
            ; arg "incrementNonce" ~doc:"Whether to increment the nonce"
                ~typ:(non_null bool)
              (* TODO: Do we want fields in base58 in graphQL? Should we use a string of the base10 number like in other parts? Should we use a hex 32bytes -- that seems most natural to me? *)
            ; arg "events"
                ~doc:
                  "A list of events emitted by the snapp. Each event is a list \
                   of field elements, the particular meaning of each event is \
                   determined by the snapp's internal logic."
                ~typ:(non_null (list (non_null (list (non_null string)))))
            ; arg "sequenceEvents"
                ~doc:
                  "A list of sequence events emitted by the snapp. Each event \
                   is a list of field elements, the particular meaning of each \
                   event is determined by the snapp's internal logic. A \
                   commitment to these events is added to the sequenceState of \
                   the snapp account for later use"
                ~typ:(non_null (list (non_null (list (non_null string)))))
            ; arg "callData"
                ~doc:
                  "A commitment to the arguments passed to the snapp and the \
                   returned value, for internal use by the calling snapp. This \
                   commitment is opaque to ensure that private data can be \
                   passed between snapps without revealing it on chain."
                ~typ:(non_null string)
            ; arg "callDepth"
                ~doc:
                  "The number of nested snapp calls in the transaction before \
                   reaching this party."
                ~typ:(non_null int)
            ; arg "protocolState"
                ~typ:(non_null snapp_protocol_state_arg)
                ~doc:"The protocol state in a snapp transaction"
            ; arg "useFullCommitment"
                ~doc:
                  "Use the full or partial commitment when checking the party \
                   predicate."
                ~typ:(non_null bool)
            ]

      let snapp_fee_payer_party_body =
        obj "FeePayerPartyBody" ~doc:"Body component of a snapp Fee Payer Party"
          ~coerce:
            (fun pk update_result fee events sequence_events call_data
                 call_depth protocol_state ->
            try
              let open Result.Let_syntax in
              let%bind public_key =
                Result.map_error
                  (Public_key.Compressed.of_base58_check pk)
                  ~f:Error.to_string_hum
              in
              let token_id = () in
              let increment_nonce = () in
              let mk_field_arrays evs =
                List.map evs ~f:(fun fields ->
                    List.map fields ~f:Snark_params.Tick.Field.of_string
                    |> Array.of_list)
              in
              let%bind update = update_result in
              let balance_change = fee in
              let events = mk_field_arrays events in
              let sequence_events = mk_field_arrays sequence_events in
              let call_data = Snark_params.Tick.Field.of_string call_data in
              let%map protocol_state = protocol_state in
              { Party.Body.Poly.public_key
              ; update
              ; token_id
              ; balance_change
              ; increment_nonce
              ; events
              ; sequence_events
              ; call_data
              ; call_depth
              ; protocol_state
              ; use_full_commitment = ()
              }
            with exn -> Error (Exn.to_string exn))
          ~fields:
            [ arg "publicKey" ~doc:"Public key as a Base58Check string"
                ~typ:(non_null string)
            ; arg "update" ~doc:"Update part of the body"
                ~typ:(non_null snapp_update)
            ; arg "fee" ~doc:"Transaction fee" ~typ:(non_null fee)
            ; arg "events" ~doc:"A list of list of fields in Base58Check"
                ~typ:(non_null (list (non_null (list (non_null string)))))
            ; arg "sequenceEvents"
                ~doc:"A list of list of fields in Base58Check"
                ~typ:(non_null (list (non_null (list (non_null string)))))
            ; arg "callData" ~doc:"A field in Base58Check"
                ~typ:(non_null string)
            ; arg "callDepth"
                ~doc:
                  "The number of nested snapp calls in the transaction before \
                   reaching the fee payer."
                ~typ:(non_null int)
            ; arg "protocolState"
                ~typ:(non_null snapp_protocol_state_arg)
                ~doc:"The protocol state in a snapp transaction"
            ]

      let snapp_party_predicated_fee_payer :
          (Party.Predicated.Fee_payer.t, string) Result.t option arg_typ =
        obj "SnappPartyPredicatedFeePayer"
          ~doc:"A party to a snapp transaction with a nonce predicate"
          ~coerce:(fun body nonce ->
            let open Result.Let_syntax in
            let%map body = body in
            let predicate = nonce in
            Party.Predicated.Poly.{ body; predicate })
          ~fields:
            [ arg "body" ~doc:"fee payer party"
                ~typ:(non_null snapp_fee_payer_party_body)
            ; arg "predicate" ~doc:"nonce" ~typ:(non_null nonce)
            ]

      let snapp_signature =
        scalar "Signature" ~coerce:(fun signature ->
            match signature with
            | `String s ->
                Result.map_error
                  (Signature.of_base58_check s)
                  ~f:Error.to_string_hum
            | _ ->
                Error "Expected signature as a string in Base58Check format")

      (* TODO: define a type otherwise identical to Party.Fee_party.t, but
         which makes the nonce optional
      *)
      let snapp_party_fee_payer =
        obj "SnappPartyFeePayer"
          ~doc:"A party to a snapp transaction with a signature authorization"
          ~coerce:(fun data authorization ->
            let open Result.Let_syntax in
            let%bind data = data in
            Ok Party.Fee_payer.{ data; authorization })
          ~fields:
            [ arg "data" ~doc:"party with a signature and nonce predicate"
                ~typ:(non_null snapp_party_predicated_fee_payer)
            ; arg "authorization" ~doc:"signature"
                ~typ:(non_null snapp_signature)
            ]

      let snapp_receipt_chain_hash =
        scalar "ReceiptChainHash" ~coerce:(fun s ->
            try
              match s with
              | `String chain_hash ->
                  Receipt.Chain_hash.of_base58_check chain_hash
                  |> Result.map_error ~f:Error.to_string_hum
              | _ ->
                  Error "Expected balance as a string"
            with exn -> Error (Exn.to_string exn))

      let snapp_state =
        obj "SnappState" ~doc:"snapp state, a list of 8 field elements"
          ~coerce:(fun element_results ->
            let elements =
              List.map ~f:Snapp_basic.Or_ignore.of_option element_results
            in
            if List.length elements = 8 then
              (* length check means this won't raise *)
              Ok (Snapp_state.V.of_list_exn elements)
            else Error "Expected 8 elements for snapp state")
          ~fields:[ arg "elements" ~typ:(non_null (list field)) ]

      let snapp_predicate_account =
        obj "SnappPredicateAccount"
          ~coerce:
            (fun balance nonce receipt_chain_hash public_key delegate
                 state_result sequence_state proved_state ->
            let open Result.Let_syntax in
            let v o = Snapp_basic.Or_ignore.of_option o in
            let%map state = state_result in
            ( Snapp_predicate.Account.Poly.
                { balance = v balance
                ; nonce = v nonce
                ; receipt_chain_hash = v receipt_chain_hash
                ; public_key = v public_key
                ; delegate = v delegate
                ; state
                ; sequence_state = v sequence_state
                ; proved_state = v proved_state
                }
              : Snapp_predicate.Account.t ))
          ~fields:
            [ arg "balance" ~typ:Interval.balance
            ; arg "nonce" ~typ:Interval.nonce
            ; arg "receiptChainHash"
                ~doc:"receipt chain hash, or null if Ignore"
                ~typ:snapp_receipt_chain_hash
            ; arg "publicKey" ~typ:public_key_arg
            ; arg "delegate" ~typ:public_key_arg
            ; arg "state" ~typ:(non_null snapp_state)
            ; arg "sequenceState" ~typ:field
            ; arg "provedState" ~typ:bool
            ]

      let snapp_predicate =
        obj "SnappPredicate"
          ~coerce:(fun account_opt nonce_opt ->
            match (account_opt, nonce_opt) with
            | None, None ->
                Ok Party.Predicate.Accept
            | Some account_result, None -> (
                match account_result with
                | Ok account ->
                    Ok (Party.Predicate.Full account)
                | Error err ->
                    Error err )
            | None, Some nonce ->
                Ok (Party.Predicate.Nonce nonce)
            | Some _, Some _ ->
                Error
                  "Ill-defined predicate. Account and nonce cannot both be \
                   provided.")
          ~fields:
            [ arg "account"
                ~doc:
                  "The constraints that the account must satisfy in order for \
                   this update to succeed. Snapps can use this field to assert \
                   properties about the account."
                ~typ:snapp_predicate_account
            ; arg "nonce"
                ~doc:
                  "The constraints that the nonce must satisfy in order for \
                   this update to succeed."
                ~typ:nonce
            ]

      let snapp_party_predicated =
        obj "SnappPartyPredicated"
          ~coerce:(fun body_result predicate_result ->
            let open Result.Let_syntax in
            let%bind body = body_result in
            let%bind predicate = predicate_result in
            Ok Party.Predicated.Poly.{ body; predicate })
          ~fields:
            [ arg "body" ~doc:"Body of the party predicated"
                ~typ:(non_null snapp_party_body)
            ; arg "predicate" ~doc:"Predicate of the party predicated"
                ~typ:(non_null snapp_predicate)
            ]

      let snapp_proof =
        scalar "SnappProof" ~coerce:(fun proof ->
            match proof with
            | `String s ->
                Pickles.Side_loaded.Proof.of_base64 s
            | _ ->
                Error "Expected snapp proof as base64-encoded string")

      let snapp_control =
        obj "Control"
          ~coerce:(fun proof_opt signature_opt ->
            match (proof_opt, signature_opt) with
            | Some proof, None ->
                Ok (Control.Proof proof)
            | None, Some signature ->
                Ok (Control.Signature signature)
            | Some _, Some _ ->
                Error "Expected a proof or a signature, but not both"
            | None, None ->
                Ok Control.None_given)
          ~fields:
            [ arg "proof" ~typ:snapp_proof
            ; arg "signature" ~typ:snapp_signature
            ]

      let snapp_party_arg =
        obj "SnappParty" ~doc:"A party to a snapp transaction"
          ~coerce:(fun predicated_result authorization_result ->
            let open Result.Let_syntax in
            let%bind data = predicated_result in
            let%bind authorization = authorization_result in
            Ok Party.{ data; authorization })
          ~fields:
            [ arg "data" ~doc:"Predicated party"
                ~typ:(non_null snapp_party_predicated)
            ; arg "authorization" ~doc:"Authorization for this party"
                ~typ:(non_null snapp_control)
            ]
    end

    let precomputed_block =
      scalar "PrecomputedBlock" ~doc:"Block encoded in precomputed block format"
        ~coerce:(fun json ->
          let json = to_yojson json in
          Mina_transition.External_transition.Precomputed_block.of_yojson json)

    let extensional_block =
      scalar "ExtensionalBlock" ~doc:"Block encoded in extensional block format"
        ~coerce:(fun json ->
          let json = to_yojson json in
          Archive_lib.Extensional.Block.of_yojson json)

    module type Numeric_type = sig
      type t

      val to_string : t -> string

      val of_string : string -> t

      val of_int : int -> t
    end

    (** Converts a type into a graphql argument type. Expect name to start with uppercase    *)
    let make_numeric_arg (type t) ~name
        (module Numeric : Numeric_type with type t = t) =
      let lower_name = String.lowercase name in
      scalar name
        ~doc:
          (sprintf
             "String or Integer representation of a %s number. If the input is \
              a string, it must represent the number in base 10"
             lower_name) ~coerce:(fun key ->
          match key with
          | `String s -> (
              try
                let n = Numeric.of_string s in
                let s' = Numeric.to_string n in
                (* Here, we check that the string that was passed converts to
                     the numeric type, and that it is in range, by converting
                     back to a string and checking that it is equal to the one
                     passed. This prevents the following weirdnesses in the
                     [Unsigned.UInt*] parsers:
                     * if the absolute value is greater than [max_int], the value
                       returned is [max_int]
                   - ["99999999999999999999999999999999999"] is [max_int]
                   - ["-99999999999999999999999999999999999"] is [max_int]
                     * if otherwise the value is negative, the value returned is
                       [max_int - (x - 1)]
                   - ["-1"] is [max_int]
                     * if there is a non-numeric character part-way through the
                       string, the numeric prefix is treated as a number
                   - ["1_000_000"] is [1]
                   - ["-1_000_000"] is [max_int]
                   - ["1.1"] is [1]
                   - ["0x15"] is [0]
                     * leading spaces are ignored
                   - [" 1"] is [1]
                     This is annoying to document, none of these behaviors are
                     useful to users, and unexpectedly triggering one of them
                     could have nasty consequences. Thus, we raise an error
                     rather than silently misinterpreting their input.
                *)
                assert (String.equal s s') ;
                Ok n
                (* TODO: We need a better error message to the user here *)
              with _ -> Error (sprintf "Could not decode %s." lower_name) )
          | `Int n ->
              if n < 0 then
                Error
                  (sprintf "Could not convert negative number to %s."
                     lower_name)
              else Ok (Numeric.of_int n)
          | _ ->
              Error (sprintf "Invalid format for %s type." lower_name))

    let uint64_arg = make_numeric_arg ~name:"UInt64" (module Unsigned.UInt64)

    let uint32_arg = make_numeric_arg ~name:"UInt32" (module Unsigned.UInt32)

    let signature_arg =
      obj "SignatureInput"
        ~coerce:(fun field scalar rawSignature ->
          let open Snark_params.Tick in
          match rawSignature with
          | Some signature ->
              Result.of_option
                (Signature.Raw.decode signature)
                ~error:"rawSignature decoding error"
          | None -> (
              match (field, scalar) with
              | Some field, Some scalar ->
                  Ok (Field.of_string field, Inner_curve.Scalar.of_string scalar)
              | _ ->
                  Error "Either field+scalar or rawSignature must by non-null" ))
        ~doc:
          "A cryptographic signature -- you must provide either field+scalar \
           or rawSignature"
        ~fields:
          [ arg "field" ~typ:string ~doc:"Field component of signature"
          ; arg "scalar" ~typ:string ~doc:"Scalar component of signature"
          ; arg "rawSignature" ~typ:string ~doc:"Raw encoded signature"
          ]

    let vrf_message =
      obj "VrfMessageInput" ~doc:"The inputs to a vrf evaluation"
        ~coerce:(fun global_slot epoch_seed delegator_index ->
          { Consensus_vrf.Layout.Message.global_slot
          ; epoch_seed = Mina_base.Epoch_seed.of_base58_check_exn epoch_seed
          ; delegator_index
          })
        ~fields:
          [ arg "globalSlot" ~typ:(non_null uint32_arg)
          ; arg "epochSeed" ~doc:"Formatted with base58check"
              ~typ:(non_null string)
          ; arg "delegatorIndex"
              ~doc:"Position in the ledger of the delegator's account"
              ~typ:(non_null int)
          ]

    let vrf_threshold =
      obj "VrfThresholdInput"
        ~doc:
          "The amount of stake delegated, used to determine the threshold for \
           a vrf evaluation producing a block"
        ~coerce:(fun delegated_stake total_stake ->
          { Consensus_vrf.Layout.Threshold.delegated_stake =
              Currency.Balance.of_uint64 delegated_stake
          ; total_stake = Currency.Amount.of_uint64 total_stake
          })
        ~fields:
          [ arg "delegatedStake"
              ~doc:
                "The amount of stake delegated to the vrf evaluator by the \
                 delegating account. This should match the amount in the \
                 epoch's staking ledger, which may be different to the amount \
                 in the current ledger."
              ~typ:(non_null uint64_arg)
          ; arg "totalStake"
              ~doc:
                "The total amount of stake across all accounts in the epoch's \
                 staking ledger."
              ~typ:(non_null uint64_arg)
          ]

    let vrf_evaluation =
      obj "VrfEvaluationInput" ~doc:"The witness to a vrf evaluation"
        ~coerce:(fun message public_key c s scaled_message_hash vrf_threshold ->
          { Consensus_vrf.Layout.Evaluation.message
          ; public_key = Public_key.decompress_exn public_key
          ; c = Snark_params.Tick.Inner_curve.Scalar.of_string c
          ; s = Snark_params.Tick.Inner_curve.Scalar.of_string s
          ; scaled_message_hash =
              Consensus_vrf.Group.of_string_list_exn scaled_message_hash
          ; vrf_threshold
          ; vrf_output = None
          ; vrf_output_fractional = None
          ; threshold_met = None
          })
        ~fields:
          [ arg "message" ~typ:(non_null vrf_message)
          ; arg "publicKey" ~typ:(non_null public_key_arg)
          ; arg "c" ~typ:(non_null string)
          ; arg "s" ~typ:(non_null string)
          ; arg "scaledMessageHash" ~typ:(non_null (list (non_null string)))
          ; arg "vrfThreshold" ~typ:vrf_threshold
          ]

    module Fields = struct
      let from ~doc = arg "from" ~typ:(non_null public_key_arg) ~doc

      let to_ ~doc = arg "to" ~typ:(non_null public_key_arg) ~doc

      let token ~doc = arg "token" ~typ:(non_null token_id_arg) ~doc

      let token_opt ~doc = arg "token" ~typ:token_id_arg ~doc

      let token_owner ~doc =
        arg "tokenOwner" ~typ:(non_null public_key_arg) ~doc

      let receiver ~doc = arg "receiver" ~typ:(non_null public_key_arg) ~doc

      let receiver_opt ~doc = arg "receiver" ~typ:public_key_arg ~doc

      let fee_payer_opt ~doc = arg "feePayer" ~typ:public_key_arg ~doc

      let fee ~doc = arg "fee" ~typ:(non_null uint64_arg) ~doc

      let memo =
        arg "memo" ~typ:string
          ~doc:"Short arbitrary message provided by the sender"

      let valid_until =
        arg "validUntil" ~typ:uint32_arg
          ~doc:
            "The global slot since genesis after which this transaction cannot \
             be applied"

      let nonce =
        arg "nonce" ~typ:uint32_arg
          ~doc:
            "Should only be set when cancelling transactions, otherwise a \
             nonce is determined automatically"

      let signature =
        arg "signature" ~typ:signature_arg
          ~doc:
            "If a signature is provided, this transaction is considered signed \
             and will be broadcasted to the network without requiring a \
             private key"

      let snapp_fee_payer =
        arg "feePayer"
          ~typ:(non_null Snapp_inputs.snapp_party_fee_payer)
          ~doc:"The fee payer party to a snapp transaction"

      let snapp_other_parties =
        arg "otherParties"
          ~typ:(non_null (list (non_null Snapp_inputs.snapp_party_arg)))
          ~doc:"The parties other than the fee payer in a snapp transaction"

      let snapp_protocol_state =
        arg "protocolState"
          ~typ:(non_null Snapp_inputs.snapp_protocol_state_arg)
          ~doc:"The protocol state in a snapp transaction"
    end

    let send_payment =
      let open Fields in
      obj "SendPaymentInput"
        ~coerce:(fun from to_ token amount fee valid_until memo nonce ->
          (from, to_, token, amount, fee, valid_until, memo, nonce))
        ~fields:
          [ from ~doc:"Public key of sender of payment"
          ; to_ ~doc:"Public key of recipient of payment"
          ; token_opt ~doc:"Token to send"
          ; arg "amount" ~doc:"Amount of MINA to send to receiver"
              ~typ:(non_null uint64_arg)
          ; fee ~doc:"Fee amount in order to send payment"
          ; valid_until
          ; memo
          ; nonce
          ]

    let send_snapp =
      let open Fields in
      obj "SendSnappInput"
        ~coerce:(fun fee_payer other_parties memo ->
          (fee_payer, other_parties, memo))
        ~fields:[ snapp_fee_payer; snapp_other_parties; memo ]

    let send_delegation =
      let open Fields in
      obj "SendDelegationInput"
        ~coerce:(fun from to_ fee valid_until memo nonce ->
          (from, to_, fee, valid_until, memo, nonce))
        ~fields:
          [ from ~doc:"Public key of sender of a stake delegation"
          ; to_ ~doc:"Public key of the account being delegated to"
          ; fee ~doc:"Fee amount in order to send a stake delegation"
          ; valid_until
          ; memo
          ; nonce
          ]

    let create_token =
      let open Fields in
      obj "SendCreateTokenInput"
        ~coerce:(fun fee_payer token_owner fee valid_until memo nonce ->
          (fee_payer, token_owner, fee, valid_until, memo, nonce))
        ~fields:
          [ fee_payer_opt
              ~doc:"Public key to pay the fee from (defaults to the tokenOwner)"
          ; token_owner ~doc:"Public key to create the token for"
          ; fee ~doc:"Fee amount in order to create a token"
          ; valid_until
          ; memo
          ; nonce
          ]

    let create_token_account =
      let open Fields in
      obj "SendCreateTokenAccountInput"
        ~coerce:
          (fun token_owner token receiver fee fee_payer valid_until memo nonce ->
          ( token_owner
          , token
          , receiver
          , fee
          , fee_payer
          , valid_until
          , memo
          , nonce ))
        ~fields:
          [ token_owner ~doc:"Public key of the token's owner"
          ; token ~doc:"Token to create an account for"
          ; receiver ~doc:"Public key to create the account for"
          ; fee ~doc:"Fee amount in order to create a token account"
          ; fee_payer_opt
              ~doc:
                "Public key to pay the fees from and sign the transaction with \
                 (defaults to the receiver)"
          ; valid_until
          ; memo
          ; nonce
          ]

    let mint_tokens =
      let open Fields in
      obj "SendMintTokensInput"
        ~coerce:
          (fun token_owner token receiver amount fee valid_until memo nonce ->
          (token_owner, token, receiver, amount, fee, valid_until, memo, nonce))
        ~fields:
          [ token_owner ~doc:"Public key of the token's owner"
          ; token ~doc:"Token to mint more of"
          ; receiver_opt
              ~doc:
                "Public key to mint the new tokens for (defaults to token \
                 owner's account)"
          ; arg "amount"
              ~doc:"Amount of token to create in the receiver's account"
              ~typ:(non_null uint64_arg)
          ; fee ~doc:"Fee amount in order to mint tokens"
          ; valid_until
          ; memo
          ; nonce
          ]

    let rosetta_transaction =
      Schema.Arg.scalar "RosettaTransaction"
        ~doc:"A transaction encoded in the Rosetta format"
        ~coerce:(fun graphql_json ->
          Rosetta_lib.Transaction.to_mina_signed (to_yojson graphql_json)
          |> Result.map_error ~f:Error.to_string_hum)

    let create_account =
      obj "AddAccountInput" ~coerce:Fn.id
        ~fields:
          [ arg "password" ~doc:"Password used to encrypt the new account"
              ~typ:(non_null string)
          ]

    let unlock_account =
      obj "UnlockInput"
        ~coerce:(fun password pk -> (password, pk))
        ~fields:
          [ arg "password" ~doc:"Password for the account to be unlocked"
              ~typ:(non_null string)
          ; arg "publicKey" ~doc:"Public key specifying which account to unlock"
              ~typ:(non_null public_key_arg)
          ]

    let create_hd_account =
      obj "CreateHDAccountInput" ~coerce:Fn.id
        ~fields:
          [ arg "index" ~doc:"Index of the account in hardware wallet"
              ~typ:(non_null uint32_arg)
          ]

    let lock_account =
      obj "LockInput" ~coerce:Fn.id
        ~fields:
          [ arg "publicKey" ~doc:"Public key specifying which account to lock"
              ~typ:(non_null public_key_arg)
          ]

    let delete_account =
      obj "DeleteAccountInput" ~coerce:Fn.id
        ~fields:
          [ arg "publicKey" ~doc:"Public key of account to be deleted"
              ~typ:(non_null public_key_arg)
          ]

    let reset_trust_status =
      obj "ResetTrustStatusInput" ~coerce:Fn.id
        ~fields:[ arg "ipAddress" ~typ:(non_null string) ]

    (* TODO: Treat cases where filter_input has a null argument *)
    let block_filter_input =
      obj "BlockFilterInput" ~coerce:Fn.id
        ~fields:
          [ arg "relatedTo"
              ~doc:
                "A public key of a user who has their\n\
                \        transaction in the block, or produced the block"
              ~typ:(non_null public_key_arg)
          ]

    let user_command_filter_input =
      obj "UserCommandFilterType" ~coerce:Fn.id
        ~fields:
          [ arg "toOrFrom"
              ~doc:
                "Public key of sender or receiver of transactions you are \
                 looking for"
              ~typ:(non_null public_key_arg)
          ]

    let set_staking =
      obj "SetStakingInput" ~coerce:Fn.id
        ~fields:
          [ arg "publicKeys"
              ~typ:(non_null (list (non_null public_key_arg)))
              ~doc:
                "Public keys of accounts you wish to stake with - these must \
                 be accounts that are in trackedAccounts"
          ]

    let set_coinbase_receiver =
      obj "SetCoinbaseReceiverInput" ~coerce:Fn.id
        ~fields:
          [ arg "publicKey" ~typ:public_key_arg
              ~doc:
                "Public key of the account to receive coinbases. Block \
                 production keys will receive the coinbases if none is given"
          ]

    let set_snark_work_fee =
      obj "SetSnarkWorkFee"
        ~fields:
          [ Fields.fee ~doc:"Fee to get rewarded for producing snark work" ]
        ~coerce:Fn.id

    let set_snark_worker =
      obj "SetSnarkWorkerInput" ~coerce:Fn.id
        ~fields:
          [ arg "publicKey" ~typ:public_key_arg
              ~doc:
                "Public key you wish to start snark-working on; null to stop \
                 doing any snark work"
          ]

    module AddPaymentReceipt = struct
      type t = { payment : string; added_time : string }

      let typ =
        obj "AddPaymentReceiptInput"
          ~coerce:(fun payment added_time -> { payment; added_time })
          ~fields:
            [ arg "payment"
                ~doc:(Doc.bin_prot "Serialized payment")
                ~typ:(non_null string)
            ; (* TODO: create a formal method for verifying that the provided added_time is correct  *)
              arg "added_time" ~typ:(non_null string)
                ~doc:
                  (Doc.date
                     "Time that a payment gets added to another clients \
                      transaction database")
            ]
    end

    let set_connection_gating_config =
      obj "SetConnectionGatingConfigInput"
        ~coerce:(fun trusted_peers banned_peers isolate ->
          let open Result.Let_syntax in
          let%bind trusted_peers = Result.all trusted_peers in
          let%map banned_peers = Result.all banned_peers in
          Mina_net2.{ isolate; trusted_peers; banned_peers })
        ~fields:
          Arg.
            [ arg "trustedPeers"
                ~typ:(non_null (list (non_null peer)))
                ~doc:"Peers we will always allow connections from"
            ; arg "bannedPeers"
                ~typ:(non_null (list (non_null peer)))
                ~doc:
                  "Peers we will never allow connections from (unless they are \
                   also trusted!)"
            ; arg "isolate" ~typ:(non_null bool)
                ~doc:
                  "If true, no connections will be allowed unless they are \
                   from a trusted peer"
            ]
  end

  let vrf_message : ('context, Consensus_vrf.Layout.Message.t option) typ =
    let open Consensus_vrf.Layout.Message in
    obj "VrfMessage" ~doc:"The inputs to a vrf evaluation" ~fields:(fun _ ->
        [ field "globalSlot" ~typ:(non_null uint32)
            ~args:Arg.[]
            ~resolve:(fun _ { global_slot; _ } -> global_slot)
        ; field "epochSeed" ~typ:(non_null epoch_seed)
            ~args:Arg.[]
            ~resolve:(fun _ { epoch_seed; _ } -> epoch_seed)
        ; field "delegatorIndex"
            ~doc:"Position in the ledger of the delegator's account"
            ~typ:(non_null int)
            ~args:Arg.[]
            ~resolve:(fun _ { delegator_index; _ } -> delegator_index)
        ])

  let vrf_threshold =
    obj "VrfThreshold"
      ~doc:
        "The amount of stake delegated, used to determine the threshold for a \
         vrf evaluation winning a slot" ~fields:(fun _ ->
        [ field "delegatedStake"
            ~doc:
              "The amount of stake delegated to the vrf evaluator by the \
               delegating account. This should match the amount in the epoch's \
               staking ledger, which may be different to the amount in the \
               current ledger." ~args:[] ~typ:(non_null uint64)
            ~resolve:(fun
                       _
                       { Consensus_vrf.Layout.Threshold.delegated_stake; _ }
                     -> Currency.Balance.to_uint64 delegated_stake)
        ; field "totalStake"
            ~doc:
              "The total amount of stake across all accounts in the epoch's \
               staking ledger." ~args:[] ~typ:(non_null uint64)
            ~resolve:(fun _ { Consensus_vrf.Layout.Threshold.total_stake; _ } ->
              Currency.Amount.to_uint64 total_stake)
        ])

  let vrf_evaluation : ('context, Consensus_vrf.Layout.Evaluation.t option) typ
      =
    let open Consensus_vrf.Layout.Evaluation in
    obj "VrfEvaluation"
      ~doc:"A witness to a vrf evaluation, which may be externally verified"
      ~fields:(fun _ ->
        [ field "message" ~typ:(non_null vrf_message)
            ~args:Arg.[]
            ~resolve:(fun _ { message; _ } -> message)
        ; field "publicKey" ~typ:(non_null public_key)
            ~args:Arg.[]
            ~resolve:(fun _ { public_key; _ } -> Public_key.compress public_key)
        ; field "c" ~typ:(non_null string)
            ~args:Arg.[]
            ~resolve:(fun _ { c; _ } -> Consensus_vrf.Scalar.to_string c)
        ; field "s" ~typ:(non_null string)
            ~args:Arg.[]
            ~resolve:(fun _ { s; _ } -> Consensus_vrf.Scalar.to_string s)
        ; field "scaledMessageHash"
            ~typ:(non_null (list (non_null string)))
            ~doc:"A group element represented as 2 field elements"
            ~args:Arg.[]
            ~resolve:(fun _ { scaled_message_hash; _ } ->
              Consensus_vrf.Group.to_string_list_exn scaled_message_hash)
        ; field "vrfThreshold" ~typ:vrf_threshold
            ~args:Arg.[]
            ~resolve:(fun _ { vrf_threshold; _ } -> vrf_threshold)
        ; field "vrfOutput" ~typ:string
            ~doc:
              "The vrf output derived from the evaluation witness. If null, \
               the vrf witness was invalid."
            ~args:Arg.[]
            ~resolve:(fun { ctx = mina; _ } t ->
              let vrf_opt =
                match t.vrf_output with
                | Some vrf ->
                    Some (Consensus_vrf.Output.Truncated.to_base58_check vrf)
                | None ->
                    let constraint_constants =
                      (Mina_lib.config mina).precomputed_values
                        .constraint_constants
                    in
                    to_vrf ~constraint_constants t
                    |> Option.map ~f:Consensus_vrf.Output.truncate
              in
              Option.map ~f:Consensus_vrf.Output.Truncated.to_base58_check
                vrf_opt)
        ; field "vrfOutputFractional" ~typ:float
            ~doc:
              "The vrf output derived from the evaluation witness, as a \
               fraction. This represents a won slot if vrfOutputFractional <= \
               (1 - (1 / 4)^(delegated_balance / total_stake)). If null, the \
               vrf witness was invalid."
            ~args:Arg.[]
            ~resolve:(fun { ctx = mina; _ } t ->
              match t.vrf_output_fractional with
              | Some f ->
                  Some f
              | None ->
                  let vrf_opt =
                    match t.vrf_output with
                    | Some vrf ->
                        Some vrf
                    | None ->
                        let constraint_constants =
                          (Mina_lib.config mina).precomputed_values
                            .constraint_constants
                        in
                        to_vrf ~constraint_constants t
                        |> Option.map ~f:Consensus_vrf.Output.truncate
                  in
                  Option.map
                    ~f:(fun vrf ->
                      Consensus_vrf.Output.Truncated.to_fraction vrf
                      |> Bignum.to_float)
                    vrf_opt)
        ; field "thresholdMet" ~typ:bool
            ~doc:
              "Whether the threshold to produce a block was met, if specified"
            ~args:
              Arg.
                [ arg "input" ~doc:"Override for delegation threshold"
                    ~typ:Input.vrf_threshold
                ]
            ~resolve:(fun { ctx = mina; _ } t input ->
              match input with
              | Some { delegated_stake; total_stake } ->
                  let constraint_constants =
                    (Mina_lib.config mina).precomputed_values
                      .constraint_constants
                  in
                  (Consensus_vrf.Layout.Evaluation.compute_vrf
                     ~constraint_constants t ~delegated_stake ~total_stake)
                    .threshold_met
              | None ->
                  t.threshold_met)
        ])
end

module Subscriptions = struct
  open Schema

  let new_sync_update =
    subscription_field "newSyncUpdate"
      ~doc:"Event that triggers when the network sync status changes"
      ~deprecated:NotDeprecated
      ~typ:(non_null Types.sync_status)
      ~args:Arg.[]
      ~resolve:(fun { ctx = coda; _ } ->
        Mina_lib.sync_status coda |> Mina_incremental.Status.to_pipe
        |> Deferred.Result.return)

  let new_block =
    subscription_field "newBlock"
      ~doc:
        "Event that triggers when a new block is created that either contains \
         a transaction with the specified public key, or was produced by it. \
         If no public key is provided, then the event will trigger for every \
         new block received"
      ~typ:(non_null Types.block)
      ~args:
        Arg.
          [ arg "publicKey" ~doc:"Public key that is included in the block"
              ~typ:Types.Input.public_key_arg
          ]
      ~resolve:(fun { ctx = coda; _ } public_key ->
        Deferred.Result.return
        @@ Mina_commands.Subscriptions.new_block coda public_key)

  let chain_reorganization =
    subscription_field "chainReorganization"
      ~doc:
        "Event that triggers when the best tip changes in a way that is not a \
         trivial extension of the existing one"
      ~typ:(non_null Types.chain_reorganization_status)
      ~args:Arg.[]
      ~resolve:(fun { ctx = coda; _ } ->
        Deferred.Result.return
        @@ Mina_commands.Subscriptions.reorganization coda)

  let commands = [ new_sync_update; new_block; chain_reorganization ]
end

module Mutations = struct
  open Schema

  let create_account_resolver { ctx = t; _ } () password =
    let password = lazy (return (Bytes.of_string password)) in
    let%map pk = Mina_lib.wallets t |> Secrets.Wallets.generate_new ~password in
    Mina_lib.subscriptions t |> Mina_lib.Subscriptions.add_new_subscription ~pk ;
    Result.return pk

  let add_wallet =
    io_field "addWallet"
      ~doc:
        "Add a wallet - this will create a new keypair and store it in the \
         daemon"
      ~deprecated:(Deprecated (Some "use createAccount instead"))
      ~typ:(non_null Types.Payload.create_account)
      ~args:Arg.[ arg "input" ~typ:(non_null Types.Input.create_account) ]
      ~resolve:create_account_resolver

  let create_account =
    io_field "createAccount"
      ~doc:
        "Create a new account - this will create a new keypair and store it in \
         the daemon"
      ~typ:(non_null Types.Payload.create_account)
      ~args:Arg.[ arg "input" ~typ:(non_null Types.Input.create_account) ]
      ~resolve:create_account_resolver

  let create_hd_account : (Mina_lib.t, unit) field =
    io_field "createHDAccount"
      ~doc:Secrets.Hardware_wallets.create_hd_account_summary
      ~typ:(non_null Types.Payload.create_account)
      ~args:Arg.[ arg "input" ~typ:(non_null Types.Input.create_hd_account) ]
      ~resolve:(fun { ctx = coda; _ } () hd_index ->
        Mina_lib.wallets coda |> Secrets.Wallets.create_hd_account ~hd_index)

  let unlock_account_resolver { ctx = t; _ } () (password, pk) =
    let password = lazy (return (Bytes.of_string password)) in
    match%map
      Mina_lib.wallets t |> Secrets.Wallets.unlock ~needle:pk ~password
    with
    | Error `Not_found ->
        Error "Could not find owned account associated with provided key"
    | Error `Bad_password ->
        Error "Wrong password provided"
    | Ok () ->
        Ok pk

  let unlock_wallet =
    io_field "unlockWallet"
      ~doc:"Allow transactions to be sent from the unlocked account"
      ~deprecated:(Deprecated (Some "use unlockAccount instead"))
      ~typ:(non_null Types.Payload.unlock_account)
      ~args:Arg.[ arg "input" ~typ:(non_null Types.Input.unlock_account) ]
      ~resolve:unlock_account_resolver

  let unlock_account =
    io_field "unlockAccount"
      ~doc:"Allow transactions to be sent from the unlocked account"
      ~typ:(non_null Types.Payload.unlock_account)
      ~args:Arg.[ arg "input" ~typ:(non_null Types.Input.unlock_account) ]
      ~resolve:unlock_account_resolver

  let lock_account_resolver { ctx = t; _ } () pk =
    Mina_lib.wallets t |> Secrets.Wallets.lock ~needle:pk ;
    pk

  let lock_wallet =
    field "lockWallet"
      ~doc:"Lock an unlocked account to prevent transaction being sent from it"
      ~deprecated:(Deprecated (Some "use lockAccount instead"))
      ~typ:(non_null Types.Payload.lock_account)
      ~args:Arg.[ arg "input" ~typ:(non_null Types.Input.lock_account) ]
      ~resolve:lock_account_resolver

  let lock_account =
    field "lockAccount"
      ~doc:"Lock an unlocked account to prevent transaction being sent from it"
      ~typ:(non_null Types.Payload.lock_account)
      ~args:Arg.[ arg "input" ~typ:(non_null Types.Input.lock_account) ]
      ~resolve:lock_account_resolver

  let delete_account_resolver { ctx = coda; _ } () public_key =
    let open Deferred.Result.Let_syntax in
    let wallets = Mina_lib.wallets coda in
    let%map () =
      Deferred.Result.map_error
        ~f:(fun `Not_found ->
          "Could not find account with specified public key")
        (Secrets.Wallets.delete wallets public_key)
    in
    public_key

  let delete_wallet =
    io_field "deleteWallet"
      ~doc:"Delete the private key for an account that you track"
      ~deprecated:(Deprecated (Some "use deleteAccount instead"))
      ~typ:(non_null Types.Payload.delete_account)
      ~args:Arg.[ arg "input" ~typ:(non_null Types.Input.delete_account) ]
      ~resolve:delete_account_resolver

  let delete_account =
    io_field "deleteAccount"
      ~doc:"Delete the private key for an account that you track"
      ~typ:(non_null Types.Payload.delete_account)
      ~args:Arg.[ arg "input" ~typ:(non_null Types.Input.delete_account) ]
      ~resolve:delete_account_resolver

  let reload_account_resolver { ctx = coda; _ } () =
    let%map _ =
      Secrets.Wallets.reload ~logger:(Logger.create ()) (Mina_lib.wallets coda)
    in
    Ok true

  let reload_wallets =
    io_field "reloadWallets" ~doc:"Reload tracked account information from disk"
      ~deprecated:(Deprecated (Some "use reloadAccounts instead"))
      ~typ:(non_null Types.Payload.reload_accounts)
      ~args:Arg.[]
      ~resolve:reload_account_resolver

  let reload_accounts =
    io_field "reloadAccounts"
      ~doc:"Reload tracked account information from disk"
      ~typ:(non_null Types.Payload.reload_accounts)
      ~args:Arg.[]
      ~resolve:reload_account_resolver

  let import_account =
    io_field "importAccount" ~doc:"Reload tracked account information from disk"
      ~typ:(non_null Types.Payload.import_account)
      ~args:
        Arg.
          [ arg "path"
              ~doc:
                "Path to the wallet file, relative to the daemon's current \
                 working directory."
              ~typ:(non_null string)
          ; arg "password" ~doc:"Password for the account to import"
              ~typ:(non_null string)
          ]
      ~resolve:(fun { ctx = coda; _ } () privkey_path password ->
        let open Deferred.Result.Let_syntax in
        let password =
          Lazy.return (Deferred.return (Bytes.of_string password))
        in
        let%bind ({ Keypair.public_key; _ } as keypair) =
          Secrets.Keypair.read ~privkey_path ~password
          |> Deferred.Result.map_error ~f:Secrets.Privkey_error.to_string
        in
        let pk = Public_key.compress public_key in
        let wallets = Mina_lib.wallets coda in
        match Secrets.Wallets.check_locked wallets ~needle:pk with
        | Some _ ->
            return (pk, true)
        | None ->
            let%map.Async.Deferred pk =
              Secrets.Wallets.import_keypair wallets keypair ~password
            in
            Ok (pk, false))

  let reset_trust_status =
    io_field "resetTrustStatus"
      ~doc:"Reset trust status for all peers at a given IP address"
      ~typ:(list (non_null Types.Payload.trust_status))
      ~args:Arg.[ arg "input" ~typ:(non_null Types.Input.reset_trust_status) ]
      ~resolve:(fun { ctx = coda; _ } () ip_address_input ->
        let open Deferred.Result.Let_syntax in
        let%map ip_address =
          Deferred.return
          @@ Types.Arguments.ip_address ~name:"ip_address" ip_address_input
        in
        Some (Mina_commands.reset_trust_status coda ip_address))

  let send_user_command coda user_command_input =
    match
      Mina_commands.setup_and_submit_user_command coda user_command_input
    with
    | `Active f -> (
        match%map f with
        | Ok user_command ->
            Ok
              { Types.User_command.With_status.data = user_command
              ; status = Enqueued
              }
        | Error e ->
            Error ("Couldn't send user_command: " ^ Error.to_string_hum e) )
    | `Bootstrapping ->
        return (Error "Daemon is bootstrapping")

  let send_snapp_command mina parties =
    match Mina_commands.setup_and_submit_snapp_command mina parties with
    | `Active f -> (
        match%map f with
        | Ok parties ->
            let cmd =
              { Types.Snapp_command.With_status.data = parties
              ; status = Enqueued
              }
            in
            let cmd_with_hash =
              Types.Snapp_command.With_status.map cmd ~f:(fun cmd ->
                  { With_hash.data = cmd
                  ; hash = Transaction_hash.hash_command (Parties cmd)
                  })
            in
            Ok cmd_with_hash
        | Error e ->
            Error ("Couldn't send snapp command: " ^ Error.to_string_hum e) )
    | `Bootstrapping ->
        return (Error "Daemon is bootstrapping")

  let mock_snapp_command mina parties :
      ( (Parties.t, Transaction_hash.t) With_hash.t
        Types.Snapp_command.With_status.t
      , string )
      result
      Io.t =
    (* instead of adding the parties to the transaction pool, as we would for an actual Snapp,
       apply the Snapp using an ephemeral ledger
    *)
    match Mina_lib.best_tip mina with
    | `Active breadcrumb -> (
        let best_tip_ledger =
          Transition_frontier.Breadcrumb.staged_ledger breadcrumb
          |> Staged_ledger.ledger
        in
        let accounts = Ledger.to_list best_tip_ledger in
        let constraint_constants =
          Genesis_constants.Constraint_constants.compiled
        in
        let depth = constraint_constants.ledger_depth in
        let ledger = Ledger.create_ephemeral ~depth () in
        (* Ledger.copy doesn't actually copy
           N.B.: The time for this copy grows with the number of accounts
        *)
        List.iter accounts ~f:(fun account ->
            let pk = Account.public_key account in
            let token = Account.token account in
            let account_id = Account_id.create pk token in
            match Ledger.get_or_create_account ledger account_id account with
            | Ok (`Added, _loc) ->
                ()
            | Ok (`Existed, _loc) ->
                (* should be unreachable *)
                failwithf
                  "When creating ledger for mock Snapp, account with public \
                   key %s and token %s already existed"
                  (Signature_lib.Public_key.Compressed.to_string pk)
                  (Token_id.to_string token) ()
            | Error err ->
                (* should be unreachable *)
                Error.tag_arg err
                  "When creating ledger for mock Snapp, error when adding \
                   account"
                  (("public_key", pk), ("token", token))
                  [%sexp_of:
                    (string * Signature_lib.Public_key.Compressed.t)
                    * (string * Token_id.t)]
                |> Error.raise) ;
        match
          Pipe_lib.Broadcast_pipe.Reader.peek
            (Mina_lib.transition_frontier mina)
        with
        | None ->
            (* should be unreachable *)
            return (Error "Transition frontier not available")
        | Some tf -> (
            let parent_hash =
              Transition_frontier.Breadcrumb.parent_hash breadcrumb
            in
            match Transition_frontier.find_protocol_state tf parent_hash with
            | None ->
                (* should be unreachable *)
                return (Error "Could not get parent breadcrumb")
            | Some prev_state ->
                let state_view =
                  Mina_state.Protocol_state.body prev_state
                  |> Mina_state.Protocol_state.Body.view
                in
                let applied =
                  Ledger.apply_parties_unchecked ~constraint_constants
                    ~state_view ledger parties
                in
                (* rearrange data to match result type of `send_snapp_command` *)
                let applied_ok =
                  Result.map applied
                    ~f:(fun (parties_applied, _local_state_and_amount) ->
                      let ({ data = parties; status } : Parties.t With_status.t)
                          =
                        parties_applied.command
                      in
                      let hash =
                        Transaction_hash.hash_command (Parties parties)
                      in
                      let (with_hash : _ With_hash.t) =
                        { data = parties; hash }
                      in
                      let (status : Types.Command_status.t) =
                        match status with
                        | Applied _ ->
                            Applied
                        | Failed (failure, _balance_data) ->
                            Included_but_failed failure
                      in
                      ( { data = with_hash; status }
                        : _ Types.Snapp_command.With_status.t ))
                in
                return @@ Result.map_error applied_ok ~f:Error.to_string_hum ) )
    | `Bootstrapping ->
        return (Error "Daemon is bootstrapping")

  let find_identity ~public_key coda =
    Result.of_option
      (Secrets.Wallets.find_identity (Mina_lib.wallets coda) ~needle:public_key)
      ~error:
        "Couldn't find an unlocked key for specified `sender`. Did you unlock \
         the account you're making a transaction from?"

  let create_user_command_input ~fee ~fee_token ~fee_payer_pk ~nonce_opt
      ~valid_until ~memo ~signer ~body ~sign_choice :
      (User_command_input.t, string) result =
    let open Result.Let_syntax in
    (* TODO: We should put a more sensible default here. *)
    let valid_until =
      Option.map ~f:Mina_numbers.Global_slot.of_uint32 valid_until
    in
    let%bind fee =
      result_of_exn Currency.Fee.of_uint64 fee
        ~error:(sprintf "Invalid `fee` provided.")
    in
    let%bind () =
      Result.ok_if_true
        Currency.Fee.(fee >= Signed_command.minimum_fee)
        ~error:
          (sprintf
             !"Invalid user command. Fee %s is less than the minimum fee, %s."
             (Currency.Fee.to_formatted_string fee)
             (Currency.Fee.to_formatted_string Signed_command.minimum_fee))
    in
    let%map memo =
      Option.value_map memo ~default:(Ok Signed_command_memo.empty)
        ~f:(fun memo ->
          result_of_exn Signed_command_memo.create_from_string_exn memo
            ~error:"Invalid `memo` provided.")
    in
    User_command_input.create ~signer ~fee ~fee_token ~fee_payer_pk
      ?nonce:nonce_opt ~valid_until ~memo ~body ~sign_choice ()

  let make_signed_user_command ~signature ~nonce_opt ~signer ~memo ~fee
      ~fee_token ~fee_payer_pk ~valid_until ~body =
    let open Deferred.Result.Let_syntax in
    let%bind signature = signature |> Deferred.return in
    let%map user_command_input =
      create_user_command_input ~nonce_opt ~signer ~memo ~fee ~fee_token
        ~fee_payer_pk ~valid_until ~body
        ~sign_choice:(User_command_input.Sign_choice.Signature signature)
      |> Deferred.return
    in
    user_command_input

  let send_signed_user_command ~signature ~coda ~nonce_opt ~signer ~memo ~fee
      ~fee_token ~fee_payer_pk ~valid_until ~body =
    let open Deferred.Result.Let_syntax in
    let%bind user_command_input =
      make_signed_user_command ~signature ~nonce_opt ~signer ~memo ~fee
        ~fee_token ~fee_payer_pk ~valid_until ~body
    in
    let%map cmd = send_user_command coda user_command_input in
    Types.User_command.With_status.map cmd ~f:(fun cmd ->
        { With_hash.data = cmd
        ; hash = Transaction_hash.hash_command (Signed_command cmd)
        })

  let send_unsigned_user_command ~coda ~nonce_opt ~signer ~memo ~fee ~fee_token
      ~fee_payer_pk ~valid_until ~body =
    let open Deferred.Result.Let_syntax in
    let%bind user_command_input =
      (let open Result.Let_syntax in
      let%bind sign_choice =
        match%map find_identity ~public_key:signer coda with
        | `Keypair sender_kp ->
            User_command_input.Sign_choice.Keypair sender_kp
        | `Hd_index hd_index ->
            Hd_index hd_index
      in
      create_user_command_input ~nonce_opt ~signer ~memo ~fee ~fee_token
        ~fee_payer_pk ~valid_until ~body ~sign_choice)
      |> Deferred.return
    in
    let%map cmd = send_user_command coda user_command_input in
    Types.User_command.With_status.map cmd ~f:(fun cmd ->
        { With_hash.data = cmd
        ; hash = Transaction_hash.hash_command (Signed_command cmd)
        })

  let export_logs ~coda basename_opt =
    let open Mina_lib in
    let Config.{ conf_dir; _ } = Mina_lib.config coda in
    Conf_dir.export_logs_to_tar ?basename:basename_opt ~conf_dir

  let send_delegation =
    io_field "sendDelegation"
      ~doc:"Change your delegate by sending a transaction"
      ~typ:(non_null Types.Payload.send_delegation)
      ~args:
        Arg.
          [ arg "input" ~typ:(non_null Types.Input.send_delegation)
          ; Types.Input.Fields.signature
          ]
      ~resolve:
        (fun { ctx = coda; _ } () (from, to_, fee, valid_until, memo, nonce_opt)
             signature ->
        let body =
          Signed_command_payload.Body.Stake_delegation
            (Set_delegate { delegator = from; new_delegate = to_ })
        in
        let fee_token = Token_id.default in
        match signature with
        | None ->
            send_unsigned_user_command ~coda ~nonce_opt ~signer:from ~memo ~fee
              ~fee_token ~fee_payer_pk:from ~valid_until ~body
            |> Deferred.Result.map ~f:Types.User_command.mk_user_command
        | Some signature ->
            let%bind signature = signature |> Deferred.return in
            send_signed_user_command ~coda ~nonce_opt ~signer:from ~memo ~fee
              ~fee_token ~fee_payer_pk:from ~valid_until ~body ~signature
            |> Deferred.Result.map ~f:Types.User_command.mk_user_command)

  let send_payment =
    io_field "sendPayment" ~doc:"Send a payment"
      ~typ:(non_null Types.Payload.send_payment)
      ~args:
        Arg.
          [ arg "input" ~typ:(non_null Types.Input.send_payment)
          ; Types.Input.Fields.signature
          ]
      ~resolve:
        (fun { ctx = coda; _ } ()
             (from, to_, token_id, amount, fee, valid_until, memo, nonce_opt)
             signature ->
        let body =
          Signed_command_payload.Body.Payment
            { source_pk = from
            ; receiver_pk = to_
            ; token_id = Option.value ~default:Token_id.default token_id
            ; amount = Amount.of_uint64 amount
            }
        in
        let fee_token = Token_id.default in
        match signature with
        | None ->
            send_unsigned_user_command ~coda ~nonce_opt ~signer:from ~memo ~fee
              ~fee_token ~fee_payer_pk:from ~valid_until ~body
            |> Deferred.Result.map ~f:Types.User_command.mk_user_command
        | Some signature ->
            send_signed_user_command ~coda ~nonce_opt ~signer:from ~memo ~fee
              ~fee_token ~fee_payer_pk:from ~valid_until ~body ~signature
            |> Deferred.Result.map ~f:Types.User_command.mk_user_command)

<<<<<<< HEAD
  let make_snapp_endpoint ~name ~doc ~f =
    io_field name ~doc
=======
  let send_snapp =
    io_field "sendSnapp" ~doc:"Send a snapp transaction"
>>>>>>> 937deba3
      ~typ:(non_null Types.Payload.send_snapp)
      ~args:Arg.[ arg "input" ~typ:(non_null Types.Input.send_snapp) ]
      ~resolve:
        (fun { ctx = coda; _ } ()
             (fee_payer_result, other_parties_results, memo) ->
        let parties_result =
          let open Result.Let_syntax in
          let other_parties_result = Result.all other_parties_results in
          let%bind fee_payer = fee_payer_result in
          let%bind other_parties = other_parties_result in
          let%map memo =
            Option.value_map memo ~default:(Ok Signed_command_memo.empty)
              ~f:(fun memo ->
                result_of_exn Signed_command_memo.create_from_string_exn memo
                  ~error:"Invalid `memo` provided.")
          in
          { Parties.fee_payer; other_parties; memo }
        in
        match parties_result with
        | Ok parties ->
            f coda parties
        | Error err ->
            return (Error err))

  let send_snapp =
    make_snapp_endpoint ~name:"sendSnapp" ~doc:"Send a Snapp transaction"
      ~f:send_snapp_command

  let mock_snapp =
    make_snapp_endpoint ~name:"mockSnapp"
      ~doc:"Mock a Snapp transaction, no effect on blockchain"
      ~f:mock_snapp_command

  let create_token =
    io_field "createToken" ~doc:"Create a new token"
      ~typ:(non_null Types.Payload.create_token)
      ~args:
        Arg.
          [ arg "input" ~typ:(non_null Types.Input.create_token)
          ; Types.Input.Fields.signature
          ]
      ~resolve:
        (fun { ctx = coda; _ } ()
             (fee_payer_pk, token_owner, fee, valid_until, memo, nonce_opt)
             signature ->
        let fee_payer_pk = Option.value ~default:token_owner fee_payer_pk in
        let body =
          Signed_command_payload.Body.Create_new_token
            { token_owner_pk = token_owner
            ; disable_new_accounts =
                (* TODO(5274): Expose when permissions commands are merged. *)
                false
            }
        in
        let fee_token = Token_id.default in
        match signature with
        | None ->
            send_unsigned_user_command ~coda ~nonce_opt ~signer:token_owner
              ~memo ~fee ~fee_token ~fee_payer_pk ~valid_until ~body
        | Some signature ->
            send_signed_user_command ~coda ~nonce_opt ~signer:token_owner ~memo
              ~fee ~fee_token ~fee_payer_pk ~valid_until ~body ~signature)

  let create_token_account =
    io_field "createTokenAccount" ~doc:"Create a new account for a token"
      ~typ:(non_null Types.Payload.create_token_account)
      ~args:
        Arg.
          [ arg "input" ~typ:(non_null Types.Input.create_token_account)
          ; Types.Input.Fields.signature
          ]
      ~resolve:
        (fun { ctx = coda; _ } ()
             ( token_owner
             , token
             , receiver
             , fee
             , fee_payer
             , valid_until
             , memo
             , nonce_opt ) signature ->
        let body =
          Signed_command_payload.Body.Create_token_account
            { token_id = token
            ; token_owner_pk = token_owner
            ; receiver_pk = receiver
            ; account_disabled =
                (* TODO(5274): Expose when permissions commands are merged. *)
                false
            }
        in
        let fee_token = Token_id.default in
        let fee_payer_pk = Option.value ~default:receiver fee_payer in
        match signature with
        | None ->
            send_unsigned_user_command ~coda ~nonce_opt ~signer:fee_payer_pk
              ~memo ~fee ~fee_token ~fee_payer_pk ~valid_until ~body
        | Some signature ->
            send_signed_user_command ~coda ~nonce_opt ~signer:fee_payer_pk ~memo
              ~fee ~fee_token ~fee_payer_pk ~valid_until ~body ~signature)

  let mint_tokens =
    io_field "mintTokens" ~doc:"Mint more of a token"
      ~typ:(non_null Types.Payload.mint_tokens)
      ~args:
        Arg.
          [ arg "input" ~typ:(non_null Types.Input.mint_tokens)
          ; Types.Input.Fields.signature
          ]
      ~resolve:
        (fun { ctx = coda; _ } ()
             ( token_owner
             , token
             , receiver
             , amount
             , fee
             , valid_until
             , memo
             , nonce_opt ) signature ->
        let body =
          Signed_command_payload.Body.Mint_tokens
            { token_id = token
            ; token_owner_pk = token_owner
            ; receiver_pk = Option.value ~default:token_owner receiver
            ; amount = Amount.of_uint64 amount
            }
        in
        let fee_token = Token_id.default in
        match signature with
        | None ->
            send_unsigned_user_command ~coda ~nonce_opt ~signer:token_owner
              ~memo ~fee ~fee_token ~fee_payer_pk:token_owner ~valid_until ~body
        | Some signature ->
            send_signed_user_command ~coda ~nonce_opt ~signer:token_owner ~memo
              ~fee ~fee_token ~fee_payer_pk:token_owner ~valid_until ~body
              ~signature)

  let send_rosetta_transaction =
    io_field "sendRosettaTransaction"
      ~doc:"Send a transaction in Rosetta format"
      ~typ:(non_null Types.Payload.send_rosetta_transaction)
      ~args:Arg.[ arg "input" ~typ:(non_null Types.Input.rosetta_transaction) ]
      ~resolve:(fun { ctx = mina; _ } () signed_command ->
        match%map
          Mina_lib.add_full_transactions mina
            [ User_command.Signed_command signed_command ]
        with
        | Ok ([ (User_command.Signed_command signed_command as transaction) ], _)
          ->
            Ok
              (Types.User_command.mk_user_command
                 { status = Enqueued
                 ; data =
                     { With_hash.data = signed_command
                     ; hash = Transaction_hash.hash_command transaction
                     }
                 })
        | Error err ->
            Error (Error.to_string_hum err)
        | Ok ([], [ (_, diff_error) ]) ->
            let diff_error =
              Network_pool.Transaction_pool.Resource_pool.Diff.Diff_error
              .to_string_hum diff_error
            in
            Error
              (sprintf "Transaction could not be entered into the pool: %s"
                 diff_error)
        | Ok _ ->
            Error "Internal error: response from transaction pool was malformed")

  let export_logs =
    io_field "exportLogs" ~doc:"Export daemon logs to tar archive"
      ~args:Arg.[ arg "basename" ~typ:string ]
      ~typ:(non_null Types.Payload.export_logs)
      ~resolve:(fun { ctx = coda; _ } () basename_opt ->
        let%map result = export_logs ~coda basename_opt in
        Result.map_error result
          ~f:(Fn.compose Yojson.Safe.to_string Error_json.error_to_yojson))

  let set_staking =
    field "setStaking" ~doc:"Set keys you wish to stake with"
      ~args:Arg.[ arg "input" ~typ:(non_null Types.Input.set_staking) ]
      ~typ:(non_null Types.Payload.set_staking)
      ~resolve:(fun { ctx = coda; _ } () pks ->
        let old_block_production_keys =
          Mina_lib.block_production_pubkeys coda
        in
        let wallet = Mina_lib.wallets coda in
        let unlocked, locked =
          List.partition_map pks ~f:(fun pk ->
              match Secrets.Wallets.find_unlocked ~needle:pk wallet with
              | Some kp ->
                  `Fst (kp, pk)
              | None ->
                  `Snd pk)
        in
        let unlocked_pks = List.map unlocked ~f:(fun (_kp, pk) -> pk) in
        [%log' info (Mina_lib.top_level_logger coda)]
          ~metadata:
            [ ( "old"
              , [%to_yojson: Public_key.Compressed.t list]
                  (Public_key.Compressed.Set.to_list old_block_production_keys)
              )
            ; ("new", [%to_yojson: Public_key.Compressed.t list] unlocked_pks)
            ]
          "Block production key replacement; old: $old, new: $new" ;
        if not (List.is_empty locked) then
          [%log' warn (Mina_lib.top_level_logger coda)]
            "Some public keys are locked and unavailable as block production \
             keys"
            ~metadata:
              [ ("locked_pks", [%to_yojson: Public_key.Compressed.t list] locked)
              ] ;
        ignore
        @@ Mina_lib.replace_block_production_keypairs coda
             (Keypair.And_compressed_pk.Set.of_list unlocked) ;
        ( Public_key.Compressed.Set.to_list old_block_production_keys
        , locked
        , List.map ~f:Tuple.T2.get2 unlocked ))

  let set_coinbase_receiver =
    field "setCoinbaseReceiver" ~doc:"Set the key to receive coinbases"
      ~args:
        Arg.[ arg "input" ~typ:(non_null Types.Input.set_coinbase_receiver) ]
      ~typ:(non_null Types.Payload.set_coinbase_receiver)
      ~resolve:(fun { ctx = mina; _ } () coinbase_receiver ->
        let old_coinbase_receiver =
          match Mina_lib.coinbase_receiver mina with
          | `Producer ->
              None
          | `Other pk ->
              Some pk
        in
        let coinbase_receiver_full =
          match coinbase_receiver with
          | None ->
              `Producer
          | Some pk ->
              `Other pk
        in
        Mina_lib.replace_coinbase_receiver mina coinbase_receiver_full ;
        (old_coinbase_receiver, coinbase_receiver))

  let set_snark_worker =
    io_field "setSnarkWorker"
      ~doc:"Set key you wish to snark work with or disable snark working"
      ~args:Arg.[ arg "input" ~typ:(non_null Types.Input.set_snark_worker) ]
      ~typ:(non_null Types.Payload.set_snark_worker)
      ~resolve:(fun { ctx = coda; _ } () pk ->
        let old_snark_worker_key = Mina_lib.snark_worker_key coda in
        let%map () = Mina_lib.replace_snark_worker_key coda pk in
        Ok old_snark_worker_key)

  let set_snark_work_fee =
    result_field "setSnarkWorkFee"
      ~doc:"Set fee that you will like to receive for doing snark work"
      ~args:Arg.[ arg "input" ~typ:(non_null Types.Input.set_snark_work_fee) ]
      ~typ:(non_null Types.Payload.set_snark_work_fee)
      ~resolve:(fun { ctx = coda; _ } () raw_fee ->
        let open Result.Let_syntax in
        let%map fee =
          result_of_exn Currency.Fee.of_uint64 raw_fee
            ~error:"Invalid snark work `fee` provided."
        in
        let last_fee = Mina_lib.snark_work_fee coda in
        Mina_lib.set_snark_work_fee coda fee ;
        Currency.Fee.to_uint64 last_fee)

  let set_connection_gating_config =
    io_field "setConnectionGatingConfig"
      ~args:
        Arg.
          [ arg "input" ~typ:(non_null Types.Input.set_connection_gating_config)
          ]
      ~doc:
        "Set the connection gating config, returning the current config after \
         the application (which may have failed)"
      ~typ:(non_null Types.Payload.set_connection_gating_config)
      ~resolve:(fun { ctx = coda; _ } () config ->
        let open Deferred.Result.Let_syntax in
        let%bind config = Deferred.return config in
        let open Deferred.Let_syntax in
        Mina_networking.set_connection_gating_config (Mina_lib.net coda) config
        >>| Result.return)

  let add_peer =
    io_field "addPeers"
      ~args:
        Arg.
          [ arg "peers" ~typ:(non_null @@ list @@ non_null @@ Types.Input.peer)
          ; arg "seed" ~typ:bool
          ]
      ~doc:"Connect to the given peers"
      ~typ:(non_null @@ list @@ non_null Types.DaemonStatus.peer)
      ~resolve:(fun { ctx = coda; _ } () peers seed ->
        let open Deferred.Result.Let_syntax in
        let%bind peers =
          Result.combine_errors peers
          |> Result.map_error ~f:(fun errs ->
                 Option.value ~default:"Empty peers list" (List.hd errs))
          |> Deferred.return
        in
        let net = Mina_lib.net coda in
        let is_seed = Option.value ~default:true seed in
        let%bind.Async.Deferred maybe_failure =
          (* Add peers until we find an error *)
          Deferred.List.find_map peers ~f:(fun peer ->
              match%map.Async.Deferred
                Mina_networking.add_peer net peer ~is_seed
              with
              | Ok () ->
                  None
              | Error err ->
                  Some (Error (Error.to_string_hum err)))
        in
        let%map () =
          match maybe_failure with
          | None ->
              return ()
          | Some err ->
              Deferred.return err
        in
        List.map ~f:Network_peer.Peer.to_display peers)

  let archive_precomputed_block =
    io_field "archivePrecomputedBlock"
      ~args:
        Arg.
          [ arg "block" ~doc:"Block encoded in precomputed block format"
              ~typ:(non_null Types.Input.precomputed_block)
          ]
      ~typ:
        (non_null
           (obj "Applied" ~fields:(fun _ ->
                [ field "applied" ~typ:(non_null bool)
                    ~args:Arg.[]
                    ~resolve:(fun _ _ -> true)
                ])))
      ~resolve:(fun { ctx = coda; _ } () block ->
        let open Deferred.Result.Let_syntax in
        let%bind archive_location =
          match (Mina_lib.config coda).archive_process_location with
          | Some archive_location ->
              return archive_location
          | None ->
              Deferred.Result.fail
                "Could not find an archive process to connect to"
        in
        let%map () =
          Mina_lib.Archive_client.dispatch_precomputed_block archive_location
            block
          |> Deferred.Result.map_error ~f:Error.to_string_hum
        in
        ())

  let archive_extensional_block =
    io_field "archiveExtensionalBlock"
      ~args:
        Arg.
          [ arg "block" ~doc:"Block encoded in extensional block format"
              ~typ:(non_null Types.Input.extensional_block)
          ]
      ~typ:
        (non_null
           (obj "Applied" ~fields:(fun _ ->
                [ field "applied" ~typ:(non_null bool)
                    ~args:Arg.[]
                    ~resolve:(fun _ _ -> true)
                ])))
      ~resolve:(fun { ctx = coda; _ } () block ->
        let open Deferred.Result.Let_syntax in
        let%bind archive_location =
          match (Mina_lib.config coda).archive_process_location with
          | Some archive_location ->
              return archive_location
          | None ->
              Deferred.Result.fail
                "Could not find an archive process to connect to"
        in
        let%map () =
          Mina_lib.Archive_client.dispatch_extensional_block archive_location
            block
          |> Deferred.Result.map_error ~f:Error.to_string_hum
        in
        ())

  let commands =
    [ add_wallet
    ; create_account
    ; create_hd_account
    ; unlock_account
    ; unlock_wallet
    ; lock_account
    ; lock_wallet
    ; delete_account
    ; delete_wallet
    ; reload_accounts
    ; import_account
    ; reload_wallets
    ; send_payment
    ; send_delegation
    ; create_token
    ; create_token_account
    ; mint_tokens
    ; send_snapp
    ; mock_snapp
    ; export_logs
    ; set_staking
    ; set_coinbase_receiver
    ; set_snark_worker
    ; set_snark_work_fee
    ; set_connection_gating_config
    ; add_peer
    ; archive_precomputed_block
    ; archive_extensional_block
    ; send_rosetta_transaction
    ]
end

module Queries = struct
  open Schema

  (* helper for pooledUserCommands, pooledSnappCommands *)
  let get_commands ~resource_pool ~pk_opt ~hashes_opt ~txns_opt =
    match (pk_opt, hashes_opt, txns_opt) with
    | None, None, None ->
        Network_pool.Transaction_pool.Resource_pool.get_all resource_pool
    | Some pk, None, None ->
        let account_id = Account_id.create pk Token_id.default in
        Network_pool.Transaction_pool.Resource_pool.all_from_account
          resource_pool account_id
    | _ -> (
        let hashes_txns =
          (* Transactions identified by hashes. *)
          match hashes_opt with
          | Some hashes ->
              List.filter_map hashes ~f:(fun hash ->
                  hash |> Transaction_hash.of_base58_check |> Result.ok
                  |> Option.bind
                       ~f:
                         (Network_pool.Transaction_pool.Resource_pool
                          .find_by_hash resource_pool))
          | None ->
              []
        in
        let txns =
          (* Transactions as identified by IDs.
             This is a little redundant, but it makes our API more
             consistent.
          *)
          match txns_opt with
          | Some txns ->
              List.filter_map txns ~f:(fun serialized_txn ->
                  Signed_command.of_base58_check serialized_txn
                  |> Result.map ~f:(fun signed_command ->
                         (* These commands get piped through [forget_check]
                            below; this is just to make the types work
                            without extra unnecessary mapping in the other
                            branches above.
                         *)
                         let (`If_this_is_used_it_should_have_a_comment_justifying_it
                               cmd) =
                           User_command.to_valid_unsafe
                             (Signed_command signed_command)
                         in
                         Transaction_hash.User_command_with_valid_signature
                         .create cmd)
                  |> Result.ok)
          | None ->
              []
        in
        let all_txns = hashes_txns @ txns in
        match pk_opt with
        | None ->
            all_txns
        | Some pk ->
            (* Only return commands paid for by the given public key. *)
            List.filter all_txns ~f:(fun txn ->
                txn
                |> Transaction_hash.User_command_with_valid_signature.command
                |> User_command.fee_payer |> Account_id.public_key
                |> Public_key.Compressed.equal pk) )

  let pooled_user_commands =
    field "pooledUserCommands"
      ~doc:
        "Retrieve all the scheduled user commands for a specified sender that \
         the current daemon sees in its transaction pool. All scheduled \
         commands are queried if no sender is specified"
      ~typ:(non_null @@ list @@ non_null Types.User_command.user_command)
      ~args:
        Arg.
          [ arg "publicKey" ~doc:"Public key of sender of pooled user commands"
              ~typ:Types.Input.public_key_arg
          ; arg "hashes" ~doc:"Hashes of the commands to find in the pool"
              ~typ:(list (non_null string))
          ; arg "ids" ~typ:(list (non_null guid)) ~doc:"Ids of User commands"
          ]
      ~resolve:(fun { ctx = coda; _ } () pk_opt hashes_opt txns_opt ->
        let transaction_pool = Mina_lib.transaction_pool coda in
        let resource_pool =
          Network_pool.Transaction_pool.resource_pool transaction_pool
        in
        let signed_cmds =
          get_commands ~resource_pool ~pk_opt ~hashes_opt ~txns_opt
        in
        List.filter_map signed_cmds ~f:(fun txn ->
            let cmd_with_hash =
              Transaction_hash.User_command_with_valid_signature.forget_check
                txn
            in
            match cmd_with_hash.data with
            | Signed_command user_cmd ->
                Some
                  (Types.User_command.mk_user_command
                     { status = Enqueued
                     ; data = { cmd_with_hash with data = user_cmd }
                     })
            | Parties _ ->
                None))

  let pooled_snapp_commands =
    field "pooledSnappCommands"
      ~doc:
        "Retrieve all the scheduled snapp commands for a specified sender that \
         the current daemon sees in its transaction pool. All scheduled \
         commands are queried if no sender is specified"
      ~typ:(non_null @@ list @@ non_null Types.Snapp_command.snapp_command)
      ~args:
        Arg.
          [ arg "publicKey" ~doc:"Public key of sender of pooled snapp commands"
              ~typ:Types.Input.public_key_arg
          ; arg "hashes" ~doc:"Hashes of the snapp commands to find in the pool"
              ~typ:(list (non_null string))
          ; arg "ids" ~typ:(list (non_null guid)) ~doc:"Ids of snapp commands"
          ]
      ~resolve:(fun { ctx = coda; _ } () pk_opt hashes_opt txns_opt ->
        let transaction_pool = Mina_lib.transaction_pool coda in
        let resource_pool =
          Network_pool.Transaction_pool.resource_pool transaction_pool
        in
        let signed_cmds =
          get_commands ~resource_pool ~pk_opt ~hashes_opt ~txns_opt
        in
        List.filter_map signed_cmds ~f:(fun txn ->
            let cmd_with_hash =
              Transaction_hash.User_command_with_valid_signature.forget_check
                txn
            in
            match cmd_with_hash.data with
            | Signed_command _ ->
                None
            | Parties snapp_cmd ->
                Some
                  { Types.Snapp_command.With_status.status = Enqueued
                  ; data = { cmd_with_hash with data = snapp_cmd }
                  }))

  let sync_status =
    io_field "syncStatus" ~doc:"Network sync status" ~args:[]
      ~typ:(non_null Types.sync_status) ~resolve:(fun { ctx = coda; _ } () ->
        let open Deferred.Let_syntax in
        (* pull out sync status from status, so that result here
             agrees with status; see issue #8251
        *)
        let%map { sync_status; _ } =
          Mina_commands.get_status ~flag:`Performance coda
        in
        Ok sync_status)

  let daemon_status =
    io_field "daemonStatus" ~doc:"Get running daemon status" ~args:[]
      ~typ:(non_null Types.DaemonStatus.t) ~resolve:(fun { ctx = coda; _ } () ->
        Mina_commands.get_status ~flag:`Performance coda >>| Result.return)

  let trust_status =
    field "trustStatus"
      ~typ:(list (non_null Types.Payload.trust_status))
      ~args:Arg.[ arg "ipAddress" ~typ:(non_null string) ]
      ~doc:"Trust status for an IPv4 or IPv6 address"
      ~resolve:(fun { ctx = coda; _ } () (ip_addr_string : string) ->
        match Types.Arguments.ip_address ~name:"ipAddress" ip_addr_string with
        | Ok ip_addr ->
            Some (Mina_commands.get_trust_status coda ip_addr)
        | Error _ ->
            None)

  let trust_status_all =
    field "trustStatusAll"
      ~typ:(non_null @@ list @@ non_null Types.Payload.trust_status)
      ~args:Arg.[]
      ~doc:"IP address and trust status for all peers"
      ~resolve:(fun { ctx = coda; _ } () ->
        Mina_commands.get_trust_status_all coda)

  let version =
    field "version" ~typ:string
      ~args:Arg.[]
      ~doc:"The version of the node (git commit hash)"
      ~resolve:(fun _ _ -> Some Mina_version.commit_id)

  let tracked_accounts_resolver { ctx = coda; _ } () =
    let wallets = Mina_lib.wallets coda in
    let block_production_pubkeys = Mina_lib.block_production_pubkeys coda in
    let best_tip_ledger = Mina_lib.best_ledger coda in
    wallets |> Secrets.Wallets.pks
    |> List.map ~f:(fun pk ->
           { Types.AccountObj.account =
               Types.AccountObj.Partial_account.of_pk coda pk
           ; locked = Secrets.Wallets.check_locked wallets ~needle:pk
           ; is_actively_staking =
               Public_key.Compressed.Set.mem block_production_pubkeys pk
           ; path = Secrets.Wallets.get_path wallets pk
           ; index =
               ( match best_tip_ledger with
               | `Active ledger ->
                   Option.try_with (fun () ->
                       Ledger.index_of_account_exn ledger
                         (Account_id.create pk Token_id.default))
               | _ ->
                   None )
           })

  let owned_wallets =
    field "ownedWallets"
      ~doc:"Wallets for which the daemon knows the private key"
      ~typ:(non_null (list (non_null Types.AccountObj.account)))
      ~deprecated:(Deprecated (Some "use trackedAccounts instead"))
      ~args:Arg.[]
      ~resolve:tracked_accounts_resolver

  let tracked_accounts =
    field "trackedAccounts"
      ~doc:"Accounts for which the daemon tracks the private key"
      ~typ:(non_null (list (non_null Types.AccountObj.account)))
      ~args:Arg.[]
      ~resolve:tracked_accounts_resolver

  let account_resolver { ctx = coda; _ } () pk =
    Some
      (Types.AccountObj.lift coda pk
         (Types.AccountObj.Partial_account.of_pk coda pk))

  let wallet =
    field "wallet" ~doc:"Find any wallet via a public key"
      ~typ:Types.AccountObj.account
      ~deprecated:(Deprecated (Some "use account instead"))
      ~args:
        Arg.
          [ arg "publicKey" ~doc:"Public key of account being retrieved"
              ~typ:(non_null Types.Input.public_key_arg)
          ]
      ~resolve:account_resolver

  let get_ledger_and_breadcrumb coda =
    coda |> Mina_lib.best_tip |> Participating_state.active
    |> Option.map ~f:(fun tip ->
           ( Transition_frontier.Breadcrumb.staged_ledger tip
             |> Staged_ledger.ledger
           , tip ))

  let account =
    field "account" ~doc:"Find any account via a public key and token"
      ~typ:Types.AccountObj.account
      ~args:
        Arg.
          [ arg "publicKey" ~doc:"Public key of account being retrieved"
              ~typ:(non_null Types.Input.public_key_arg)
          ; arg' "token"
              ~doc:"Token of account being retrieved (defaults to CODA)"
              ~typ:Types.Input.token_id_arg ~default:Token_id.default
          ]
      ~resolve:(fun { ctx = coda; _ } () pk token ->
        Option.bind (get_ledger_and_breadcrumb coda)
          ~f:(fun (ledger, breadcrumb) ->
            let open Option.Let_syntax in
            let%bind location =
              Ledger.location_of_account ledger (Account_id.create pk token)
            in
            let%map account = Ledger.get ledger location in
            Types.AccountObj.Partial_account.of_full_account ~breadcrumb account
            |> Types.AccountObj.lift coda pk))

  let accounts_for_pk =
    field "accounts" ~doc:"Find all accounts for a public key"
      ~typ:(non_null (list (non_null Types.AccountObj.account)))
      ~args:
        Arg.
          [ arg "publicKey" ~doc:"Public key to find accounts for"
              ~typ:(non_null Types.Input.public_key_arg)
          ]
      ~resolve:(fun { ctx = coda; _ } () pk ->
        match get_ledger_and_breadcrumb coda with
        | Some (ledger, breadcrumb) ->
            let tokens = Ledger.tokens ledger pk |> Set.to_list in
            List.filter_map tokens ~f:(fun token ->
                let open Option.Let_syntax in
                let%bind location =
                  Ledger.location_of_account ledger (Account_id.create pk token)
                in
                let%map account = Ledger.get ledger location in
                Types.AccountObj.Partial_account.of_full_account ~breadcrumb
                  account
                |> Types.AccountObj.lift coda pk)
        | None ->
            [])

  let token_owner =
    field "tokenOwner" ~doc:"Find the public key that owns a given token"
      ~typ:Types.public_key
      ~args:
        Arg.
          [ arg "token" ~doc:"Token to find the owner for"
              ~typ:(non_null Types.Input.token_id_arg)
          ]
      ~resolve:(fun { ctx = coda; _ } () token ->
        coda |> Mina_lib.best_tip |> Participating_state.active
        |> Option.bind ~f:(fun tip ->
               let ledger =
                 Transition_frontier.Breadcrumb.staged_ledger tip
                 |> Staged_ledger.ledger
               in
               Ledger.token_owner ledger token))

  let transaction_status =
    result_field2 "transactionStatus" ~doc:"Get the status of a transaction"
      ~typ:(non_null Types.transaction_status)
      ~args:
        Arg.
          [ arg "payment" ~typ:guid ~doc:"Id of a Payment"
          ; arg "snappTransaction" ~typ:guid ~doc:"Id of a snapp transaction"
          ]
      ~resolve:
        (fun { ctx = coda; _ } () (serialized_payment : string option)
             (serialized_snapp : string option) ->
        let open Result.Let_syntax in
        let deserialize_txn serialized_txn =
          let res =
            match serialized_txn with
            | `Signed_command x ->
                Or_error.(
                  Signed_command.of_base58_check x
                  >>| fun c -> User_command.Signed_command c)
            | `Parties ps ->
                Or_error.(
                  Parties.of_base58_check ps >>| fun c -> User_command.Parties c)
          in
          result_of_or_error res ~error:"Invalid transaction provided"
          |> Result.map ~f:(fun cmd ->
                 { With_hash.data = cmd
                 ; hash = Transaction_hash.hash_command cmd
                 })
        in
        let%bind txn =
          match (serialized_payment, serialized_snapp) with
          | None, None | Some _, Some _ ->
              Error
                "Invalid query: Specify either a payment ID or a snapp \
                 transaction ID"
          | Some payment, None ->
              deserialize_txn (`Signed_command payment)
          | None, Some snapp_txn ->
              deserialize_txn (`Parties snapp_txn)
        in
        let frontier_broadcast_pipe = Mina_lib.transition_frontier coda in
        let transaction_pool = Mina_lib.transaction_pool coda in
        Result.map_error
          (Transaction_inclusion_status.get_status ~frontier_broadcast_pipe
             ~transaction_pool txn.data)
          ~f:Error.to_string_hum)

  let current_snark_worker =
    field "currentSnarkWorker" ~typ:Types.snark_worker
      ~args:Arg.[]
      ~doc:"Get information about the current snark worker"
      ~resolve:(fun { ctx = coda; _ } _ ->
        Option.map (Mina_lib.snark_worker_key coda) ~f:(fun k ->
            (k, Mina_lib.snark_work_fee coda)))

  let genesis_block =
    field "genesisBlock" ~typ:(non_null Types.block) ~args:[]
      ~doc:"Get the genesis block" ~resolve:(fun { ctx = coda; _ } () ->
        let open Mina_state in
        let { Precomputed_values.genesis_ledger
            ; constraint_constants
            ; consensus_constants
            ; genesis_epoch_data
            ; proof_data
            ; _
            } =
          (Mina_lib.config coda).precomputed_values
        in
        let { With_hash.data = genesis_state; hash } =
          Genesis_protocol_state.t
            ~genesis_ledger:(Genesis_ledger.Packed.t genesis_ledger)
            ~genesis_epoch_data ~constraint_constants ~consensus_constants
        in
        let winner = fst Consensus_state_hooks.genesis_winner in
        { With_hash.data =
            { Filtered_external_transition.creator = winner
            ; winner
            ; protocol_state =
                { previous_state_hash =
                    Protocol_state.previous_state_hash genesis_state
                ; blockchain_state =
                    Protocol_state.blockchain_state genesis_state
                ; consensus_state = Protocol_state.consensus_state genesis_state
                }
            ; transactions =
                { commands = []
                ; fee_transfers = []
                ; coinbase = constraint_constants.coinbase_amount
                ; coinbase_receiver =
                    Some (fst Consensus_state_hooks.genesis_winner)
                }
            ; snark_jobs = []
            ; proof =
                ( match proof_data with
                | Some { genesis_proof; _ } ->
                    genesis_proof
                | None ->
                    (* It's nearly never useful to have a specific genesis
                       proof to pass here -- anyone can create one as needed --
                       and we don't want this GraphQL query to trigger an
                       expensive proof generation step if we don't have one
                       available.
                    *)
                    Proof.blockchain_dummy )
            }
        ; hash
        })

  (* used by best_chain, block below *)
  let block_of_breadcrumb coda breadcrumb =
    let hash = Transition_frontier.Breadcrumb.state_hash breadcrumb in
    let transition =
      Transition_frontier.Breadcrumb.validated_transition breadcrumb
    in
    let transactions =
      Mina_transition.External_transition.Validated.transactions
        ~constraint_constants:
          (Mina_lib.config coda).precomputed_values.constraint_constants
        transition
    in
    With_hash.Stable.Latest.
      { data =
          Filtered_external_transition.of_transition transition `All
            transactions
      ; hash
      }

  let best_chain =
    io_field "bestChain"
      ~doc:
        "Retrieve a list of blocks from transition frontier's root to the \
         current best tip. Returns an error if the system is bootstrapping."
      ~typ:(list @@ non_null Types.block)
      ~args:
        Arg.
          [ arg "maxLength"
              ~doc:
                "The maximum number of blocks to return. If there are more \
                 blocks in the transition frontier from root to tip, the n \
                 blocks closest to the best tip will be returned"
              ~typ:int
          ]
      ~resolve:(fun { ctx = coda; _ } () max_length ->
        match Mina_lib.best_chain ?max_length coda with
        | Some best_chain ->
            let%map blocks =
              Deferred.List.map best_chain ~f:(fun bc ->
                  Deferred.return @@ block_of_breadcrumb coda bc)
            in
            Ok (Some blocks)
        | None ->
            return
            @@ Error "Could not obtain best chain from transition frontier")

  let block =
    result_field2 "block"
      ~doc:
        "Retrieve a block with the given state hash or height, if contained in \
         the transition frontier."
      ~typ:(non_null Types.block)
      ~args:
        Arg.
          [ arg "stateHash" ~doc:"The state hash of the desired block"
              ~typ:string
          ; arg "height"
              ~doc:"The height of the desired block in the best chain" ~typ:int
          ]
      ~resolve:
        (fun { ctx = coda; _ } () (state_hash_base58_opt : string option)
             (height_opt : int option) ->
        let open Result.Let_syntax in
        let get_transition_frontier () =
          let transition_frontier_pipe = Mina_lib.transition_frontier coda in
          Pipe_lib.Broadcast_pipe.Reader.peek transition_frontier_pipe
          |> Result.of_option ~error:"Could not obtain transition frontier"
        in
        let block_from_state_hash state_hash_base58 =
          let%bind state_hash =
            State_hash.of_base58_check state_hash_base58
            |> Result.map_error ~f:Error.to_string_hum
          in
          let%bind transition_frontier = get_transition_frontier () in
          let%map breadcrumb =
            Transition_frontier.find transition_frontier state_hash
            |> Result.of_option
                 ~error:
                   (sprintf
                      "Block with state hash %s not found in transition \
                       frontier"
                      state_hash_base58)
          in
          block_of_breadcrumb coda breadcrumb
        in
        let block_from_height height =
          let height_uint32 =
            (* GraphQL int is signed 32-bit
                 empirically, conversion does not raise even if
               - the number is negative
               - the number is not representable using 32 bits
            *)
            Unsigned.UInt32.of_int height
          in
          let%bind transition_frontier = get_transition_frontier () in
          let best_chain_breadcrumbs =
            Transition_frontier.best_tip_path transition_frontier
          in
          let%map desired_breadcrumb =
            List.find best_chain_breadcrumbs ~f:(fun bc ->
                let validated_transition =
                  Transition_frontier.Breadcrumb.validated_transition bc
                in
                let block_height =
                  Mina_transition.External_transition.Validated
                  .blockchain_length validated_transition
                in
                Unsigned.UInt32.equal block_height height_uint32)
            |> Result.of_option
                 ~error:
                   (sprintf
                      "Could not find block in transition frontier with height \
                       %d"
                      height)
          in
          block_of_breadcrumb coda desired_breadcrumb
        in
        match (state_hash_base58_opt, height_opt) with
        | Some state_hash_base58, None ->
            block_from_state_hash state_hash_base58
        | None, Some height ->
            block_from_height height
        | None, None | Some _, Some _ ->
            Error "Must provide exactly one of state hash, height")

  let initial_peers =
    field "initialPeers"
      ~doc:"List of peers that the daemon first used to connect to the network"
      ~args:Arg.[]
      ~typ:(non_null @@ list @@ non_null string)
      ~resolve:(fun { ctx = coda; _ } () ->
        List.map (Mina_lib.initial_peers coda) ~f:Mina_net2.Multiaddr.to_string)

  let get_peers =
    io_field "getPeers"
      ~doc:"List of peers that the daemon is currently connected to"
      ~args:Arg.[]
      ~typ:(non_null @@ list @@ non_null Types.DaemonStatus.peer)
      ~resolve:(fun { ctx = coda; _ } () ->
        let%map peers = Mina_networking.peers (Mina_lib.net coda) in
        Ok (List.map ~f:Network_peer.Peer.to_display peers))

  let snark_pool =
    field "snarkPool"
      ~doc:"List of completed snark works that have the lowest fee so far"
      ~args:Arg.[]
      ~typ:(non_null @@ list @@ non_null Types.completed_work)
      ~resolve:(fun { ctx = coda; _ } () ->
        Mina_lib.snark_pool coda |> Network_pool.Snark_pool.resource_pool
        |> Network_pool.Snark_pool.Resource_pool.all_completed_work)

  let pending_snark_work =
    field "pendingSnarkWork" ~doc:"List of snark works that are yet to be done"
      ~args:Arg.[]
      ~typ:(non_null @@ list @@ non_null Types.pending_work)
      ~resolve:(fun { ctx = coda; _ } () ->
        let snark_job_state = Mina_lib.snark_job_state coda in
        let snark_pool = Mina_lib.snark_pool coda in
        let fee_opt =
          Mina_lib.(
            Option.map (snark_worker_key coda) ~f:(fun _ -> snark_work_fee coda))
        in
        let (module S) = Mina_lib.work_selection_method coda in
        S.pending_work_statements ~snark_pool ~fee_opt snark_job_state)

  let genesis_constants =
    field "genesisConstants"
      ~doc:
        "The constants used to determine the configuration of the genesis \
         block and all of its transitive dependencies"
      ~args:Arg.[]
      ~typ:(non_null Types.genesis_constants)
      ~resolve:(fun _ () -> ())

  let time_offset =
    field "timeOffset"
      ~doc:
        "The time offset in seconds used to convert real times into blockchain \
         times"
      ~args:Arg.[]
      ~typ:(non_null int)
      ~resolve:(fun { ctx = coda; _ } () ->
        Block_time.Controller.get_time_offset
          ~logger:(Mina_lib.config coda).logger
        |> Time.Span.to_sec |> Float.to_int)

  let next_available_token =
    field "nextAvailableToken"
      ~doc:
        "The next token ID that has not been allocated. Token IDs are \
         allocated sequentially, so all lower token IDs have been allocated"
      ~args:Arg.[]
      ~typ:(non_null Types.token_id)
      ~resolve:(fun { ctx = coda; _ } () ->
        coda |> Mina_lib.best_tip |> Participating_state.active
        |> Option.map ~f:(fun tip ->
               Transition_frontier.Breadcrumb.staged_ledger tip
               |> Staged_ledger.ledger |> Ledger.next_available_token)
        |> Option.value ~default:Token_id.(next default))

  let connection_gating_config =
    io_field "connectionGatingConfig"
      ~doc:
        "The rules that the libp2p helper will use to determine which \
         connections to permit"
      ~args:Arg.[]
      ~typ:(non_null Types.Payload.set_connection_gating_config)
      ~resolve:(fun { ctx = coda; _ } _ ->
        let net = Mina_lib.net coda in
        let%map config = Mina_networking.connection_gating_config net in
        Ok config)

  let validate_payment =
    io_field "validatePayment"
      ~doc:"Validate the format and signature of a payment" ~typ:(non_null bool)
      ~args:
        Arg.
          [ arg "input" ~typ:(non_null Types.Input.send_payment)
          ; Types.Input.Fields.signature
          ]
      ~resolve:
        (fun { ctx = mina; _ } ()
             (from, to_, token_id, amount, fee, valid_until, memo, nonce_opt)
             signature ->
        let open Deferred.Result.Let_syntax in
        let body =
          Signed_command_payload.Body.Payment
            { source_pk = from
            ; receiver_pk = to_
            ; token_id = Option.value ~default:Token_id.default token_id
            ; amount = Amount.of_uint64 amount
            }
        in
        let fee_token = Token_id.default in
        let%bind signature =
          match signature with
          | Some signature ->
              return signature
          | None ->
              Deferred.Result.fail "Signature field is missing"
        in
        let%bind user_command_input =
          Mutations.make_signed_user_command ~nonce_opt ~signer:from ~memo ~fee
            ~fee_token ~fee_payer_pk:from ~valid_until ~body ~signature
        in
        let%map user_command, _ =
          User_command_input.to_user_command
            ~get_current_nonce:(Mina_lib.get_current_nonce mina)
            ~get_account:(Mina_lib.get_account mina)
            ~constraint_constants:
              (Mina_lib.config mina).precomputed_values.constraint_constants
            ~logger:(Mina_lib.top_level_logger mina)
            user_command_input
          |> Deferred.Result.map_error ~f:Error.to_string_hum
        in
        Signed_command.check_signature user_command)

  let runtime_config =
    field "runtimeConfig"
      ~doc:"The runtime configuration passed to the daemon at start-up"
      ~typ:(non_null Types.json)
      ~args:Arg.[]
      ~resolve:(fun { ctx = mina; _ } () ->
        Mina_lib.runtime_config mina
        |> Runtime_config.to_yojson |> Yojson.Safe.to_basic)

  let evaluate_vrf =
    io_field "evaluateVrf"
      ~doc:
        "Evaluate a vrf for the given public key. This includes a witness \
         which may be verified without access to the private key for this vrf \
         evaluation."
      ~typ:(non_null Types.vrf_evaluation)
      ~args:
        Arg.
          [ arg "message" ~typ:(non_null Types.Input.vrf_message)
          ; arg "publicKey" ~typ:(non_null Types.Input.public_key_arg)
          ; arg "vrfThreshold" ~typ:Types.Input.vrf_threshold
          ]
      ~resolve:(fun { ctx = mina; _ } () message public_key vrf_threshold ->
        Deferred.return
        @@
        let open Result.Let_syntax in
        let%map sk =
          match%bind Mutations.find_identity ~public_key mina with
          | `Keypair { private_key; _ } ->
              Ok private_key
          | `Hd_index _ ->
              Error
                "Computing a vrf evaluation from a hardware wallet is not \
                 supported"
        in
        let constraint_constants =
          (Mina_lib.config mina).precomputed_values.constraint_constants
        in
        let t =
          { (Consensus_vrf.Layout.Evaluation.of_message_and_sk
               ~constraint_constants message sk)
            with
            vrf_threshold
          }
        in
        match vrf_threshold with
        | Some _ ->
            Consensus_vrf.Layout.Evaluation.compute_vrf ~constraint_constants t
        | None ->
            t)

  let check_vrf =
    field "checkVrf"
      ~doc:
        "Check a vrf evaluation commitment. This can be used to check vrf \
         evaluations without needing to reveal the private key, in the format \
         returned by evaluateVrf"
      ~typ:(non_null Types.vrf_evaluation)
      ~args:Arg.[ arg "input" ~typ:(non_null Types.Input.vrf_evaluation) ]
      ~resolve:(fun { ctx = mina; _ } () evaluation ->
        let constraint_constants =
          (Mina_lib.config mina).precomputed_values.constraint_constants
        in
        Consensus_vrf.Layout.Evaluation.compute_vrf ~constraint_constants
          evaluation)

  let commands =
    [ sync_status
    ; daemon_status
    ; version
    ; owned_wallets (* deprecated *)
    ; tracked_accounts
    ; wallet (* deprecated *)
    ; connection_gating_config
    ; account
    ; accounts_for_pk
    ; token_owner
    ; current_snark_worker
    ; best_chain
    ; block
    ; genesis_block
    ; initial_peers
    ; get_peers
    ; pooled_user_commands
    ; pooled_snapp_commands
    ; transaction_status
    ; trust_status
    ; trust_status_all
    ; snark_pool
    ; pending_snark_work
    ; genesis_constants
    ; time_offset
    ; next_available_token
    ; validate_payment
    ; evaluate_vrf
    ; check_vrf
    ; runtime_config
    ]
end

let schema =
  Graphql_async.Schema.(
    schema Queries.commands ~mutations:Mutations.commands
      ~subscriptions:Subscriptions.commands)

let schema_limited =
  (*including version because that's the default query*)
  Graphql_async.Schema.(
    schema
      [ Queries.daemon_status; Queries.block; Queries.version ]
      ~mutations:[] ~subscriptions:[])<|MERGE_RESOLUTION|>--- conflicted
+++ resolved
@@ -4006,13 +4006,8 @@
               ~fee_token ~fee_payer_pk:from ~valid_until ~body ~signature
             |> Deferred.Result.map ~f:Types.User_command.mk_user_command)
 
-<<<<<<< HEAD
   let make_snapp_endpoint ~name ~doc ~f =
     io_field name ~doc
-=======
-  let send_snapp =
-    io_field "sendSnapp" ~doc:"Send a snapp transaction"
->>>>>>> 937deba3
       ~typ:(non_null Types.Payload.send_snapp)
       ~args:Arg.[ arg "input" ~typ:(non_null Types.Input.send_snapp) ]
       ~resolve:
