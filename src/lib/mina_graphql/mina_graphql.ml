--- conflicted
+++ resolved
@@ -2241,7 +2241,6 @@
             ; arg "hash" ~doc:"Hash of verification key" ~typ:(non_null string)
             ]
 
-      (* TODO: What is the shape of this? Should it be a string? *)
       let snapp_token =
         scalar "AccountToken" ~coerce:(fun tok ->
             Account.Token_symbol.of_yojson (to_yojson tok))
@@ -2425,21 +2424,30 @@
               (* TODO: Do we want fields in base58 in graphQL? Should we use a string of the base10 number like in other parts? Should we use a hex 32bytes -- that seems most natural to me? *)
             ; arg "events"
                 ~doc:
-                  "TODO: Description. A list of list of fields in Base58Check"
+                  "A list of events emitted by the snapp. Each event is a list \
+                   of field elements, the particular meaning of each event is \
+                   determined by the snapp's internal logic."
                 ~typ:(non_null (list (non_null (list (non_null string)))))
-<<<<<<< HEAD
-            ; arg "rollupEvents"
+            ; arg "sequenceEvents"
                 ~doc:
-                  "TODO: Description. A list of list of fields in Base58Check"
-=======
-            ; arg "sequenceEvents"
-                ~doc:"A list of list of fields in Base58Check"
->>>>>>> 8c1dc0c9
+                  "A list of sequence events emitted by the snapp. Each event \
+                   is a list of field elements, the particular meaning of each \
+                   event is determined by the snapp's internal logic. A \
+                   commitment to these events is added to the sequenceState of \
+                   the snapp account for later use"
                 ~typ:(non_null (list (non_null (list (non_null string)))))
             ; arg "callData"
-                ~doc:"TODO: What is call data? A field in Base58Check"
+                ~doc:
+                  "A commitment to the arguments passed to the snapp and the \
+                   returned value, for internal use by the calling snapp. This \
+                   commitment is opaque to ensure that private data can be \
+                   passed between snapps without revealing it on chain."
                 ~typ:(non_null string)
-            ; arg "depth" ~doc:"TODO: What is this?" ~typ:(non_null int)
+            ; arg "depth"
+                ~doc:
+                  "The number of nested snapp calls in the transaction before \
+                   reaching this party."
+                ~typ:(non_null int)
             ]
 
       let snapp_fee_payer_party_body =
@@ -2616,9 +2624,8 @@
       let snapp_predicate_account =
         obj "SnappPredicateAccount"
           ~coerce:
-<<<<<<< HEAD
             (fun balance nonce receipt_chain_hash public_key delegate
-                 state_result rollup_state proved_state ->
+                 state_result sequence_state proved_state ->
             let open Result.Let_syntax in
             let v o = Snapp_basic.Or_ignore.of_option o in
             let%map state = state_result in
@@ -2629,36 +2636,10 @@
                 ; public_key = v public_key
                 ; delegate = v delegate
                 ; state
-                ; rollup_state = v rollup_state
+                ; sequence_state = v sequence_state
                 ; proved_state = v proved_state
                 }
               : Snapp_predicate.Account.t ))
-=======
-            (fun balance_result nonce_result receipt_chain_hash_result
-                 public_key_result delegate_result state_result
-                 sequence_state_result proved_state_result ->
-            let open Result.Let_syntax in
-            let%bind balance = balance_result in
-            let%bind nonce = nonce_result in
-            let%bind receipt_chain_hash = receipt_chain_hash_result in
-            let%bind public_key = public_key_result in
-            let%bind delegate = delegate_result in
-            let%bind state = state_result in
-            let%bind sequence_state = sequence_state_result in
-            let%bind proved_state = proved_state_result in
-            return
-              ( Snapp_predicate.Account.Poly.
-                  { balance
-                  ; nonce
-                  ; receipt_chain_hash
-                  ; public_key
-                  ; delegate
-                  ; state
-                  ; sequence_state
-                  ; proved_state
-                  }
-                : Snapp_predicate.Account.t ))
->>>>>>> 8c1dc0c9
           ~fields:
             [ arg "balance" ~typ:Interval.balance
             ; arg "nonce" ~typ:Interval.nonce
@@ -2668,13 +2649,8 @@
             ; arg "publicKey" ~typ:public_key_arg
             ; arg "delegate" ~typ:public_key_arg
             ; arg "state" ~typ:(non_null snapp_state)
-<<<<<<< HEAD
-            ; arg "rollupState" ~typ:field
+            ; arg "sequenceState" ~typ:field
             ; arg "provedState" ~typ:bool
-=======
-            ; arg "sequenceState" ~typ:(non_null snapp_field_or_ignore)
-            ; arg "provedState" ~typ:(non_null snapp_bool_or_ignore)
->>>>>>> 8c1dc0c9
             ]
 
       let snapp_predicate =
@@ -2696,9 +2672,17 @@
                   "Ill-defined predicate. Account and nonce cannot both be \
                    provided.")
           ~fields:
-            [ arg "account" ~doc:"TODO: Needs a doc"
+            [ arg "account"
+                ~doc:
+                  "The constraints that the account must satisfy in order for \
+                   this update to succeed. Snapps can use this field to assert \
+                   properties about the account."
                 ~typ:snapp_predicate_account
-            ; arg "nonce" ~doc:"TODO: Needs a doc" ~typ:nonce
+            ; arg "nonce"
+                ~doc:
+                  "The constraints that the nonce must satisfy in order for \
+                   this update to succeed."
+                ~typ:nonce
             ]
 
       let snapp_party_predicated =
@@ -3093,13 +3077,8 @@
              private key"
 
       let snapp_fee_payer =
-<<<<<<< HEAD
         arg "feePayer"
-          ~typ:(non_null Snapp_inputs.snapp_party_signed)
-=======
-        arg "snappFeePayer"
           ~typ:(non_null Snapp_inputs.snapp_party_fee_payer)
->>>>>>> 8c1dc0c9
           ~doc:"The fee payer party to a Snapp transaction"
 
       let snapp_other_parties =
