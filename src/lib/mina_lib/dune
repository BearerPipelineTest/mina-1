--- conflicted
+++ resolved
@@ -5,11 +5,7 @@
  (inline_tests)
  (libraries core mina_intf mina_version pipe_lib user_command_input logger async async_extra
             filtered_external_transition unix_timestamp debug_assert o1trace consensus
-<<<<<<< HEAD
-            incremental secrets work_selector snapp_command_input
-=======
-            child_processes incremental secrets work_selector
->>>>>>> 40fd4118
+            child_processes incremental secrets work_selector snapp_command_input
             mina_networking block_producer genesis_constants sync_handler transition_router node_addrs_and_ports
             otp_lib protocol_version snark_worker participating_state transaction_inclusion_status
             sync_status daemon_rpcs archive_lib exit_handlers)
