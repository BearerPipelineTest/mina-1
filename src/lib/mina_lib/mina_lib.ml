open Core_kernel
open Async
open Mina_base
open Mina_transaction
module Ledger = Mina_ledger.Ledger
open Mina_block
open Pipe_lib
open Strict_pipe
open Signature_lib
open Network_peer
module Archive_client = Archive_client
module Config = Config
module Conf_dir = Conf_dir
module Subscriptions = Mina_subscriptions
module Snark_worker_lib = Snark_worker
module Timeout = Timeout_lib.Core_time

type Structured_log_events.t += Connecting
  [@@deriving register_event { msg = "Mina daemon is connecting" }]

type Structured_log_events.t += Listening
  [@@deriving register_event { msg = "Mina daemon is listening" }]

type Structured_log_events.t += Bootstrapping
  [@@deriving register_event { msg = "Mina daemon is bootstrapping" }]

type Structured_log_events.t += Ledger_catchup
  [@@deriving register_event { msg = "Mina daemon is doing ledger catchup" }]

type Structured_log_events.t += Synced
  [@@deriving register_event { msg = "Mina daemon is synced" }]

type Structured_log_events.t +=
  | Rebroadcast_transition of { state_hash : State_hash.t }
  [@@deriving register_event { msg = "Rebroadcasting $state_hash" }]

exception Snark_worker_error of int

exception Snark_worker_signal_interrupt of Signal.t

(* A way to run a single snark worker for a daemon in a lazy manner. Forcing
   this lazy value will run the snark worker process. A snark work is
   assigned to a public key. This public key can change throughout the entire time
   the daemon is running *)
type snark_worker =
  { public_key : Public_key.Compressed.t
  ; process : Process.t Ivar.t
  ; kill_ivar : unit Ivar.t
  }

type processes =
  { prover : Prover.t
  ; verifier : Verifier.t
  ; vrf_evaluator : Vrf_evaluator.t
  ; mutable snark_worker :
      [ `On of snark_worker * Currency.Fee.t | `Off of Currency.Fee.t ]
  ; uptime_snark_worker_opt : Uptime_service.Uptime_snark_worker.t option
  }

type components =
  { net : Mina_networking.t
  ; transaction_pool : Network_pool.Transaction_pool.t
  ; snark_pool : Network_pool.Snark_pool.t
  ; transition_frontier : Transition_frontier.t option Broadcast_pipe.Reader.t
  ; most_recent_valid_block :
      Mina_block.initial_valid_block Broadcast_pipe.Reader.t
  ; block_produced_bvar : (Transition_frontier.Breadcrumb.t, read_write) Bvar.t
  }

(* tag commands so they can share a common pipe, to ensure sequentiality of nonces *)
type command_inputs =
  | User_command_inputs of User_command_input.t list
  | Snapp_command_inputs of Parties.t list

type pipes =
  { validated_transitions_reader :
      External_transition.Validated.t Strict_pipe.Reader.t
  ; producer_transition_writer :
      ( Transition_frontier.Breadcrumb.t
      , Strict_pipe.synchronous
      , unit Deferred.t )
      Strict_pipe.Writer.t
  ; user_command_input_writer :
      ( command_inputs
        * (   ( Network_pool.Transaction_pool.Resource_pool.Diff.t
              * Network_pool.Transaction_pool.Resource_pool.Diff.Rejected.t )
              Or_error.t
           -> unit )
        * (   Account_id.t
           -> ( [ `Min of Mina_base.Account.Nonce.t ] * Mina_base.Account.Nonce.t
              , string )
              Result.t )
        * (Account_id.t -> Account.t option Participating_state.T.t)
      , Strict_pipe.synchronous
      , unit Deferred.t )
      Strict_pipe.Writer.t
  ; tx_local_sink : Network_pool.Transaction_pool.Local_sink.t
  ; snark_local_sink : Network_pool.Snark_pool.Local_sink.t
  }

type t =
  { config : Config.t
  ; processes : processes
  ; components : components
  ; initialization_finish_signal : unit Ivar.t
  ; pipes : pipes
  ; wallets : Secrets.Wallets.t
  ; coinbase_receiver : Consensus.Coinbase_receiver.t ref
  ; snark_job_state : Work_selector.State.t
  ; mutable next_producer_timing :
      Daemon_rpcs.Types.Status.Next_producer_timing.t option
  ; subscriptions : Mina_subscriptions.t
  ; sync_status : Sync_status.t Mina_incremental.Status.Observer.t
  ; precomputed_block_writer :
      ([ `Path of string ] option * [ `Log ] option) ref
  ; block_production_status :
      [ `Producing | `Producing_in_ms of float | `Free ] ref
  }
[@@deriving fields]

let time_controller t = t.config.time_controller

let subscription t = t.subscriptions

let peek_frontier frontier_broadcast_pipe =
  Broadcast_pipe.Reader.peek frontier_broadcast_pipe
  |> Result.of_option
       ~error:
         (Error.of_string
            "Cannot retrieve transition frontier now. Bootstrapping right now." )

let client_port t =
  let { Node_addrs_and_ports.client_port; _ } =
    t.config.gossip_net_params.addrs_and_ports
  in
  client_port

(* Get the most recently set public keys  *)
let block_production_pubkeys t : Public_key.Compressed.Set.t =
  t.config.block_production_keypairs |> Keypair.And_compressed_pk.Set.to_list
  |> List.map ~f:snd |> Public_key.Compressed.Set.of_list

let coinbase_receiver t = !(t.coinbase_receiver)

let replace_coinbase_receiver t coinbase_receiver =
  [%log' info t.config.logger]
    "Changing the coinbase receiver for produced blocks from $old_receiver to \
     $new_receiver"
    ~metadata:
      [ ( "old_receiver"
        , Consensus.Coinbase_receiver.to_yojson !(t.coinbase_receiver) )
      ; ("new_receiver", Consensus.Coinbase_receiver.to_yojson coinbase_receiver)
      ] ;
  t.coinbase_receiver := coinbase_receiver

let log_snark_worker_warning t =
  if Option.is_some t.config.snark_coordinator_key then
    [%log' warn t.config.logger]
      "The snark coordinator flag is set; running a snark worker will override \
       the snark coordinator key"

let log_snark_coordinator_warning (config : Config.t) snark_worker =
  if Option.is_some config.snark_coordinator_key then
    match snark_worker with
    | `On _ ->
        [%log' warn config.logger]
          "The snark coordinator key will be ignored because the snark worker \
           key is set "
    | _ ->
        ()

module Snark_worker = struct
  let run_process ~logger ~proof_level pids client_port kill_ivar num_threads =
    let env =
      Option.map
        ~f:(fun num -> `Extend [ ("RAYON_NUM_THREADS", string_of_int num) ])
        num_threads
    in
    let%map snark_worker_process =
      let our_binary = Sys.executable_name in
      Process.create_exn () ~prog:our_binary ?env
        ~args:
          ( "internal" :: Snark_worker.Intf.command_name
          :: Snark_worker.arguments ~proof_level
               ~daemon_address:
                 (Host_and_port.create ~host:"127.0.0.1" ~port:client_port)
               ~shutdown_on_disconnect:false )
    in
    Child_processes.Termination.register_process pids snark_worker_process
      Snark_worker ;
    Child_processes.Termination.wait_for_process_log_errors ~logger
      snark_worker_process ~module_:__MODULE__ ~location:__LOC__ ~here:[%here] ;
    let close_stdin () =
      Process.stdin snark_worker_process |> Async.Writer.close
    in
    let remove_pid () =
      let pid = Process.pid snark_worker_process in
      Child_processes.Termination.remove pids pid
    in
    don't_wait_for
      ( match%bind
          Monitor.try_with ~here:[%here] (fun () ->
              Process.wait snark_worker_process )
        with
      | Ok signal_or_error -> (
          let%bind () = close_stdin () in
          remove_pid () ;
          match signal_or_error with
          | Ok () ->
              [%log info] "Snark worker process died" ;
              if Ivar.is_full kill_ivar then
                [%log error] "Ivar.fill bug is here!" ;
              Ivar.fill kill_ivar () ;
              Deferred.unit
          | Error (`Exit_non_zero non_zero_error) ->
              [%log fatal]
                !"Snark worker process died with a nonzero error %i"
                non_zero_error ;
              raise (Snark_worker_error non_zero_error)
          | Error (`Signal signal) ->
              [%log fatal]
                !"Snark worker died with signal %{sexp:Signal.t}. Aborting \
                  daemon"
                signal ;
              raise (Snark_worker_signal_interrupt signal) )
      | Error exn ->
          let%bind () = close_stdin () in
          remove_pid () ;
          [%log info]
            !"Exception when waiting for snark worker process to terminate: \
              $exn"
            ~metadata:[ ("exn", `String (Exn.to_string exn)) ] ;
          Deferred.unit ) ;
    [%log trace]
      !"Created snark worker with pid: %i"
      (Pid.to_int @@ Process.pid snark_worker_process) ;
    (* We want these to be printfs so we don't double encode our logs here *)
    Pipe.iter_without_pushback
      (Async.Reader.pipe (Process.stdout snark_worker_process))
      ~f:(fun s -> printf "%s" s)
    |> don't_wait_for ;
    Pipe.iter_without_pushback
      (Async.Reader.pipe (Process.stderr snark_worker_process))
      ~f:(fun s -> printf "%s" s)
    |> don't_wait_for ;
    snark_worker_process

  let start t =
    match t.processes.snark_worker with
    | `On ({ process = process_ivar; kill_ivar; _ }, _) ->
        [%log' debug t.config.logger] !"Starting snark worker process" ;
        log_snark_worker_warning t ;
        let%map snark_worker_process =
          run_process ~logger:t.config.logger
            ~proof_level:t.config.precomputed_values.proof_level t.config.pids
            t.config.gossip_net_params.addrs_and_ports.client_port kill_ivar
            t.config.snark_worker_config.num_threads
        in
        [%log' debug t.config.logger]
          ~metadata:
            [ ( "snark_worker_pid"
              , `Int (Pid.to_int (Process.pid snark_worker_process)) )
            ]
          "Started snark worker process with pid: $snark_worker_pid" ;
        if Ivar.is_full process_ivar then
          [%log' error t.config.logger] "Ivar.fill bug is here!" ;
        Ivar.fill process_ivar snark_worker_process
    | `Off _ ->
        [%log' info t.config.logger]
          !"Attempted to turn on snark worker, but snark worker key is set to \
            none" ;
        Deferred.unit

  let stop ?(should_wait_kill = false) t =
    match t.processes.snark_worker with
    | `On ({ public_key = _; process; kill_ivar }, _) ->
        let%bind process = Ivar.read process in
        [%log' info t.config.logger]
          "Killing snark worker process with pid: $snark_worker_pid"
          ~metadata:
            [ ("snark_worker_pid", `Int (Pid.to_int (Process.pid process))) ] ;
        Signal.send_exn Signal.term (`Pid (Process.pid process)) ;
        if should_wait_kill then Ivar.read kill_ivar else Deferred.unit
    | `Off _ ->
        [%log' warn t.config.logger]
          "Attempted to turn off snark worker, but no snark worker was running" ;
        Deferred.unit

  let get_key { processes = { snark_worker; _ }; _ } =
    match snark_worker with
    | `On ({ public_key; _ }, _) ->
        Some public_key
    | `Off _ ->
        None

  let replace_key
      ({ processes = { snark_worker; _ }; config = { logger; _ }; _ } as t)
      new_key =
    match (snark_worker, new_key) with
    | `Off _, None ->
        [%log info]
          "Snark work is still not happening since keys snark worker keys are \
           still set to None" ;
        Deferred.unit
    | `Off fee, Some new_key ->
        let process = Ivar.create () in
        let kill_ivar = Ivar.create () in
        t.processes.snark_worker <-
          `On ({ public_key = new_key; process; kill_ivar }, fee) ;
        start t
    | `On ({ public_key = old; process; kill_ivar }, fee), Some new_key ->
        [%log debug]
          !"Changing snark worker key from $old to $new"
          ~metadata:
            [ ("old", Public_key.Compressed.to_yojson old)
            ; ("new", Public_key.Compressed.to_yojson new_key)
            ] ;
        t.processes.snark_worker <-
          `On ({ public_key = new_key; process; kill_ivar }, fee) ;
        Deferred.unit
    | `On (_, fee), None ->
        let%map () = stop t in
        t.processes.snark_worker <- `Off fee
end

let replace_snark_worker_key = Snark_worker.replace_key

let snark_worker_key = Snark_worker.get_key

let snark_coordinator_key t = t.config.snark_coordinator_key

let stop_snark_worker = Snark_worker.stop

let best_tip_opt t =
  let open Option.Let_syntax in
  let%map frontier =
    Broadcast_pipe.Reader.peek t.components.transition_frontier
  in
  Transition_frontier.best_tip frontier

let transition_frontier t = t.components.transition_frontier

let root_length_opt t =
  let open Option.Let_syntax in
  let%map frontier =
    Broadcast_pipe.Reader.peek t.components.transition_frontier
  in
  Transition_frontier.root_length frontier

let best_staged_ledger_opt t =
  let open Option.Let_syntax in
  let%map tip = best_tip_opt t in
  Transition_frontier.Breadcrumb.staged_ledger tip

let best_protocol_state_opt t =
  let open Option.Let_syntax in
  let%map tip = best_tip_opt t in
  Transition_frontier.Breadcrumb.protocol_state tip

let best_ledger_opt t =
  let open Option.Let_syntax in
  let%map staged_ledger = best_staged_ledger_opt t in
  Staged_ledger.ledger staged_ledger

let compose_of_option f =
  Fn.compose
    (Option.value_map ~default:`Bootstrapping ~f:(fun x -> `Active x))
    f

let best_tip = compose_of_option best_tip_opt

let root_length = compose_of_option root_length_opt

let active_or_bootstrapping =
  compose_of_option (fun t ->
      Option.bind
        (Broadcast_pipe.Reader.peek t.components.transition_frontier)
        ~f:(Fn.const (Some ())) )

(* This is a hack put in place to deal with nodes getting stuck
   in Offline states, that is, not receiving blocks for an extended period.

   To address this, we restart the libp2p helper when we become offline. *)
let next_helper_restart = ref None

let offline_shutdown = ref None

exception Offline_shutdown

let create_sync_status_observer ~logger ~is_seed ~demo_mode ~net
    ~transition_frontier_and_catchup_signal_incr ~online_status_incr
    ~first_connection_incr ~first_message_incr =
  let open Mina_incremental.Status in
  let restart_delay = Time.Span.of_min 5. in
  let offline_shutdown_delay = Time.Span.of_min 25. in
  let incremental_status =
    map4 online_status_incr transition_frontier_and_catchup_signal_incr
      first_connection_incr first_message_incr
      ~f:(fun online_status active_status first_connection first_message ->
        (* Always be synced in demo mode, we don't expect peers to connect to us *)
        if demo_mode then `Synced
        else
          match online_status with
          | `Offline ->
              ( match !next_helper_restart with
              | None ->
                  next_helper_restart :=
                    Some
                      (Async.Clock.Event.run_after restart_delay
                         (fun () ->
                           [%log info]
                             "Offline for too long; restarting libp2p_helper" ;
                           Mina_networking.restart_helper net ;
                           next_helper_restart := None ;
                           match !offline_shutdown with
                           | None ->
                               offline_shutdown :=
                                 Some
                                   (Async.Clock.Event.run_after
                                      offline_shutdown_delay
                                      (fun () -> raise Offline_shutdown)
                                      () )
                           | Some _ ->
                               () )
                         () )
              | Some _ ->
                  () ) ;
              let is_empty = function `Empty -> true | _ -> false in
              if is_empty first_connection then (
                [%str_log info] Connecting ;
                `Connecting )
              else if is_empty first_message then (
                [%str_log info] Listening ;
                `Listening )
              else `Offline
          | `Online -> (
              Option.iter !next_helper_restart ~f:(fun e ->
                  Async.Clock.Event.abort_if_possible e () ) ;
              next_helper_restart := None ;
              Option.iter !offline_shutdown ~f:(fun e ->
                  Async.Clock.Event.abort_if_possible e () ) ;
              offline_shutdown := None ;
              match active_status with
              | None ->
                  let logger = Logger.create () in
                  [%str_log info] Bootstrapping ;
                  `Bootstrap
              | Some (_, catchup_jobs) ->
                  let logger = Logger.create () in
                  if catchup_jobs > 0 then (
                    [%str_log info] Ledger_catchup ;
                    `Catchup )
                  else (
                    [%str_log info] Synced ;
                    `Synced ) ) )
  in
  let observer = observe incremental_status in
  (* monitor Mina status, issue a warning if offline for too long (unless we are a seed node) *)
  ( if not is_seed then
    let offline_timeout_min = 15.0 in
    let offline_timeout_duration = Time.Span.of_min offline_timeout_min in
    let offline_timeout = ref None in
    let offline_warned = ref false in
    let log_offline_warning _tm =
      [%log error]
        "Daemon has not received any gossip messages for %0.0f minutes; check \
         the daemon's external port forwarding, if needed"
        offline_timeout_min ;
      offline_warned := true
    in
    let start_offline_timeout () =
      match !offline_timeout with
      | Some _ ->
          ()
      | None ->
          offline_timeout :=
            Some
              (Timeout.create () offline_timeout_duration ~f:log_offline_warning)
    in
    let stop_offline_timeout () =
      match !offline_timeout with
      | Some timeout ->
          if !offline_warned then (
            [%log info]
              "Daemon had been offline (no gossip messages received), now back \
               online" ;
            offline_warned := false ) ;
          Timeout.cancel () timeout () ;
          offline_timeout := None
      | None ->
          ()
    in
    let handle_status_change status =
      if match status with `Offline -> true | _ -> false then
        start_offline_timeout ()
      else stop_offline_timeout ()
    in
    Observer.on_update_exn observer ~f:(function
      | Initialized value ->
          handle_status_change value
      | Changed (_, value) ->
          handle_status_change value
      | Invalidated ->
          () ) ) ;
  (* recompute Mina status on an interval *)
  let stabilize () = O1trace.sync_thread "stabilize_sync_status" stabilize in
  stabilize () ;
  every (Time.Span.of_sec 15.0) ~stop:(never ()) stabilize ;
  observer

let sync_status t = t.sync_status

let visualize_frontier ~filename =
  compose_of_option
  @@ fun t ->
  let open Option.Let_syntax in
  let%map frontier =
    Broadcast_pipe.Reader.peek t.components.transition_frontier
  in
  Transition_frontier.visualize ~filename frontier

let best_staged_ledger = compose_of_option best_staged_ledger_opt

let best_protocol_state = compose_of_option best_protocol_state_opt

let best_ledger = compose_of_option best_ledger_opt

let get_ledger t state_hash_opt =
  let open Or_error.Let_syntax in
  let%bind state_hash =
    Option.value_map state_hash_opt ~f:Or_error.return
      ~default:
        ( match best_tip t with
        | `Active bc ->
            Or_error.return (Frontier_base.Breadcrumb.state_hash bc)
        | `Bootstrapping ->
            Or_error.error_string
              "get_ledger: can't get staged ledger hash while bootstrapping" )
  in
  let%bind frontier = t.components.transition_frontier |> peek_frontier in
  match Transition_frontier.find frontier state_hash with
  | Some b ->
      let staged_ledger = Transition_frontier.Breadcrumb.staged_ledger b in
      Ok (Ledger.to_list (Staged_ledger.ledger staged_ledger))
  | None ->
      Or_error.error_string
        "get_ledger: state hash not found in transition frontier"

let get_snarked_ledger t state_hash_opt =
  let open Or_error.Let_syntax in
  let%bind state_hash =
    Option.value_map state_hash_opt ~f:Or_error.return
      ~default:
        ( match best_tip t with
        | `Active bc ->
            Or_error.return (Frontier_base.Breadcrumb.state_hash bc)
        | `Bootstrapping ->
            Or_error.error_string
              "get_snarked_ledger: can't get snarked ledger hash while \
               bootstrapping" )
  in
  let%bind frontier = t.components.transition_frontier |> peek_frontier in
  match Transition_frontier.find frontier state_hash with
  | Some b ->
      let root_snarked_ledger =
        Transition_frontier.root_snarked_ledger frontier
      in
      let ledger = Ledger.of_database root_snarked_ledger in
      let path = Transition_frontier.path_map frontier b ~f:Fn.id in
      let%bind _ =
        List.fold_until ~init:(Ok ()) path
          ~f:(fun _acc b ->
            if Transition_frontier.Breadcrumb.just_emitted_a_proof b then
              match
                Staged_ledger.proof_txns_with_state_hashes
                  (Transition_frontier.Breadcrumb.staged_ledger b)
              with
              | None ->
                  Stop
                    (Or_error.error_string
                       (sprintf
                          "No transactions corresponding to the emitted proof \
                           for state_hash:%s"
                          (State_hash.to_base58_check
                             (Transition_frontier.Breadcrumb.state_hash b) ) ) )
              | Some txns -> (
                  match
                    List.fold_until ~init:(Ok ())
                      (Non_empty_list.to_list txns)
                      ~f:(fun _acc (txn, state_hash) ->
                        (*Validate transactions against the protocol state associated with the transaction*)
                        match
                          Transition_frontier.find_protocol_state frontier
                            state_hash
                        with
                        | Some state -> (
                            let txn_state_view =
                              Mina_state.Protocol_state.body state
                              |> Mina_state.Protocol_state.Body.view
                            in
                            match
                              Ledger.apply_transaction
                                ~constraint_constants:
                                  t.config.precomputed_values
                                    .constraint_constants ~txn_state_view ledger
                                txn.data
                            with
                            | Ok _ ->
                                Continue (Ok ())
                            | e ->
                                Stop (Or_error.map e ~f:ignore) )
                        | None ->
                            Stop
                              (Or_error.errorf
                                 !"Coudln't find protocol state with hash %s"
                                 (State_hash.to_base58_check state_hash) ) )
                      ~finish:Fn.id
                  with
                  | Ok _ ->
                      Continue (Ok ())
                  | e ->
                      Stop e )
            else Continue (Ok ()) )
          ~finish:Fn.id
      in
      let snarked_ledger_hash =
        Transition_frontier.Breadcrumb.block b
        |> Mina_block.header |> Header.protocol_state
        |> Mina_state.Protocol_state.blockchain_state
        |> Mina_state.Blockchain_state.snarked_ledger_hash
      in
      let merkle_root = Ledger.merkle_root ledger in
      if Frozen_ledger_hash.equal snarked_ledger_hash merkle_root then (
        let res = Ledger.to_list ledger in
        ignore @@ Ledger.unregister_mask_exn ~loc:__LOC__ ledger ;
        Ok res )
      else
        Or_error.errorf
          "Expected snarked ledger hash %s but got %s for state hash %s"
          (Frozen_ledger_hash.to_base58_check snarked_ledger_hash)
          (Frozen_ledger_hash.to_base58_check merkle_root)
          (State_hash.to_base58_check state_hash)
  | None ->
      Or_error.error_string
        "get_snarked_ledger: state hash not found in transition frontier"

let get_account t aid =
  let open Participating_state.Let_syntax in
  let%map ledger = best_ledger t in
  let open Option.Let_syntax in
  let%bind loc = Ledger.location_of_account ledger aid in
  Ledger.get ledger loc

let get_inferred_nonce_from_transaction_pool_and_ledger t
    (account_id : Account_id.t) =
  let transaction_pool = t.components.transaction_pool in
  let resource_pool =
    Network_pool.Transaction_pool.resource_pool transaction_pool
  in
  let pooled_transactions =
    Network_pool.Transaction_pool.Resource_pool.all_from_account resource_pool
      account_id
  in
  let txn_pool_nonce =
<<<<<<< HEAD
    List.last pooled_transactions
    |> Option.map
         ~f:
           (Fn.compose User_command.target_nonce
              Transaction_hash.User_command_with_valid_signature.command)
=======
    let nonces =
      List.map pooled_transactions
        ~f:
          (Fn.compose User_command.nonce_exn
             Transaction_hash.User_command_with_valid_signature.command )
    in
    (* The last nonce gives us the maximum nonce in the transaction pool *)
    List.last nonces
>>>>>>> 670ee784
  in
  match txn_pool_nonce with
  | Some nonce ->
      Participating_state.Option.return nonce
  | None ->
      let open Participating_state.Option.Let_syntax in
      let%map account = get_account t account_id in
      account.Account.Poly.nonce

let snark_job_state t = t.snark_job_state

let add_block_subscriber t public_key =
  Mina_subscriptions.add_block_subscriber t.subscriptions public_key

let add_payment_subscriber t public_key =
  Mina_subscriptions.add_payment_subscriber t.subscriptions public_key

let transaction_pool t = t.components.transaction_pool

let snark_pool t = t.components.snark_pool

let peers t = Mina_networking.peers t.components.net

let initial_peers t = Mina_networking.initial_peers t.components.net

let snark_work_fee t =
  match t.processes.snark_worker with `On (_, fee) -> fee | `Off fee -> fee

let set_snark_work_fee t new_fee =
  t.processes.snark_worker <-
    ( match t.processes.snark_worker with
    | `On (config, _) ->
        `On (config, new_fee)
    | `Off _ ->
        `Off new_fee )

let top_level_logger t = t.config.logger

let most_recent_valid_transition t = t.components.most_recent_valid_block

let block_produced_bvar t = t.components.block_produced_bvar

let staged_ledger_ledger_proof t =
  let open Option.Let_syntax in
  let%bind sl = best_staged_ledger_opt t in
  Staged_ledger.current_ledger_proof sl

let validated_transitions t = t.pipes.validated_transitions_reader

module Root_diff = struct
  [%%versioned
  module Stable = struct
    module V2 = struct
      type t =
        { commands : User_command.Stable.V2.t With_status.Stable.V2.t list
        ; root_length : int
        }

      let to_latest = Fn.id
    end
  end]
end

let initialization_finish_signal t = t.initialization_finish_signal

(* TODO: this is a bad pattern for two reasons:
 *   - uses an abstraction leak to patch new functionality instead of making a new extension
 *   - every call to this function will create a new, unique pipe with it's own thread for transfering
 *     items from the identity extension with no route for termination
 *)
let root_diff t =
  let root_diff_reader, root_diff_writer =
    Strict_pipe.create ~name:"root diff"
      (Buffered (`Capacity 30, `Overflow Crash))
  in
  O1trace.background_thread "read_root_diffs" (fun () ->
      let open Root_diff.Stable.Latest in
      let length_of_breadcrumb b =
        Transition_frontier.Breadcrumb.consensus_state b
        |> Consensus.Data.Consensus_state.blockchain_length
        |> Mina_numbers.Length.to_uint32 |> Unsigned.UInt32.to_int
      in
      Broadcast_pipe.Reader.iter t.components.transition_frontier ~f:(function
        | None ->
            Deferred.unit
        | Some frontier ->
            let root = Transition_frontier.root frontier in
            Strict_pipe.Writer.write root_diff_writer
              { commands =
                  List.map
                    ( Transition_frontier.Breadcrumb.validated_transition root
                    |> Mina_block.Validated.valid_commands )
                    ~f:(With_status.map ~f:User_command.forget_check)
              ; root_length = length_of_breadcrumb root
              } ;
            Broadcast_pipe.Reader.iter
              Transition_frontier.(
                Extensions.(get_view_pipe (extensions frontier) Identity))
              ~f:
                (Deferred.List.iter ~f:(function
                  | Transition_frontier.Diff.Full.With_mutant.E (New_node _, _)
                    ->
                      Deferred.unit
                  | Transition_frontier.Diff.Full.With_mutant.E
                      (Best_tip_changed _, _) ->
                      Deferred.unit
                  | Transition_frontier.Diff.Full.With_mutant.E
                      (Root_transitioned { new_root; _ }, _) ->
                      let root_hash =
                        (Transition_frontier.Root_data.Limited.hashes new_root)
                          .state_hash
                      in
                      let new_root_breadcrumb =
                        Transition_frontier.(find_exn frontier root_hash)
                      in
                      Strict_pipe.Writer.write root_diff_writer
                        { commands =
                            Transition_frontier.Breadcrumb.validated_transition
                              new_root_breadcrumb
                            |> Mina_block.Validated.valid_commands
                            |> List.map
                                 ~f:
                                   (With_status.map ~f:User_command.forget_check)
                        ; root_length = length_of_breadcrumb new_root_breadcrumb
                        } ;
                      Deferred.unit ) ) ) ) ;
  root_diff_reader

let dump_tf t =
  peek_frontier t.components.transition_frontier
  |> Or_error.map ~f:Transition_frontier.visualize_to_string

(** The [best_path coda] is the list of state hashes from the root to the best_tip in the transition frontier. It includes the root hash and the hash *)
let best_path t =
  let open Option.Let_syntax in
  let%map tf = Broadcast_pipe.Reader.peek t.components.transition_frontier in
  let bt = Transition_frontier.best_tip tf in
  List.cons
    Transition_frontier.(root tf |> Breadcrumb.state_hash)
    (Transition_frontier.hash_path tf bt)

let best_chain ?max_length t =
  let open Option.Let_syntax in
  let%map frontier =
    Broadcast_pipe.Reader.peek t.components.transition_frontier
  in
  let best_tip_path = Transition_frontier.best_tip_path ?max_length frontier in
  match max_length with
  | Some max_length when max_length <= List.length best_tip_path ->
      (* The [best_tip_path] has already been truncated to the correct length,
         we skip adding the root to stay below the maximum.
      *)
      best_tip_path
  | _ ->
      Transition_frontier.root frontier :: best_tip_path

let request_work t =
  let (module Work_selection_method) = t.config.work_selection_method in
  let fee = snark_work_fee t in
  let instances_opt =
    Work_selection_method.work ~logger:t.config.logger ~fee
      ~snark_pool:(snark_pool t) (snark_job_state t)
  in
  Option.map instances_opt ~f:(fun instances ->
      { Snark_work_lib.Work.Spec.instances; fee } )

let work_selection_method t = t.config.work_selection_method

let add_work t (work : Snark_worker_lib.Work.Result.t) =
  let (module Work_selection_method) = t.config.work_selection_method in
  let update_metrics () =
    let snark_pool = snark_pool t in
    let fee_opt =
      Option.map (snark_worker_key t) ~f:(fun _ -> snark_work_fee t)
    in
    let pending_work =
      Work_selection_method.pending_work_statements ~snark_pool ~fee_opt
        t.snark_job_state
      |> List.length
    in
    Mina_metrics.(
      Gauge.set Snark_work.pending_snark_work (Int.to_float pending_work))
  in
  let spec = work.spec.instances in
  let cb _ =
    (* remove it from seen jobs after attempting to adding it to the pool to avoid this work being reassigned
     * If the diff is accepted then remove it from the seen jobs.
     * If not then the work should have already been in the pool with a lower fee or the statement isn't referenced anymore or any other error. In any case remove it from the seen jobs so that it can be picked up if needed *)
    Work_selection_method.remove t.snark_job_state spec
  in
  ignore (Or_error.try_with (fun () -> update_metrics ()) : unit Or_error.t) ;
  Network_pool.Snark_pool.Local_sink.push t.pipes.snark_local_sink
    (Network_pool.Snark_pool.Resource_pool.Diff.of_result work, cb)
  |> Deferred.don't_wait_for

let get_current_nonce t aid =
  match
    Participating_state.active
      (get_inferred_nonce_from_transaction_pool_and_ledger t aid)
    |> Option.join
  with
  | None ->
      (* IMPORTANT! Do not change the content of this error without
       * updating Rosetta's construction API to handle the changes *)
      Error
        "Couldn't infer nonce for transaction from specified `sender` since \
         `sender` is not in the ledger or sent a transaction in transaction \
         pool."
  | Some nonce ->
      let ledger_nonce =
        Participating_state.active (get_account t aid)
        |> Option.join
        |> Option.map ~f:(fun { Account.Poly.nonce; _ } -> nonce)
        |> Option.value ~default:nonce
      in
      Ok (`Min ledger_nonce, nonce)

let add_transactions t (uc_inputs : User_command_input.t list) =
  let result_ivar = Ivar.create () in
  let cmd_inputs = User_command_inputs uc_inputs in
  Strict_pipe.Writer.write t.pipes.user_command_input_writer
    (cmd_inputs, Ivar.fill result_ivar, get_current_nonce t, get_account t)
  |> Deferred.don't_wait_for ;
  Ivar.read result_ivar

let add_full_transactions t user_command =
  let result_ivar = Ivar.create () in
  Network_pool.Transaction_pool.Local_sink.push t.pipes.tx_local_sink
    (user_command, Ivar.fill result_ivar)
  |> Deferred.don't_wait_for ;
  Ivar.read result_ivar

let add_snapp_transactions t (snapp_txns : Parties.t list) =
  let result_ivar = Ivar.create () in
  let cmd_inputs = Snapp_command_inputs snapp_txns in
  Strict_pipe.Writer.write t.pipes.user_command_input_writer
    (cmd_inputs, Ivar.fill result_ivar, get_current_nonce t, get_account t)
  |> Deferred.don't_wait_for ;
  Ivar.read result_ivar

let next_producer_timing t = t.next_producer_timing

let staking_ledger t =
  let open Option.Let_syntax in
  let consensus_constants = t.config.precomputed_values.consensus_constants in
  let%map transition_frontier =
    Broadcast_pipe.Reader.peek t.components.transition_frontier
  in
  let consensus_state =
    Transition_frontier.Breadcrumb.consensus_state
      (Transition_frontier.best_tip transition_frontier)
  in
  let local_state = t.config.consensus_local_state in
  Consensus.Hooks.get_epoch_ledger ~constants:consensus_constants
    ~consensus_state ~local_state

let next_epoch_ledger t =
  let open Option.Let_syntax in
  let%map frontier =
    Broadcast_pipe.Reader.peek t.components.transition_frontier
  in
  let root = Transition_frontier.root frontier in
  let root_epoch =
    Transition_frontier.Breadcrumb.consensus_state root
    |> Consensus.Data.Consensus_state.epoch_count
  in
  let best_tip = Transition_frontier.best_tip frontier in
  let best_tip_epoch =
    Transition_frontier.Breadcrumb.consensus_state best_tip
    |> Consensus.Data.Consensus_state.epoch_count
  in
  if
    Mina_numbers.Length.(
      equal root_epoch best_tip_epoch || equal best_tip_epoch zero)
  then
    (*root is in the same epoch as the best tip and so the next epoch ledger in the local state will be updated by Proof_of_stake.frontier_root_transition. Next epoch ledger in genesis epoch is the genesis ledger*)
    `Finalized
      (Consensus.Data.Local_state.next_epoch_ledger
         t.config.consensus_local_state )
  else
    (*No blocks in the new epoch is finalized yet, return nothing*)
    `Notfinalized

let find_delegators table pk =
  Option.value_map
    (Public_key.Compressed.Table.find table pk)
    ~default:[] ~f:Mina_base.Account.Index.Table.data

let current_epoch_delegators t ~pk =
  let open Option.Let_syntax in
  let%map _transition_frontier =
    Broadcast_pipe.Reader.peek t.components.transition_frontier
  in
  let current_epoch_delegatee_table =
    Consensus.Data.Local_state.current_epoch_delegatee_table
      ~local_state:t.config.consensus_local_state
  in
  find_delegators current_epoch_delegatee_table pk

let last_epoch_delegators t ~pk =
  let open Option.Let_syntax in
  let%bind _transition_frontier =
    Broadcast_pipe.Reader.peek t.components.transition_frontier
  in
  let%map last_epoch_delegatee_table =
    Consensus.Data.Local_state.last_epoch_delegatee_table
      ~local_state:t.config.consensus_local_state
  in
  find_delegators last_epoch_delegatee_table pk

let perform_compaction t =
  match Mina_compile_config.compaction_interval_ms with
  | None ->
      ()
  | Some compaction_interval_compiled ->
      let slot_duration_ms =
        let leeway = 1000 in
        t.config.precomputed_values.constraint_constants
          .block_window_duration_ms + leeway
      in
      let expected_time_for_compaction =
        match Sys.getenv "MINA_COMPACTION_MS" with
        | Some ms ->
            Float.of_string ms
        | None ->
            6000.
      in
      let span ?(incr = 0.) ms = Float.(of_int ms +. incr) |> Time.Span.of_ms in
      let interval_configured =
        match Sys.getenv "MINA_COMPACTION_INTERVAL_MS" with
        | Some ms ->
            Time.Span.of_ms (Float.of_string ms)
        | None ->
            span compaction_interval_compiled
      in
      if Time.Span.(interval_configured <= of_ms expected_time_for_compaction)
      then (
        [%log' fatal t.config.logger]
          "Time between compactions %f should be greater than the expected \
           time for compaction %f"
          (Time.Span.to_ms interval_configured)
          expected_time_for_compaction ;
        failwith
          (sprintf
             "Time between compactions %f should be greater than the expected \
              time for compaction %f"
             (Time.Span.to_ms interval_configured)
             expected_time_for_compaction ) ) ;
      let call_compact () =
        let start = Time.now () in
        Gc.compact () ;
        let span = Time.diff (Time.now ()) start in
        [%log' debug t.config.logger]
          ~metadata:[ ("time", `Float (Time.Span.to_ms span)) ]
          "Gc.compact took $time ms"
      in
      let rec perform interval =
        upon (after interval) (fun () ->
            match !(t.block_production_status) with
            | `Free ->
                call_compact () ;
                perform interval_configured
            | `Producing ->
                perform (span slot_duration_ms)
            | `Producing_in_ms ms ->
                if Float.(ms < expected_time_for_compaction) then
                  (*too close to block production; perform compaction after block production*)
                  perform (span slot_duration_ms ~incr:ms)
                else (
                  call_compact () ;
                  perform interval_configured ) )
      in
      perform interval_configured

let daemon_start_time = Time_ns.now ()

let check_and_stop_daemon t ~wait =
  let uptime_mins =
    Time_ns.(diff (now ()) daemon_start_time |> Span.to_min |> Int.of_float)
  in
  let max_catchup_time = Time.Span.of_hr 1. in
  if uptime_mins <= wait then
    `Check_in
      (Block_time.Span.to_time_span
         t.config.precomputed_values.consensus_constants.slot_duration_ms )
  else
    match t.next_producer_timing with
    | None ->
        `Now
    | Some timing -> (
        match timing.timing with
        | Daemon_rpcs.Types.Status.Next_producer_timing.Check_again tm
        | Produce { time = tm; _ }
        | Produce_now { time = tm; _ } ->
            let tm = Block_time.to_time tm in
            (*Assuming it takes at most 1hr to bootstrap and catchup*)
            let next_block =
              Time.add tm
                (Block_time.Span.to_time_span
                   t.config.precomputed_values.consensus_constants
                     .slot_duration_ms )
            in
            let wait_for = Time.(diff next_block (now ())) in
            if Time.Span.(wait_for > max_catchup_time) then `Now
            else `Check_in wait_for
        | Evaluating_vrf _last_checked_slot ->
            `Check_in
              (Core.Time.Span.of_ms
                 (Mina_compile_config.vrf_poll_interval_ms * 2 |> Int.to_float) )
        )

let stop_long_running_daemon t =
  let wait_mins = (t.config.stop_time * 60) + (Random.int 10 * 60) in
  [%log' info t.config.logger]
    "Stopping daemon after $wait mins and when there are no blocks to be \
     produced"
    ~metadata:[ ("wait", `Int wait_mins) ] ;
  let stop_daemon () =
    let uptime_mins =
      Time_ns.(diff (now ()) daemon_start_time |> Span.to_min |> Int.of_float)
    in
    [%log' info t.config.logger]
      "Deamon has been running for $uptime mins. Stopping now..."
      ~metadata:[ ("uptime", `Int uptime_mins) ] ;
    Scheduler.yield ()
    >>= (fun () -> return (Async.shutdown 1))
    |> don't_wait_for
  in
  let rec go interval =
    upon (after interval) (fun () ->
        match check_and_stop_daemon t ~wait:wait_mins with
        | `Now ->
            stop_daemon ()
        | `Check_in tm ->
            go tm )
  in
  go (Time.Span.of_ms (wait_mins * 60 * 1000 |> Float.of_int))

let offline_time
    { Genesis_constants.Constraint_constants.block_window_duration_ms; _ } =
  (* This is a bit of a hack, see #3232. *)
  let inactivity_ms = block_window_duration_ms * 8 in
  Block_time.Span.of_ms @@ Int64.of_int inactivity_ms

let setup_timer ~constraint_constants time_controller sync_state_broadcaster =
  Block_time.Timeout.create time_controller (offline_time constraint_constants)
    ~f:(fun _ ->
      Broadcast_pipe.Writer.write sync_state_broadcaster `Offline
      |> don't_wait_for )

let online_broadcaster ~constraint_constants time_controller =
  let online_reader, online_writer = Broadcast_pipe.create `Offline in
  let init =
    Block_time.Timeout.create time_controller
      (Block_time.Span.of_ms Int64.zero)
      ~f:ignore
  in
  let current_timer = ref init in
  let notify_online () =
    let%map () = Broadcast_pipe.Writer.write online_writer `Online in
    Block_time.Timeout.cancel time_controller !current_timer () ;
    current_timer :=
      setup_timer ~constraint_constants time_controller online_writer
  in
  (online_reader, notify_online)

let start t =
  let set_next_producer_timing timing consensus_state =
    let block_production_status, next_producer_timing =
      let generated_from_consensus_at :
          Daemon_rpcs.Types.Status.Next_producer_timing.slot =
        { slot = Consensus.Data.Consensus_state.curr_global_slot consensus_state
        ; global_slot_since_genesis =
            Consensus.Data.Consensus_state.global_slot_since_genesis
              consensus_state
        }
      in
      let info time (data : Consensus.Data.Block_data.t) :
          Daemon_rpcs.Types.Status.Next_producer_timing.producing_time =
        let for_slot : Daemon_rpcs.Types.Status.Next_producer_timing.slot =
          { slot = Consensus.Data.Block_data.global_slot data
          ; global_slot_since_genesis =
              Consensus.Data.Block_data.global_slot_since_genesis data
          }
        in
        { time; for_slot }
      in
      let status, timing =
        match timing with
        | `Check_again block_time ->
            ( `Free
            , Daemon_rpcs.Types.Status.Next_producer_timing.Check_again
                block_time )
        | `Evaluating_vrf last_checked_slot ->
            (* Vrf evaluation is still going on, so treating it as if a block is being produced*)
            (`Producing, Evaluating_vrf last_checked_slot)
        | `Produce_now (block_data, _) ->
            let info :
                Daemon_rpcs.Types.Status.Next_producer_timing.producing_time =
              let time =
                Consensus.Data.Consensus_time.of_global_slot
                  ~constants:t.config.precomputed_values.consensus_constants
                  (Consensus.Data.Block_data.global_slot block_data)
                |> Consensus.Data.Consensus_time.to_time
                     ~constants:t.config.precomputed_values.consensus_constants
              in
              info time block_data
            in
            (`Producing, Produce_now info)
        | `Produce (time, block_data, _) ->
            ( `Producing_in_ms (Int64.to_float time)
            , Produce
                (info
                   ( time |> Block_time.Span.of_ms
                   |> Block_time.of_span_since_epoch )
                   block_data ) )
      in
      ( status
      , { Daemon_rpcs.Types.Status.Next_producer_timing.timing
        ; generated_from_consensus_at
        } )
    in
    t.block_production_status := block_production_status ;
    t.next_producer_timing <- Some next_producer_timing
  in
  if
    not
      (Keypair.And_compressed_pk.Set.is_empty t.config.block_production_keypairs)
  then
    Block_producer.run ~logger:t.config.logger
      ~vrf_evaluator:t.processes.vrf_evaluator ~verifier:t.processes.verifier
      ~set_next_producer_timing ~prover:t.processes.prover
      ~trust_system:t.config.trust_system
      ~transaction_resource_pool:
        (Network_pool.Transaction_pool.resource_pool
           t.components.transaction_pool )
      ~get_completed_work:
        (Network_pool.Snark_pool.get_completed_work t.components.snark_pool)
      ~time_controller:t.config.time_controller
      ~coinbase_receiver:t.coinbase_receiver
      ~consensus_local_state:t.config.consensus_local_state
      ~frontier_reader:t.components.transition_frontier
      ~transition_writer:t.pipes.producer_transition_writer
      ~log_block_creation:t.config.log_block_creation
      ~precomputed_values:t.config.precomputed_values
      ~block_reward_threshold:t.config.block_reward_threshold
      ~block_produced_bvar:t.components.block_produced_bvar ;
  perform_compaction t ;
  let () =
    match t.config.node_status_url with
    | Some node_status_url ->
        Node_status_service.start ~logger:t.config.logger ~node_status_url
          ~network:t.components.net
          ~transition_frontier:t.components.transition_frontier
          ~sync_status:t.sync_status
          ~addrs_and_ports:t.config.gossip_net_params.addrs_and_ports
          ~start_time:t.config.start_time
          ~slot_duration:
            (Block_time.Span.to_time_span
               t.config.precomputed_values.consensus_constants.slot_duration_ms )
    | None ->
        ()
  in
  Uptime_service.start ~logger:t.config.logger ~uptime_url:t.config.uptime_url
    ~snark_worker_opt:t.processes.uptime_snark_worker_opt
    ~transition_frontier:t.components.transition_frontier
    ~time_controller:t.config.time_controller
    ~block_produced_bvar:t.components.block_produced_bvar
    ~uptime_submitter_keypair:t.config.uptime_submitter_keypair
    ~get_next_producer_timing:(fun () -> t.next_producer_timing)
    ~get_snark_work_fee:(fun () -> snark_work_fee t)
    ~get_peer:(fun () -> t.config.gossip_net_params.addrs_and_ports.peer) ;
  stop_long_running_daemon t ;
  Snark_worker.start t

let start_with_precomputed_blocks t blocks =
  let%bind () =
    Block_producer.run_precomputed ~logger:t.config.logger
      ~verifier:t.processes.verifier ~trust_system:t.config.trust_system
      ~time_controller:t.config.time_controller
      ~frontier_reader:t.components.transition_frontier
      ~transition_writer:t.pipes.producer_transition_writer
      ~precomputed_values:t.config.precomputed_values ~precomputed_blocks:blocks
  in
  start t

let send_resource_pool_diff_or_wait ~rl ~diff_score ~max_per_15_seconds diff =
  (* HACK: Pretend we're a remote peer so that we can rate limit
                 ourselves.
  *)
  let us =
    { Network_peer.Peer.host = Unix.Inet_addr.of_string "127.0.0.1"
    ; libp2p_port = 0
    ; peer_id = ""
    }
  in
  let score = diff_score diff in
  let rec able_to_send_or_wait () =
    match
      Network_pool.Rate_limiter.add rl (Remote us) ~now:(Time.now ()) ~score
    with
    | `Within_capacity ->
        Deferred.return ()
    | `Capacity_exceeded ->
        if score > max_per_15_seconds then (
          (* This will never pass the rate limiting; pass it on
                             to progress in the queue. *)
          ignore
            ( Network_pool.Rate_limiter.add rl (Remote us) ~now:(Time.now ())
                ~score:0
              : [ `Within_capacity | `Capacity_exceeded ] ) ;
          Deferred.return () )
        else
          let%bind () =
            after
              Time.(
                diff (now ())
                  (Network_pool.Rate_limiter.next_expires rl (Remote us)))
          in
          able_to_send_or_wait ()
  in
  able_to_send_or_wait ()

let create ?wallets (config : Config.t) =
  let catchup_mode = if config.super_catchup then `Super else `Normal in
  let constraint_constants = config.precomputed_values.constraint_constants in
  let consensus_constants = config.precomputed_values.consensus_constants in
  let monitor = Option.value ~default:(Monitor.create ()) config.monitor in
  Async.Scheduler.within' ~monitor (fun () ->
      O1trace.thread "mina_lib" (fun () ->
          let%bind prover =
            Monitor.try_with ~here:[%here]
              ~rest:
                (`Call
                  (fun exn ->
                    let err = Error.of_exn ~backtrace:`Get exn in
                    [%log' warn config.logger]
                      "unhandled exception from daemon-side prover server: $exn"
                      ~metadata:[ ("exn", Error_json.error_to_yojson err) ] ) )
              (fun () ->
                O1trace.thread "manage_prover_subprocess" (fun () ->
                    Prover.create ~logger:config.logger
                      ~proof_level:config.precomputed_values.proof_level
                      ~constraint_constants ~pids:config.pids
                      ~conf_dir:config.conf_dir ) )
            >>| Result.ok_exn
          in
          let%bind verifier =
            Monitor.try_with ~here:[%here]
              ~rest:
                (`Call
                  (fun exn ->
                    let err = Error.of_exn ~backtrace:`Get exn in
                    [%log' warn config.logger]
                      "unhandled exception from daemon-side verifier server: \
                       $exn"
                      ~metadata:[ ("exn", Error_json.error_to_yojson err) ] ) )
              (fun () ->
                O1trace.thread "manage_verifier_subprocess" (fun () ->
                    Verifier.create ~logger:config.logger
                      ~proof_level:config.precomputed_values.proof_level
                      ~constraint_constants:
                        config.precomputed_values.constraint_constants
                      ~pids:config.pids ~conf_dir:(Some config.conf_dir) ) )
            >>| Result.ok_exn
          in
          let%bind vrf_evaluator =
            Monitor.try_with ~here:[%here]
              ~rest:
                (`Call
                  (fun exn ->
                    let err = Error.of_exn ~backtrace:`Get exn in
                    [%log' warn config.logger]
                      "unhandled exception from daemon-side vrf evaluator \
                       server: $exn"
                      ~metadata:[ ("exn", Error_json.error_to_yojson err) ] ) )
              (fun () ->
                O1trace.thread "manage_vrf_evaluator_subprocess" (fun () ->
                    Vrf_evaluator.create ~constraint_constants ~pids:config.pids
                      ~logger:config.logger ~conf_dir:config.conf_dir
                      ~consensus_constants
                      ~keypairs:config.block_production_keypairs ) )
            >>| Result.ok_exn
          in
          let snark_worker =
            Option.value_map config.snark_worker_config.initial_snark_worker_key
              ~default:(`Off config.snark_work_fee) ~f:(fun public_key ->
                `On
                  ( { public_key
                    ; process = Ivar.create ()
                    ; kill_ivar = Ivar.create ()
                    }
                  , config.snark_work_fee ) )
          in
          let%bind uptime_snark_worker_opt =
            (* if uptime URL provided, run uptime service SNARK worker *)
            Option.value_map config.uptime_url ~default:(return None)
              ~f:(fun _url ->
                Monitor.try_with ~here:[%here]
                  ~rest:
                    (`Call
                      (fun exn ->
                        let err = Error.of_exn ~backtrace:`Get exn in
                        [%log' fatal config.logger]
                          "unhandled exception from uptime service SNARK \
                           worker: $exn, terminating daemon"
                          ~metadata:[ ("exn", Error_json.error_to_yojson err) ] ;
                        (* make sure Async shutdown handlers are called *)
                        don't_wait_for (Async.exit 1) ) )
                  (fun () ->
                    O1trace.thread "manage_uptimer_snark_worker_subprocess"
                      (fun () ->
                        Uptime_service.Uptime_snark_worker.create
                          ~logger:config.logger ~pids:config.pids ) )
                >>| Result.ok )
          in
          log_snark_coordinator_warning config snark_worker ;
          Protocol_version.set_current config.initial_protocol_version ;
          Protocol_version.set_proposed_opt config.proposed_protocol_version_opt ;
          let log_rate_limiter_occasionally rl ~label =
            let t = Time.Span.of_min 1. in
            every t (fun () ->
                [%log' debug config.logger]
                  ~metadata:
                    [ ("rate_limiter", Network_pool.Rate_limiter.summary rl) ]
                  !"%s $rate_limiter" label )
          in
          let producer_transition_reader, producer_transition_writer =
            Strict_pipe.create Synchronous
          in
          let frontier_broadcast_pipe_r, frontier_broadcast_pipe_w =
            Broadcast_pipe.create None
          in
          Exit_handlers.register_async_shutdown_handler ~logger:config.logger
            ~description:"Close transition frontier, if exists" (fun () ->
              match Broadcast_pipe.Reader.peek frontier_broadcast_pipe_r with
              | None ->
                  Deferred.unit
              | Some frontier ->
                  Transition_frontier.close ~loc:__LOC__ frontier ) ;
          let handle_request name ~f query_env =
            O1trace.thread ("handle_request_" ^ name) (fun () ->
                let input = Envelope.Incoming.data query_env in
                Deferred.return
                @@
                let open Option.Let_syntax in
                let%bind frontier =
                  Broadcast_pipe.Reader.peek frontier_broadcast_pipe_r
                in
                f ~frontier input )
          in
          (* knot-tying hacks so we can pass a get_node_status function before net, Mina_lib.t created *)
          let net_ref = ref None in
          let sync_status_ref = ref None in
          let get_node_status _env =
            O1trace.thread "handle_request_get_node_status" (fun () ->
                let node_ip_addr =
                  config.gossip_net_params.addrs_and_ports.external_ip
                in
                let peer_opt = config.gossip_net_params.addrs_and_ports.peer in
                let node_peer_id =
                  Option.value_map peer_opt ~default:"<UNKNOWN>" ~f:(fun peer ->
                      peer.peer_id )
                in
                if config.disable_node_status then
                  Deferred.return
                  @@ Error
                       (Error.of_string
                          (sprintf
                             !"Node with IP address=%{sexp: Unix.Inet_addr.t}, \
                               peer ID=%s, node status is disabled"
                             node_ip_addr node_peer_id ) )
                else
                  match !net_ref with
                  | None ->
                      (* should be unreachable; without a network, we wouldn't receive this RPC call *)
                      [%log' info config.logger]
                        "Network not instantiated when node status requested" ;
                      Deferred.return
                      @@ Error
                           (Error.of_string
                              (sprintf
                                 !"Node with IP address=%{sexp: \
                                   Unix.Inet_addr.t}, peer ID=%s, network not \
                                   instantiated when node status requested"
                                 node_ip_addr node_peer_id ) )
                  | Some net ->
                      let ( protocol_state_hash
                          , best_tip_opt
                          , k_block_hashes_and_timestamps ) =
                        match
                          Broadcast_pipe.Reader.peek frontier_broadcast_pipe_r
                        with
                        | None ->
                            ( config.precomputed_values
                                .protocol_state_with_hashes
                                .hash
                                .state_hash
                            , None
                            , [] )
                        | Some frontier ->
                            let tip = Transition_frontier.best_tip frontier in
                            let protocol_state_hash =
                              Transition_frontier.Breadcrumb.state_hash tip
                            in
                            let k_breadcrumbs =
                              Transition_frontier.root frontier
                              :: Transition_frontier.best_tip_path frontier
                            in
                            let k_block_hashes_and_timestamps =
                              List.map k_breadcrumbs ~f:(fun bc ->
                                  ( Transition_frontier.Breadcrumb.state_hash bc
                                  , Option.value_map
                                      (Transition_frontier.Breadcrumb
                                       .transition_receipt_time bc )
                                      ~default:"no timestamp available"
                                      ~f:
                                        (Time.to_string_iso8601_basic
                                           ~zone:Time.Zone.utc ) ) )
                            in
                            ( protocol_state_hash
                            , Some tip
                            , k_block_hashes_and_timestamps )
                      in
                      let%bind peers = Mina_networking.peers net in
                      let open Deferred.Or_error.Let_syntax in
                      let%map sync_status =
                        match !sync_status_ref with
                        | None ->
                            Deferred.return (Ok `Offline)
                        | Some status ->
                            Deferred.return
                              (Mina_incremental.Status.Observer.value status)
                      in
                      let block_producers =
                        config.block_production_keypairs
                        |> Public_key.Compressed.Set.map ~f:snd
                        |> Set.to_list
                      in
                      let ban_statuses =
                        Trust_system.Peer_trust.peer_statuses
                          config.trust_system
                      in
                      let git_commit = Mina_version.commit_id_short in
                      let uptime_minutes =
                        let now = Time.now () in
                        let minutes_float =
                          Time.diff now config.start_time |> Time.Span.to_min
                        in
                        (* if rounding fails, just convert *)
                        Option.value_map
                          (Float.iround_nearest minutes_float)
                          ~f:Fn.id
                          ~default:(Float.to_int minutes_float)
                      in
                      let block_height_opt =
                        match best_tip_opt with
                        | None ->
                            None
                        | Some tip ->
                            let state =
                              Transition_frontier.Breadcrumb.protocol_state tip
                            in
                            let consensus_state =
                              state |> Mina_state.Protocol_state.consensus_state
                            in
                            Some
                              ( Mina_numbers.Length.to_int
                              @@ Consensus.Data.Consensus_state
                                 .blockchain_length consensus_state )
                      in
                      Mina_networking.Rpcs.Get_node_status.Node_status.
                        { node_ip_addr
                        ; node_peer_id
                        ; sync_status
                        ; peers
                        ; block_producers
                        ; protocol_state_hash
                        ; ban_statuses
                        ; k_block_hashes_and_timestamps
                        ; git_commit
                        ; uptime_minutes
                        ; block_height_opt
                        } )
          in
          let get_some_initial_peers _ =
            O1trace.thread "handle_request_get_some_initial_peers" (fun () ->
                match !net_ref with
                | None ->
                    (* should be unreachable; without a network, we wouldn't receive this RPC call *)
                    [%log' error config.logger]
                      "Network not instantiated when initial peers requested" ;
                    Deferred.return []
                | Some net ->
                    Mina_networking.peers net )
          in
          let txn_pool_config =
            Network_pool.Transaction_pool.Resource_pool.make_config ~verifier
              ~trust_system:config.trust_system
              ~pool_max_size:
                config.precomputed_values.genesis_constants.txpool_max_size
          in
          let first_received_message_signal = Ivar.create () in
          let online_status, notify_online_impl =
            online_broadcaster
              ~constraint_constants:config.net_config.constraint_constants
              config.time_controller
          in
          let on_first_received_message ~f =
            Ivar.read first_received_message_signal >>| f
          in

          (* TODO remove the line below after making sure notification will not lead
             to a stale lock *)
          let notify_online () =
            Ivar.fill_if_empty first_received_message_signal () ;
            notify_online_impl () |> don't_wait_for ;
            Deferred.unit
          in
          let transaction_pool, tx_remote_sink, tx_local_sink =
            (* make transaction pool return writer for local and incoming diffs *)
            Network_pool.Transaction_pool.create ~config:txn_pool_config
              ~constraint_constants ~consensus_constants
              ~time_controller:config.time_controller ~logger:config.logger
              ~frontier_broadcast_pipe:frontier_broadcast_pipe_r
              ~expiry_ns:
                (Time_ns.Span.of_hr
                   (Float.of_int
                      config.precomputed_values.genesis_constants
                        .transaction_expiry_hr ) )
              ~on_remote_push:notify_online
              ~log_gossip_heard:
                config.net_config.log_gossip_heard.transaction_pool_diff
          in
          let snark_pool_config =
            Network_pool.Snark_pool.Resource_pool.make_config ~verifier
              ~trust_system:config.trust_system
              ~disk_location:config.snark_pool_disk_location
          in
          let%bind snark_pool, snark_remote_sink, snark_local_sink =
            Network_pool.Snark_pool.load ~config:snark_pool_config
              ~constraint_constants ~consensus_constants
              ~time_controller:config.time_controller ~logger:config.logger
              ~frontier_broadcast_pipe:frontier_broadcast_pipe_r
              ~expiry_ns:
                (Time_ns.Span.of_hr
                   (Float.of_int
                      config.precomputed_values.genesis_constants
                        .transaction_expiry_hr ) )
              ~on_remote_push:notify_online
              ~log_gossip_heard:
                config.net_config.log_gossip_heard.snark_pool_diff
          in
          let block_reader, block_sink =
            Transition_handler.Block_sink.create
              { logger = config.logger
              ; slot_duration_ms =
                  config.precomputed_values.consensus_constants.slot_duration_ms
              ; on_push = notify_online
              ; log_gossip_heard = config.net_config.log_gossip_heard.new_state
              ; time_controller = config.net_config.time_controller
              ; consensus_constants = config.net_config.consensus_constants
              }
          in
          let sinks = (block_sink, tx_remote_sink, snark_remote_sink) in
          let%bind net =
            O1trace.thread "mina_networking" (fun () ->
                Mina_networking.create config.net_config ~get_some_initial_peers
                  ~sinks
                  ~get_staged_ledger_aux_and_pending_coinbases_at_hash:(fun query_env
                                                                            ->
                    O1trace.thread
                      "handle_request_get_staged_ledger_aux_and_pending_coinbases_at_hash"
                      (fun () ->
                        let input = Envelope.Incoming.data query_env in
                        Deferred.return
                        @@
                        let open Option.Let_syntax in
                        let%bind frontier =
                          Broadcast_pipe.Reader.peek frontier_broadcast_pipe_r
                        in
                        let%map ( scan_state
                                , expected_merkle_root
                                , pending_coinbases
                                , protocol_states ) =
                          Sync_handler
                          .get_staged_ledger_aux_and_pending_coinbases_at_hash
                            ~frontier input
                        in
                        let staged_ledger_hash =
                          Staged_ledger_hash.of_aux_ledger_and_coinbase_hash
                            (Staged_ledger.Scan_state.hash scan_state)
                            expected_merkle_root pending_coinbases
                        in
                        [%log' debug config.logger]
                          ~metadata:
                            [ ( "staged_ledger_hash"
                              , Staged_ledger_hash.to_yojson staged_ledger_hash
                              )
                            ]
                          "sending scan state and pending coinbase" ;
                        ( scan_state
                        , expected_merkle_root
                        , pending_coinbases
                        , protocol_states ) ) )
                  ~answer_sync_ledger_query:(fun query_env ->
                    let open Deferred.Or_error.Let_syntax in
                    O1trace.thread "handle_request_answer_sync_ledger_query"
                      (fun () ->
                        let ledger_hash, _ = Envelope.Incoming.data query_env in
                        let%bind frontier =
                          Deferred.return
                          @@ peek_frontier frontier_broadcast_pipe_r
                        in
                        Sync_handler.answer_query ~frontier ledger_hash
                          (Envelope.Incoming.map ~f:Tuple2.get2 query_env)
                          ~logger:config.logger
                          ~trust_system:config.trust_system
                        |> Deferred.map
                           (* begin error string prefix so we can pattern-match *)
                             ~f:
                               (Result.of_option
                                  ~error:
                                    (Error.createf
                                       !"%s for ledger_hash: \
                                         %{sexp:Ledger_hash.t}"
                                       Mina_networking
                                       .refused_answer_query_string ledger_hash ) ) )
                    )
                  ~get_ancestry:
                    (handle_request "get_ancestry" ~f:(fun ~frontier s ->
                         s
                         |> With_hash.map_hash ~f:(fun state_hash ->
                                { State_hash.State_hashes.state_hash
                                ; state_body_hash = None
                                } )
                         |> Sync_handler.Root.prove ~consensus_constants
                              ~logger:config.logger ~frontier ) )
                  ~get_best_tip:
                    (handle_request "get_best_tip" ~f:(fun ~frontier () ->
                         let open Option.Let_syntax in
                         let open Proof_carrying_data in
                         let%map proof_with_data =
                           Best_tip_prover.prove ~logger:config.logger frontier
                         in
                         { proof_with_data with
                           data = With_hash.data proof_with_data.data
                         } ) )
                  ~get_node_status
                  ~get_transition_chain_proof:
                    (handle_request "get_transition_chain_proof"
                       ~f:(fun ~frontier hash ->
                         Transition_chain_prover.prove ~frontier hash ) )
                  ~get_transition_chain:
                    (handle_request "get_transition_chain"
                       ~f:Sync_handler.get_transition_chain )
                  ~get_transition_knowledge:(fun _q ->
                    O1trace.thread "handle_request_get_transition_knowledge"
                      (fun () ->
                        return
                          ( match
                              Broadcast_pipe.Reader.peek
                                frontier_broadcast_pipe_r
                            with
                          | None ->
                              []
                          | Some frontier ->
                              Sync_handler.best_tip_path ~frontier ) ) ) )
          in
          (* tie the first knot *)
          net_ref := Some net ;
          let user_command_input_reader, user_command_input_writer =
            Strict_pipe.(create ~name:"local user transactions" Synchronous)
          in
          let block_produced_bvar = Bvar.create () in
          (*Read from user_command_input_reader that has the user command inputs from client, infer nonce, create user command, and write it to the pipe consumed by the network pool*)
          Strict_pipe.Reader.iter user_command_input_reader
            ~f:(fun (inputs, result_cb, get_current_nonce, get_account) ->
              match inputs with
              | User_command_inputs uc_inputs -> (
                  match%bind
                    User_command_input.to_user_commands ~get_current_nonce
                      ~get_account ~constraint_constants ~logger:config.logger
                      uc_inputs
                  with
                  | Ok user_commands ->
                      if List.is_empty user_commands then (
                        result_cb
                          (Error (Error.of_string "No user commands to send")) ;
                        Deferred.unit )
                      else
                        (*callback for the result from transaction_pool.apply_diff*)
                        Network_pool.Transaction_pool.Local_sink.push
                          tx_local_sink
                          ( List.map user_commands ~f:(fun c ->
                                User_command.Signed_command c )
                          , result_cb )
                  | Error e ->
                      [%log' error config.logger]
                        "Failed to submit user commands: $error"
                        ~metadata:[ ("error", Error_json.error_to_yojson e) ] ;
                      result_cb (Error e) ;
                      Deferred.unit )
              | Snapp_command_inputs snapp_txns ->
                  (* TODO: here, submit a Parties.t, which includes a nonce
                     allow the nonce to be omitted, and infer it, as done
                     for user command inputs
                  *)
                  Network_pool.Transaction_pool.Local_sink.push tx_local_sink
                    ( List.map snapp_txns ~f:(fun cmd ->
                          User_command.Parties cmd )
                    , result_cb ) )
          |> Deferred.don't_wait_for ;
          let ((most_recent_valid_block_reader, _) as most_recent_valid_block) =
            Broadcast_pipe.create
              ( Mina_block.genesis ~precomputed_values:config.precomputed_values
              |> Validation.reset_frontier_dependencies_validation
              |> Validation.reset_staged_ledger_diff_validation )
          in
          let valid_transitions, initialization_finish_signal =
            Transition_router.run ~logger:config.logger
              ~trust_system:config.trust_system ~verifier ~network:net
              ~is_seed:config.is_seed ~is_demo_mode:config.demo_mode
              ~time_controller:config.time_controller
              ~consensus_local_state:config.consensus_local_state
              ~persistent_root_location:config.persistent_root_location
              ~persistent_frontier_location:config.persistent_frontier_location
              ~frontier_broadcast_pipe:
                (frontier_broadcast_pipe_r, frontier_broadcast_pipe_w)
              ~catchup_mode ~network_transition_reader:block_reader
              ~producer_transition_reader ~most_recent_valid_block
              ~precomputed_values:config.precomputed_values ~notify_online
          in
          let ( valid_transitions_for_network
              , valid_transitions_for_api
              , new_blocks ) =
            let network_pipe, downstream_pipe =
              Strict_pipe.Reader.Fork.two valid_transitions
            in
            let api_pipe, new_blocks_pipe =
              Strict_pipe.Reader.(
                Fork.two
                  (map downstream_pipe ~f:(fun (`Transition t, _, _) ->
                       External_transition.Validated.lift t ) ))
            in
            (network_pipe, api_pipe, new_blocks_pipe)
          in
          O1trace.background_thread "broadcast_transaction_pool_diffs"
            (fun () ->
              let rl = Network_pool.Transaction_pool.create_rate_limiter () in
              log_rate_limiter_occasionally rl ~label:"broadcast_transactions" ;
              Linear_pipe.iter
                (Network_pool.Transaction_pool.broadcasts transaction_pool)
                ~f:(fun x ->
                  let%bind () =
                    send_resource_pool_diff_or_wait ~rl
                      ~diff_score:
                        Network_pool.Transaction_pool.Resource_pool.Diff.score
                      ~max_per_15_seconds:
                        Network_pool.Transaction_pool.Resource_pool.Diff
                        .max_per_15_seconds x
                  in
                  Mina_networking.broadcast_transaction_pool_diff net x ) ) ;
          O1trace.background_thread "broadcast_blocks" (fun () ->
              Strict_pipe.Reader.iter_without_pushback
                valid_transitions_for_network
                ~f:(fun
                     (`Transition transition, `Source source, `Valid_cb valid_cb)
                   ->
                  let hash =
                    Mina_block.Validated.forget transition
                    |> State_hash.With_state_hashes.state_hash
                  in
                  let consensus_state =
                    transition |> Mina_block.Validated.header
                    |> Header.protocol_state
                    |> Mina_state.Protocol_state.consensus_state
                  in
                  let now =
                    let open Block_time in
                    now config.time_controller |> to_span_since_epoch
                    |> Span.to_ms
                  in
                  match
                    Consensus.Hooks.received_at_valid_time
                      ~constants:consensus_constants ~time_received:now
                      consensus_state
                  with
                  | Ok () -> (
                      match source with
                      | `Gossip ->
                          [%str_log' info config.logger]
                            ~metadata:
                              [ ( "external_transition"
                                , Mina_block.Validated.to_yojson transition )
                              ]
                            (Rebroadcast_transition { state_hash = hash }) ;
                          (*send callback to libp2p to forward the gossiped transition*)
                          Option.iter
                            ~f:
                              (Fn.flip
                                 Mina_net2.Validation_callback
                                 .fire_if_not_already_fired `Accept )
                            valid_cb
                      | `Internal ->
                          (*Send callback to publish the new block. Don't log rebroadcast message if it is internally generated; There is a broadcast log*)
                          don't_wait_for
                            (Mina_networking.broadcast_state net
                               (Mina_block.Validated.forget transition) ) ;
                          Option.iter
                            ~f:
                              (Fn.flip
                                 Mina_net2.Validation_callback
                                 .fire_if_not_already_fired `Accept )
                            valid_cb
                      | `Catchup ->
                          (*Noop for directly downloaded transitions*)
                          Option.iter
                            ~f:
                              (Fn.flip
                                 Mina_net2.Validation_callback
                                 .fire_if_not_already_fired `Accept )
                            valid_cb )
                  | Error reason -> (
                      let timing_error_json =
                        match reason with
                        | `Too_early ->
                            `String "too early"
                        | `Too_late slots ->
                            `String (sprintf "%Lu slots too late" slots)
                      in
                      let metadata =
                        [ ("state_hash", State_hash.to_yojson hash)
                        ; ( "external_transition"
                          , Mina_block.Validated.to_yojson transition )
                        ; ("timing", timing_error_json)
                        ]
                      in
                      Option.iter
                        ~f:
                          (Fn.flip
                             Mina_net2.Validation_callback
                             .fire_if_not_already_fired `Reject )
                        valid_cb ;
                      match source with
                      | `Catchup ->
                          ()
                      | `Internal ->
                          [%log' error config.logger] ~metadata
                            "Internally generated block $state_hash cannot be \
                             rebroadcast because it's not a valid time to do \
                             so ($timing)"
                      | `Gossip ->
                          [%log' warn config.logger] ~metadata
                            "Not rebroadcasting block $state_hash because it \
                             was received $timing" ) ) ) ;
          (* FIXME #4093: augment ban_notifications with a Peer.ID so we can implement ban_notify
             trace_task "ban notification loop" (fun () ->
              Linear_pipe.iter (Mina_networking.ban_notification_reader net)
                ~f:(fun notification ->
                  let open Gossip_net in
                  let peer = notification.banned_peer in
                  let banned_until = notification.banned_until in
                  (* if RPC call fails, will be logged in gossip net code *)
                  let%map _ =
                    Mina_networking.ban_notify net peer banned_until
                  in
                  () ) ) ; *)
          don't_wait_for
            (Linear_pipe.iter
               (Mina_networking.ban_notification_reader net)
               ~f:(Fn.const Deferred.unit) ) ;
          let snark_jobs_state =
            Work_selector.State.init
              ~reassignment_wait:config.work_reassignment_wait
              ~frontier_broadcast_pipe:frontier_broadcast_pipe_r
              ~logger:config.logger
          in
          let%bind wallets =
            match wallets with
            | Some wallets ->
                return wallets
            | None ->
                Secrets.Wallets.load ~logger:config.logger
                  ~disk_location:config.wallets_disk_location
          in
          O1trace.background_thread "broadcast_snark_pool_diffs" (fun () ->
              let rl = Network_pool.Snark_pool.create_rate_limiter () in
              log_rate_limiter_occasionally rl ~label:"broadcast_snark_work" ;
              Linear_pipe.iter (Network_pool.Snark_pool.broadcasts snark_pool)
                ~f:(fun x ->
                  let%bind () =
                    send_resource_pool_diff_or_wait ~rl
                      ~diff_score:
                        Network_pool.Snark_pool.Resource_pool.Diff.score
                      ~max_per_15_seconds:
                        Network_pool.Snark_pool.Resource_pool.Diff
                        .max_per_15_seconds x
                  in
                  Mina_networking.broadcast_snark_pool_diff net x ) ) ;
          Option.iter config.archive_process_location
            ~f:(fun archive_process_port ->
              [%log' info config.logger]
                "Communicating with the archive process"
                ~metadata:
                  [ ( "Host"
                    , `String (Host_and_port.host archive_process_port.value) )
                  ; ( "Port"
                    , `Int (Host_and_port.port archive_process_port.value) )
                  ] ;
              Archive_client.run ~logger:config.logger
                ~precomputed_values:config.precomputed_values
                ~frontier_broadcast_pipe:frontier_broadcast_pipe_r
                archive_process_port ) ;
          let precomputed_block_writer =
            ref
              ( Option.map config.precomputed_blocks_path ~f:(fun path ->
                    `Path path )
              , if config.log_precomputed_blocks then Some `Log else None )
          in
          let subscriptions =
            Mina_subscriptions.create ~logger:config.logger
              ~constraint_constants ~new_blocks ~wallets
              ~transition_frontier:frontier_broadcast_pipe_r
              ~is_storing_all:config.is_archive_rocksdb
              ~upload_blocks_to_gcloud:config.upload_blocks_to_gcloud
              ~time_controller:config.time_controller ~precomputed_block_writer
          in
          let open Mina_incremental.Status in
          let transition_frontier_incr =
            Var.watch @@ of_broadcast_pipe frontier_broadcast_pipe_r
          in
          let transition_frontier_and_catchup_signal_incr =
            transition_frontier_incr
            >>= function
            | Some transition_frontier ->
                of_broadcast_pipe Ledger_catchup.Catchup_jobs.reader
                |> Var.watch
                >>| fun catchup_signal ->
                Some (transition_frontier, catchup_signal)
            | None ->
                return None
          in
          let sync_status =
            create_sync_status_observer ~logger:config.logger ~net
              ~is_seed:config.is_seed ~demo_mode:config.demo_mode
              ~transition_frontier_and_catchup_signal_incr
              ~online_status_incr:(Var.watch @@ of_broadcast_pipe online_status)
              ~first_connection_incr:
                ( Var.watch @@ of_deferred
                @@ Mina_networking.on_first_connect net ~f:Fn.id )
              ~first_message_incr:
                (Var.watch @@ of_deferred @@ on_first_received_message ~f:Fn.id)
          in
          (* tie other knot *)
          sync_status_ref := Some sync_status ;
          Deferred.return
            { config
            ; next_producer_timing = None
            ; processes =
                { prover
                ; verifier
                ; snark_worker
                ; uptime_snark_worker_opt
                ; vrf_evaluator
                }
            ; initialization_finish_signal
            ; components =
                { net
                ; transaction_pool
                ; snark_pool
                ; transition_frontier = frontier_broadcast_pipe_r
                ; most_recent_valid_block = most_recent_valid_block_reader
                ; block_produced_bvar
                }
            ; pipes =
                { validated_transitions_reader = valid_transitions_for_api
                ; producer_transition_writer
                ; user_command_input_writer
                ; tx_local_sink
                ; snark_local_sink
                }
            ; wallets
            ; coinbase_receiver = ref config.coinbase_receiver
            ; snark_job_state = snark_jobs_state
            ; subscriptions
            ; sync_status
            ; precomputed_block_writer
            ; block_production_status = ref `Free
            } ) )

let net { components = { net; _ }; _ } = net

let runtime_config { config = { precomputed_values; _ }; _ } =
  Genesis_ledger_helper.runtime_config_of_precomputed_values precomputed_values

let verifier { processes = { verifier; _ }; _ } = verifier<|MERGE_RESOLUTION|>--- conflicted
+++ resolved
@@ -662,22 +662,11 @@
       account_id
   in
   let txn_pool_nonce =
-<<<<<<< HEAD
     List.last pooled_transactions
     |> Option.map
          ~f:
            (Fn.compose User_command.target_nonce
-              Transaction_hash.User_command_with_valid_signature.command)
-=======
-    let nonces =
-      List.map pooled_transactions
-        ~f:
-          (Fn.compose User_command.nonce_exn
-             Transaction_hash.User_command_with_valid_signature.command )
-    in
-    (* The last nonce gives us the maximum nonce in the transaction pool *)
-    List.last nonces
->>>>>>> 670ee784
+              Transaction_hash.User_command_with_valid_signature.command )
   in
   match txn_pool_nonce with
   | Some nonce ->
