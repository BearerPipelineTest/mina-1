open Core_kernel
open Async
open Unsigned
open Mina_base
open Mina_transition
open Pipe_lib
open Strict_pipe
open Signature_lib
open O1trace
open Otp_lib
open Network_peer
module Archive_client = Archive_client
module Config = Config
module Conf_dir = Conf_dir
module Subscriptions = Coda_subscriptions
module Snark_worker_lib = Snark_worker
module Timeout = Timeout_lib.Core_time

type Structured_log_events.t += Connecting
  [@@deriving register_event { msg = "Mina daemon is connecting" }]

type Structured_log_events.t += Listening
  [@@deriving register_event { msg = "Mina daemon is listening" }]

type Structured_log_events.t += Bootstrapping
  [@@deriving register_event { msg = "Mina daemon is bootstrapping" }]

type Structured_log_events.t += Ledger_catchup
  [@@deriving register_event { msg = "Mina daemon is doing ledger catchup" }]

type Structured_log_events.t += Synced
  [@@deriving register_event { msg = "Mina daemon is synced" }]

type Structured_log_events.t +=
  | Rebroadcast_transition of { state_hash : State_hash.t }
  [@@deriving register_event { msg = "Rebroadcasting $state_hash" }]

exception Snark_worker_error of int

exception Snark_worker_signal_interrupt of Signal.t

(* A way to run a single snark worker for a daemon in a lazy manner. Evaluating
   this lazy value will run the snark worker process. A snark work is
   assigned to a public key. This public key can change throughout the entire time
   the daemon is running *)
type snark_worker =
  { public_key : Public_key.Compressed.t
  ; process : Process.t Ivar.t
  ; kill_ivar : unit Ivar.t
  }

type processes =
  { prover : Prover.t
  ; verifier : Verifier.t
  ; mutable snark_worker :
      [ `On of snark_worker * Currency.Fee.t | `Off of Currency.Fee.t ]
  }

type components =
  { net : Mina_networking.t
  ; transaction_pool : Network_pool.Transaction_pool.t
  ; snark_pool : Network_pool.Snark_pool.t
  ; transition_frontier : Transition_frontier.t option Broadcast_pipe.Reader.t
  ; most_recent_valid_block :
      External_transition.Initial_validated.t Broadcast_pipe.Reader.t
  }

(* tag commands so they can share a common pipe, to ensure sequentiality of nonces *)
type command_inputs =
  | User_command_inputs of User_command_input.t list
  | Snapp_command_inputs of Parties.t list

type pipes =
  { validated_transitions_reader :
      External_transition.Validated.t Strict_pipe.Reader.t
  ; producer_transition_writer :
      (Transition_frontier.Breadcrumb.t, synchronous, unit Deferred.t) Writer.t
  ; external_transitions_writer :
      ( External_transition.t Envelope.Incoming.t
      * Block_time.t
      * Mina_net2.Validation_callback.t )
      Pipe.Writer.t
  ; user_command_input_writer :
      ( command_inputs
        * (   ( Network_pool.Transaction_pool.Resource_pool.Diff.t
              * Network_pool.Transaction_pool.Resource_pool.Diff.Rejected.t )
              Or_error.t
           -> unit)
        * (   Account_id.t
           -> ( [ `Min of Mina_base.Account.Nonce.t ] * Mina_base.Account.Nonce.t
              , string )
              Result.t)
        * (Account_id.t -> Account.t option Participating_state.T.t)
      , Strict_pipe.synchronous
      , unit Deferred.t )
      Strict_pipe.Writer.t
  ; user_command_writer :
      ( User_command.t list
        * (   ( Network_pool.Transaction_pool.Resource_pool.Diff.t
              * Network_pool.Transaction_pool.Resource_pool.Diff.Rejected.t )
              Or_error.t
           -> unit)
      , Strict_pipe.synchronous
      , unit Deferred.t )
      Strict_pipe.Writer.t
  ; local_snark_work_writer :
      ( Network_pool.Snark_pool.Resource_pool.Diff.t
        * (   ( Network_pool.Snark_pool.Resource_pool.Diff.t
              * Network_pool.Snark_pool.Resource_pool.Diff.rejected )
              Or_error.t
           -> unit)
      , Strict_pipe.synchronous
      , unit Deferred.t )
      Strict_pipe.Writer.t
  }

type t =
  { config : Config.t
  ; processes : processes
  ; components : components
  ; initialization_finish_signal : unit Ivar.t
  ; pipes : pipes
  ; wallets : Secrets.Wallets.t
  ; coinbase_receiver : Consensus.Coinbase_receiver.t ref
  ; block_production_keypairs :
      (Agent.read_write Agent.flag, Keypair.And_compressed_pk.Set.t) Agent.t
  ; snark_job_state : Work_selector.State.t
  ; mutable next_producer_timing :
      Daemon_rpcs.Types.Status.Next_producer_timing.t option
  ; subscriptions : Coda_subscriptions.t
  ; sync_status : Sync_status.t Mina_incremental.Status.Observer.t
  ; precomputed_block_writer :
      ([ `Path of string ] option * [ `Log ] option) ref
  ; block_production_status :
      [ `Producing | `Producing_in_ms of float | `Free ] ref
  }
[@@deriving fields]

let time_controller t = t.config.time_controller

let subscription t = t.subscriptions

let peek_frontier frontier_broadcast_pipe =
  Broadcast_pipe.Reader.peek frontier_broadcast_pipe
  |> Result.of_option
       ~error:
         (Error.of_string
            "Cannot retrieve transition frontier now. Bootstrapping right now.")

let client_port t =
  let { Node_addrs_and_ports.client_port; _ } =
    t.config.gossip_net_params.addrs_and_ports
  in
  client_port

(* Get the most recently set public keys  *)
let block_production_pubkeys t : Public_key.Compressed.Set.t =
  let public_keys, _ = Agent.get t.block_production_keypairs in
  Public_key.Compressed.Set.map public_keys ~f:snd

let coinbase_receiver t = !(t.coinbase_receiver)

let replace_coinbase_receiver t coinbase_receiver =
  [%log' info t.config.logger]
    "Changing the coinbase receiver for produced blocks from $old_receiver to \
     $new_receiver"
    ~metadata:
      [ ( "old_receiver"
        , Consensus.Coinbase_receiver.to_yojson !(t.coinbase_receiver) )
      ; ("new_receiver", Consensus.Coinbase_receiver.to_yojson coinbase_receiver)
      ] ;
  t.coinbase_receiver := coinbase_receiver

let replace_block_production_keypairs t kps =
  Agent.update t.block_production_keypairs kps

let log_snark_worker_warning t =
  if Option.is_some t.config.snark_coordinator_key then
    [%log' warn t.config.logger]
      "The snark coordinator flag is set; running a snark worker will override \
       the snark coordinator key"

let log_snark_coordinator_warning (config : Config.t) snark_worker =
  if Option.is_some config.snark_coordinator_key then
    match snark_worker with
    | `On _ ->
        [%log' warn config.logger]
          "The snark coordinator key will be ignored because the snark worker \
           key is set "
    | _ ->
        ()

module Snark_worker = struct
  let run_process ~logger ~proof_level pids client_port kill_ivar num_threads =
    let env =
      Option.map
        ~f:(fun num -> `Extend [ ("RAYON_NUM_THREADS", string_of_int num) ])
        num_threads
    in
    let%map snark_worker_process =
      let our_binary = Sys.executable_name in
      Process.create_exn () ~prog:our_binary ?env
        ~args:
          ( "internal" :: Snark_worker.Intf.command_name
          :: Snark_worker.arguments ~proof_level
               ~daemon_address:
                 (Host_and_port.create ~host:"127.0.0.1" ~port:client_port)
               ~shutdown_on_disconnect:false )
    in
    Child_processes.Termination.register_process pids snark_worker_process
      Snark_worker ;
    Child_processes.Termination.wait_for_process_log_errors ~logger
      snark_worker_process ~module_:__MODULE__ ~location:__LOC__ ~here:[%here] ;
    let close_stdin () =
      Process.stdin snark_worker_process |> Async.Writer.close
    in
    let remove_pid () =
      let pid = Process.pid snark_worker_process in
      Child_processes.Termination.remove pids pid
    in
    don't_wait_for
      ( match%bind
          Monitor.try_with ~here:[%here] (fun () ->
              Process.wait snark_worker_process)
        with
      | Ok signal_or_error -> (
          let%bind () = close_stdin () in
          remove_pid () ;
          match signal_or_error with
          | Ok () ->
              [%log info] "Snark worker process died" ;
              if Ivar.is_full kill_ivar then
                [%log error] "Ivar.fill bug is here!" ;
              Ivar.fill kill_ivar () ;
              Deferred.unit
          | Error (`Exit_non_zero non_zero_error) ->
              [%log fatal]
                !"Snark worker process died with a nonzero error %i"
                non_zero_error ;
              raise (Snark_worker_error non_zero_error)
          | Error (`Signal signal) ->
              [%log fatal]
                !"Snark worker died with signal %{sexp:Signal.t}. Aborting \
                  daemon"
                signal ;
              raise (Snark_worker_signal_interrupt signal) )
      | Error exn ->
          let%bind () = close_stdin () in
          remove_pid () ;
          [%log info]
            !"Exception when waiting for snark worker process to terminate: \
              $exn"
            ~metadata:[ ("exn", `String (Exn.to_string exn)) ] ;
          Deferred.unit ) ;
    [%log trace]
      !"Created snark worker with pid: %i"
      (Pid.to_int @@ Process.pid snark_worker_process) ;
    (* We want these to be printfs so we don't double encode our logs here *)
    Pipe.iter_without_pushback
      (Async.Reader.pipe (Process.stdout snark_worker_process))
      ~f:(fun s -> printf "%s" s)
    |> don't_wait_for ;
    Pipe.iter_without_pushback
      (Async.Reader.pipe (Process.stderr snark_worker_process))
      ~f:(fun s -> printf "%s" s)
    |> don't_wait_for ;
    snark_worker_process

  let start t =
    match t.processes.snark_worker with
    | `On ({ process = process_ivar; kill_ivar; _ }, _) ->
        [%log' debug t.config.logger] !"Starting snark worker process" ;
        log_snark_worker_warning t ;
        let%map snark_worker_process =
          run_process ~logger:t.config.logger
            ~proof_level:t.config.precomputed_values.proof_level t.config.pids
            t.config.gossip_net_params.addrs_and_ports.client_port kill_ivar
            t.config.snark_worker_config.num_threads
        in
        [%log' debug t.config.logger]
          ~metadata:
            [ ( "snark_worker_pid"
              , `Int (Pid.to_int (Process.pid snark_worker_process)) )
            ]
          "Started snark worker process with pid: $snark_worker_pid" ;
        if Ivar.is_full process_ivar then
          [%log' error t.config.logger] "Ivar.fill bug is here!" ;
        Ivar.fill process_ivar snark_worker_process
    | `Off _ ->
        [%log' info t.config.logger]
          !"Attempted to turn on snark worker, but snark worker key is set to \
            none" ;
        Deferred.unit

  let stop ?(should_wait_kill = false) t =
    match t.processes.snark_worker with
    | `On ({ public_key = _; process; kill_ivar }, _) ->
        let%bind process = Ivar.read process in
        [%log' info t.config.logger]
          "Killing snark worker process with pid: $snark_worker_pid"
          ~metadata:
            [ ("snark_worker_pid", `Int (Pid.to_int (Process.pid process))) ] ;
        Signal.send_exn Signal.term (`Pid (Process.pid process)) ;
        if should_wait_kill then Ivar.read kill_ivar else Deferred.unit
    | `Off _ ->
        [%log' warn t.config.logger]
          "Attempted to turn off snark worker, but no snark worker was running" ;
        Deferred.unit

  let get_key { processes = { snark_worker; _ }; _ } =
    match snark_worker with
    | `On ({ public_key; _ }, _) ->
        Some public_key
    | `Off _ ->
        None

  let replace_key
      ({ processes = { snark_worker; _ }; config = { logger; _ }; _ } as t)
      new_key =
    match (snark_worker, new_key) with
    | `Off _, None ->
        [%log info]
          "Snark work is still not happening since keys snark worker keys are \
           still set to None" ;
        Deferred.unit
    | `Off fee, Some new_key ->
        let process = Ivar.create () in
        let kill_ivar = Ivar.create () in
        t.processes.snark_worker <-
          `On ({ public_key = new_key; process; kill_ivar }, fee) ;
        start t
    | `On ({ public_key = old; process; kill_ivar }, fee), Some new_key ->
        [%log debug]
          !"Changing snark worker key from $old to $new"
          ~metadata:
            [ ("old", Public_key.Compressed.to_yojson old)
            ; ("new", Public_key.Compressed.to_yojson new_key)
            ] ;
        t.processes.snark_worker <-
          `On ({ public_key = new_key; process; kill_ivar }, fee) ;
        Deferred.unit
    | `On (_, fee), None ->
        let%map () = stop t in
        t.processes.snark_worker <- `Off fee
end

let replace_snark_worker_key = Snark_worker.replace_key

let snark_worker_key = Snark_worker.get_key

let snark_coordinator_key t = t.config.snark_coordinator_key

let stop_snark_worker = Snark_worker.stop

let best_tip_opt t =
  let open Option.Let_syntax in
  let%map frontier =
    Broadcast_pipe.Reader.peek t.components.transition_frontier
  in
  Transition_frontier.best_tip frontier

let transition_frontier t = t.components.transition_frontier

let root_length_opt t =
  let open Option.Let_syntax in
  let%map frontier =
    Broadcast_pipe.Reader.peek t.components.transition_frontier
  in
  Transition_frontier.root_length frontier

let best_staged_ledger_opt t =
  let open Option.Let_syntax in
  let%map tip = best_tip_opt t in
  Transition_frontier.Breadcrumb.staged_ledger tip

let best_protocol_state_opt t =
  let open Option.Let_syntax in
  let%map tip = best_tip_opt t in
  Transition_frontier.Breadcrumb.protocol_state tip

let best_ledger_opt t =
  let open Option.Let_syntax in
  let%map staged_ledger = best_staged_ledger_opt t in
  Staged_ledger.ledger staged_ledger

let compose_of_option f =
  Fn.compose
    (Option.value_map ~default:`Bootstrapping ~f:(fun x -> `Active x))
    f

let best_tip = compose_of_option best_tip_opt

let root_length = compose_of_option root_length_opt

let active_or_bootstrapping =
  compose_of_option (fun t ->
      Option.bind
        (Broadcast_pipe.Reader.peek t.components.transition_frontier)
        ~f:(Fn.const (Some ())))

(* This is a hack put in place to deal with nodes getting stuck
   in Offline states, that is, not receiving blocks for an extended period.

   To address this, we restart the libp2p helper when we become offline. *)
let next_helper_restart = ref None

let create_sync_status_observer ~logger ~is_seed ~demo_mode ~net
    ~transition_frontier_and_catchup_signal_incr ~online_status_incr
    ~first_connection_incr ~first_message_incr =
  let open Mina_incremental.Status in
  let restart_delay = Time.Span.of_min 5. in
  let incremental_status =
    map4 online_status_incr transition_frontier_and_catchup_signal_incr
      first_connection_incr first_message_incr
      ~f:(fun online_status active_status first_connection first_message ->
        (* Always be synced in demo mode, we don't expect peers to connect to us *)
        if demo_mode then `Synced
        else
          match online_status with
          | `Offline ->
              ( match !next_helper_restart with
              | None ->
                  next_helper_restart :=
                    Some
                      (Async.Clock.Event.run_after restart_delay
                         (fun () ->
                           Mina_networking.restart_helper net ;
                           next_helper_restart := None)
                         ())
              | Some _ ->
                  () ) ;
              let is_empty = function `Empty -> true | _ -> false in
              if is_empty first_connection then (
                [%str_log info] Connecting ;
                `Connecting )
              else if is_empty first_message then (
                [%str_log info] Listening ;
                `Listening )
              else `Offline
          | `Online -> (
              Option.iter !next_helper_restart ~f:(fun e ->
                  Async.Clock.Event.abort_if_possible e ()) ;
              next_helper_restart := None ;
              match active_status with
              | None ->
                  let logger = Logger.create () in
                  [%str_log info] Bootstrapping ;
                  `Bootstrap
              | Some (_, catchup_jobs) ->
                  let logger = Logger.create () in
                  if catchup_jobs > 0 then (
                    [%str_log info] Ledger_catchup ;
                    `Catchup )
                  else (
                    [%str_log info] Synced ;
                    `Synced ) ))
  in
  let observer = observe incremental_status in
  (* monitor Mina status, issue a warning if offline for too long (unless we are a seed node) *)
  ( if not is_seed then
    let offline_timeout_min = 15.0 in
    let offline_timeout_duration = Time.Span.of_min offline_timeout_min in
    let offline_timeout = ref None in
    let offline_warned = ref false in
    let log_offline_warning _tm =
      [%log error]
        "Daemon has not received any gossip messages for %0.0f minutes; check \
         the daemon's external port forwarding, if needed"
        offline_timeout_min ;
      offline_warned := true
    in
    let start_offline_timeout () =
      match !offline_timeout with
      | Some _ ->
          ()
      | None ->
          offline_timeout :=
            Some
              (Timeout.create () offline_timeout_duration
                 ~f:log_offline_warning)
    in
    let stop_offline_timeout () =
      match !offline_timeout with
      | Some timeout ->
          if !offline_warned then (
            [%log info]
              "Daemon had been offline (no gossip messages received), now back \
               online" ;
            offline_warned := false ) ;
          Timeout.cancel () timeout () ;
          offline_timeout := None
      | None ->
          ()
    in
    let handle_status_change status =
      if match status with `Offline -> true | _ -> false then
        start_offline_timeout ()
      else stop_offline_timeout ()
    in
    Observer.on_update_exn observer ~f:(function
      | Initialized value ->
          handle_status_change value
      | Changed (_, value) ->
          handle_status_change value
      | Invalidated ->
          ()) ) ;
  (* recompute Mina status on an interval *)
  stabilize () ;
  every (Time.Span.of_sec 15.0) ~stop:(never ()) stabilize ;
  observer

let sync_status t = t.sync_status

let visualize_frontier ~filename =
  compose_of_option
  @@ fun t ->
  let open Option.Let_syntax in
  let%map frontier =
    Broadcast_pipe.Reader.peek t.components.transition_frontier
  in
  Transition_frontier.visualize ~filename frontier

let best_staged_ledger = compose_of_option best_staged_ledger_opt

let best_protocol_state = compose_of_option best_protocol_state_opt

let best_ledger = compose_of_option best_ledger_opt

let get_ledger t state_hash_opt =
  let open Or_error.Let_syntax in
  let%bind state_hash =
    Option.value_map state_hash_opt ~f:Or_error.return
      ~default:
        ( match best_tip t with
        | `Active bc ->
            Or_error.return (Frontier_base.Breadcrumb.state_hash bc)
        | `Bootstrapping ->
            Or_error.error_string
              "get_ledger: can't get staged ledger hash while bootstrapping" )
  in
  let%bind frontier = t.components.transition_frontier |> peek_frontier in
  match Transition_frontier.find frontier state_hash with
  | Some b ->
      let staged_ledger = Transition_frontier.Breadcrumb.staged_ledger b in
      Ok (Ledger.to_list (Staged_ledger.ledger staged_ledger))
  | None ->
      Or_error.error_string
        "get_ledger: state hash not found in transition frontier"

let get_snarked_ledger t state_hash_opt =
  let open Or_error.Let_syntax in
  let%bind state_hash =
    Option.value_map state_hash_opt ~f:Or_error.return
      ~default:
        ( match best_tip t with
        | `Active bc ->
            Or_error.return (Frontier_base.Breadcrumb.state_hash bc)
        | `Bootstrapping ->
            Or_error.error_string
              "get_snarked_ledger: can't get snarked ledger hash while \
               bootstrapping" )
  in
  let%bind frontier = t.components.transition_frontier |> peek_frontier in
  match Transition_frontier.find frontier state_hash with
  | Some b ->
      let root_snarked_ledger =
        Transition_frontier.root_snarked_ledger frontier
      in
      let ledger = Ledger.of_database root_snarked_ledger in
      let path = Transition_frontier.path_map frontier b ~f:Fn.id in
      let%bind _ =
        List.fold_until ~init:(Ok ()) path
          ~f:(fun _acc b ->
            if Transition_frontier.Breadcrumb.just_emitted_a_proof b then
              match
                Staged_ledger.proof_txns_with_state_hashes
                  (Transition_frontier.Breadcrumb.staged_ledger b)
              with
              | None ->
                  Stop
                    (Or_error.error_string
                       (sprintf
                          "No transactions corresponding to the emitted proof \
                           for state_hash:%s"
                          (State_hash.to_string
                             (Transition_frontier.Breadcrumb.state_hash b))))
              | Some txns -> (
                  match
                    List.fold_until ~init:(Ok ())
                      (Non_empty_list.to_list txns)
                      ~f:(fun _acc (txn, state_hash) ->
                        (*Validate transactions against the protocol state associated with the transaction*)
                        match
                          Transition_frontier.find_protocol_state frontier
                            state_hash
                        with
                        | Some state -> (
                            let txn_state_view =
                              Mina_state.Protocol_state.body state
                              |> Mina_state.Protocol_state.Body.view
                            in
                            match
                              Ledger.apply_transaction
                                ~constraint_constants:
                                  t.config.precomputed_values
                                    .constraint_constants ~txn_state_view ledger
                                txn.data
                            with
                            | Ok _ ->
                                Continue (Ok ())
                            | e ->
                                Stop (Or_error.map e ~f:ignore) )
                        | None ->
                            Stop
                              (Or_error.errorf
                                 !"Coudln't find protocol state with hash %s"
                                 (State_hash.to_string state_hash)))
                      ~finish:Fn.id
                  with
                  | Ok _ ->
                      Continue (Ok ())
                  | e ->
                      Stop e )
            else Continue (Ok ()))
          ~finish:Fn.id
      in
      let snarked_ledger_hash =
        Transition_frontier.Breadcrumb.blockchain_state b
        |> Mina_state.Blockchain_state.snarked_ledger_hash
      in
      let merkle_root = Ledger.merkle_root ledger in
      if Frozen_ledger_hash.equal snarked_ledger_hash merkle_root then (
        let res = Ledger.to_list ledger in
        ignore @@ Ledger.unregister_mask_exn ~loc:__LOC__ ledger ;
        Ok res )
      else
        Or_error.errorf
          "Expected snarked ledger hash %s but got %s for state hash %s"
          (Frozen_ledger_hash.to_string snarked_ledger_hash)
          (Frozen_ledger_hash.to_string merkle_root)
          (State_hash.to_string state_hash)
  | None ->
      Or_error.error_string
        "get_snarked_ledger: state hash not found in transition frontier"

let get_account t aid =
  let open Participating_state.Let_syntax in
  let%map ledger = best_ledger t in
  let open Option.Let_syntax in
  let%bind loc = Ledger.location_of_account ledger aid in
  Ledger.get ledger loc

let get_inferred_nonce_from_transaction_pool_and_ledger t
    (account_id : Account_id.t) =
  let transaction_pool = t.components.transaction_pool in
  let resource_pool =
    Network_pool.Transaction_pool.resource_pool transaction_pool
  in
  let pooled_transactions =
    Network_pool.Transaction_pool.Resource_pool.all_from_account resource_pool
      account_id
  in
  let txn_pool_nonce =
    let nonces =
      List.map pooled_transactions
        ~f:
          (Fn.compose User_command.nonce_exn
             Transaction_hash.User_command_with_valid_signature.command)
    in
    (* The last nonce gives us the maximum nonce in the transaction pool *)
    List.last nonces
  in
  match txn_pool_nonce with
  | Some nonce ->
      Participating_state.Option.return (Account.Nonce.succ nonce)
  | None ->
      let open Participating_state.Option.Let_syntax in
      let%map account = get_account t account_id in
      account.Account.Poly.nonce

let snark_job_state t = t.snark_job_state

let add_block_subscriber t public_key =
  Coda_subscriptions.add_block_subscriber t.subscriptions public_key

let add_payment_subscriber t public_key =
  Coda_subscriptions.add_payment_subscriber t.subscriptions public_key

let transaction_pool t = t.components.transaction_pool

let snark_pool t = t.components.snark_pool

let peers t = Mina_networking.peers t.components.net

let initial_peers t = Mina_networking.initial_peers t.components.net

let snark_work_fee t =
  match t.processes.snark_worker with `On (_, fee) -> fee | `Off fee -> fee

let set_snark_work_fee t new_fee =
  t.processes.snark_worker <-
    ( match t.processes.snark_worker with
    | `On (config, _) ->
        `On (config, new_fee)
    | `Off _ ->
        `Off new_fee )

let top_level_logger t = t.config.logger

let most_recent_valid_transition t = t.components.most_recent_valid_block

let staged_ledger_ledger_proof t =
  let open Option.Let_syntax in
  let%bind sl = best_staged_ledger_opt t in
  Staged_ledger.current_ledger_proof sl

let validated_transitions t = t.pipes.validated_transitions_reader

module Root_diff = struct
  [%%versioned
  module Stable = struct
    module V2 = struct
      type t =
        { commands : User_command.Stable.V2.t With_status.Stable.V1.t list
        ; root_length : int
        }

      let to_latest = Fn.id
    end

    module V1 = struct
      type t =
        { commands : User_command.Stable.V1.t With_status.Stable.V1.t list
        ; root_length : int
        }

      let to_latest (t : t) : V2.t =
        { commands =
<<<<<<< HEAD
            List.map
              ~f:(With_status.map ~f:User_command.Stable.V1.to_latest)
              t.commands
=======
            List.map t.commands
              ~f:(With_status.map ~f:User_command.Stable.V1.to_latest)
>>>>>>> 13f4f83e
        ; root_length = t.root_length
        }
    end
  end]
end

let initialization_finish_signal t = t.initialization_finish_signal

(* TODO: this is a bad pattern for two reasons:
 *   - uses an abstraction leak to patch new functionality instead of making a new extension
 *   - every call to this function will create a new, unique pipe with it's own thread for transfering
 *     items from the identity extension with no route for termination
 *)
let root_diff t =
  let root_diff_reader, root_diff_writer =
    Strict_pipe.create ~name:"root diff"
      (Buffered (`Capacity 30, `Overflow Crash))
  in
  trace_recurring_task "root diff pipe reader" (fun () ->
      let open Root_diff.Stable.Latest in
      let length_of_breadcrumb =
        Fn.compose Unsigned.UInt32.to_int
          Transition_frontier.Breadcrumb.blockchain_length
      in
      Broadcast_pipe.Reader.iter t.components.transition_frontier ~f:(function
        | None ->
            Deferred.unit
        | Some frontier ->
            let root = Transition_frontier.root frontier in
            Strict_pipe.Writer.write root_diff_writer
              { commands =
                  List.map
                    (Transition_frontier.Breadcrumb.commands root)
                    ~f:(With_status.map ~f:User_command.forget_check)
              ; root_length = length_of_breadcrumb root
              } ;
            Broadcast_pipe.Reader.iter
              Transition_frontier.(
                Extensions.(get_view_pipe (extensions frontier) Identity))
              ~f:
                (Deferred.List.iter ~f:(function
                  | Transition_frontier.Diff.Full.With_mutant.E (New_node _, _)
                    ->
                      Deferred.unit
                  | Transition_frontier.Diff.Full.With_mutant.E
                      (Best_tip_changed _, _) ->
                      Deferred.unit
                  | Transition_frontier.Diff.Full.With_mutant.E
                      (Root_transitioned { new_root; _ }, _) ->
                      let root_hash =
                        Transition_frontier.Root_data.Limited.hash new_root
                      in
                      let new_root_breadcrumb =
                        Transition_frontier.(find_exn frontier root_hash)
                      in
                      Strict_pipe.Writer.write root_diff_writer
                        { commands =
                            Transition_frontier.Breadcrumb.commands
                              new_root_breadcrumb
                            |> List.map
                                 ~f:
                                   (With_status.map
                                      ~f:User_command.forget_check)
                        ; root_length = length_of_breadcrumb new_root_breadcrumb
                        } ;
                      Deferred.unit)))) ;
  root_diff_reader

let dump_tf t =
  peek_frontier t.components.transition_frontier
  |> Or_error.map ~f:Transition_frontier.visualize_to_string

(** The [best_path coda] is the list of state hashes from the root to the best_tip in the transition frontier. It includes the root hash and the hash *)
let best_path t =
  let open Option.Let_syntax in
  let%map tf = Broadcast_pipe.Reader.peek t.components.transition_frontier in
  let bt = Transition_frontier.best_tip tf in
  List.cons
    Transition_frontier.(root tf |> Breadcrumb.state_hash)
    (Transition_frontier.hash_path tf bt)

let best_chain ?max_length t =
  let open Option.Let_syntax in
  let%map frontier =
    Broadcast_pipe.Reader.peek t.components.transition_frontier
  in
  let best_tip_path = Transition_frontier.best_tip_path ?max_length frontier in
  match max_length with
  | Some max_length when max_length <= List.length best_tip_path ->
      (* The [best_tip_path] has already been truncated to the correct length,
         we skip adding the root to stay below the maximum.
      *)
      best_tip_path
  | _ ->
      Transition_frontier.root frontier :: best_tip_path

let request_work t =
  let (module Work_selection_method) = t.config.work_selection_method in
  let fee = snark_work_fee t in
  let instances_opt =
    Work_selection_method.work ~logger:t.config.logger ~fee
      ~snark_pool:(snark_pool t) (snark_job_state t)
  in
  Option.map instances_opt ~f:(fun instances ->
      { Snark_work_lib.Work.Spec.instances; fee })

let work_selection_method t = t.config.work_selection_method

let add_work t (work : Snark_worker_lib.Work.Result.t) =
  let (module Work_selection_method) = t.config.work_selection_method in
  let update_metrics () =
    let snark_pool = snark_pool t in
    let fee_opt =
      Option.map (snark_worker_key t) ~f:(fun _ -> snark_work_fee t)
    in
    let pending_work =
      Work_selection_method.pending_work_statements ~snark_pool ~fee_opt
        t.snark_job_state
      |> List.length
    in
    Mina_metrics.(
      Gauge.set Snark_work.pending_snark_work (Int.to_float pending_work))
  in
  let spec = work.spec.instances in
  let cb _ =
    (* remove it from seen jobs after attempting to adding it to the pool to avoid this work being reassigned
     * If the diff is accepted then remove it from the seen jobs.
     * If not then the work should have already been in the pool with a lower fee or the statement isn't referenced anymore or any other error. In any case remove it from the seen jobs so that it can be picked up if needed *)
    Work_selection_method.remove t.snark_job_state spec
  in
  ignore (Or_error.try_with (fun () -> update_metrics ()) : unit Or_error.t) ;
  Strict_pipe.Writer.write t.pipes.local_snark_work_writer
    (Network_pool.Snark_pool.Resource_pool.Diff.of_result work, cb)
  |> Deferred.don't_wait_for

let get_current_nonce t aid =
  match
    Participating_state.active
      (get_inferred_nonce_from_transaction_pool_and_ledger t aid)
    |> Option.join
  with
  | None ->
      Error
        "Couldn't infer nonce for transaction from specified `sender` since \
         `sender` is not in the ledger or sent a transaction in transaction \
         pool."
  | Some nonce ->
      let ledger_nonce =
        Participating_state.active (get_account t aid)
        |> Option.join
        |> Option.map ~f:(fun { Account.Poly.nonce; _ } -> nonce)
        |> Option.value ~default:nonce
      in
      Ok (`Min ledger_nonce, nonce)

let add_transactions t (uc_inputs : User_command_input.t list) =
  let result_ivar = Ivar.create () in
  let cmd_inputs = User_command_inputs uc_inputs in
  Strict_pipe.Writer.write t.pipes.user_command_input_writer
    (cmd_inputs, Ivar.fill result_ivar, get_current_nonce t, get_account t)
  |> Deferred.don't_wait_for ;
  Ivar.read result_ivar

let add_full_transactions t user_command =
  let result_ivar = Ivar.create () in
  Strict_pipe.Writer.write t.pipes.user_command_writer
    (user_command, Ivar.fill result_ivar)
  |> Deferred.don't_wait_for ;
  Ivar.read result_ivar

let add_snapp_transactions t (snapp_txns : Parties.t list) =
  let result_ivar = Ivar.create () in
  let cmd_inputs = Snapp_command_inputs snapp_txns in
  Strict_pipe.Writer.write t.pipes.user_command_input_writer
    (cmd_inputs, Ivar.fill result_ivar, get_current_nonce t, get_account t)
  |> Deferred.don't_wait_for ;
  Ivar.read result_ivar

let next_producer_timing t = t.next_producer_timing

let staking_ledger t =
  let open Option.Let_syntax in
  let consensus_constants = t.config.precomputed_values.consensus_constants in
  let%map transition_frontier =
    Broadcast_pipe.Reader.peek t.components.transition_frontier
  in
  let consensus_state =
    Transition_frontier.Breadcrumb.consensus_state
      (Transition_frontier.best_tip transition_frontier)
  in
  let local_state = t.config.consensus_local_state in
  Consensus.Hooks.get_epoch_ledger ~constants:consensus_constants
    ~consensus_state ~local_state

let next_epoch_ledger t =
  let open Option.Let_syntax in
  let%map frontier =
    Broadcast_pipe.Reader.peek t.components.transition_frontier
  in
  let root = Transition_frontier.root frontier in
  let root_epoch =
    Transition_frontier.Breadcrumb.consensus_state root
    |> Consensus.Data.Consensus_state.epoch_count
  in
  let best_tip = Transition_frontier.best_tip frontier in
  let best_tip_epoch =
    Transition_frontier.Breadcrumb.consensus_state best_tip
    |> Consensus.Data.Consensus_state.epoch_count
  in
  if
    Mina_numbers.Length.(
      equal root_epoch best_tip_epoch || equal best_tip_epoch zero)
  then
    (*root is in the same epoch as the best tip and so the next epoch ledger in the local state will be updated by Proof_of_stake.frontier_root_transition. Next epoch ledger in genesis epoch is the genesis ledger*)
    `Finalized
      (Consensus.Data.Local_state.next_epoch_ledger
         t.config.consensus_local_state)
  else
    (*No blocks in the new epoch is finalized yet, return nothing*)
    `Notfinalized

let find_delegators table pk =
  Option.value_map
    (Public_key.Compressed.Table.find table pk)
    ~default:[] ~f:Mina_base.Account.Index.Table.data

let current_epoch_delegators t ~pk =
  let open Option.Let_syntax in
  let%map _transition_frontier =
    Broadcast_pipe.Reader.peek t.components.transition_frontier
  in
  let current_epoch_delegatee_table =
    Consensus.Data.Local_state.current_epoch_delegatee_table
      ~local_state:t.config.consensus_local_state
  in
  find_delegators current_epoch_delegatee_table pk

let last_epoch_delegators t ~pk =
  let open Option.Let_syntax in
  let%bind _transition_frontier =
    Broadcast_pipe.Reader.peek t.components.transition_frontier
  in
  let%map last_epoch_delegatee_table =
    Consensus.Data.Local_state.last_epoch_delegatee_table
      ~local_state:t.config.consensus_local_state
  in
  find_delegators last_epoch_delegatee_table pk

let perform_compaction t =
  match Mina_compile_config.compaction_interval_ms with
  | None ->
      ()
  | Some compaction_interval_compiled ->
      let slot_duration_ms =
        let leeway = 1000 in
        t.config.precomputed_values.constraint_constants
          .block_window_duration_ms + leeway
      in
      let expected_time_for_compaction =
        match Sys.getenv "MINA_COMPACTION_MS" with
        | Some ms ->
            Float.of_string ms
        | None ->
            6000.
      in
      let span ?(incr = 0.) ms = Float.(of_int ms +. incr) |> Time.Span.of_ms in
      let interval_configured =
        match Sys.getenv "MINA_COMPACTION_INTERVAL_MS" with
        | Some ms ->
            Time.Span.of_ms (Float.of_string ms)
        | None ->
            span compaction_interval_compiled
      in
      if Time.Span.(interval_configured <= of_ms expected_time_for_compaction)
      then (
        [%log' fatal t.config.logger]
          "Time between compactions %f should be greater than the expected \
           time for compaction %f"
          (Time.Span.to_ms interval_configured)
          expected_time_for_compaction ;
        failwith
          (sprintf
             "Time between compactions %f should be greater than the expected \
              time for compaction %f"
             (Time.Span.to_ms interval_configured)
             expected_time_for_compaction) ) ;
      let call_compact () =
        let start = Time.now () in
        Gc.compact () ;
        let span = Time.diff (Time.now ()) start in
        [%log' debug t.config.logger]
          ~metadata:[ ("time", `Float (Time.Span.to_ms span)) ]
          "Gc.compact took $time ms"
      in
      let rec perform interval =
        upon (after interval) (fun () ->
            match !(t.block_production_status) with
            | `Free ->
                call_compact () ;
                perform interval_configured
            | `Producing ->
                perform (span slot_duration_ms)
            | `Producing_in_ms ms ->
                if Float.(ms < expected_time_for_compaction) then
                  (*too close to block production; perform compaction after block production*)
                  perform (span slot_duration_ms ~incr:ms)
                else (
                  call_compact () ;
                  perform interval_configured ))
      in
      perform interval_configured

let start t =
  let set_next_producer_timing timing consensus_state =
    let block_production_status, next_producer_timing =
      let generated_from_consensus_at :
          Daemon_rpcs.Types.Status.Next_producer_timing.slot =
        { slot = Consensus.Data.Consensus_state.curr_global_slot consensus_state
        ; global_slot_since_genesis =
            Consensus.Data.Consensus_state.global_slot_since_genesis
              consensus_state
        }
      in
      let info time (data : Consensus.Data.Block_data.t) :
          Daemon_rpcs.Types.Status.Next_producer_timing.producing_time =
        let for_slot : Daemon_rpcs.Types.Status.Next_producer_timing.slot =
          { slot = Consensus.Data.Block_data.global_slot data
          ; global_slot_since_genesis =
              Consensus.Data.Block_data.global_slot_since_genesis data
          }
        in
        { time; for_slot }
      in
      let status, timing =
        match timing with
        | `Check_again time ->
            ( `Free
            , Daemon_rpcs.Types.Status.Next_producer_timing.Check_again
                (time |> Block_time.Span.of_ms |> Block_time.of_span_since_epoch)
            )
        | `Produce_now (block_data, _) ->
            let info :
                Daemon_rpcs.Types.Status.Next_producer_timing.producing_time =
              let time =
                Consensus.Data.Consensus_time.of_global_slot
                  ~constants:t.config.precomputed_values.consensus_constants
                  (Consensus.Data.Block_data.global_slot block_data)
                |> Consensus.Data.Consensus_time.to_time
                     ~constants:t.config.precomputed_values.consensus_constants
              in
              info time block_data
            in
            (`Producing, Produce_now info)
        | `Produce (time, block_data, _) ->
            ( `Producing_in_ms (Int64.to_float time)
            , Produce
                (info
                   ( time |> Block_time.Span.of_ms
                   |> Block_time.of_span_since_epoch )
                   block_data) )
      in
      ( status
      , { Daemon_rpcs.Types.Status.Next_producer_timing.timing
        ; generated_from_consensus_at
        } )
    in
    t.block_production_status := block_production_status ;
    t.next_producer_timing <- Some next_producer_timing
  in
  Block_producer.run ~logger:t.config.logger ~verifier:t.processes.verifier
    ~set_next_producer_timing ~prover:t.processes.prover
    ~trust_system:t.config.trust_system
    ~transaction_resource_pool:
      (Network_pool.Transaction_pool.resource_pool
         t.components.transaction_pool)
    ~get_completed_work:
      (Network_pool.Snark_pool.get_completed_work t.components.snark_pool)
    ~time_controller:t.config.time_controller
    ~keypairs:(Agent.read_only t.block_production_keypairs)
    ~coinbase_receiver:t.coinbase_receiver
    ~consensus_local_state:t.config.consensus_local_state
    ~frontier_reader:t.components.transition_frontier
    ~transition_writer:t.pipes.producer_transition_writer
    ~log_block_creation:t.config.log_block_creation
    ~precomputed_values:t.config.precomputed_values
    ~block_reward_threshold:t.config.block_reward_threshold ;
  perform_compaction t ;
  Snark_worker.start t

let start_with_precomputed_blocks t blocks =
  let%bind () =
    Block_producer.run_precomputed ~logger:t.config.logger
      ~verifier:t.processes.verifier ~trust_system:t.config.trust_system
      ~time_controller:t.config.time_controller
      ~frontier_reader:t.components.transition_frontier
      ~transition_writer:t.pipes.producer_transition_writer
      ~precomputed_values:t.config.precomputed_values ~precomputed_blocks:blocks
  in
  start t

let send_resource_pool_diff_or_wait ~rl ~diff_score ~max_per_15_seconds diff =
  (* HACK: Pretend we're a remote peer so that we can rate limit
                 ourselves.
  *)
  let us =
    { Network_peer.Peer.host = Unix.Inet_addr.of_string "127.0.0.1"
    ; libp2p_port = 0
    ; peer_id = ""
    }
  in
  let score = diff_score diff in
  let rec able_to_send_or_wait () =
    match
      Network_pool.Rate_limiter.add rl (Remote us) ~now:(Time.now ()) ~score
    with
    | `Within_capacity ->
        Deferred.return ()
    | `Capacity_exceeded ->
        if score > max_per_15_seconds then (
          (* This will never pass the rate limiting; pass it on
                             to progress in the queue. *)
          ignore
            ( Network_pool.Rate_limiter.add rl (Remote us) ~now:(Time.now ())
                ~score:0
              : [ `Within_capacity | `Capacity_exceeded ] ) ;
          Deferred.return () )
        else
          let%bind () =
            after
              Time.(
                diff (now ())
                  (Network_pool.Rate_limiter.next_expires rl (Remote us)))
          in
          able_to_send_or_wait ()
  in
  able_to_send_or_wait ()

let create ?wallets (config : Config.t) =
  let catchup_mode = if config.super_catchup then `Super else `Normal in
  let constraint_constants = config.precomputed_values.constraint_constants in
  let consensus_constants = config.precomputed_values.consensus_constants in
  let monitor = Option.value ~default:(Monitor.create ()) config.monitor in
  Async.Scheduler.within' ~monitor (fun () ->
      trace "coda" (fun () ->
          let%bind prover =
            Monitor.try_with ~here:[%here]
              ~rest:
                (`Call
                  (fun exn ->
                    let err = Error.of_exn ~backtrace:`Get exn in
                    [%log' warn config.logger]
                      "unhandled exception from daemon-side prover server: $exn"
                      ~metadata:[ ("exn", Error_json.error_to_yojson err) ]))
              (fun () ->
                trace "prover" (fun () ->
                    Prover.create ~logger:config.logger
                      ~proof_level:config.precomputed_values.proof_level
                      ~constraint_constants ~pids:config.pids
                      ~conf_dir:config.conf_dir))
            >>| Result.ok_exn
          in
          let%bind verifier =
            Monitor.try_with ~here:[%here]
              ~rest:
                (`Call
                  (fun exn ->
                    let err = Error.of_exn ~backtrace:`Get exn in
                    [%log' warn config.logger]
                      "unhandled exception from daemon-side verifier server: \
                       $exn"
                      ~metadata:[ ("exn", Error_json.error_to_yojson err) ]))
              (fun () ->
                trace "verifier" (fun () ->
                    Verifier.create ~logger:config.logger
                      ~proof_level:config.precomputed_values.proof_level
                      ~constraint_constants:
                        config.precomputed_values.constraint_constants
                      ~pids:config.pids ~conf_dir:(Some config.conf_dir)))
            >>| Result.ok_exn
          in
          let snark_worker =
            Option.value_map config.snark_worker_config.initial_snark_worker_key
              ~default:(`Off config.snark_work_fee) ~f:(fun public_key ->
                `On
                  ( { public_key
                    ; process = Ivar.create ()
                    ; kill_ivar = Ivar.create ()
                    }
                  , config.snark_work_fee ))
          in
          log_snark_coordinator_warning config snark_worker ;
          Protocol_version.set_current config.initial_protocol_version ;
          Protocol_version.set_proposed_opt config.proposed_protocol_version_opt ;
          let log_rate_limiter_occasionally rl ~label =
            let t = Time.Span.of_min 1. in
            every t (fun () ->
                [%log' debug config.logger]
                  ~metadata:
                    [ ("rate_limiter", Network_pool.Rate_limiter.summary rl) ]
                  !"%s $rate_limiter" label)
          in
          let external_transitions_reader, external_transitions_writer =
            let rl =
              Network_pool.Rate_limiter.create
                ~capacity:
                  ( (* Max of 20 transitions per slot per peer. *)
                    20
                  , `Per
                      (Block_time.Span.to_time_span
                         consensus_constants.slot_duration_ms) )
            in
            log_rate_limiter_occasionally rl ~label:"new_block" ;
            let r, w = Strict_pipe.create Synchronous in
            ( Strict_pipe.Reader.filter_map r ~f:(fun ((e, _, cb) as x) ->
                  let sender = Envelope.Incoming.sender e in
                  match
                    Network_pool.Rate_limiter.add rl sender ~now:(Time.now ())
                      ~score:1
                  with
                  | `Capacity_exceeded ->
                      [%log' warn config.logger]
                        "$sender has sent many blocks. This is very unusual."
                        ~metadata:
                          [ ("sender", Envelope.Sender.to_yojson sender) ] ;
                      Mina_net2.Validation_callback.fire_if_not_already_fired cb
                        `Reject ;
                      None
                  | `Within_capacity ->
                      Some x)
            , w )
          in
          let producer_transition_reader, producer_transition_writer =
            Strict_pipe.create Synchronous
          in
          let frontier_broadcast_pipe_r, frontier_broadcast_pipe_w =
            Broadcast_pipe.create None
          in
          Exit_handlers.register_async_shutdown_handler ~logger:config.logger
            ~description:"Close transition frontier, if exists" (fun () ->
              match Broadcast_pipe.Reader.peek frontier_broadcast_pipe_r with
              | None ->
                  Deferred.unit
              | Some frontier ->
                  Transition_frontier.close ~loc:__LOC__ frontier) ;
          let handle_request name ~f query_env =
            trace_recurring name (fun () ->
                let input = Envelope.Incoming.data query_env in
                Deferred.return
                @@
                let open Option.Let_syntax in
                let%bind frontier =
                  Broadcast_pipe.Reader.peek frontier_broadcast_pipe_r
                in
                f ~frontier input)
          in
          (* knot-tying hacks so we can pass a get_node_status function before net, Mina_lib.t created *)
          let net_ref = ref None in
          let sync_status_ref = ref None in
          let block_production_keypairs =
            Agent.create
              ~f:(fun kps ->
                Keypair.Set.to_list kps
                |> List.map ~f:(fun kp ->
                       (kp, Public_key.compress kp.Keypair.public_key))
                |> Keypair.And_compressed_pk.Set.of_list)
              config.initial_block_production_keypairs
          in
          let get_node_status _env =
            let node_ip_addr =
              config.gossip_net_params.addrs_and_ports.external_ip
            in
            let peer_opt = config.gossip_net_params.addrs_and_ports.peer in
            let node_peer_id =
              Option.value_map peer_opt ~default:"<UNKNOWN>" ~f:(fun peer ->
                  peer.peer_id)
            in
            if config.disable_node_status then
              Deferred.return
              @@ Error
                   (Error.of_string
                      (sprintf
                         !"Node with IP address=%{sexp: Unix.Inet_addr.t}, \
                           peer ID=%s, node status is disabled"
                         node_ip_addr node_peer_id))
            else
              match !net_ref with
              | None ->
                  (* should be unreachable; without a network, we wouldn't receive this RPC call *)
                  [%log' info config.logger]
                    "Network not instantiated when node status requested" ;
                  Deferred.return
                  @@ Error
                       (Error.of_string
                          (sprintf
                             !"Node with IP address=%{sexp: Unix.Inet_addr.t}, \
                               peer ID=%s, network not instantiated when node \
                               status requested"
                             node_ip_addr node_peer_id))
              | Some net ->
                  let ( protocol_state_hash
                      , best_tip_opt
                      , k_block_hashes_and_timestamps ) =
                    match
                      Broadcast_pipe.Reader.peek frontier_broadcast_pipe_r
                    with
                    | None ->
                        ( config.precomputed_values.protocol_state_with_hash.hash
                        , None
                        , [] )
                    | Some frontier ->
                        let tip = Transition_frontier.best_tip frontier in
                        let protocol_state_hash =
                          let state =
                            Transition_frontier.Breadcrumb.protocol_state tip
                          in
                          Mina_state.Protocol_state.hash state
                        in
                        let k_breadcrumbs =
                          Transition_frontier.root frontier
                          :: Transition_frontier.best_tip_path frontier
                        in
                        let k_block_hashes_and_timestamps =
                          List.map k_breadcrumbs ~f:(fun bc ->
                              ( Transition_frontier.Breadcrumb.state_hash bc
                              , Option.value_map
                                  (Transition_frontier.Breadcrumb
                                   .transition_receipt_time bc)
                                  ~default:"no timestamp available"
                                  ~f:
                                    (Time.to_string_iso8601_basic
                                       ~zone:Time.Zone.utc) ))
                        in
                        ( protocol_state_hash
                        , Some tip
                        , k_block_hashes_and_timestamps )
                  in
                  let%bind peers = Mina_networking.peers net in
                  let open Deferred.Or_error.Let_syntax in
                  let%map sync_status =
                    match !sync_status_ref with
                    | None ->
                        Deferred.return (Ok `Offline)
                    | Some status ->
                        Deferred.return
                          (Mina_incremental.Status.Observer.value status)
                  in
                  let block_producers =
                    let public_keys, _ = Agent.get block_production_keypairs in
                    Public_key.Compressed.Set.map public_keys ~f:snd
                    |> Set.to_list
                  in
                  let ban_statuses =
                    Trust_system.Peer_trust.peer_statuses config.trust_system
                  in
                  let git_commit = Mina_version.commit_id_short in
                  let uptime_minutes =
                    let now = Time.now () in
                    let minutes_float =
                      Time.diff now config.start_time |> Time.Span.to_min
                    in
                    (* if rounding fails, just convert *)
                    Option.value_map
                      (Float.iround_nearest minutes_float)
                      ~f:Fn.id
                      ~default:(Float.to_int minutes_float)
                  in
                  let block_height_opt =
                    match best_tip_opt with
                    | None ->
                        None
                    | Some tip ->
                        let state =
                          Transition_frontier.Breadcrumb.protocol_state tip
                        in
                        let consensus_state =
                          state |> Mina_state.Protocol_state.consensus_state
                        in
                        Some
                          ( Mina_numbers.Length.to_int
                          @@ Consensus.Data.Consensus_state.blockchain_length
                               consensus_state )
                  in
                  Mina_networking.Rpcs.Get_node_status.Node_status.
                    { node_ip_addr
                    ; node_peer_id
                    ; sync_status
                    ; peers
                    ; block_producers
                    ; protocol_state_hash
                    ; ban_statuses
                    ; k_block_hashes_and_timestamps
                    ; git_commit
                    ; uptime_minutes
                    ; block_height_opt
                    }
          in
          let get_some_initial_peers _ =
            match !net_ref with
            | None ->
                (* should be unreachable; without a network, we wouldn't receive this RPC call *)
                [%log' error config.logger]
                  "Network not instantiated when initial peers requested" ;
                Deferred.return []
            | Some net ->
                Mina_networking.peers net
          in
          let%bind net =
            Mina_networking.create config.net_config ~get_some_initial_peers
              ~get_staged_ledger_aux_and_pending_coinbases_at_hash:
                (fun query_env ->
                trace_recurring
                  "get_staged_ledger_aux_and_pending_coinbases_at_hash"
                  (fun () ->
                    let input = Envelope.Incoming.data query_env in
                    Deferred.return
                    @@
                    let open Option.Let_syntax in
                    let%bind frontier =
                      Broadcast_pipe.Reader.peek frontier_broadcast_pipe_r
                    in
                    let%map ( scan_state
                            , expected_merkle_root
                            , pending_coinbases
                            , protocol_states ) =
                      Sync_handler
                      .get_staged_ledger_aux_and_pending_coinbases_at_hash
                        ~frontier input
                    in
                    let staged_ledger_hash =
                      Staged_ledger_hash.of_aux_ledger_and_coinbase_hash
                        (Staged_ledger.Scan_state.hash scan_state)
                        expected_merkle_root pending_coinbases
                    in
                    [%log' debug config.logger]
                      ~metadata:
                        [ ( "staged_ledger_hash"
                          , Staged_ledger_hash.to_yojson staged_ledger_hash )
                        ]
                      "sending scan state and pending coinbase" ;
                    ( scan_state
                    , expected_merkle_root
                    , pending_coinbases
                    , protocol_states )))
              ~answer_sync_ledger_query:(fun query_env ->
                let open Deferred.Or_error.Let_syntax in
                trace_recurring "answer_sync_ledger_query" (fun () ->
                    let ledger_hash, _ = Envelope.Incoming.data query_env in
                    let%bind frontier =
                      Deferred.return @@ peek_frontier frontier_broadcast_pipe_r
                    in
                    Sync_handler.answer_query ~frontier ledger_hash
                      (Envelope.Incoming.map ~f:Tuple2.get2 query_env)
                      ~logger:config.logger ~trust_system:config.trust_system
                    |> Deferred.map
                       (* begin error string prefix so we can pattern-match *)
                         ~f:
                           (Result.of_option
                              ~error:
                                (Error.createf
                                   !"%s for ledger_hash: %{sexp:Ledger_hash.t}"
                                   Mina_networking.refused_answer_query_string
                                   ledger_hash))))
              ~get_ancestry:
                (handle_request "get_ancestry"
                   ~f:
                     (Sync_handler.Root.prove ~consensus_constants
                        ~logger:config.logger))
              ~get_best_tip:
                (handle_request "get_best_tip" ~f:(fun ~frontier () ->
                     let open Option.Let_syntax in
                     let open Proof_carrying_data in
                     let%map proof_with_data =
                       Best_tip_prover.prove ~logger:config.logger frontier
                     in
                     { proof_with_data with
                       data = With_hash.data proof_with_data.data
                     }))
              ~get_node_status
              ~get_transition_chain_proof:
                (handle_request "get_transition_chain_proof"
                   ~f:(fun ~frontier hash ->
                     Transition_chain_prover.prove ~frontier hash))
              ~get_transition_chain:
                (handle_request "get_transition_chain"
                   ~f:Sync_handler.get_transition_chain)
              ~get_transition_knowledge:(fun _q ->
                return
                  ( match
                      Broadcast_pipe.Reader.peek frontier_broadcast_pipe_r
                    with
                  | None ->
                      []
                  | Some frontier ->
                      Sync_handler.best_tip_path ~frontier ))
          in
          (* tie the first knot *)
          net_ref := Some net ;
          let user_command_input_reader, user_command_input_writer =
            Strict_pipe.(create ~name:"local user transactions" Synchronous)
          in
          let local_txns_reader, local_txns_writer =
            Strict_pipe.(create ~name:"local transactions" Synchronous)
          in
          let local_snark_work_reader, local_snark_work_writer =
            Strict_pipe.(create ~name:"local snark work" Synchronous)
          in
          let txn_pool_config =
            Network_pool.Transaction_pool.Resource_pool.make_config ~verifier
              ~trust_system:config.trust_system
              ~pool_max_size:
                config.precomputed_values.genesis_constants.txpool_max_size
          in
          let transaction_pool =
            Network_pool.Transaction_pool.create ~config:txn_pool_config
              ~constraint_constants ~consensus_constants
              ~time_controller:config.time_controller ~logger:config.logger
              ~incoming_diffs:(Mina_networking.transaction_pool_diffs net)
              ~local_diffs:local_txns_reader
              ~frontier_broadcast_pipe:frontier_broadcast_pipe_r
          in
          (*Read from user_command_input_reader that has the user command inputs from client, infer nonce, create user command, and write it to the pipe consumed by the network pool*)
          Strict_pipe.Reader.iter user_command_input_reader
            ~f:(fun (inputs, result_cb, get_current_nonce, get_account) ->
              match inputs with
              | User_command_inputs uc_inputs -> (
                  match%bind
                    User_command_input.to_user_commands ~get_current_nonce
                      ~get_account ~constraint_constants ~logger:config.logger
                      uc_inputs
                  with
                  | Ok user_commands ->
                      if List.is_empty user_commands then (
                        result_cb
                          (Error (Error.of_string "No user commands to send")) ;
                        Deferred.unit )
                      else
                        (*callback for the result from transaction_pool.apply_diff*)
                        Strict_pipe.Writer.write local_txns_writer
                          ( List.map user_commands ~f:(fun cmd ->
                                User_command.Signed_command cmd)
                          , result_cb )
                  | Error e ->
                      [%log' error config.logger]
                        "Failed to submit user commands: $error"
                        ~metadata:[ ("error", Error_json.error_to_yojson e) ] ;
                      result_cb (Error e) ;
                      Deferred.unit )
              | Snapp_command_inputs snapp_txns ->
                  (* TODO: here, submit a Parties.t, which includes a nonce
                     allow the nonce to be omitted, and infer it, as done
                     for user command inputs
                  *)
                  Strict_pipe.Writer.write local_txns_writer
                    ( List.map snapp_txns ~f:(fun cmd ->
                          User_command.Parties cmd)
                    , result_cb ))
          |> Deferred.don't_wait_for ;
          let ((most_recent_valid_block_reader, _) as most_recent_valid_block) =
            Broadcast_pipe.create
              ( External_transition.genesis
                  ~precomputed_values:config.precomputed_values
              |> External_transition.Validated.to_initial_validated )
          in
          let valid_transitions, initialization_finish_signal =
            trace "transition router" (fun () ->
                Transition_router.run ~logger:config.logger
                  ~trust_system:config.trust_system ~verifier ~network:net
                  ~is_seed:config.is_seed ~is_demo_mode:config.demo_mode
                  ~time_controller:config.time_controller
                  ~consensus_local_state:config.consensus_local_state
                  ~persistent_root_location:config.persistent_root_location
                  ~persistent_frontier_location:
                    config.persistent_frontier_location
                  ~frontier_broadcast_pipe:
                    (frontier_broadcast_pipe_r, frontier_broadcast_pipe_w)
                  ~catchup_mode
                  ~network_transition_reader:
                    (Strict_pipe.Reader.map external_transitions_reader
                       ~f:(fun (tn, tm, cb) ->
                         let lift_consensus_time =
                           Fn.compose UInt32.to_int
                             Consensus.Data.Consensus_time.to_uint32
                         in
                         let tn_production_consensus_time =
                           External_transition.consensus_time_produced_at
                             (Envelope.Incoming.data tn)
                         in
                         let tn_production_slot =
                           lift_consensus_time tn_production_consensus_time
                         in
                         let tn_production_time =
                           Consensus.Data.Consensus_time.to_time
                             ~constants:consensus_constants
                             tn_production_consensus_time
                         in
                         let tm_slot =
                           lift_consensus_time
                             (Consensus.Data.Consensus_time.of_time_exn
                                ~constants:consensus_constants tm)
                         in
                         Mina_metrics.Block_latency.Gossip_slots.update
                           (Float.of_int (tm_slot - tn_production_slot)) ;
                         Mina_metrics.Block_latency.Gossip_time.update
                           Block_time.(
                             Span.to_time_span @@ diff tm tn_production_time) ;
                         (`Transition tn, `Time_received tm, `Valid_cb cb)))
                  ~producer_transition_reader:
                    (Strict_pipe.Reader.map producer_transition_reader
                       ~f:(fun breadcrumb ->
                         let et =
                           Transition_frontier.Breadcrumb.validated_transition
                             breadcrumb
                         in
                         let validation_callback =
                           Mina_net2.Validation_callback
                           .create_without_expiration ()
                         in
                         External_transition.Validated.poke_validation_callback
                           et validation_callback ;
                         don't_wait_for
                           (* this will never throw since the callback was created without expiration *)
                           (let%map v =
                              Mina_net2.Validation_callback.await_exn
                                validation_callback
                            in
                            if
                              Mina_net2.Validation_callback
                              .equal_validation_result v `Accept
                            then
                              Mina_networking.broadcast_state net
                                (External_transition.Validation
                                 .forget_validation_with_hash et)) ;
                         breadcrumb))
                  ~most_recent_valid_block
                  ~precomputed_values:config.precomputed_values)
          in
          let ( valid_transitions_for_network
              , valid_transitions_for_api
              , new_blocks ) =
            let network_pipe, downstream_pipe =
              Strict_pipe.Reader.Fork.two valid_transitions
            in
            let api_pipe, new_blocks_pipe =
              Strict_pipe.Reader.(
                Fork.two (map downstream_pipe ~f:(fun (`Transition t, _) -> t)))
            in
            (network_pipe, api_pipe, new_blocks_pipe)
          in
          trace_task "transaction pool broadcast loop" (fun () ->
              let rl = Network_pool.Transaction_pool.create_rate_limiter () in
              log_rate_limiter_occasionally rl ~label:"broadcast_transactions" ;
              Linear_pipe.iter
                (Network_pool.Transaction_pool.broadcasts transaction_pool)
                ~f:(fun x ->
                  let%bind () =
                    send_resource_pool_diff_or_wait ~rl
                      ~diff_score:
                        Network_pool.Transaction_pool.Resource_pool.Diff.score
                      ~max_per_15_seconds:
                        Network_pool.Transaction_pool.Resource_pool.Diff
                        .max_per_15_seconds x
                  in
                  Mina_networking.broadcast_transaction_pool_diff net x ;
                  Deferred.unit)) ;
          trace_task "valid_transitions_for_network broadcast loop" (fun () ->
              Strict_pipe.Reader.iter_without_pushback
                valid_transitions_for_network
                ~f:(fun (`Transition transition, `Source source) ->
                  let hash =
                    External_transition.Validated.state_hash transition
                  in
                  let consensus_state =
                    transition |> External_transition.Validated.consensus_state
                  in
                  let now =
                    let open Block_time in
                    now config.time_controller |> to_span_since_epoch
                    |> Span.to_ms
                  in
                  match
                    Consensus.Hooks.received_at_valid_time
                      ~constants:consensus_constants ~time_received:now
                      consensus_state
                  with
                  | Ok () -> (
                      match source with
                      | `Gossip ->
                          [%str_log' info config.logger]
                            ~metadata:
                              [ ( "external_transition"
                                , External_transition.Validated.to_yojson
                                    transition )
                              ]
                            (Rebroadcast_transition { state_hash = hash }) ;
                          (*send callback to libp2p to forward the gossiped transition*)
                          External_transition.Validated.accept transition
                      | `Internal ->
                          (*Send callback to publish the new block. Don't log rebroadcast message if it is internally generated; There is a broadcast log*)
                          External_transition.Validated.accept transition
                      | `Catchup ->
                          (*Noop for directly downloaded transitions*)
                          External_transition.Validated.accept transition )
                  | Error reason -> (
                      let timing_error_json =
                        match reason with
                        | `Too_early ->
                            `String "too early"
                        | `Too_late slots ->
                            `String (sprintf "%Lu slots too late" slots)
                      in
                      let metadata =
                        [ ("state_hash", State_hash.to_yojson hash)
                        ; ( "external_transition"
                          , External_transition.Validated.to_yojson transition
                          )
                        ; ("timing", timing_error_json)
                        ]
                      in
                      External_transition.Validated.reject transition ;
                      match source with
                      | `Catchup ->
                          ()
                      | `Internal ->
                          [%log' error config.logger] ~metadata
                            "Internally generated block $state_hash cannot be \
                             rebroadcast because it's not a valid time to do \
                             so ($timing)"
                      | `Gossip ->
                          [%log' warn config.logger] ~metadata
                            "Not rebroadcasting block $state_hash because it \
                             was received $timing" ))) ;
          don't_wait_for
            (Strict_pipe.transfer
               (Mina_networking.states net)
               external_transitions_writer ~f:ident) ;
          (* FIXME #4093: augment ban_notifications with a Peer.ID so we can implement ban_notify
             trace_task "ban notification loop" (fun () ->
              Linear_pipe.iter (Mina_networking.ban_notification_reader net)
                ~f:(fun notification ->
                  let open Gossip_net in
                  let peer = notification.banned_peer in
                  let banned_until = notification.banned_until in
                  (* if RPC call fails, will be logged in gossip net code *)
                  let%map _ =
                    Mina_networking.ban_notify net peer banned_until
                  in
                  () ) ) ; *)
          don't_wait_for
            (Linear_pipe.iter
               (Mina_networking.ban_notification_reader net)
               ~f:(Fn.const Deferred.unit)) ;
          let snark_pool_config =
            Network_pool.Snark_pool.Resource_pool.make_config ~verifier
              ~trust_system:config.trust_system
              ~disk_location:config.snark_pool_disk_location
          in
          let%bind snark_pool =
            Network_pool.Snark_pool.load ~config:snark_pool_config
              ~constraint_constants ~consensus_constants
              ~time_controller:config.time_controller ~logger:config.logger
              ~incoming_diffs:(Mina_networking.snark_pool_diffs net)
              ~local_diffs:local_snark_work_reader
              ~frontier_broadcast_pipe:frontier_broadcast_pipe_r
          in
          let snark_jobs_state =
            Work_selector.State.init
              ~reassignment_wait:config.work_reassignment_wait
              ~frontier_broadcast_pipe:frontier_broadcast_pipe_r
              ~logger:config.logger
          in
          let%bind wallets =
            match wallets with
            | Some wallets ->
                return wallets
            | None ->
                Secrets.Wallets.load ~logger:config.logger
                  ~disk_location:config.wallets_disk_location
          in
          trace_task "snark pool broadcast loop" (fun () ->
              let rl = Network_pool.Snark_pool.create_rate_limiter () in
              log_rate_limiter_occasionally rl ~label:"broadcast_snark_work" ;
              Linear_pipe.iter (Network_pool.Snark_pool.broadcasts snark_pool)
                ~f:(fun x ->
                  let%bind () =
                    send_resource_pool_diff_or_wait ~rl
                      ~diff_score:
                        Network_pool.Snark_pool.Resource_pool.Diff.score
                      ~max_per_15_seconds:
                        Network_pool.Snark_pool.Resource_pool.Diff
                        .max_per_15_seconds x
                  in
                  Mina_networking.broadcast_snark_pool_diff net x ;
                  Deferred.unit)) ;
          Option.iter config.archive_process_location
            ~f:(fun archive_process_port ->
              [%log' info config.logger]
                "Communicating with the archive process"
                ~metadata:
                  [ ( "Host"
                    , `String (Host_and_port.host archive_process_port.value) )
                  ; ( "Port"
                    , `Int (Host_and_port.port archive_process_port.value) )
                  ] ;
              Archive_client.run ~logger:config.logger
                ~frontier_broadcast_pipe:frontier_broadcast_pipe_r
                archive_process_port) ;
          let precomputed_block_writer =
            ref
              ( Option.map config.precomputed_blocks_path ~f:(fun path ->
                    `Path path)
              , if config.log_precomputed_blocks then Some `Log else None )
          in
          let subscriptions =
            Coda_subscriptions.create ~logger:config.logger
              ~constraint_constants ~new_blocks ~wallets
              ~transition_frontier:frontier_broadcast_pipe_r
              ~is_storing_all:config.is_archive_rocksdb
              ~upload_blocks_to_gcloud:config.upload_blocks_to_gcloud
              ~time_controller:config.time_controller ~precomputed_block_writer
          in
          let open Mina_incremental.Status in
          let transition_frontier_incr =
            Var.watch @@ of_broadcast_pipe frontier_broadcast_pipe_r
          in
          let transition_frontier_and_catchup_signal_incr =
            transition_frontier_incr
            >>= function
            | Some transition_frontier ->
                of_broadcast_pipe Ledger_catchup.Catchup_jobs.reader
                |> Var.watch
                >>| fun catchup_signal ->
                Some (transition_frontier, catchup_signal)
            | None ->
                return None
          in
          let sync_status =
            create_sync_status_observer ~logger:config.logger ~net
              ~is_seed:config.is_seed ~demo_mode:config.demo_mode
              ~transition_frontier_and_catchup_signal_incr
              ~online_status_incr:
                ( Var.watch @@ of_broadcast_pipe
                @@ Mina_networking.online_status net )
              ~first_connection_incr:
                ( Var.watch @@ of_deferred
                @@ Mina_networking.on_first_connect net ~f:Fn.id )
              ~first_message_incr:
                ( Var.watch @@ of_deferred
                @@ Mina_networking.on_first_received_message net ~f:Fn.id )
          in
          (* tie other knot *)
          sync_status_ref := Some sync_status ;
          Deferred.return
            { config
            ; next_producer_timing = None
            ; processes = { prover; verifier; snark_worker }
            ; initialization_finish_signal
            ; components =
                { net
                ; transaction_pool
                ; snark_pool
                ; transition_frontier = frontier_broadcast_pipe_r
                ; most_recent_valid_block = most_recent_valid_block_reader
                }
            ; pipes =
                { validated_transitions_reader = valid_transitions_for_api
                ; producer_transition_writer
                ; external_transitions_writer =
                    Strict_pipe.Writer.to_linear_pipe
                      external_transitions_writer
                ; user_command_input_writer
                ; user_command_writer = local_txns_writer
                ; local_snark_work_writer
                }
            ; wallets
            ; block_production_keypairs
            ; coinbase_receiver = ref config.coinbase_receiver
            ; snark_job_state = snark_jobs_state
            ; subscriptions
            ; sync_status
            ; precomputed_block_writer
            ; block_production_status = ref `Free
            }))

let net { components = { net; _ }; _ } = net

let runtime_config { config = { precomputed_values; _ }; _ } =
  Genesis_ledger_helper.runtime_config_of_precomputed_values precomputed_values<|MERGE_RESOLUTION|>--- conflicted
+++ resolved
@@ -736,14 +736,8 @@
 
       let to_latest (t : t) : V2.t =
         { commands =
-<<<<<<< HEAD
-            List.map
-              ~f:(With_status.map ~f:User_command.Stable.V1.to_latest)
-              t.commands
-=======
             List.map t.commands
               ~f:(With_status.map ~f:User_command.Stable.V1.to_latest)
->>>>>>> 13f4f83e
         ; root_length = t.root_length
         }
     end
