--- conflicted
+++ resolved
@@ -157,7 +157,6 @@
                             ~constraint_constants ~staged_ledger ~scheduled_time
                             block_with_hash
                         in
-<<<<<<< HEAD
                         [%log debug] "Precomputed block generated in $time ms"
                           ~metadata:
                             [ ( "time"
@@ -165,13 +164,10 @@
                                   Time.(
                                     Span.to_ms
                                       (diff (now ())
-                                         (Block_time.to_time scheduled_time)))
+                                         (Block_time.to_time scheduled_time) ))
                               )
                             ] ;
-                        Mina_block.Precomputed.to_yojson precomputed_block)
-=======
                         Mina_block.Precomputed.to_yojson precomputed_block )
->>>>>>> 2a77cca7
                    in
                    if upload_blocks_to_gcloud then (
                      [%log info] "log" ;
