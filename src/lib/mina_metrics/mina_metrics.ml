--- conflicted
+++ resolved
@@ -47,11 +47,7 @@
     match Float.classify v with
     | Normal | Subnormal | Zero ->
         Fmt.float f v
-<<<<<<< HEAD
-    | Infinite when Float.is_positive v ->
-=======
     | Infinite when Float.(v > 0.) ->
->>>>>>> 7ed00a76
         Fmt.string f "+Inf"
     | Infinite ->
         Fmt.string f "-Inf"
