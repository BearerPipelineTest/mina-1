open Core
open Async
open Mina_base
<<<<<<< HEAD
=======
module Sync_ledger = Mina_ledger.Sync_ledger
>>>>>>> 8eb2e109
open Mina_transition
open Network_peer
open Network_pool
open Pipe_lib

let refused_answer_query_string = "Refused to answer_query"

exception No_initial_peers

type Structured_log_events.t +=
  | Gossip_new_state of { state_hash : State_hash.t }
  [@@deriving register_event { msg = "Broadcasting new state over gossip net" }]

type Structured_log_events.t +=
  | Gossip_transaction_pool_diff of
      { txns : Transaction_pool.Resource_pool.Diff.t }
  [@@deriving
    register_event
      { msg = "Broadcasting transaction pool diff over gossip net" }]

type Structured_log_events.t +=
  | Gossip_snark_pool_diff of { work : Snark_pool.Resource_pool.Diff.compact }
  [@@deriving
    register_event { msg = "Broadcasting snark pool diff over gossip net" }]

(* INSTRUCTIONS FOR ADDING A NEW RPC:
 *   - define a new module under the Rpcs module
 *   - add an entry to the Rpcs.rpc GADT definition for the new module (type ('query, 'response) rpc, below)
 *   - add the new constructor for Rpcs.rpc to Rpcs.all_of_type_erased_rpc
 *   - add a pattern matching case to Rpcs.implementation_of_rpc mapping the
 *      new constructor to the new module for your RPC
 *   - add a match case to `match_handler`, below
 *)
module Rpcs = struct
  (* for versioning of the types here, see

     RFC 0012, and

     https://ocaml.janestreet.com/ocaml-core/latest/doc/async_rpc_kernel/Async_rpc_kernel/Versioned_rpc/

     The "master" types are the ones used internally in the code base. Each
     version has coercions between their query and response types and the master
     types.
  *)

  module Get_some_initial_peers = struct
    module Master = struct
      let name = "get_some_initial_peers"

      module T = struct
        type query = unit [@@deriving sexp, yojson]

        type response = Network_peer.Peer.t list [@@deriving sexp, yojson]
      end

      module Caller = T
      module Callee = T
    end

    include Master.T

    let sent_counter = Mina_metrics.Network.get_some_initial_peers_rpcs_sent

    let received_counter =
      Mina_metrics.Network.get_some_initial_peers_rpcs_received

    let failed_request_counter =
      Mina_metrics.Network.get_some_initial_peers_rpc_requests_failed

    let failed_response_counter =
      Mina_metrics.Network.get_some_initial_peers_rpc_responses_failed

    module M = Versioned_rpc.Both_convert.Plain.Make (Master)
    include M

    include Perf_histograms.Rpc.Plain.Extend (struct
      include M
      include Master
    end)

    module V1 = struct
      module T = struct
        type query = unit [@@deriving bin_io, version { rpc }]

        type response = Network_peer.Peer.Stable.V1.t list
        [@@deriving bin_io, version { rpc }]

        let query_of_caller_model = Fn.id

        let callee_model_of_query = Fn.id

        let response_of_callee_model = Fn.id

        let caller_model_of_response = Fn.id
      end

      module T' =
        Perf_histograms.Rpc.Plain.Decorate_bin_io
          (struct
            include M
            include Master
          end)
          (T)

      include T'
      include Register (T')
    end
  end

  module Get_staged_ledger_aux_and_pending_coinbases_at_hash = struct
    module Master = struct
      let name = "get_staged_ledger_aux_and_pending_coinbases_at_hash"

      module T = struct
        type query = State_hash.t

        type response =
          ( Staged_ledger.Scan_state.t
          * Ledger_hash.t
          * Pending_coinbase.t
          * Mina_state.Protocol_state.value list )
          option
      end

      module Caller = T
      module Callee = T
    end

    include Master.T

    let sent_counter =
      Mina_metrics.Network
      .get_staged_ledger_aux_and_pending_coinbases_at_hash_rpcs_sent

    let received_counter =
      Mina_metrics.Network
      .get_staged_ledger_aux_and_pending_coinbases_at_hash_rpcs_received

    let failed_request_counter =
      Mina_metrics.Network
      .get_staged_ledger_aux_and_pending_coinbases_at_hash_rpc_requests_failed

    let failed_response_counter =
      Mina_metrics.Network
      .get_staged_ledger_aux_and_pending_coinbases_at_hash_rpc_responses_failed

    module M = Versioned_rpc.Both_convert.Plain.Make (Master)
    include M

    include Perf_histograms.Rpc.Plain.Extend (struct
      include M
      include Master
    end)

    module V2 = struct
      module T = struct
        type query = State_hash.Stable.V1.t [@@deriving bin_io, version { rpc }]

        type response =
          ( Staged_ledger.Scan_state.Stable.V2.t
          * Ledger_hash.Stable.V1.t
          * Pending_coinbase.Stable.V2.t
          * Mina_state.Protocol_state.Value.Stable.V2.t list )
          option
        [@@deriving bin_io, version { rpc }]

        let query_of_caller_model = Fn.id

        let callee_model_of_query = Fn.id

        let response_of_callee_model = Fn.id

        let caller_model_of_response = Fn.id
      end

      module T' =
        Perf_histograms.Rpc.Plain.Decorate_bin_io
          (struct
            include M
            include Master
          end)
          (T)

      include T'
      include Register (T')
    end
  end

  module Answer_sync_ledger_query = struct
    module Master = struct
      let name = "answer_sync_ledger_query"

      module T = struct
        type query = Ledger_hash.t * Sync_ledger.Query.t

        type response = Sync_ledger.Answer.t Core.Or_error.t
      end

      module Caller = T
      module Callee = T
    end

    include Master.T

    let sent_counter = Mina_metrics.Network.answer_sync_ledger_query_rpcs_sent

    let received_counter =
      Mina_metrics.Network.answer_sync_ledger_query_rpcs_received

    let failed_request_counter =
      Mina_metrics.Network.answer_sync_ledger_query_rpc_requests_failed

    let failed_response_counter =
      Mina_metrics.Network.answer_sync_ledger_query_rpc_responses_failed

    module M = Versioned_rpc.Both_convert.Plain.Make (Master)
    include M

    include Perf_histograms.Rpc.Plain.Extend (struct
      include M
      include Master
    end)

    module V2 = struct
      module T = struct
        type query = Ledger_hash.Stable.V1.t * Sync_ledger.Query.Stable.V1.t
        [@@deriving bin_io, sexp, version { rpc }]

        type response = Sync_ledger.Answer.Stable.V2.t Core.Or_error.Stable.V1.t
        [@@deriving bin_io, sexp, version { rpc }]

        let query_of_caller_model = Fn.id

        let callee_model_of_query = Fn.id

        let response_of_callee_model = Fn.id

        let caller_model_of_response = Fn.id
      end

      module T' =
        Perf_histograms.Rpc.Plain.Decorate_bin_io
          (struct
            include M
            include Master
          end)
          (T)

      include T'
      include Register (T')
    end
  end

  module Get_transition_chain = struct
    module Master = struct
      let name = "get_transition_chain"

      module T = struct
        type query = State_hash.t list [@@deriving sexp, to_yojson]

        type response = External_transition.t list option
      end

      module Caller = T
      module Callee = T
    end

    include Master.T

    let sent_counter = Mina_metrics.Network.get_transition_chain_rpcs_sent

    let received_counter =
      Mina_metrics.Network.get_transition_chain_rpcs_received

    let failed_request_counter =
      Mina_metrics.Network.get_transition_chain_rpc_requests_failed

    let failed_response_counter =
      Mina_metrics.Network.get_transition_chain_rpc_responses_failed

    module M = Versioned_rpc.Both_convert.Plain.Make (Master)
    include M

    include Perf_histograms.Rpc.Plain.Extend (struct
      include M
      include Master
    end)

    module V2 = struct
      module T = struct
        type query = State_hash.Stable.V1.t list
        [@@deriving bin_io, sexp, version { rpc }]

        type response = External_transition.Stable.V2.t list option
        [@@deriving bin_io, version { rpc }]

        let query_of_caller_model = Fn.id

        let callee_model_of_query = Fn.id

        let response_of_callee_model = Fn.id

        let caller_model_of_response = Fn.id
      end

      module T' =
        Perf_histograms.Rpc.Plain.Decorate_bin_io
          (struct
            include M
            include Master
          end)
          (T)

      include T'
      include Register (T')
    end
  end

  module Get_transition_chain_proof = struct
    module Master = struct
      let name = "get_transition_chain_proof"

      module T = struct
        type query = State_hash.t [@@deriving sexp, to_yojson]

        type response = (State_hash.t * State_body_hash.t list) option
      end

      module Caller = T
      module Callee = T
    end

    include Master.T

    let sent_counter = Mina_metrics.Network.get_transition_chain_proof_rpcs_sent

    let received_counter =
      Mina_metrics.Network.get_transition_chain_proof_rpcs_received

    let failed_request_counter =
      Mina_metrics.Network.get_transition_chain_proof_rpc_requests_failed

    let failed_response_counter =
      Mina_metrics.Network.get_transition_chain_proof_rpc_responses_failed

    module M = Versioned_rpc.Both_convert.Plain.Make (Master)
    include M

    include Perf_histograms.Rpc.Plain.Extend (struct
      include M
      include Master
    end)

    module V1 = struct
      module T = struct
        type query = State_hash.Stable.V1.t
        [@@deriving bin_io, sexp, version { rpc }]

        type response =
          (State_hash.Stable.V1.t * State_body_hash.Stable.V1.t list) option
        [@@deriving bin_io, version { rpc }]

        let query_of_caller_model = Fn.id

        let callee_model_of_query = Fn.id

        let response_of_callee_model = Fn.id

        let caller_model_of_response = Fn.id
      end

      module T' =
        Perf_histograms.Rpc.Plain.Decorate_bin_io
          (struct
            include M
            include Master
          end)
          (T)

      include T'
      include Register (T')
    end
  end

  module Get_transition_knowledge = struct
    module Master = struct
      let name = "Get_transition_knowledge"

      module T = struct
        type query = unit [@@deriving sexp, to_yojson]

        type response = State_hash.t list
      end

      module Caller = T
      module Callee = T
    end

    include Master.T

    let sent_counter = Mina_metrics.Network.get_transition_knowledge_rpcs_sent

    let received_counter =
      Mina_metrics.Network.get_transition_knowledge_rpcs_received

    let failed_request_counter =
      Mina_metrics.Network.get_transition_knowledge_rpc_requests_failed

    let failed_response_counter =
      Mina_metrics.Network.get_transition_knowledge_rpc_responses_failed

    module M = Versioned_rpc.Both_convert.Plain.Make (Master)
    include M

    include Perf_histograms.Rpc.Plain.Extend (struct
      include M
      include Master
    end)

    module V1 = struct
      module T = struct
        type query = unit [@@deriving bin_io, sexp, version { rpc }]

        type response = State_hash.Stable.V1.t list
        [@@deriving bin_io, version { rpc }]

        let query_of_caller_model = Fn.id

        let callee_model_of_query = Fn.id

        let response_of_callee_model = Fn.id

        let caller_model_of_response = Fn.id
      end

      module T' =
        Perf_histograms.Rpc.Plain.Decorate_bin_io
          (struct
            include M
            include Master
          end)
          (T)

      include T'
      include Register (T')
    end
  end

  module Get_ancestry = struct
    module Master = struct
      let name = "get_ancestry"

      module T = struct
        (** NB: The state hash sent in this query should not be trusted, as it can be forged. This is ok for how this RPC is implented, as we only use the state hash for tie breaking when checking whether or not the proof is worth serving. *)
        type query =
          (Consensus.Data.Consensus_state.Value.t, State_hash.t) With_hash.t
        [@@deriving sexp, to_yojson]

        type response =
          ( External_transition.t
          , State_body_hash.t list * External_transition.t )
          Proof_carrying_data.t
          option
      end

      module Caller = T
      module Callee = T
    end

    include Master.T

    let sent_counter = Mina_metrics.Network.get_ancestry_rpcs_sent

    let received_counter = Mina_metrics.Network.get_ancestry_rpcs_received

    let failed_request_counter =
      Mina_metrics.Network.get_ancestry_rpc_requests_failed

    let failed_response_counter =
      Mina_metrics.Network.get_ancestry_rpc_responses_failed

    module M = Versioned_rpc.Both_convert.Plain.Make (Master)
    include M

    include Perf_histograms.Rpc.Plain.Extend (struct
      include M
      include Master
    end)

    module V2 = struct
      module T = struct
        type query =
          ( Consensus.Data.Consensus_state.Value.Stable.V1.t
          , State_hash.Stable.V1.t )
          With_hash.Stable.V1.t
        [@@deriving bin_io, sexp, version { rpc }]

        type response =
          ( External_transition.Stable.V2.t
          , State_body_hash.Stable.V1.t list * External_transition.Stable.V2.t
          )
          Proof_carrying_data.Stable.V1.t
          option
        [@@deriving bin_io, version { rpc }]

        let query_of_caller_model = Fn.id

        let callee_model_of_query = Fn.id

        let response_of_callee_model = Fn.id

        let caller_model_of_response = Fn.id
      end

      module T' =
        Perf_histograms.Rpc.Plain.Decorate_bin_io
          (struct
            include M
            include Master
          end)
          (T)

      include T'
      include Register (T')
    end
  end

  module Ban_notify = struct
    module Master = struct
      let name = "ban_notify"

      module T = struct
        (* banned until this time *)
        type query = Core.Time.t [@@deriving sexp]

        type response = unit
      end

      module Caller = T
      module Callee = T
    end

    include Master.T

    let sent_counter = Mina_metrics.Network.ban_notify_rpcs_sent

    let received_counter = Mina_metrics.Network.ban_notify_rpcs_received

    let failed_request_counter =
      Mina_metrics.Network.ban_notify_rpc_requests_failed

    let failed_response_counter =
      Mina_metrics.Network.ban_notify_rpc_responses_failed

    module M = Versioned_rpc.Both_convert.Plain.Make (Master)
    include M

    include Perf_histograms.Rpc.Plain.Extend (struct
      include M
      include Master
    end)

    module V1 = struct
      module T = struct
        type query = Core.Time.Stable.V1.t
        [@@deriving bin_io, sexp, version { rpc }]

        type response = unit [@@deriving bin_io, version { rpc }]

        let query_of_caller_model = Fn.id

        let callee_model_of_query = Fn.id

        let response_of_callee_model = Fn.id

        let caller_model_of_response = Fn.id
      end

      module T' =
        Perf_histograms.Rpc.Plain.Decorate_bin_io
          (struct
            include M
            include Master
          end)
          (T)

      include T'
      include Register (T')
    end
  end

  module Get_best_tip = struct
    module Master = struct
      let name = "get_best_tip"

      module T = struct
        type query = unit [@@deriving sexp, to_yojson]

        type response =
          ( External_transition.t
          , State_body_hash.t list * External_transition.t )
          Proof_carrying_data.t
          option
      end

      module Caller = T
      module Callee = T
    end

    include Master.T

    let sent_counter = Mina_metrics.Network.get_best_tip_rpcs_sent

    let received_counter = Mina_metrics.Network.get_best_tip_rpcs_received

    let failed_request_counter =
      Mina_metrics.Network.get_best_tip_rpc_requests_failed

    let failed_response_counter =
      Mina_metrics.Network.get_best_tip_rpc_responses_failed

    module M = Versioned_rpc.Both_convert.Plain.Make (Master)
    include M

    include Perf_histograms.Rpc.Plain.Extend (struct
      include M
      include Master
    end)

    module V2 = struct
      module T = struct
        type query = unit [@@deriving bin_io, sexp, version { rpc }]

        type response =
          ( External_transition.Stable.V2.t
          , State_body_hash.Stable.V1.t list * External_transition.Stable.V2.t
          )
          Proof_carrying_data.Stable.V1.t
          option
        [@@deriving bin_io, version { rpc }]

        let query_of_caller_model = Fn.id

        let callee_model_of_query = Fn.id

        let response_of_callee_model = Fn.id

        let caller_model_of_response = Fn.id
      end

      module T' =
        Perf_histograms.Rpc.Plain.Decorate_bin_io
          (struct
            include M
            include Master
          end)
          (T)

      include T'
      include Register (T')
    end
  end

  module Get_node_status = struct
    module Node_status = struct
      [%%versioned
      module Stable = struct
        module V2 = struct
          type t =
            { node_ip_addr : Core.Unix.Inet_addr.Stable.V1.t
                  [@to_yojson
                    fun ip_addr -> `String (Unix.Inet_addr.to_string ip_addr)]
                  [@of_yojson
                    function
                    | `String s ->
                        Ok (Unix.Inet_addr.of_string s)
                    | _ ->
                        Error "expected string"]
            ; node_peer_id : Network_peer.Peer.Id.Stable.V1.t
                  [@to_yojson fun peer_id -> `String peer_id]
                  [@of_yojson
                    function `String s -> Ok s | _ -> Error "expected string"]
            ; sync_status : Sync_status.Stable.V1.t
            ; peers : Network_peer.Peer.Stable.V1.t list
            ; block_producers :
                Signature_lib.Public_key.Compressed.Stable.V1.t list
            ; protocol_state_hash : State_hash.Stable.V1.t
            ; ban_statuses :
                ( Network_peer.Peer.Stable.V1.t
                * Trust_system.Peer_status.Stable.V1.t )
                list
            ; k_block_hashes_and_timestamps :
                (State_hash.Stable.V1.t * string) list
            ; git_commit : string
            ; uptime_minutes : int
            ; block_height_opt : int option [@default None]
            }
          [@@deriving to_yojson, of_yojson]

          let to_latest = Fn.id
        end

        module V1 = struct
          type t =
            { node_ip_addr : Core.Unix.Inet_addr.Stable.V1.t
                  [@to_yojson
                    fun ip_addr -> `String (Unix.Inet_addr.to_string ip_addr)]
                  [@of_yojson
                    function
                    | `String s ->
                        Ok (Unix.Inet_addr.of_string s)
                    | _ ->
                        Error "expected string"]
            ; node_peer_id : Network_peer.Peer.Id.Stable.V1.t
                  [@to_yojson fun peer_id -> `String peer_id]
                  [@of_yojson
                    function `String s -> Ok s | _ -> Error "expected string"]
            ; sync_status : Sync_status.Stable.V1.t
            ; peers : Network_peer.Peer.Stable.V1.t list
            ; block_producers :
                Signature_lib.Public_key.Compressed.Stable.V1.t list
            ; protocol_state_hash : State_hash.Stable.V1.t
            ; ban_statuses :
                ( Network_peer.Peer.Stable.V1.t
                * Trust_system.Peer_status.Stable.V1.t )
                list
            ; k_block_hashes_and_timestamps :
                (State_hash.Stable.V1.t * string) list
            ; git_commit : string
            ; uptime_minutes : int
            }
          [@@deriving to_yojson, of_yojson]

          let to_latest status : Latest.t =
            { node_ip_addr = status.node_ip_addr
            ; node_peer_id = status.node_peer_id
            ; sync_status = status.sync_status
            ; peers = status.peers
            ; block_producers = status.block_producers
            ; protocol_state_hash = status.protocol_state_hash
            ; ban_statuses = status.ban_statuses
            ; k_block_hashes_and_timestamps =
                status.k_block_hashes_and_timestamps
            ; git_commit = status.git_commit
            ; uptime_minutes = status.uptime_minutes
            ; block_height_opt = None
            }
        end
      end]
    end

    module Master = struct
      let name = "get_node_status"

      module T = struct
        type query = unit [@@deriving sexp, to_yojson]

        type response = Node_status.t Or_error.t
      end

      module Caller = T
      module Callee = T
    end

    include Master.T

    let sent_counter = Mina_metrics.Network.get_node_status_rpcs_sent

    let received_counter = Mina_metrics.Network.get_node_status_rpcs_received

    let failed_request_counter =
      Mina_metrics.Network.get_node_status_rpc_requests_failed

    let failed_response_counter =
      Mina_metrics.Network.get_node_status_rpc_responses_failed

    module M = Versioned_rpc.Both_convert.Plain.Make (Master)
    include M

    let response_to_yojson response =
      match response with
      | Ok status ->
          Node_status.Stable.Latest.to_yojson status
      | Error err ->
          `Assoc [ ("error", Error_json.error_to_yojson err) ]

    include Perf_histograms.Rpc.Plain.Extend (struct
      include M
      include Master
    end)

    module V2 = struct
      module T = struct
        type query = unit [@@deriving bin_io, sexp, version { rpc }]

        type response = Node_status.Stable.V2.t Core_kernel.Or_error.Stable.V1.t
        [@@deriving bin_io, version { rpc }]

        let query_of_caller_model = Fn.id

        let callee_model_of_query = Fn.id

        let response_of_callee_model = Fn.id

        let caller_model_of_response = Fn.id
      end

      module T' =
        Perf_histograms.Rpc.Plain.Decorate_bin_io
          (struct
            include M
            include Master
          end)
          (T)

      include T'
      include Register (T')
    end

    module V1 = struct
      module T = struct
        type query = unit [@@deriving bin_io, sexp, version { rpc }]

        type response = Node_status.Stable.V1.t Core_kernel.Or_error.Stable.V1.t
        [@@deriving bin_io, version { rpc }]

        let query_of_caller_model = Fn.id

        let callee_model_of_query = Fn.id

        let response_of_callee_model = function
          | Error err ->
              Error err
          | Ok (status : Node_status.Stable.Latest.t) ->
              Ok
                { Node_status.Stable.V1.node_ip_addr = status.node_ip_addr
                ; node_peer_id = status.node_peer_id
                ; sync_status = status.sync_status
                ; peers = status.peers
                ; block_producers = status.block_producers
                ; protocol_state_hash = status.protocol_state_hash
                ; ban_statuses = status.ban_statuses
                ; k_block_hashes_and_timestamps =
                    status.k_block_hashes_and_timestamps
                ; git_commit = status.git_commit
                ; uptime_minutes = status.uptime_minutes
                }

        let caller_model_of_response = function
          | Error err ->
              Error err
          | Ok (status : Node_status.Stable.V1.t) ->
              Ok (Node_status.Stable.V1.to_latest status)
      end

      module T' =
        Perf_histograms.Rpc.Plain.Decorate_bin_io
          (struct
            include M
            include Master
          end)
          (T)

      include T'
      include Register (T')
    end
  end

  type ('query, 'response) rpc =
    | Get_some_initial_peers
        : (Get_some_initial_peers.query, Get_some_initial_peers.response) rpc
    | Get_staged_ledger_aux_and_pending_coinbases_at_hash
        : ( Get_staged_ledger_aux_and_pending_coinbases_at_hash.query
          , Get_staged_ledger_aux_and_pending_coinbases_at_hash.response )
          rpc
    | Answer_sync_ledger_query
        : ( Answer_sync_ledger_query.query
          , Answer_sync_ledger_query.response )
          rpc
    | Get_transition_chain
        : (Get_transition_chain.query, Get_transition_chain.response) rpc
    | Get_transition_knowledge
        : ( Get_transition_knowledge.query
          , Get_transition_knowledge.response )
          rpc
    | Get_transition_chain_proof
        : ( Get_transition_chain_proof.query
          , Get_transition_chain_proof.response )
          rpc
    | Get_node_status : (Get_node_status.query, Get_node_status.response) rpc
    | Get_ancestry : (Get_ancestry.query, Get_ancestry.response) rpc
    | Ban_notify : (Ban_notify.query, Ban_notify.response) rpc
    | Get_best_tip : (Get_best_tip.query, Get_best_tip.response) rpc
    | Consensus_rpc : ('q, 'r) Consensus.Hooks.Rpcs.rpc -> ('q, 'r) rpc

  type rpc_handler =
    | Rpc_handler :
        { rpc : ('q, 'r) rpc
        ; f : ('q, 'r) Rpc_intf.rpc_fn
        ; cost : 'q -> int
        ; budget : int * [ `Per of Time.Span.t ]
        }
        -> rpc_handler

  let implementation_of_rpc :
      type q r. (q, r) rpc -> (q, r) Rpc_intf.rpc_implementation = function
    | Get_some_initial_peers ->
        (module Get_some_initial_peers)
    | Get_staged_ledger_aux_and_pending_coinbases_at_hash ->
        (module Get_staged_ledger_aux_and_pending_coinbases_at_hash)
    | Answer_sync_ledger_query ->
        (module Answer_sync_ledger_query)
    | Get_transition_chain ->
        (module Get_transition_chain)
    | Get_transition_knowledge ->
        (module Get_transition_knowledge)
    | Get_transition_chain_proof ->
        (module Get_transition_chain_proof)
    | Get_node_status ->
        (module Get_node_status)
    | Get_ancestry ->
        (module Get_ancestry)
    | Ban_notify ->
        (module Ban_notify)
    | Get_best_tip ->
        (module Get_best_tip)
    | Consensus_rpc rpc ->
        Consensus.Hooks.Rpcs.implementation_of_rpc rpc

  let match_handler :
      type q r.
         rpc_handler
      -> (q, r) rpc
      -> do_:((q, r) Rpc_intf.rpc_fn -> 'a)
      -> 'a option =
   fun (Rpc_handler { rpc = impl_rpc; f; cost; budget }) rpc ~do_ ->
    match (rpc, impl_rpc) with
    | Get_some_initial_peers, Get_some_initial_peers ->
        Some (do_ f)
    | Get_some_initial_peers, _ ->
        None
    | ( Get_staged_ledger_aux_and_pending_coinbases_at_hash
      , Get_staged_ledger_aux_and_pending_coinbases_at_hash ) ->
        Some (do_ f)
    | Get_staged_ledger_aux_and_pending_coinbases_at_hash, _ ->
        None
    | Answer_sync_ledger_query, Answer_sync_ledger_query ->
        Some (do_ f)
    | Answer_sync_ledger_query, _ ->
        None
    | Get_transition_chain, Get_transition_chain ->
        Some (do_ f)
    | Get_transition_chain, _ ->
        None
    | Get_transition_knowledge, Get_transition_knowledge ->
        Some (do_ f)
    | Get_transition_knowledge, _ ->
        None
    | Get_transition_chain_proof, Get_transition_chain_proof ->
        Some (do_ f)
    | Get_transition_chain_proof, _ ->
        None
    | Get_node_status, Get_node_status ->
        Some (do_ f)
    | Get_node_status, _ ->
        None
    | Get_ancestry, Get_ancestry ->
        Some (do_ f)
    | Get_ancestry, _ ->
        None
    | Ban_notify, Ban_notify ->
        Some (do_ f)
    | Ban_notify, _ ->
        None
    | Get_best_tip, Get_best_tip ->
        Some (do_ f)
    | Get_best_tip, _ ->
        None
    | Consensus_rpc rpc_a, Consensus_rpc rpc_b ->
        Consensus.Hooks.Rpcs.match_handler
          (Rpc_handler { rpc = rpc_b; f; cost; budget })
          rpc_a ~do_
    | Consensus_rpc _, _ ->
        None
end

module Gossip_net = Gossip_net.Make (Rpcs)

module Config = struct
  type log_gossip_heard =
    { snark_pool_diff : bool; transaction_pool_diff : bool; new_state : bool }
  [@@deriving make]

  type t =
    { logger : Logger.t
    ; trust_system : Trust_system.t
    ; time_controller : Block_time.Controller.t
    ; consensus_constants : Consensus.Constants.t
    ; consensus_local_state : Consensus.Data.Local_state.t
    ; genesis_ledger_hash : Ledger_hash.t
    ; constraint_constants : Genesis_constants.Constraint_constants.t
    ; creatable_gossip_net : Gossip_net.Any.creatable
    ; is_seed : bool
    ; log_gossip_heard : log_gossip_heard
    }
  [@@deriving make]
end

type t =
  { logger : Logger.t
  ; trust_system : Trust_system.t
  ; gossip_net : Gossip_net.Any.t
  }
[@@deriving fields]

let wrap_rpc_data_in_envelope conn data =
  Envelope.Incoming.wrap_peer ~data ~sender:conn

let create (config : Config.t) ~sinks
    ~(get_some_initial_peers :
          Rpcs.Get_some_initial_peers.query Envelope.Incoming.t
       -> Rpcs.Get_some_initial_peers.response Deferred.t)
    ~(get_staged_ledger_aux_and_pending_coinbases_at_hash :
          Rpcs.Get_staged_ledger_aux_and_pending_coinbases_at_hash.query
          Envelope.Incoming.t
       -> Rpcs.Get_staged_ledger_aux_and_pending_coinbases_at_hash.response
          Deferred.t)
    ~(answer_sync_ledger_query :
          Rpcs.Answer_sync_ledger_query.query Envelope.Incoming.t
       -> Rpcs.Answer_sync_ledger_query.response Deferred.t)
    ~(get_ancestry :
          Rpcs.Get_ancestry.query Envelope.Incoming.t
       -> Rpcs.Get_ancestry.response Deferred.t)
    ~(get_best_tip :
          Rpcs.Get_best_tip.query Envelope.Incoming.t
       -> Rpcs.Get_best_tip.response Deferred.t)
    ~(get_node_status :
          Rpcs.Get_node_status.query Envelope.Incoming.t
       -> Rpcs.Get_node_status.response Deferred.t)
    ~(get_transition_chain_proof :
          Rpcs.Get_transition_chain_proof.query Envelope.Incoming.t
       -> Rpcs.Get_transition_chain_proof.response Deferred.t)
    ~(get_transition_chain :
          Rpcs.Get_transition_chain.query Envelope.Incoming.t
       -> Rpcs.Get_transition_chain.response Deferred.t)
    ~(get_transition_knowledge :
          Rpcs.Get_transition_knowledge.query Envelope.Incoming.t
       -> Rpcs.Get_transition_knowledge.response Deferred.t) =
  let logger = config.logger in
  let run_for_rpc_result conn data ~f action_msg msg_args =
    let data_in_envelope = wrap_rpc_data_in_envelope conn data in
    let sender = Envelope.Incoming.sender data_in_envelope in
    let%bind () =
      Trust_system.(
        record_envelope_sender config.trust_system config.logger sender
          Actions.(Made_request, Some (action_msg, msg_args)))
    in
    let%bind result = f data_in_envelope in
    return (result, sender)
  in
  let incr_failed_response = Mina_metrics.Counter.inc_one in
  let record_unknown_item result sender action_msg msg_args
      failed_response_counter =
    let%map () =
      if Option.is_none result then (
        incr_failed_response failed_response_counter ;
        Trust_system.(
          record_envelope_sender config.trust_system config.logger sender
            Actions.(Requested_unknown_item, Some (action_msg, msg_args))) )
      else return ()
    in
    result
  in
  let validate_protocol_versions ~rpc_name sender external_transition =
    let open Trust_system.Actions in
    let External_transition.{ valid_current; valid_next; matches_daemon } =
      External_transition.protocol_version_status external_transition
    in
    let%bind () =
      if valid_current then return ()
      else
        let actions =
          ( Sent_invalid_protocol_version
          , Some
              ( "$rpc_name: external transition with invalid current protocol \
                 version"
              , [ ("rpc_name", `String rpc_name)
                ; ( "current_protocol_version"
                  , `String
                      (Protocol_version.to_string
                         (External_transition.current_protocol_version
                            external_transition)) )
                ] ) )
        in
        Trust_system.record_envelope_sender config.trust_system config.logger
          sender actions
    in
    let%bind () =
      if valid_next then return ()
      else
        let actions =
          ( Sent_invalid_protocol_version
          , Some
              ( "$rpc_name: external transition with invalid proposed protocol \
                 version"
              , [ ("rpc_name", `String rpc_name)
                ; ( "proposed_protocol_version"
                  , `String
                      (Protocol_version.to_string
                         (Option.value_exn
                            (External_transition.proposed_protocol_version_opt
                               external_transition))) )
                ] ) )
        in
        Trust_system.record_envelope_sender config.trust_system config.logger
          sender actions
    in
    let%map () =
      if matches_daemon then return ()
      else
        let actions =
          ( Sent_mismatched_protocol_version
          , Some
              ( "$rpc_name: current protocol version in external transition \
                 does not match daemon current protocol version"
              , [ ("rpc_name", `String rpc_name)
                ; ( "current_protocol_version"
                  , `String
                      (Protocol_version.to_string
                         (External_transition.current_protocol_version
                            external_transition)) )
                ; ( "daemon_current_protocol_version"
                  , `String Protocol_version.(to_string @@ get_current ()) )
                ] ) )
        in
        Trust_system.record_envelope_sender config.trust_system config.logger
          sender actions
    in
    valid_current && valid_next && matches_daemon
  in
  (* each of the passed-in procedures expects an enveloped input, so
     we wrap the data received via RPC *)
  let get_staged_ledger_aux_and_pending_coinbases_at_hash_rpc conn ~version:_
      hash =
    let action_msg = "Staged ledger and pending coinbases at hash: $hash" in
    let msg_args = [ ("hash", State_hash.to_yojson hash) ] in
    let%bind result, sender =
      run_for_rpc_result conn hash
        ~f:get_staged_ledger_aux_and_pending_coinbases_at_hash action_msg
        msg_args
    in
    record_unknown_item result sender action_msg msg_args
      Rpcs.Get_staged_ledger_aux_and_pending_coinbases_at_hash
      .failed_response_counter
  in
  let answer_sync_ledger_query_rpc conn ~version:_ ((hash, query) as sync_query)
      =
    let%bind result, sender =
      run_for_rpc_result conn sync_query ~f:answer_sync_ledger_query
        "Answer_sync_ledger_query: $query"
        [ ("query", Sync_ledger.Query.to_yojson query) ]
    in
    let%bind () =
      match result with
      | Ok _ ->
          return ()
      | Error err ->
          (* N.B.: to_string_mach double-quotes the string, don't want that *)
          incr_failed_response
            Rpcs.Answer_sync_ledger_query.failed_response_counter ;
          let err_msg = Error.to_string_hum err in
          if String.is_prefix err_msg ~prefix:refused_answer_query_string then
            Trust_system.(
              record_envelope_sender config.trust_system config.logger sender
                Actions.
                  ( Requested_unknown_item
                  , Some
                      ( "Sync ledger query with hash: $hash, query: $query, \
                         with error: $error"
                      , [ ("hash", Ledger_hash.to_yojson hash)
                        ; ( "query"
                          , Syncable_ledger.Query.to_yojson
                              Mina_ledger.Ledger.Addr.to_yojson query )
                        ; ("error", Error_json.error_to_yojson err)
                        ] ) ))
          else return ()
    in
    return result
  in
  let md p = [ ("peer", Peer.to_yojson p) ] in
  let get_ancestry_rpc conn ~version:_ query =
    [%log debug] "Sending root proof to $peer" ~metadata:(md conn) ;
    let action_msg = "Get_ancestry query: $query" in
    let msg_args = [ ("query", Rpcs.Get_ancestry.query_to_yojson query) ] in
    let%bind result, sender =
      run_for_rpc_result conn query ~f:get_ancestry action_msg msg_args
    in
    match result with
    | None ->
        record_unknown_item result sender action_msg msg_args
          Rpcs.Get_ancestry.failed_response_counter
    | Some { proof = _, ext_trans; _ } ->
        let%map valid_protocol_versions =
          validate_protocol_versions ~rpc_name:"Get_ancestry" sender ext_trans
        in
        if valid_protocol_versions then result else None
  in
  let get_some_initial_peers_rpc (conn : Peer.t) ~version:_ () =
    [%log trace] "Sending some initial peers to $peer" ~metadata:(md conn) ;
    let action_msg = "Get_some_initial_peers query: $query" in
    let msg_args = [ ("query", `Assoc []) ] in
    let%map result, _sender =
      run_for_rpc_result conn () ~f:get_some_initial_peers action_msg msg_args
    in
    if List.is_empty result then
      incr_failed_response Rpcs.Get_some_initial_peers.failed_response_counter ;
    result
  in
  let get_best_tip_rpc conn ~version:_ () =
    [%log debug] "Sending best_tip to $peer" ~metadata:(md conn) ;
    let action_msg = "Get_best_tip. query: $query" in
    let msg_args = [ ("query", Rpcs.Get_best_tip.query_to_yojson ()) ] in
    let%bind result, sender =
      run_for_rpc_result conn () ~f:get_best_tip action_msg msg_args
    in
    match result with
    | None ->
        record_unknown_item result sender action_msg msg_args
          Rpcs.Get_best_tip.failed_response_counter
    | Some { data = data_ext_trans; proof = _, proof_ext_trans } ->
        let%bind valid_data_protocol_versions =
          validate_protocol_versions ~rpc_name:"Get_best_tip (data)" sender
            data_ext_trans
        in
        let%map valid_proof_protocol_versions =
          validate_protocol_versions ~rpc_name:"Get_best_tip (proof)" sender
            proof_ext_trans
        in
        if valid_data_protocol_versions && valid_proof_protocol_versions then
          result
        else None
  in
  let get_transition_chain_proof_rpc conn ~version:_ query =
    [%log info] "Sending transition_chain_proof to $peer" ~metadata:(md conn) ;
    let action_msg = "Get_transition_chain_proof query: $query" in
    let msg_args =
      [ ("query", Rpcs.Get_transition_chain_proof.query_to_yojson query) ]
    in
    let%bind result, sender =
      run_for_rpc_result conn query ~f:get_transition_chain_proof action_msg
        msg_args
    in
    record_unknown_item result sender action_msg msg_args
      Rpcs.Get_transition_chain_proof.failed_response_counter
  in
  let get_transition_knowledge_rpc conn ~version:_ query =
    [%log info] "Sending transition_knowledge to $peer" ~metadata:(md conn) ;
    let action_msg = "Get_transition_knowledge query: $query" in
    let msg_args =
      [ ("query", Rpcs.Get_transition_knowledge.query_to_yojson query) ]
    in
    let%map result =
      run_for_rpc_result conn query ~f:get_transition_knowledge action_msg
        msg_args
      >>| fst
    in
    if List.is_empty result then
      incr_failed_response Rpcs.Get_transition_knowledge.failed_response_counter ;
    result
  in
  let get_transition_chain_rpc conn ~version:_ query =
    [%log info] "Sending transition_chain to $peer" ~metadata:(md conn) ;
    let action_msg = "Get_transition_chain query: $query" in
    let msg_args =
      [ ("query", Rpcs.Get_transition_chain.query_to_yojson query) ]
    in
    let%bind result, sender =
      run_for_rpc_result conn query ~f:get_transition_chain action_msg msg_args
    in
    match result with
    | None ->
        record_unknown_item result sender action_msg msg_args
          Rpcs.Get_transition_chain.failed_response_counter
    | Some ext_trans ->
        let%map valid_protocol_versions =
          Deferred.List.map ext_trans
            ~f:
              (validate_protocol_versions ~rpc_name:"Get_transition_chain"
                 sender)
        in
        if List.for_all valid_protocol_versions ~f:(Bool.equal true) then result
        else None
  in
  let ban_notify_rpc conn ~version:_ ban_until =
    (* the port in `conn' is an ephemeral port, not of interest *)
    [%log warn] "Node banned by peer $peer until $ban_until"
      ~metadata:
        [ ("peer", Peer.to_yojson conn)
        ; ( "ban_until"
          , `String (Time.to_string_abs ~zone:Time.Zone.utc ban_until) )
        ] ;
    (* no computation to do; we're just getting notification *)
    Deferred.unit
  in
  let rpc_handlers =
    let open Rpcs in
    let open Time.Span in
    let unit _ = 1 in
    [ Rpc_handler
        { rpc = Get_some_initial_peers
        ; f = get_some_initial_peers_rpc
        ; budget = (1, `Per minute)
        ; cost = unit
        }
    ; Rpc_handler
        { rpc = Get_staged_ledger_aux_and_pending_coinbases_at_hash
        ; f = get_staged_ledger_aux_and_pending_coinbases_at_hash_rpc
        ; budget = (4, `Per minute)
        ; cost = unit
        }
    ; Rpc_handler
        { rpc = Answer_sync_ledger_query
        ; f = answer_sync_ledger_query_rpc
        ; budget =
            (Int.pow 2 17, `Per minute) (* Not that confident about this one. *)
        ; cost = unit
        }
    ; Rpc_handler
        { rpc = Get_best_tip
        ; f = get_best_tip_rpc
        ; budget = (3, `Per minute)
        ; cost = unit
        }
    ; Rpc_handler
        { rpc = Get_ancestry
        ; f = get_ancestry_rpc
        ; budget = (5, `Per minute)
        ; cost = unit
        }
    ; Rpc_handler
        { rpc = Get_transition_knowledge
        ; f = get_transition_knowledge_rpc
        ; budget = (1, `Per minute)
        ; cost = unit
        }
    ; Rpc_handler
        { rpc = Get_transition_chain
        ; f = get_transition_chain_rpc
        ; budget = (1, `Per second) (* Not that confident about this one. *)
        ; cost = (fun x -> Int.max 1 (List.length x))
        }
    ; Rpc_handler
        { rpc = Get_transition_chain_proof
        ; f = get_transition_chain_proof_rpc
        ; budget = (3, `Per minute)
        ; cost = unit
        }
    ; Rpc_handler
        { rpc = Ban_notify
        ; f = ban_notify_rpc
        ; budget = (1, `Per minute)
        ; cost = unit
        }
    ]
    @ Consensus.Hooks.Rpcs.(
        List.map
          (rpc_handlers ~logger:config.logger
             ~local_state:config.consensus_local_state
             ~genesis_ledger_hash:
               (Frozen_ledger_hash.of_ledger_hash config.genesis_ledger_hash))
          ~f:(fun (Rpc_handler { rpc; f; cost; budget }) ->
            Rpcs.(Rpc_handler { rpc = Consensus_rpc rpc; f; cost; budget })))
  in
  let%map gossip_net =
    O1trace.thread "gossip_net" (fun () ->
        Gossip_net.Any.create config.creatable_gossip_net rpc_handlers
          (Gossip_net.Message.Any_sinks ((module Sinks), sinks)))
  in
  (* The node status RPC is implemented directly in go, serving a string which
     is periodically updated. This is so that one can make this RPC on a node even
     if that node is at its connection limit. *)
  let fake_time = Time.now () in
  Clock.every' (Time.Span.of_min 1.) (fun () ->
      O1trace.thread "update_node_status" (fun () ->
          match%bind
            get_node_status
              { data = (); sender = Local; received_at = fake_time }
          with
          | Error _ ->
              Deferred.unit
          | Ok data ->
              Gossip_net.Any.set_node_status gossip_net
                ( Rpcs.Get_node_status.Node_status.to_yojson data
                |> Yojson.Safe.to_string )
              >>| ignore)) ;
  don't_wait_for
    (Gossip_net.Any.on_first_connect gossip_net ~f:(fun () ->
         (* After first_connect this list will only be empty if we filtered out all the peers due to mismatched chain id. *)
         don't_wait_for
           (let%map initial_peers = Gossip_net.Any.peers gossip_net in
            if List.is_empty initial_peers && not config.is_seed then (
              [%log fatal]
                "Failed to connect to any initial peers, possible chain id \
                 mismatch" ;
              raise No_initial_peers )))) ;
  (* TODO: Think about buffering:
        I.e., what do we do when too many messages are coming in, or going out.
        For example, some things you really want to not drop (like your outgoing
        block announcment).
  *)
  { gossip_net; logger = config.logger; trust_system = config.trust_system }

(* lift and expose select gossip net functions *)
include struct
  open Gossip_net.Any

  let lift f { gossip_net; _ } = f gossip_net

  let peers = lift peers

  let bandwidth_info = lift bandwidth_info

  let get_peer_node_status t peer =
    let open Deferred.Or_error.Let_syntax in
    let%bind s = get_peer_node_status t.gossip_net peer in
    Or_error.try_with (fun () ->
        match
          Rpcs.Get_node_status.Node_status.of_yojson (Yojson.Safe.from_string s)
        with
        | Ok x ->
            x
        | Error e ->
            failwith e)
    |> Deferred.return

  let add_peer = lift add_peer

  let initial_peers = lift initial_peers

  let ban_notification_reader = lift ban_notification_reader

  let random_peers = lift random_peers

  let query_peer ?heartbeat_timeout ?timeout { gossip_net; _ } =
    query_peer ?heartbeat_timeout ?timeout gossip_net

  let query_peer' ?how ?heartbeat_timeout ?timeout { gossip_net; _ } =
    query_peer' ?how ?heartbeat_timeout ?timeout gossip_net

  let restart_helper { gossip_net; _ } = restart_helper gossip_net

  (* these cannot be directly lifted due to the value restriction *)
  let on_first_connect t = lift on_first_connect t

  let on_first_high_connectivity t = lift on_first_high_connectivity t

  let connection_gating_config t = lift connection_gating t

  let set_connection_gating_config t config =
    lift set_connection_gating t config
end

(* TODO: Have better pushback behavior *)
let log_gossip logger ~log_msg msg =
  [%str_log' trace logger]
    ~metadata:[ ("message", Gossip_net.Message.msg_to_yojson msg) ]
    log_msg

let broadcast_state t state =
  let msg = With_hash.data state in
  log_gossip t.logger (Gossip_net.Message.New_state msg)
    ~log_msg:
      (Gossip_new_state
         { state_hash = State_hash.With_state_hashes.state_hash state }) ;
  Mina_metrics.(Gauge.inc_one Network.new_state_broadcasted) ;
  Gossip_net.Any.broadcast_state t.gossip_net msg

let broadcast_transaction_pool_diff t diff =
  log_gossip t.logger (Gossip_net.Message.Transaction_pool_diff diff)
    ~log_msg:(Gossip_transaction_pool_diff { txns = diff }) ;
  Mina_metrics.(Gauge.inc_one Network.transaction_pool_diff_broadcasted) ;
  Gossip_net.Any.broadcast_transaction_pool_diff t.gossip_net diff

let broadcast_snark_pool_diff t diff =
  Mina_metrics.(Gauge.inc_one Network.snark_pool_diff_broadcasted) ;
  log_gossip t.logger (Gossip_net.Message.Snark_pool_diff diff)
    ~log_msg:
      (Gossip_snark_pool_diff
         { work =
             Option.value_exn (Snark_pool.Resource_pool.Diff.to_compact diff)
         }) ;
  Gossip_net.Any.broadcast_snark_pool_diff t.gossip_net diff

(* TODO: Don't copy and paste *)
let find_map' xs ~f =
  let open Async in
  let ds = List.map xs ~f in
  let filter ~f =
    Deferred.bind ~f:(fun x -> if f x then return x else Deferred.never ())
  in
  let none_worked =
    Deferred.bind (Deferred.all ds) ~f:(fun ds ->
        (* TODO: Validation applicative here *)
        if List.for_all ds ~f:Or_error.is_error then
          return (Or_error.error_string "all none")
        else Deferred.never ())
  in
  Deferred.any (none_worked :: List.map ~f:(filter ~f:Or_error.is_ok) ds)

let make_rpc_request ?heartbeat_timeout ?timeout ~rpc ~label t peer input =
  let open Deferred.Let_syntax in
  match%map
    query_peer ?heartbeat_timeout ?timeout t peer.Peer.peer_id rpc input
  with
  | Connected { data = Ok (Some response); _ } ->
      Ok response
  | Connected { data = Ok None; _ } ->
      Or_error.errorf
        !"Peer %{sexp:Network_peer.Peer.Id.t} doesn't have the requested %s"
        peer.peer_id label
  | Connected { data = Error e; _ } ->
      Error e
  | Failed_to_connect e ->
      Error (Error.tag e ~tag:"failed-to-connect")

let get_transition_chain_proof ?heartbeat_timeout ?timeout t =
  make_rpc_request ?heartbeat_timeout ?timeout
    ~rpc:Rpcs.Get_transition_chain_proof ~label:"transition chain proof" t

let get_transition_chain ?heartbeat_timeout ?timeout t =
  make_rpc_request ?heartbeat_timeout ?timeout ~rpc:Rpcs.Get_transition_chain
    ~label:"chain of transitions" t

let get_best_tip ?heartbeat_timeout ?timeout t peer =
  make_rpc_request ?heartbeat_timeout ?timeout ~rpc:Rpcs.Get_best_tip
    ~label:"best tip" t peer ()

let ban_notify t peer banned_until =
  query_peer t peer.Peer.peer_id Rpcs.Ban_notify banned_until
  >>| Fn.const (Ok ())

let try_non_preferred_peers (type b) t input peers ~rpc :
    b Envelope.Incoming.t Deferred.Or_error.t =
  let max_current_peers = 8 in
  let rec loop peers num_peers =
    if num_peers > max_current_peers then
      return
        (Or_error.error_string
           "None of randomly-chosen peers can handle the request")
    else
      let current_peers, remaining_peers = List.split_n peers num_peers in
      find_map' current_peers ~f:(fun peer ->
          let%bind response_or_error =
            query_peer t peer.Peer.peer_id rpc input
          in
          match response_or_error with
          | Connected ({ data = Ok (Some data); _ } as envelope) ->
              let%bind () =
                Trust_system.(
                  record t.trust_system t.logger peer
                    Actions.
                      ( Fulfilled_request
                      , Some ("Nonpreferred peer returned valid response", [])
                      ))
              in
              return (Ok (Envelope.Incoming.map envelope ~f:(Fn.const data)))
          | Connected { data = Ok None; _ } ->
              loop remaining_peers (2 * num_peers)
          | _ ->
              loop remaining_peers (2 * num_peers))
  in
  loop peers 1

let rpc_peer_then_random (type b) t peer_id input ~rpc :
    b Envelope.Incoming.t Deferred.Or_error.t =
  let retry () =
    let%bind peers = random_peers t 8 in
    try_non_preferred_peers t input peers ~rpc
  in
  match%bind query_peer t peer_id rpc input with
  | Connected { data = Ok (Some response); sender; _ } ->
      let%bind () =
        match sender with
        | Local ->
            return ()
        | Remote peer ->
            Trust_system.(
              record t.trust_system t.logger peer
                Actions.
                  ( Fulfilled_request
                  , Some ("Preferred peer returned valid response", []) ))
      in
      return (Ok (Envelope.Incoming.wrap ~data:response ~sender))
  | Connected { data = Ok None; sender; _ } ->
      let%bind () =
        match sender with
        | Remote peer ->
            Trust_system.(
              record t.trust_system t.logger peer
                Actions.
                  ( No_reply_from_preferred_peer
                  , Some ("When querying preferred peer, got no response", [])
                  ))
        | Local ->
            return ()
      in
      retry ()
  | Connected { data = Error e; sender; _ } ->
      (* FIXME #4094: determine if more specific actions apply here *)
      let%bind () =
        match sender with
        | Remote peer ->
            Trust_system.(
              record t.trust_system t.logger peer
                Actions.
                  ( Outgoing_connection_error
                  , Some
                      ( "Error while doing RPC"
                      , [ ("error", Error_json.error_to_yojson e) ] ) ))
        | Local ->
            return ()
      in
      retry ()
  | Failed_to_connect _ ->
      (* Since we couldn't connect, we have no IP to ban. *)
      retry ()

let get_staged_ledger_aux_and_pending_coinbases_at_hash t inet_addr input =
  rpc_peer_then_random t inet_addr input
    ~rpc:Rpcs.Get_staged_ledger_aux_and_pending_coinbases_at_hash
  >>|? Envelope.Incoming.data

let get_ancestry t inet_addr input =
  rpc_peer_then_random t inet_addr input ~rpc:Rpcs.Get_ancestry

module Sl_downloader = struct
  module Key = struct
    module T = struct
      type t = Ledger_hash.t * Sync_ledger.Query.t
      [@@deriving hash, compare, sexp, to_yojson]
    end

    include T
    include Comparable.Make (T)
    include Hashable.Make (T)
  end

  include Downloader.Make
            (Key)
            (struct
              type t = unit [@@deriving to_yojson]

              let download : t = ()

              let worth_retrying () = true
            end)
            (struct
              type t =
                (Mina_base.Ledger_hash.t * Sync_ledger.Query.t)
                * Sync_ledger.Answer.t
              [@@deriving to_yojson]

              let key = fst
            end)
            (Ledger_hash)
end

let glue_sync_ledger :
       t
    -> preferred:Peer.t list
    -> (Mina_base.Ledger_hash.t * Sync_ledger.Query.t)
       Pipe_lib.Linear_pipe.Reader.t
    -> ( Mina_base.Ledger_hash.t
       * Sync_ledger.Query.t
       * Sync_ledger.Answer.t Network_peer.Envelope.Incoming.t )
       Pipe_lib.Linear_pipe.Writer.t
    -> unit =
 fun t ~preferred query_reader response_writer ->
  let downloader =
    let heartbeat_timeout = Time_ns.Span.of_sec 20. in
    let global_stop = Pipe_lib.Linear_pipe.closed query_reader in
    let knowledge h peer =
      match%map
        query_peer ~heartbeat_timeout ~timeout:(Time.Span.of_sec 10.) t
          peer.Peer.peer_id Rpcs.Answer_sync_ledger_query (h, Num_accounts)
      with
      | Connected { data = Ok _; _ } ->
          `Call (fun (h', _) -> Ledger_hash.equal h' h)
      | Failed_to_connect _ | Connected { data = Error _; _ } ->
          `Some []
    in
    let%bind _ = Linear_pipe.values_available query_reader in
    let root_hash_r, root_hash_w =
      Broadcast_pipe.create
        (Option.value_exn (Linear_pipe.peek query_reader) |> fst)
    in
    Sl_downloader.create ~preferred ~max_batch_size:100
      ~peers:(fun () -> peers t)
      ~knowledge_context:root_hash_r ~knowledge ~stop:global_stop
      ~trust_system:t.trust_system
      ~get:(fun (peer : Peer.t) qs ->
        List.iter qs ~f:(fun (h, _) ->
            if
              not (Ledger_hash.equal h (Broadcast_pipe.Reader.peek root_hash_r))
            then don't_wait_for (Broadcast_pipe.Writer.write root_hash_w h)) ;
        let%map rs =
          query_peer' ~how:`Parallel ~heartbeat_timeout
            ~timeout:(Time.Span.of_sec (Float.of_int (List.length qs) *. 2.))
            t peer.peer_id Rpcs.Answer_sync_ledger_query qs
        in
        match rs with
        | Failed_to_connect e ->
            Error e
        | Connected res -> (
            match res.data with
            | Error e ->
                Error e
            | Ok rs -> (
                match List.zip qs rs with
                | Unequal_lengths ->
                    Or_error.error_string "mismatched lengths"
                | Ok ps ->
                    Ok
                      (List.filter_map ps ~f:(fun (q, r) ->
                           match r with Ok r -> Some (q, r) | Error _ -> None))
                ) ))
  in
  don't_wait_for
    (let%bind downloader = downloader in
     Linear_pipe.iter_unordered ~max_concurrency:400 query_reader ~f:(fun q ->
         match%bind
           Sl_downloader.Job.result
             (Sl_downloader.download downloader ~key:q ~attempts:Peer.Map.empty)
         with
         | Error _ ->
             Deferred.unit
         | Ok (a, _) ->
             Linear_pipe.write_if_open response_writer
               (fst q, snd q, { a with data = snd a.data })))<|MERGE_RESOLUTION|>--- conflicted
+++ resolved
@@ -1,10 +1,7 @@
 open Core
 open Async
 open Mina_base
-<<<<<<< HEAD
-=======
 module Sync_ledger = Mina_ledger.Sync_ledger
->>>>>>> 8eb2e109
 open Mina_transition
 open Network_peer
 open Network_pool
