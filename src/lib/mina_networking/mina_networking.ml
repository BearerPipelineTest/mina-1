open Core
open Async
open Mina_base
module Sync_ledger = Mina_ledger.Sync_ledger
open Mina_transition
open Network_peer
open Network_pool
open Pipe_lib

let refused_answer_query_string = "Refused to answer_query"

exception No_initial_peers

type Structured_log_events.t +=
  | Gossip_new_state of { state_hash : State_hash.t }
  [@@deriving register_event { msg = "Broadcasting new state over gossip net" }]

type Structured_log_events.t +=
  | Gossip_transaction_pool_diff of
      { txns : Transaction_pool.Resource_pool.Diff.t }
  [@@deriving
    register_event
      { msg = "Broadcasting transaction pool diff over gossip net" }]

type Structured_log_events.t +=
  | Gossip_snark_pool_diff of { work : Snark_pool.Resource_pool.Diff.compact }
  [@@deriving
    register_event { msg = "Broadcasting snark pool diff over gossip net" }]

(* INSTRUCTIONS FOR ADDING A NEW RPC:
 *   - define a new module under the Rpcs module
 *   - add an entry to the Rpcs.rpc GADT definition for the new module (type ('query, 'response) rpc, below)
 *   - add the new constructor for Rpcs.rpc to Rpcs.all_of_type_erased_rpc
 *   - add a pattern matching case to Rpcs.implementation_of_rpc mapping the
 *      new constructor to the new module for your RPC
 *   - add a match case to `match_handler`, below
 *)
module Rpcs = struct
  (* for versioning of the types here, see

     RFC 0012, and

     https://ocaml.janestreet.com/ocaml-core/latest/doc/async_rpc_kernel/Async_rpc_kernel/Versioned_rpc/

     The "master" types are the ones used internally in the code base. Each
     version has coercions between their query and response types and the master
     types.
  *)

  module Get_some_initial_peers = struct
    module Master = struct
      let name = "get_some_initial_peers"

      module T = struct
        type query = unit [@@deriving sexp, yojson]

        type response = Network_peer.Peer.t list [@@deriving sexp, yojson]
      end

      module Caller = T
      module Callee = T
    end

    include Master.T

    let sent_counter = Mina_metrics.Network.get_some_initial_peers_rpcs_sent

    let received_counter =
      Mina_metrics.Network.get_some_initial_peers_rpcs_received

    let failed_request_counter =
      Mina_metrics.Network.get_some_initial_peers_rpc_requests_failed

    let failed_response_counter =
      Mina_metrics.Network.get_some_initial_peers_rpc_responses_failed

    module M = Versioned_rpc.Both_convert.Plain.Make (Master)
    include M

    include Perf_histograms.Rpc.Plain.Extend (struct
      include M
      include Master
    end)

    module V1 = struct
      module T = struct
        type query = unit [@@deriving bin_io, version { rpc }]

        type response = Network_peer.Peer.Stable.V1.t list
        [@@deriving bin_io, version { rpc }]

        let query_of_caller_model = Fn.id

        let callee_model_of_query = Fn.id

        let response_of_callee_model = Fn.id

        let caller_model_of_response = Fn.id
      end

      module T' =
        Perf_histograms.Rpc.Plain.Decorate_bin_io
          (struct
            include M
            include Master
          end)
          (T)

      include T'
      include Register (T')
    end
  end

  module Get_staged_ledger_aux_and_pending_coinbases_at_hash = struct
    module Master = struct
      let name = "get_staged_ledger_aux_and_pending_coinbases_at_hash"

      module T = struct
        type query = State_hash.t

        type response =
          ( Staged_ledger.Scan_state.t
          * Ledger_hash.t
          * Pending_coinbase.t
          * Mina_state.Protocol_state.value list )
          option
      end

      module Caller = T
      module Callee = T
    end

    include Master.T

    let sent_counter =
      Mina_metrics.Network
      .get_staged_ledger_aux_and_pending_coinbases_at_hash_rpcs_sent

    let received_counter =
      Mina_metrics.Network
      .get_staged_ledger_aux_and_pending_coinbases_at_hash_rpcs_received

    let failed_request_counter =
      Mina_metrics.Network
      .get_staged_ledger_aux_and_pending_coinbases_at_hash_rpc_requests_failed

    let failed_response_counter =
      Mina_metrics.Network
      .get_staged_ledger_aux_and_pending_coinbases_at_hash_rpc_responses_failed

    module M = Versioned_rpc.Both_convert.Plain.Make (Master)
    include M

    include Perf_histograms.Rpc.Plain.Extend (struct
      include M
      include Master
    end)

    module V2 = struct
      module T = struct
        type query = State_hash.Stable.V1.t [@@deriving bin_io, version { rpc }]

        type response =
          ( Staged_ledger.Scan_state.Stable.V2.t
          * Ledger_hash.Stable.V1.t
          * Pending_coinbase.Stable.V2.t
          * Mina_state.Protocol_state.Value.Stable.V2.t list )
          option
        [@@deriving bin_io, version { rpc }]

        let query_of_caller_model = Fn.id

        let callee_model_of_query = Fn.id

        let response_of_callee_model = Fn.id

        let caller_model_of_response = Fn.id
      end

      module T' =
        Perf_histograms.Rpc.Plain.Decorate_bin_io
          (struct
            include M
            include Master
          end)
          (T)

      include T'
      include Register (T')
    end
  end

  module Answer_sync_ledger_query = struct
    module Master = struct
      let name = "answer_sync_ledger_query"

      module T = struct
        type query = Ledger_hash.t * Sync_ledger.Query.t

        type response = Sync_ledger.Answer.t Core.Or_error.t
      end

      module Caller = T
      module Callee = T
    end

    include Master.T

    let sent_counter = Mina_metrics.Network.answer_sync_ledger_query_rpcs_sent

    let received_counter =
      Mina_metrics.Network.answer_sync_ledger_query_rpcs_received

    let failed_request_counter =
      Mina_metrics.Network.answer_sync_ledger_query_rpc_requests_failed

    let failed_response_counter =
      Mina_metrics.Network.answer_sync_ledger_query_rpc_responses_failed

    module M = Versioned_rpc.Both_convert.Plain.Make (Master)
    include M

    include Perf_histograms.Rpc.Plain.Extend (struct
      include M
      include Master
    end)

    module V2 = struct
      module T = struct
        type query = Ledger_hash.Stable.V1.t * Sync_ledger.Query.Stable.V1.t
        [@@deriving bin_io, sexp, version { rpc }]

        type response = Sync_ledger.Answer.Stable.V2.t Core.Or_error.Stable.V1.t
        [@@deriving bin_io, sexp, version { rpc }]

        let query_of_caller_model = Fn.id

        let callee_model_of_query = Fn.id

        let response_of_callee_model = Fn.id

        let caller_model_of_response = Fn.id
      end

      module T' =
        Perf_histograms.Rpc.Plain.Decorate_bin_io
          (struct
            include M
            include Master
          end)
          (T)

      include T'
      include Register (T')
    end
  end

  module Get_transition_chain = struct
    module Master = struct
      let name = "get_transition_chain"

      module T = struct
        type query = State_hash.t list [@@deriving sexp, to_yojson]

        type response = External_transition.t list option
      end

      module Caller = T
      module Callee = T
    end

    include Master.T

    let sent_counter = Mina_metrics.Network.get_transition_chain_rpcs_sent

    let received_counter =
      Mina_metrics.Network.get_transition_chain_rpcs_received

    let failed_request_counter =
      Mina_metrics.Network.get_transition_chain_rpc_requests_failed

    let failed_response_counter =
      Mina_metrics.Network.get_transition_chain_rpc_responses_failed

    module M = Versioned_rpc.Both_convert.Plain.Make (Master)
    include M

    include Perf_histograms.Rpc.Plain.Extend (struct
      include M
      include Master
    end)

    module V2 = struct
      module T = struct
        type query = State_hash.Stable.V1.t list
        [@@deriving bin_io, sexp, version { rpc }]

<<<<<<< HEAD
        type response = External_transition.Stable.V2.t list option
=======
        type response = External_transition.Raw.Stable.V1.t list option
>>>>>>> ff38f325
        [@@deriving bin_io, version { rpc }]

        let query_of_caller_model = Fn.id

        let callee_model_of_query = Fn.id

        let response_of_callee_model =
          Option.map ~f:(List.map ~f:External_transition.compose)

        let caller_model_of_response =
          Option.map ~f:(List.map ~f:External_transition.decompose)
      end

      module T' =
        Perf_histograms.Rpc.Plain.Decorate_bin_io
          (struct
            include M
            include Master
          end)
          (T)

      include T'
      include Register (T')
    end
  end

  module Get_transition_chain_proof = struct
    module Master = struct
      let name = "get_transition_chain_proof"

      module T = struct
        type query = State_hash.t [@@deriving sexp, to_yojson]

        type response = (State_hash.t * State_body_hash.t list) option
      end

      module Caller = T
      module Callee = T
    end

    include Master.T

    let sent_counter = Mina_metrics.Network.get_transition_chain_proof_rpcs_sent

    let received_counter =
      Mina_metrics.Network.get_transition_chain_proof_rpcs_received

    let failed_request_counter =
      Mina_metrics.Network.get_transition_chain_proof_rpc_requests_failed

    let failed_response_counter =
      Mina_metrics.Network.get_transition_chain_proof_rpc_responses_failed

    module M = Versioned_rpc.Both_convert.Plain.Make (Master)
    include M

    include Perf_histograms.Rpc.Plain.Extend (struct
      include M
      include Master
    end)

    module V1 = struct
      module T = struct
        type query = State_hash.Stable.V1.t
        [@@deriving bin_io, sexp, version { rpc }]

        type response =
          (State_hash.Stable.V1.t * State_body_hash.Stable.V1.t list) option
        [@@deriving bin_io, version { rpc }]

        let query_of_caller_model = Fn.id

        let callee_model_of_query = Fn.id

        let response_of_callee_model = Fn.id

        let caller_model_of_response = Fn.id
      end

      module T' =
        Perf_histograms.Rpc.Plain.Decorate_bin_io
          (struct
            include M
            include Master
          end)
          (T)

      include T'
      include Register (T')
    end
  end

  module Get_transition_knowledge = struct
    module Master = struct
      let name = "Get_transition_knowledge"

      module T = struct
        type query = unit [@@deriving sexp, to_yojson]

        type response = State_hash.t list
      end

      module Caller = T
      module Callee = T
    end

    include Master.T

    let sent_counter = Mina_metrics.Network.get_transition_knowledge_rpcs_sent

    let received_counter =
      Mina_metrics.Network.get_transition_knowledge_rpcs_received

    let failed_request_counter =
      Mina_metrics.Network.get_transition_knowledge_rpc_requests_failed

    let failed_response_counter =
      Mina_metrics.Network.get_transition_knowledge_rpc_responses_failed

    module M = Versioned_rpc.Both_convert.Plain.Make (Master)
    include M

    include Perf_histograms.Rpc.Plain.Extend (struct
      include M
      include Master
    end)

    module V1 = struct
      module T = struct
        type query = unit [@@deriving bin_io, sexp, version { rpc }]

        type response = State_hash.Stable.V1.t list
        [@@deriving bin_io, version { rpc }]

        let query_of_caller_model = Fn.id

        let callee_model_of_query = Fn.id

        let response_of_callee_model = Fn.id

        let caller_model_of_response = Fn.id
      end

      module T' =
        Perf_histograms.Rpc.Plain.Decorate_bin_io
          (struct
            include M
            include Master
          end)
          (T)

      include T'
      include Register (T')
    end
  end

  let map_proof_caryying_data_option ~f =
    Option.map ~f:(fun { Proof_carrying_data.data; proof = hashes, block } ->
        { Proof_carrying_data.data = f data; proof = (hashes, f block) })

  module Get_ancestry = struct
    module Master = struct
      let name = "get_ancestry"

      module T = struct
        (** NB: The state hash sent in this query should not be trusted, as it can be forged. This is ok for how this RPC is implented, as we only use the state hash for tie breaking when checking whether or not the proof is worth serving. *)
        type query =
          (Consensus.Data.Consensus_state.Value.t, State_hash.t) With_hash.t
        [@@deriving sexp, to_yojson]

        type response =
          ( External_transition.t
          , State_body_hash.t list * External_transition.t )
          Proof_carrying_data.t
          option
      end

      module Caller = T
      module Callee = T
    end

    include Master.T

    let sent_counter = Mina_metrics.Network.get_ancestry_rpcs_sent

    let received_counter = Mina_metrics.Network.get_ancestry_rpcs_received

    let failed_request_counter =
      Mina_metrics.Network.get_ancestry_rpc_requests_failed

    let failed_response_counter =
      Mina_metrics.Network.get_ancestry_rpc_responses_failed

    module M = Versioned_rpc.Both_convert.Plain.Make (Master)
    include M

    include Perf_histograms.Rpc.Plain.Extend (struct
      include M
      include Master
    end)

    module V2 = struct
      module T = struct
        type query =
          ( Consensus.Data.Consensus_state.Value.Stable.V1.t
          , State_hash.Stable.V1.t )
          With_hash.Stable.V1.t
        [@@deriving bin_io, sexp, version { rpc }]

        type response =
<<<<<<< HEAD
          ( External_transition.Stable.V2.t
          , State_body_hash.Stable.V1.t list * External_transition.Stable.V2.t
          )
=======
          ( External_transition.Raw.Stable.V1.t
          , State_body_hash.Stable.V1.t list
            * External_transition.Raw.Stable.V1.t )
>>>>>>> ff38f325
          Proof_carrying_data.Stable.V1.t
          option
        [@@deriving bin_io, version { rpc }]

        let query_of_caller_model = Fn.id

        let callee_model_of_query = Fn.id

        let response_of_callee_model =
          map_proof_caryying_data_option ~f:External_transition.compose

        let caller_model_of_response =
          map_proof_caryying_data_option ~f:External_transition.decompose
      end

      module T' =
        Perf_histograms.Rpc.Plain.Decorate_bin_io
          (struct
            include M
            include Master
          end)
          (T)

      include T'
      include Register (T')
    end
  end

  module Ban_notify = struct
    module Master = struct
      let name = "ban_notify"

      module T = struct
        (* banned until this time *)
        type query = Core.Time.t [@@deriving sexp]

        type response = unit
      end

      module Caller = T
      module Callee = T
    end

    include Master.T

    let sent_counter = Mina_metrics.Network.ban_notify_rpcs_sent

    let received_counter = Mina_metrics.Network.ban_notify_rpcs_received

    let failed_request_counter =
      Mina_metrics.Network.ban_notify_rpc_requests_failed

    let failed_response_counter =
      Mina_metrics.Network.ban_notify_rpc_responses_failed

    module M = Versioned_rpc.Both_convert.Plain.Make (Master)
    include M

    include Perf_histograms.Rpc.Plain.Extend (struct
      include M
      include Master
    end)

    module V1 = struct
      module T = struct
        type query = Core.Time.Stable.V1.t
        [@@deriving bin_io, sexp, version { rpc }]

        type response = unit [@@deriving bin_io, version { rpc }]

        let query_of_caller_model = Fn.id

        let callee_model_of_query = Fn.id

        let response_of_callee_model = Fn.id

        let caller_model_of_response = Fn.id
      end

      module T' =
        Perf_histograms.Rpc.Plain.Decorate_bin_io
          (struct
            include M
            include Master
          end)
          (T)

      include T'
      include Register (T')
    end
  end

  module Get_best_tip = struct
    module Master = struct
      let name = "get_best_tip"

      module T = struct
        type query = unit [@@deriving sexp, to_yojson]

        type response =
          ( External_transition.t
          , State_body_hash.t list * External_transition.t )
          Proof_carrying_data.t
          option
      end

      module Caller = T
      module Callee = T
    end

    include Master.T

    let sent_counter = Mina_metrics.Network.get_best_tip_rpcs_sent

    let received_counter = Mina_metrics.Network.get_best_tip_rpcs_received

    let failed_request_counter =
      Mina_metrics.Network.get_best_tip_rpc_requests_failed

    let failed_response_counter =
      Mina_metrics.Network.get_best_tip_rpc_responses_failed

    module M = Versioned_rpc.Both_convert.Plain.Make (Master)
    include M

    include Perf_histograms.Rpc.Plain.Extend (struct
      include M
      include Master
    end)

    module V2 = struct
      module T = struct
        type query = unit [@@deriving bin_io, sexp, version { rpc }]

        type response =
<<<<<<< HEAD
          ( External_transition.Stable.V2.t
          , State_body_hash.Stable.V1.t list * External_transition.Stable.V2.t
          )
=======
          ( External_transition.Raw.Stable.V1.t
          , State_body_hash.Stable.V1.t list
            * External_transition.Raw.Stable.V1.t )
>>>>>>> ff38f325
          Proof_carrying_data.Stable.V1.t
          option
        [@@deriving bin_io, version { rpc }]

        let query_of_caller_model = Fn.id

        let callee_model_of_query = Fn.id

        let response_of_callee_model =
          map_proof_caryying_data_option ~f:External_transition.compose

        let caller_model_of_response =
          map_proof_caryying_data_option ~f:External_transition.decompose
      end

      module T' =
        Perf_histograms.Rpc.Plain.Decorate_bin_io
          (struct
            include M
            include Master
          end)
          (T)

      include T'
      include Register (T')
    end
  end

  module Get_node_status = struct
    module Node_status = struct
      [%%versioned
      module Stable = struct
        module V2 = struct
          type t =
            { node_ip_addr : Core.Unix.Inet_addr.Stable.V1.t
                  [@to_yojson
                    fun ip_addr -> `String (Unix.Inet_addr.to_string ip_addr)]
                  [@of_yojson
                    function
                    | `String s ->
                        Ok (Unix.Inet_addr.of_string s)
                    | _ ->
                        Error "expected string"]
            ; node_peer_id : Network_peer.Peer.Id.Stable.V1.t
                  [@to_yojson fun peer_id -> `String peer_id]
                  [@of_yojson
                    function `String s -> Ok s | _ -> Error "expected string"]
            ; sync_status : Sync_status.Stable.V1.t
            ; peers : Network_peer.Peer.Stable.V1.t list
            ; block_producers :
                Signature_lib.Public_key.Compressed.Stable.V1.t list
            ; protocol_state_hash : State_hash.Stable.V1.t
            ; ban_statuses :
                ( Network_peer.Peer.Stable.V1.t
                * Trust_system.Peer_status.Stable.V1.t )
                list
            ; k_block_hashes_and_timestamps :
                (State_hash.Stable.V1.t * string) list
            ; git_commit : string
            ; uptime_minutes : int
            ; block_height_opt : int option [@default None]
            }
          [@@deriving to_yojson, of_yojson]

          let to_latest = Fn.id
        end

        module V1 = struct
          type t =
            { node_ip_addr : Core.Unix.Inet_addr.Stable.V1.t
                  [@to_yojson
                    fun ip_addr -> `String (Unix.Inet_addr.to_string ip_addr)]
                  [@of_yojson
                    function
                    | `String s ->
                        Ok (Unix.Inet_addr.of_string s)
                    | _ ->
                        Error "expected string"]
            ; node_peer_id : Network_peer.Peer.Id.Stable.V1.t
                  [@to_yojson fun peer_id -> `String peer_id]
                  [@of_yojson
                    function `String s -> Ok s | _ -> Error "expected string"]
            ; sync_status : Sync_status.Stable.V1.t
            ; peers : Network_peer.Peer.Stable.V1.t list
            ; block_producers :
                Signature_lib.Public_key.Compressed.Stable.V1.t list
            ; protocol_state_hash : State_hash.Stable.V1.t
            ; ban_statuses :
                ( Network_peer.Peer.Stable.V1.t
                * Trust_system.Peer_status.Stable.V1.t )
                list
            ; k_block_hashes_and_timestamps :
                (State_hash.Stable.V1.t * string) list
            ; git_commit : string
            ; uptime_minutes : int
            }
          [@@deriving to_yojson, of_yojson]

          let to_latest status : Latest.t =
            { node_ip_addr = status.node_ip_addr
            ; node_peer_id = status.node_peer_id
            ; sync_status = status.sync_status
            ; peers = status.peers
            ; block_producers = status.block_producers
            ; protocol_state_hash = status.protocol_state_hash
            ; ban_statuses = status.ban_statuses
            ; k_block_hashes_and_timestamps =
                status.k_block_hashes_and_timestamps
            ; git_commit = status.git_commit
            ; uptime_minutes = status.uptime_minutes
            ; block_height_opt = None
            }
        end
      end]
    end

    module Master = struct
      let name = "get_node_status"

      module T = struct
        type query = unit [@@deriving sexp, to_yojson]

        type response = Node_status.t Or_error.t
      end

      module Caller = T
      module Callee = T
    end

    include Master.T

    let sent_counter = Mina_metrics.Network.get_node_status_rpcs_sent

    let received_counter = Mina_metrics.Network.get_node_status_rpcs_received

    let failed_request_counter =
      Mina_metrics.Network.get_node_status_rpc_requests_failed

    let failed_response_counter =
      Mina_metrics.Network.get_node_status_rpc_responses_failed

    module M = Versioned_rpc.Both_convert.Plain.Make (Master)
    include M

    let response_to_yojson response =
      match response with
      | Ok status ->
          Node_status.Stable.Latest.to_yojson status
      | Error err ->
          `Assoc [ ("error", Error_json.error_to_yojson err) ]

    include Perf_histograms.Rpc.Plain.Extend (struct
      include M
      include Master
    end)

    module V2 = struct
      module T = struct
        type query = unit [@@deriving bin_io, sexp, version { rpc }]

        type response = Node_status.Stable.V2.t Core_kernel.Or_error.Stable.V1.t
        [@@deriving bin_io, version { rpc }]

        let query_of_caller_model = Fn.id

        let callee_model_of_query = Fn.id

        let response_of_callee_model = Fn.id

        let caller_model_of_response = Fn.id
      end

      module T' =
        Perf_histograms.Rpc.Plain.Decorate_bin_io
          (struct
            include M
            include Master
          end)
          (T)

      include T'
      include Register (T')
    end

    module V1 = struct
      module T = struct
        type query = unit [@@deriving bin_io, sexp, version { rpc }]

        type response = Node_status.Stable.V1.t Core_kernel.Or_error.Stable.V1.t
        [@@deriving bin_io, version { rpc }]

        let query_of_caller_model = Fn.id

        let callee_model_of_query = Fn.id

        let response_of_callee_model = function
          | Error err ->
              Error err
          | Ok (status : Node_status.Stable.Latest.t) ->
              Ok
                { Node_status.Stable.V1.node_ip_addr = status.node_ip_addr
                ; node_peer_id = status.node_peer_id
                ; sync_status = status.sync_status
                ; peers = status.peers
                ; block_producers = status.block_producers
                ; protocol_state_hash = status.protocol_state_hash
                ; ban_statuses = status.ban_statuses
                ; k_block_hashes_and_timestamps =
                    status.k_block_hashes_and_timestamps
                ; git_commit = status.git_commit
                ; uptime_minutes = status.uptime_minutes
                }

        let caller_model_of_response = function
          | Error err ->
              Error err
          | Ok (status : Node_status.Stable.V1.t) ->
              Ok (Node_status.Stable.V1.to_latest status)
      end

      module T' =
        Perf_histograms.Rpc.Plain.Decorate_bin_io
          (struct
            include M
            include Master
          end)
          (T)

      include T'
      include Register (T')
    end
  end

  type ('query, 'response) rpc =
    | Get_some_initial_peers
        : (Get_some_initial_peers.query, Get_some_initial_peers.response) rpc
    | Get_staged_ledger_aux_and_pending_coinbases_at_hash
        : ( Get_staged_ledger_aux_and_pending_coinbases_at_hash.query
          , Get_staged_ledger_aux_and_pending_coinbases_at_hash.response )
          rpc
    | Answer_sync_ledger_query
        : ( Answer_sync_ledger_query.query
          , Answer_sync_ledger_query.response )
          rpc
    | Get_transition_chain
        : (Get_transition_chain.query, Get_transition_chain.response) rpc
    | Get_transition_knowledge
        : ( Get_transition_knowledge.query
          , Get_transition_knowledge.response )
          rpc
    | Get_transition_chain_proof
        : ( Get_transition_chain_proof.query
          , Get_transition_chain_proof.response )
          rpc
    | Get_node_status : (Get_node_status.query, Get_node_status.response) rpc
    | Get_ancestry : (Get_ancestry.query, Get_ancestry.response) rpc
    | Ban_notify : (Ban_notify.query, Ban_notify.response) rpc
    | Get_best_tip : (Get_best_tip.query, Get_best_tip.response) rpc
    | Consensus_rpc : ('q, 'r) Consensus.Hooks.Rpcs.rpc -> ('q, 'r) rpc

  type rpc_handler =
    | Rpc_handler :
        { rpc : ('q, 'r) rpc
        ; f : ('q, 'r) Rpc_intf.rpc_fn
        ; cost : 'q -> int
        ; budget : int * [ `Per of Time.Span.t ]
        }
        -> rpc_handler

  let implementation_of_rpc :
      type q r. (q, r) rpc -> (q, r) Rpc_intf.rpc_implementation = function
    | Get_some_initial_peers ->
        (module Get_some_initial_peers)
    | Get_staged_ledger_aux_and_pending_coinbases_at_hash ->
        (module Get_staged_ledger_aux_and_pending_coinbases_at_hash)
    | Answer_sync_ledger_query ->
        (module Answer_sync_ledger_query)
    | Get_transition_chain ->
        (module Get_transition_chain)
    | Get_transition_knowledge ->
        (module Get_transition_knowledge)
    | Get_transition_chain_proof ->
        (module Get_transition_chain_proof)
    | Get_node_status ->
        (module Get_node_status)
    | Get_ancestry ->
        (module Get_ancestry)
    | Ban_notify ->
        (module Ban_notify)
    | Get_best_tip ->
        (module Get_best_tip)
    | Consensus_rpc rpc ->
        Consensus.Hooks.Rpcs.implementation_of_rpc rpc

  let match_handler :
      type q r.
         rpc_handler
      -> (q, r) rpc
      -> do_:((q, r) Rpc_intf.rpc_fn -> 'a)
      -> 'a option =
   fun (Rpc_handler { rpc = impl_rpc; f; cost; budget }) rpc ~do_ ->
    match (rpc, impl_rpc) with
    | Get_some_initial_peers, Get_some_initial_peers ->
        Some (do_ f)
    | Get_some_initial_peers, _ ->
        None
    | ( Get_staged_ledger_aux_and_pending_coinbases_at_hash
      , Get_staged_ledger_aux_and_pending_coinbases_at_hash ) ->
        Some (do_ f)
    | Get_staged_ledger_aux_and_pending_coinbases_at_hash, _ ->
        None
    | Answer_sync_ledger_query, Answer_sync_ledger_query ->
        Some (do_ f)
    | Answer_sync_ledger_query, _ ->
        None
    | Get_transition_chain, Get_transition_chain ->
        Some (do_ f)
    | Get_transition_chain, _ ->
        None
    | Get_transition_knowledge, Get_transition_knowledge ->
        Some (do_ f)
    | Get_transition_knowledge, _ ->
        None
    | Get_transition_chain_proof, Get_transition_chain_proof ->
        Some (do_ f)
    | Get_transition_chain_proof, _ ->
        None
    | Get_node_status, Get_node_status ->
        Some (do_ f)
    | Get_node_status, _ ->
        None
    | Get_ancestry, Get_ancestry ->
        Some (do_ f)
    | Get_ancestry, _ ->
        None
    | Ban_notify, Ban_notify ->
        Some (do_ f)
    | Ban_notify, _ ->
        None
    | Get_best_tip, Get_best_tip ->
        Some (do_ f)
    | Get_best_tip, _ ->
        None
    | Consensus_rpc rpc_a, Consensus_rpc rpc_b ->
        Consensus.Hooks.Rpcs.match_handler
          (Rpc_handler { rpc = rpc_b; f; cost; budget })
          rpc_a ~do_
    | Consensus_rpc _, _ ->
        None
end

module Sinks = Sinks
module Gossip_net = Gossip_net.Make (Rpcs)

module Config = struct
  type log_gossip_heard =
    { snark_pool_diff : bool; transaction_pool_diff : bool; new_state : bool }
  [@@deriving make]

  type t =
    { logger : Logger.t
    ; trust_system : Trust_system.t
    ; time_controller : Block_time.Controller.t
    ; consensus_constants : Consensus.Constants.t
    ; consensus_local_state : Consensus.Data.Local_state.t
    ; genesis_ledger_hash : Ledger_hash.t
    ; constraint_constants : Genesis_constants.Constraint_constants.t
    ; creatable_gossip_net : Gossip_net.Any.creatable
    ; is_seed : bool
    ; log_gossip_heard : log_gossip_heard
    }
  [@@deriving make]
end

type t =
  { logger : Logger.t
  ; trust_system : Trust_system.t
  ; gossip_net : Gossip_net.Any.t
  }
[@@deriving fields]

let wrap_rpc_data_in_envelope conn data =
  Envelope.Incoming.wrap_peer ~data ~sender:conn

let create (config : Config.t) ~sinks
    ~(get_some_initial_peers :
          Rpcs.Get_some_initial_peers.query Envelope.Incoming.t
       -> Rpcs.Get_some_initial_peers.response Deferred.t)
    ~(get_staged_ledger_aux_and_pending_coinbases_at_hash :
          Rpcs.Get_staged_ledger_aux_and_pending_coinbases_at_hash.query
          Envelope.Incoming.t
       -> Rpcs.Get_staged_ledger_aux_and_pending_coinbases_at_hash.response
          Deferred.t)
    ~(answer_sync_ledger_query :
          Rpcs.Answer_sync_ledger_query.query Envelope.Incoming.t
       -> Rpcs.Answer_sync_ledger_query.response Deferred.t)
    ~(get_ancestry :
          Rpcs.Get_ancestry.query Envelope.Incoming.t
       -> Rpcs.Get_ancestry.response Deferred.t)
    ~(get_best_tip :
          Rpcs.Get_best_tip.query Envelope.Incoming.t
       -> Rpcs.Get_best_tip.response Deferred.t)
    ~(get_node_status :
          Rpcs.Get_node_status.query Envelope.Incoming.t
       -> Rpcs.Get_node_status.response Deferred.t)
    ~(get_transition_chain_proof :
          Rpcs.Get_transition_chain_proof.query Envelope.Incoming.t
       -> Rpcs.Get_transition_chain_proof.response Deferred.t)
    ~(get_transition_chain :
          Rpcs.Get_transition_chain.query Envelope.Incoming.t
       -> Rpcs.Get_transition_chain.response Deferred.t)
    ~(get_transition_knowledge :
          Rpcs.Get_transition_knowledge.query Envelope.Incoming.t
       -> Rpcs.Get_transition_knowledge.response Deferred.t) =
  let logger = config.logger in
  let run_for_rpc_result conn data ~f action_msg msg_args =
    let data_in_envelope = wrap_rpc_data_in_envelope conn data in
    let sender = Envelope.Incoming.sender data_in_envelope in
    let%bind () =
      Trust_system.(
        record_envelope_sender config.trust_system config.logger sender
          Actions.(Made_request, Some (action_msg, msg_args)))
    in
    let%bind result = f data_in_envelope in
    return (result, sender)
  in
  let incr_failed_response = Mina_metrics.Counter.inc_one in
  let record_unknown_item result sender action_msg msg_args
      failed_response_counter =
    let%map () =
      if Option.is_none result then (
        incr_failed_response failed_response_counter ;
        Trust_system.(
          record_envelope_sender config.trust_system config.logger sender
            Actions.(Requested_unknown_item, Some (action_msg, msg_args))) )
      else return ()
    in
    result
  in
  let validate_protocol_versions ~rpc_name sender external_transition =
    let open Trust_system.Actions in
    let External_transition.{ valid_current; valid_next; matches_daemon } =
      External_transition.protocol_version_status external_transition
    in
    let%bind () =
      if valid_current then return ()
      else
        let actions =
          ( Sent_invalid_protocol_version
          , Some
              ( "$rpc_name: external transition with invalid current protocol \
                 version"
              , [ ("rpc_name", `String rpc_name)
                ; ( "current_protocol_version"
                  , `String
                      (Protocol_version.to_string
                         (External_transition.current_protocol_version
                            external_transition)) )
                ] ) )
        in
        Trust_system.record_envelope_sender config.trust_system config.logger
          sender actions
    in
    let%bind () =
      if valid_next then return ()
      else
        let actions =
          ( Sent_invalid_protocol_version
          , Some
              ( "$rpc_name: external transition with invalid proposed protocol \
                 version"
              , [ ("rpc_name", `String rpc_name)
                ; ( "proposed_protocol_version"
                  , `String
                      (Protocol_version.to_string
                         (Option.value_exn
                            (External_transition.proposed_protocol_version_opt
                               external_transition))) )
                ] ) )
        in
        Trust_system.record_envelope_sender config.trust_system config.logger
          sender actions
    in
    let%map () =
      if matches_daemon then return ()
      else
        let actions =
          ( Sent_mismatched_protocol_version
          , Some
              ( "$rpc_name: current protocol version in external transition \
                 does not match daemon current protocol version"
              , [ ("rpc_name", `String rpc_name)
                ; ( "current_protocol_version"
                  , `String
                      (Protocol_version.to_string
                         (External_transition.current_protocol_version
                            external_transition)) )
                ; ( "daemon_current_protocol_version"
                  , `String Protocol_version.(to_string @@ get_current ()) )
                ] ) )
        in
        Trust_system.record_envelope_sender config.trust_system config.logger
          sender actions
    in
    valid_current && valid_next && matches_daemon
  in
  (* each of the passed-in procedures expects an enveloped input, so
     we wrap the data received via RPC *)
  let get_staged_ledger_aux_and_pending_coinbases_at_hash_rpc conn ~version:_
      hash =
    let action_msg = "Staged ledger and pending coinbases at hash: $hash" in
    let msg_args = [ ("hash", State_hash.to_yojson hash) ] in
    let%bind result, sender =
      run_for_rpc_result conn hash
        ~f:get_staged_ledger_aux_and_pending_coinbases_at_hash action_msg
        msg_args
    in
    record_unknown_item result sender action_msg msg_args
      Rpcs.Get_staged_ledger_aux_and_pending_coinbases_at_hash
      .failed_response_counter
  in
  let answer_sync_ledger_query_rpc conn ~version:_ ((hash, query) as sync_query)
      =
    let%bind result, sender =
      run_for_rpc_result conn sync_query ~f:answer_sync_ledger_query
        "Answer_sync_ledger_query: $query"
        [ ("query", Sync_ledger.Query.to_yojson query) ]
    in
    let%bind () =
      match result with
      | Ok _ ->
          return ()
      | Error err ->
          (* N.B.: to_string_mach double-quotes the string, don't want that *)
          incr_failed_response
            Rpcs.Answer_sync_ledger_query.failed_response_counter ;
          let err_msg = Error.to_string_hum err in
          if String.is_prefix err_msg ~prefix:refused_answer_query_string then
            Trust_system.(
              record_envelope_sender config.trust_system config.logger sender
                Actions.
                  ( Requested_unknown_item
                  , Some
                      ( "Sync ledger query with hash: $hash, query: $query, \
                         with error: $error"
                      , [ ("hash", Ledger_hash.to_yojson hash)
                        ; ( "query"
                          , Syncable_ledger.Query.to_yojson
                              Mina_ledger.Ledger.Addr.to_yojson query )
                        ; ("error", Error_json.error_to_yojson err)
                        ] ) ))
          else return ()
    in
    return result
  in
  let md p = [ ("peer", Peer.to_yojson p) ] in
  let get_ancestry_rpc conn ~version:_ query =
    [%log debug] "Sending root proof to $peer" ~metadata:(md conn) ;
    let action_msg = "Get_ancestry query: $query" in
    let msg_args = [ ("query", Rpcs.Get_ancestry.query_to_yojson query) ] in
    let%bind result, sender =
      run_for_rpc_result conn query ~f:get_ancestry action_msg msg_args
    in
    match result with
    | None ->
        record_unknown_item result sender action_msg msg_args
          Rpcs.Get_ancestry.failed_response_counter
    | Some { proof = _, ext_trans; _ } ->
        let%map valid_protocol_versions =
          validate_protocol_versions ~rpc_name:"Get_ancestry" sender ext_trans
        in
        if valid_protocol_versions then result else None
  in
  let get_some_initial_peers_rpc (conn : Peer.t) ~version:_ () =
    [%log trace] "Sending some initial peers to $peer" ~metadata:(md conn) ;
    let action_msg = "Get_some_initial_peers query: $query" in
    let msg_args = [ ("query", `Assoc []) ] in
    let%map result, _sender =
      run_for_rpc_result conn () ~f:get_some_initial_peers action_msg msg_args
    in
    if List.is_empty result then
      incr_failed_response Rpcs.Get_some_initial_peers.failed_response_counter ;
    result
  in
  let get_best_tip_rpc conn ~version:_ () =
    [%log debug] "Sending best_tip to $peer" ~metadata:(md conn) ;
    let action_msg = "Get_best_tip. query: $query" in
    let msg_args = [ ("query", Rpcs.Get_best_tip.query_to_yojson ()) ] in
    let%bind result, sender =
      run_for_rpc_result conn () ~f:get_best_tip action_msg msg_args
    in
    match result with
    | None ->
        record_unknown_item result sender action_msg msg_args
          Rpcs.Get_best_tip.failed_response_counter
    | Some { data = data_ext_trans; proof = _, proof_ext_trans } ->
        let%bind valid_data_protocol_versions =
          validate_protocol_versions ~rpc_name:"Get_best_tip (data)" sender
            data_ext_trans
        in
        let%map valid_proof_protocol_versions =
          validate_protocol_versions ~rpc_name:"Get_best_tip (proof)" sender
            proof_ext_trans
        in
        if valid_data_protocol_versions && valid_proof_protocol_versions then
          result
        else None
  in
  let get_transition_chain_proof_rpc conn ~version:_ query =
    [%log info] "Sending transition_chain_proof to $peer" ~metadata:(md conn) ;
    let action_msg = "Get_transition_chain_proof query: $query" in
    let msg_args =
      [ ("query", Rpcs.Get_transition_chain_proof.query_to_yojson query) ]
    in
    let%bind result, sender =
      run_for_rpc_result conn query ~f:get_transition_chain_proof action_msg
        msg_args
    in
    record_unknown_item result sender action_msg msg_args
      Rpcs.Get_transition_chain_proof.failed_response_counter
  in
  let get_transition_knowledge_rpc conn ~version:_ query =
    [%log info] "Sending transition_knowledge to $peer" ~metadata:(md conn) ;
    let action_msg = "Get_transition_knowledge query: $query" in
    let msg_args =
      [ ("query", Rpcs.Get_transition_knowledge.query_to_yojson query) ]
    in
    let%map result =
      run_for_rpc_result conn query ~f:get_transition_knowledge action_msg
        msg_args
      >>| fst
    in
    if List.is_empty result then
      incr_failed_response Rpcs.Get_transition_knowledge.failed_response_counter ;
    result
  in
  let get_transition_chain_rpc conn ~version:_ query =
    [%log info] "Sending transition_chain to $peer" ~metadata:(md conn) ;
    let action_msg = "Get_transition_chain query: $query" in
    let msg_args =
      [ ("query", Rpcs.Get_transition_chain.query_to_yojson query) ]
    in
    let%bind result, sender =
      run_for_rpc_result conn query ~f:get_transition_chain action_msg msg_args
    in
    match result with
    | None ->
        record_unknown_item result sender action_msg msg_args
          Rpcs.Get_transition_chain.failed_response_counter
    | Some ext_trans ->
        let%map valid_protocol_versions =
          Deferred.List.map ext_trans
            ~f:
              (validate_protocol_versions ~rpc_name:"Get_transition_chain"
                 sender)
        in
        if List.for_all valid_protocol_versions ~f:(Bool.equal true) then result
        else None
  in
  let ban_notify_rpc conn ~version:_ ban_until =
    (* the port in `conn' is an ephemeral port, not of interest *)
    [%log warn] "Node banned by peer $peer until $ban_until"
      ~metadata:
        [ ("peer", Peer.to_yojson conn)
        ; ( "ban_until"
          , `String (Time.to_string_abs ~zone:Time.Zone.utc ban_until) )
        ] ;
    (* no computation to do; we're just getting notification *)
    Deferred.unit
  in
  let rpc_handlers =
    let open Rpcs in
    let open Time.Span in
    let unit _ = 1 in
    [ Rpc_handler
        { rpc = Get_some_initial_peers
        ; f = get_some_initial_peers_rpc
        ; budget = (1, `Per minute)
        ; cost = unit
        }
    ; Rpc_handler
        { rpc = Get_staged_ledger_aux_and_pending_coinbases_at_hash
        ; f = get_staged_ledger_aux_and_pending_coinbases_at_hash_rpc
        ; budget = (4, `Per minute)
        ; cost = unit
        }
    ; Rpc_handler
        { rpc = Answer_sync_ledger_query
        ; f = answer_sync_ledger_query_rpc
        ; budget =
            (Int.pow 2 17, `Per minute) (* Not that confident about this one. *)
        ; cost = unit
        }
    ; Rpc_handler
        { rpc = Get_best_tip
        ; f = get_best_tip_rpc
        ; budget = (3, `Per minute)
        ; cost = unit
        }
    ; Rpc_handler
        { rpc = Get_ancestry
        ; f = get_ancestry_rpc
        ; budget = (5, `Per minute)
        ; cost = unit
        }
    ; Rpc_handler
        { rpc = Get_transition_knowledge
        ; f = get_transition_knowledge_rpc
        ; budget = (1, `Per minute)
        ; cost = unit
        }
    ; Rpc_handler
        { rpc = Get_transition_chain
        ; f = get_transition_chain_rpc
        ; budget = (1, `Per second) (* Not that confident about this one. *)
        ; cost = (fun x -> Int.max 1 (List.length x))
        }
    ; Rpc_handler
        { rpc = Get_transition_chain_proof
        ; f = get_transition_chain_proof_rpc
        ; budget = (3, `Per minute)
        ; cost = unit
        }
    ; Rpc_handler
        { rpc = Ban_notify
        ; f = ban_notify_rpc
        ; budget = (1, `Per minute)
        ; cost = unit
        }
    ]
    @ Consensus.Hooks.Rpcs.(
        List.map
          (rpc_handlers ~logger:config.logger
             ~local_state:config.consensus_local_state
             ~genesis_ledger_hash:
               (Frozen_ledger_hash.of_ledger_hash config.genesis_ledger_hash))
          ~f:(fun (Rpc_handler { rpc; f; cost; budget }) ->
            Rpcs.(Rpc_handler { rpc = Consensus_rpc rpc; f; cost; budget })))
  in
  let%map gossip_net =
    O1trace.thread "gossip_net" (fun () ->
        Gossip_net.Any.create config.creatable_gossip_net rpc_handlers
          (Gossip_net.Message.Any_sinks ((module Sinks), sinks)))
  in
  (* The node status RPC is implemented directly in go, serving a string which
     is periodically updated. This is so that one can make this RPC on a node even
     if that node is at its connection limit. *)
  let fake_time = Time.now () in
  Clock.every' (Time.Span.of_min 1.) (fun () ->
      O1trace.thread "update_node_status" (fun () ->
          match%bind
            get_node_status
              { data = (); sender = Local; received_at = fake_time }
          with
          | Error _ ->
              Deferred.unit
          | Ok data ->
              Gossip_net.Any.set_node_status gossip_net
                ( Rpcs.Get_node_status.Node_status.to_yojson data
                |> Yojson.Safe.to_string )
              >>| ignore)) ;
  don't_wait_for
    (Gossip_net.Any.on_first_connect gossip_net ~f:(fun () ->
         (* After first_connect this list will only be empty if we filtered out all the peers due to mismatched chain id. *)
         don't_wait_for
           (let%map initial_peers = Gossip_net.Any.peers gossip_net in
            if List.is_empty initial_peers && not config.is_seed then (
              [%log fatal]
                "Failed to connect to any initial peers, possible chain id \
                 mismatch" ;
              raise No_initial_peers )))) ;
  (* TODO: Think about buffering:
        I.e., what do we do when too many messages are coming in, or going out.
        For example, some things you really want to not drop (like your outgoing
        block announcment).
  *)
  { gossip_net; logger = config.logger; trust_system = config.trust_system }

(* lift and expose select gossip net functions *)
include struct
  open Gossip_net.Any

  let lift f { gossip_net; _ } = f gossip_net

  let peers = lift peers

  let bandwidth_info = lift bandwidth_info

  let get_peer_node_status t peer =
    let open Deferred.Or_error.Let_syntax in
    let%bind s = get_peer_node_status t.gossip_net peer in
    Or_error.try_with (fun () ->
        match
          Rpcs.Get_node_status.Node_status.of_yojson (Yojson.Safe.from_string s)
        with
        | Ok x ->
            x
        | Error e ->
            failwith e)
    |> Deferred.return

  let add_peer = lift add_peer

  let initial_peers = lift initial_peers

  let ban_notification_reader = lift ban_notification_reader

  let random_peers = lift random_peers

  let query_peer ?heartbeat_timeout ?timeout { gossip_net; _ } =
    query_peer ?heartbeat_timeout ?timeout gossip_net

  let query_peer' ?how ?heartbeat_timeout ?timeout { gossip_net; _ } =
    query_peer' ?how ?heartbeat_timeout ?timeout gossip_net

  let restart_helper { gossip_net; _ } = restart_helper gossip_net

  (* these cannot be directly lifted due to the value restriction *)
  let on_first_connect t = lift on_first_connect t

  let on_first_high_connectivity t = lift on_first_high_connectivity t

  let connection_gating_config t = lift connection_gating t

  let set_connection_gating_config t config =
    lift set_connection_gating t config
end

(* TODO: Have better pushback behavior *)
let log_gossip logger ~log_msg msg =
  [%str_log' trace logger]
    ~metadata:[ ("message", Gossip_net.Message.msg_to_yojson msg) ]
    log_msg

let broadcast_state t state =
  let msg = With_hash.data state in
  log_gossip t.logger (Gossip_net.Message.New_state msg)
    ~log_msg:
      (Gossip_new_state
         { state_hash = State_hash.With_state_hashes.state_hash state }) ;
  Mina_metrics.(Gauge.inc_one Network.new_state_broadcasted) ;
  Gossip_net.Any.broadcast_state t.gossip_net msg

let broadcast_transaction_pool_diff t diff =
  log_gossip t.logger (Gossip_net.Message.Transaction_pool_diff diff)
    ~log_msg:(Gossip_transaction_pool_diff { txns = diff }) ;
  Mina_metrics.(Gauge.inc_one Network.transaction_pool_diff_broadcasted) ;
  Gossip_net.Any.broadcast_transaction_pool_diff t.gossip_net diff

let broadcast_snark_pool_diff t diff =
  Mina_metrics.(Gauge.inc_one Network.snark_pool_diff_broadcasted) ;
  log_gossip t.logger (Gossip_net.Message.Snark_pool_diff diff)
    ~log_msg:
      (Gossip_snark_pool_diff
         { work =
             Option.value_exn (Snark_pool.Resource_pool.Diff.to_compact diff)
         }) ;
  Gossip_net.Any.broadcast_snark_pool_diff t.gossip_net diff

(* TODO: Don't copy and paste *)
let find_map' xs ~f =
  let open Async in
  let ds = List.map xs ~f in
  let filter ~f =
    Deferred.bind ~f:(fun x -> if f x then return x else Deferred.never ())
  in
  let none_worked =
    Deferred.bind (Deferred.all ds) ~f:(fun ds ->
        (* TODO: Validation applicative here *)
        if List.for_all ds ~f:Or_error.is_error then
          return (Or_error.error_string "all none")
        else Deferred.never ())
  in
  Deferred.any (none_worked :: List.map ~f:(filter ~f:Or_error.is_ok) ds)

let make_rpc_request ?heartbeat_timeout ?timeout ~rpc ~label t peer input =
  let open Deferred.Let_syntax in
  match%map
    query_peer ?heartbeat_timeout ?timeout t peer.Peer.peer_id rpc input
  with
  | Connected { data = Ok (Some response); _ } ->
      Ok response
  | Connected { data = Ok None; _ } ->
      Or_error.errorf
        !"Peer %{sexp:Network_peer.Peer.Id.t} doesn't have the requested %s"
        peer.peer_id label
  | Connected { data = Error e; _ } ->
      Error e
  | Failed_to_connect e ->
      Error (Error.tag e ~tag:"failed-to-connect")

let get_transition_chain_proof ?heartbeat_timeout ?timeout t =
  make_rpc_request ?heartbeat_timeout ?timeout
    ~rpc:Rpcs.Get_transition_chain_proof ~label:"transition chain proof" t

let get_transition_chain ?heartbeat_timeout ?timeout t =
  make_rpc_request ?heartbeat_timeout ?timeout ~rpc:Rpcs.Get_transition_chain
    ~label:"chain of transitions" t

let get_best_tip ?heartbeat_timeout ?timeout t peer =
  make_rpc_request ?heartbeat_timeout ?timeout ~rpc:Rpcs.Get_best_tip
    ~label:"best tip" t peer ()

let ban_notify t peer banned_until =
  query_peer t peer.Peer.peer_id Rpcs.Ban_notify banned_until
  >>| Fn.const (Ok ())

let try_non_preferred_peers (type b) t input peers ~rpc :
    b Envelope.Incoming.t Deferred.Or_error.t =
  let max_current_peers = 8 in
  let rec loop peers num_peers =
    if num_peers > max_current_peers then
      return
        (Or_error.error_string
           "None of randomly-chosen peers can handle the request")
    else
      let current_peers, remaining_peers = List.split_n peers num_peers in
      find_map' current_peers ~f:(fun peer ->
          let%bind response_or_error =
            query_peer t peer.Peer.peer_id rpc input
          in
          match response_or_error with
          | Connected ({ data = Ok (Some data); _ } as envelope) ->
              let%bind () =
                Trust_system.(
                  record t.trust_system t.logger peer
                    Actions.
                      ( Fulfilled_request
                      , Some ("Nonpreferred peer returned valid response", [])
                      ))
              in
              return (Ok (Envelope.Incoming.map envelope ~f:(Fn.const data)))
          | Connected { data = Ok None; _ } ->
              loop remaining_peers (2 * num_peers)
          | _ ->
              loop remaining_peers (2 * num_peers))
  in
  loop peers 1

let rpc_peer_then_random (type b) t peer_id input ~rpc :
    b Envelope.Incoming.t Deferred.Or_error.t =
  let retry () =
    let%bind peers = random_peers t 8 in
    try_non_preferred_peers t input peers ~rpc
  in
  match%bind query_peer t peer_id rpc input with
  | Connected { data = Ok (Some response); sender; _ } ->
      let%bind () =
        match sender with
        | Local ->
            return ()
        | Remote peer ->
            Trust_system.(
              record t.trust_system t.logger peer
                Actions.
                  ( Fulfilled_request
                  , Some ("Preferred peer returned valid response", []) ))
      in
      return (Ok (Envelope.Incoming.wrap ~data:response ~sender))
  | Connected { data = Ok None; sender; _ } ->
      let%bind () =
        match sender with
        | Remote peer ->
            Trust_system.(
              record t.trust_system t.logger peer
                Actions.
                  ( No_reply_from_preferred_peer
                  , Some ("When querying preferred peer, got no response", [])
                  ))
        | Local ->
            return ()
      in
      retry ()
  | Connected { data = Error e; sender; _ } ->
      (* FIXME #4094: determine if more specific actions apply here *)
      let%bind () =
        match sender with
        | Remote peer ->
            Trust_system.(
              record t.trust_system t.logger peer
                Actions.
                  ( Outgoing_connection_error
                  , Some
                      ( "Error while doing RPC"
                      , [ ("error", Error_json.error_to_yojson e) ] ) ))
        | Local ->
            return ()
      in
      retry ()
  | Failed_to_connect _ ->
      (* Since we couldn't connect, we have no IP to ban. *)
      retry ()

let get_staged_ledger_aux_and_pending_coinbases_at_hash t inet_addr input =
  rpc_peer_then_random t inet_addr input
    ~rpc:Rpcs.Get_staged_ledger_aux_and_pending_coinbases_at_hash
  >>|? Envelope.Incoming.data

let get_ancestry t inet_addr input =
  rpc_peer_then_random t inet_addr input ~rpc:Rpcs.Get_ancestry

module Sl_downloader = struct
  module Key = struct
    module T = struct
      type t = Ledger_hash.t * Sync_ledger.Query.t
      [@@deriving hash, compare, sexp, to_yojson]
    end

    include T
    include Comparable.Make (T)
    include Hashable.Make (T)
  end

  include Downloader.Make
            (Key)
            (struct
              type t = unit [@@deriving to_yojson]

              let download : t = ()

              let worth_retrying () = true
            end)
            (struct
              type t =
                (Mina_base.Ledger_hash.t * Sync_ledger.Query.t)
                * Sync_ledger.Answer.t
              [@@deriving to_yojson]

              let key = fst
            end)
            (Ledger_hash)
end

let glue_sync_ledger :
       t
    -> preferred:Peer.t list
    -> (Mina_base.Ledger_hash.t * Sync_ledger.Query.t)
       Pipe_lib.Linear_pipe.Reader.t
    -> ( Mina_base.Ledger_hash.t
       * Sync_ledger.Query.t
       * Sync_ledger.Answer.t Network_peer.Envelope.Incoming.t )
       Pipe_lib.Linear_pipe.Writer.t
    -> unit =
 fun t ~preferred query_reader response_writer ->
  let downloader =
    let heartbeat_timeout = Time_ns.Span.of_sec 20. in
    let global_stop = Pipe_lib.Linear_pipe.closed query_reader in
    let knowledge h peer =
      match%map
        query_peer ~heartbeat_timeout ~timeout:(Time.Span.of_sec 10.) t
          peer.Peer.peer_id Rpcs.Answer_sync_ledger_query (h, Num_accounts)
      with
      | Connected { data = Ok _; _ } ->
          `Call (fun (h', _) -> Ledger_hash.equal h' h)
      | Failed_to_connect _ | Connected { data = Error _; _ } ->
          `Some []
    in
    let%bind _ = Linear_pipe.values_available query_reader in
    let root_hash_r, root_hash_w =
      Broadcast_pipe.create
        (Option.value_exn (Linear_pipe.peek query_reader) |> fst)
    in
    Sl_downloader.create ~preferred ~max_batch_size:100
      ~peers:(fun () -> peers t)
      ~knowledge_context:root_hash_r ~knowledge ~stop:global_stop
      ~trust_system:t.trust_system
      ~get:(fun (peer : Peer.t) qs ->
        List.iter qs ~f:(fun (h, _) ->
            if
              not (Ledger_hash.equal h (Broadcast_pipe.Reader.peek root_hash_r))
            then don't_wait_for (Broadcast_pipe.Writer.write root_hash_w h)) ;
        let%map rs =
          query_peer' ~how:`Parallel ~heartbeat_timeout
            ~timeout:(Time.Span.of_sec (Float.of_int (List.length qs) *. 2.))
            t peer.peer_id Rpcs.Answer_sync_ledger_query qs
        in
        match rs with
        | Failed_to_connect e ->
            Error e
        | Connected res -> (
            match res.data with
            | Error e ->
                Error e
            | Ok rs -> (
                match List.zip qs rs with
                | Unequal_lengths ->
                    Or_error.error_string "mismatched lengths"
                | Ok ps ->
                    Ok
                      (List.filter_map ps ~f:(fun (q, r) ->
                           match r with Ok r -> Some (q, r) | Error _ -> None))
                ) ))
  in
  don't_wait_for
    (let%bind downloader = downloader in
     Linear_pipe.iter_unordered ~max_concurrency:400 query_reader ~f:(fun q ->
         match%bind
           Sl_downloader.Job.result
             (Sl_downloader.download downloader ~key:q ~attempts:Peer.Map.empty)
         with
         | Error _ ->
             Deferred.unit
         | Ok (a, _) ->
             Linear_pipe.write_if_open response_writer
               (fst q, snd q, { a with data = snd a.data })))<|MERGE_RESOLUTION|>--- conflicted
+++ resolved
@@ -295,11 +295,7 @@
         type query = State_hash.Stable.V1.t list
         [@@deriving bin_io, sexp, version { rpc }]
 
-<<<<<<< HEAD
-        type response = External_transition.Stable.V2.t list option
-=======
-        type response = External_transition.Raw.Stable.V1.t list option
->>>>>>> ff38f325
+        type response = External_transition.Raw.Stable.V2.t list option
         [@@deriving bin_io, version { rpc }]
 
         let query_of_caller_model = Fn.id
@@ -510,15 +506,9 @@
         [@@deriving bin_io, sexp, version { rpc }]
 
         type response =
-<<<<<<< HEAD
-          ( External_transition.Stable.V2.t
-          , State_body_hash.Stable.V1.t list * External_transition.Stable.V2.t
-          )
-=======
-          ( External_transition.Raw.Stable.V1.t
+          ( External_transition.Raw.Stable.V2.t
           , State_body_hash.Stable.V1.t list
-            * External_transition.Raw.Stable.V1.t )
->>>>>>> ff38f325
+            * External_transition.Raw.Stable.V2.t )
           Proof_carrying_data.Stable.V1.t
           option
         [@@deriving bin_io, version { rpc }]
@@ -654,15 +644,9 @@
         type query = unit [@@deriving bin_io, sexp, version { rpc }]
 
         type response =
-<<<<<<< HEAD
-          ( External_transition.Stable.V2.t
-          , State_body_hash.Stable.V1.t list * External_transition.Stable.V2.t
-          )
-=======
-          ( External_transition.Raw.Stable.V1.t
+          ( External_transition.Raw.Stable.V2.t
           , State_body_hash.Stable.V1.t list
-            * External_transition.Raw.Stable.V1.t )
->>>>>>> ff38f325
+            * External_transition.Raw.Stable.V2.t )
           Proof_carrying_data.Stable.V1.t
           option
         [@@deriving bin_io, version { rpc }]
