--- conflicted
+++ resolved
@@ -3,8 +3,5 @@
 module Nat = Nat
 module Global_slot = Global_slot
 module Hd_index = Hd_index
-<<<<<<< HEAD
 module Token_id = Token_id
-=======
-module Snapp_version = Snapp_version
->>>>>>> 45fbcd25
+module Snapp_version = Snapp_version