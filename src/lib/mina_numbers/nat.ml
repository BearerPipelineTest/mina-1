--- conflicted
+++ resolved
@@ -22,20 +22,6 @@
   let to_input (t : var) =
     Random_oracle.Input.Chunked.packed (t, N.length_in_bits)
 
-<<<<<<< HEAD
-  let to_bits t =
-    with_label
-      (sprintf "to_bits: %s" __LOC__)
-      (make_checked (fun () -> Integer.to_bits ~length:N.length_in_bits ~m t))
-
-  let to_input t =
-    Random_oracle_input.Chunked.packed (to_field t, N.length_in_bits)
-
-  let to_input_legacy t =
-    Checked.map (to_bits t) ~f:(fun bits ->
-        Random_oracle.Input.Legacy.bitstring
-          (Bitstring_lib.Bitstring.Lsb_first.to_list bits))
-=======
   let to_input_legacy (t : var) =
     let to_bits (t : var) =
       with_label
@@ -44,7 +30,6 @@
     in
     Checked.map (to_bits t) ~f:(fun bits ->
         Random_oracle.Input.Legacy.bitstring bits)
->>>>>>> 0264804c
 
   let constant n =
     Field.Var.constant
