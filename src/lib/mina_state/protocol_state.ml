--- conflicted
+++ resolved
@@ -120,39 +120,21 @@
   let var_to_input
       { Poly.genesis_state_hash; blockchain_state; consensus_state; constants }
       =
-<<<<<<< HEAD
-    Core.printf "hi %s\n%!" __LOC__ ;
-    let blockchain_state = Blockchain_state.var_to_input blockchain_state in
-    Core.printf "hi %s\n%!" __LOC__ ;
-    let constants = Protocol_constants_checked.var_to_input constants in
-    Core.printf "hi %s\n%!" __LOC__ ;
-    let consensus_state =
-      Consensus.Data.Consensus_state.var_to_input consensus_state
-    in
-    Core.printf "hi %s\n%!" __LOC__ ;
-    Random_oracle.Input.(
-=======
     let blockchain_state = Blockchain_state.var_to_input blockchain_state in
     let constants = Protocol_constants_checked.var_to_input constants in
     let consensus_state =
       Consensus.Data.Consensus_state.var_to_input consensus_state
     in
     Random_oracle.Input.Chunked.(
->>>>>>> c0a6c8fa
       append blockchain_state consensus_state
       |> append (field (State_hash.var_to_hash_packed genesis_state_hash))
       |> append constants)
 
   let hash_checked (t : var) =
     let input = var_to_input t in
-<<<<<<< HEAD
-    let open Random_oracle.Checked in
-    let packed = pack_input input in
-=======
->>>>>>> c0a6c8fa
     make_checked (fun () ->
         Random_oracle.Checked.(
-          hash ~init:Hash_prefix.protocol_state_body packed
+          hash ~init:Hash_prefix.protocol_state_body (pack_input input)
           |> State_body_hash.var_of_hash_packed))
 
   let consensus_state { Poly.consensus_state; _ } = consensus_state
