--- conflicted
+++ resolved
@@ -64,16 +64,12 @@
 
   val view : Value.t -> Zkapp_precondition.Protocol_state.View.t
 
-<<<<<<< HEAD
   val view_checked : var -> Zkapp_precondition.Protocol_state.View.Checked.t
-=======
-  val view_checked : var -> Snapp_predicate.Protocol_state.View.Checked.t
 
   module For_tests : sig
     val with_consensus_state :
       Value.t -> Consensus.Data.Consensus_state.Value.t -> Value.t
   end
->>>>>>> 8d9b7d37
 end
 
 module Value : sig
