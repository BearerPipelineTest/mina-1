--- conflicted
+++ resolved
@@ -5,13 +5,8 @@
 [%%versioned
 module Stable = struct
   module V1 = struct
-<<<<<<< HEAD
-    type ('ledger, 'pending_coinbase_stack, 'token_id, 'local_state) t =
-      { ledger : ('ledger, 'token_id) Ledger_commitment.Stable.V1.t
-=======
     type ('ledger, 'pending_coinbase_stack, 'local_state) t =
       { ledger : 'ledger
->>>>>>> ba204584
       ; pending_coinbase_stack : 'pending_coinbase_stack
       ; local_state : 'local_state
       }
@@ -19,18 +14,16 @@
   end
 end]
 
-let next_available_token t = t.ledger.next_available_token
-
 let gen =
   let open Quickcheck.Generator.Let_syntax in
-  let%map ledger = Ledger_commitment.gen
+  let%map ledger = Frozen_ledger_hash.gen
   and pending_coinbase_stack = Pending_coinbase.Stack.gen
   and local_state = Local_state.gen in
   { ledger; pending_coinbase_stack; local_state }
 
 let to_input { ledger; pending_coinbase_stack; local_state } =
   Array.reduce_exn ~f:Random_oracle.Input.Chunked.append
-    [| Ledger_commitment.to_input ledger
+    [| Frozen_ledger_hash.to_input ledger
      ; Pending_coinbase.Stack.to_input pending_coinbase_stack
      ; Local_state.to_input local_state
     |]
@@ -65,7 +58,7 @@
 
   let to_input { ledger; pending_coinbase_stack; local_state } =
     Array.reduce_exn ~f:Random_oracle.Input.Chunked.append
-      [| Ledger_commitment.Checked.to_input ledger
+      [| Frozen_ledger_hash.var_to_input ledger
        ; Pending_coinbase.Stack.var_to_input pending_coinbase_stack
        ; Local_state.Checked.to_input local_state
       |]
@@ -73,7 +66,7 @@
   let equal t1 t2 =
     let ( ! ) eq x1 x2 = Impl.run_checked (eq x1 x2) in
     let f eq acc field = eq (Field.get field t1) (Field.get field t2) :: acc in
-    Fields.fold ~init:[] ~ledger:(f Ledger_commitment.Checked.equal)
+    Fields.fold ~init:[] ~ledger:(f !Frozen_ledger_hash.equal_var)
       ~pending_coinbase_stack:(f !Pending_coinbase.Stack.equal_var)
       ~local_state:(fun acc f ->
         Local_state.Checked.equal' (Field.get f t1) (Field.get f t2) @ acc)
