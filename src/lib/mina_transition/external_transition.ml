--- conflicted
+++ resolved
@@ -125,139 +125,6 @@
   ; proposed_protocol_version_opt: Protocol_version.t option
 *)
 
-<<<<<<< HEAD
-module Precomputed_block = struct
-  module Proof = struct
-    type t = Proof.t
-
-    let to_bin_string proof =
-      let proof_string = Binable.to_string (module Proof.Stable.Latest) proof in
-      (* We use base64 with the uri-safe alphabet to ensure that encoding and
-         decoding is cheap, and that the proof can be easily sent over http
-         etc. without escaping or re-encoding.
-      *)
-      Base64.encode_string ~alphabet:Base64.uri_safe_alphabet proof_string
-
-    let of_bin_string str =
-      let str = Base64.decode_exn ~alphabet:Base64.uri_safe_alphabet str in
-      Binable.of_string (module Proof.Stable.Latest) str
-
-    let sexp_of_t proof = Sexp.Atom (to_bin_string proof)
-
-    let _sexp_of_t_structured = Proof.sexp_of_t
-
-    (* Supports decoding base64-encoded and structure encoded proofs. *)
-    let t_of_sexp = function
-      | Sexp.Atom str ->
-          of_bin_string str
-      | sexp ->
-          Proof.t_of_sexp sexp
-
-    let to_yojson proof = `String (to_bin_string proof)
-
-    let _to_yojson_structured = Proof.to_yojson
-
-    let of_yojson = function
-      | `String str ->
-          Or_error.try_with (fun () -> of_bin_string str)
-          |> Result.map_error ~f:(fun err ->
-                 sprintf
-                   "External_transition.Precomputed_block.Proof.of_yojson: %s"
-                   (Error.to_string_hum err))
-      | json ->
-          Proof.of_yojson json
-  end
-
-  module T = struct
-    type t =
-      { scheduled_time : Block_time.t
-      ; protocol_state : Protocol_state.value
-      ; protocol_state_proof : Proof.t
-      ; staged_ledger_diff : Staged_ledger_diff.t
-      ; delta_transition_chain_proof :
-          Frozen_ledger_hash.t * Frozen_ledger_hash.t list
-      }
-    [@@deriving sexp, yojson]
-  end
-
-  include T
-
-  [%%versioned
-  module Stable = struct
-    [@@@no_toplevel_latest_type]
-
-    module V2 = struct
-      type t = T.t =
-        { scheduled_time : Block_time.Stable.V1.t
-        ; protocol_state : Protocol_state.Value.Stable.V2.t
-        ; protocol_state_proof : Mina_base.Proof.Stable.V2.t
-        ; staged_ledger_diff : Staged_ledger_diff.Stable.V2.t
-              (* TODO: Delete this or find out why it is here. *)
-        ; delta_transition_chain_proof :
-            Frozen_ledger_hash.Stable.V1.t * Frozen_ledger_hash.Stable.V1.t list
-        }
-
-      let to_latest = Fn.id
-    end
-  end]
-
-  let of_external_transition ~scheduled_time (t : external_transition) =
-    { scheduled_time
-    ; protocol_state = t.protocol_state
-    ; protocol_state_proof = t.protocol_state_proof
-    ; staged_ledger_diff = t.staged_ledger_diff
-    ; delta_transition_chain_proof = t.delta_transition_chain_proof
-    }
-
-  (* NOTE: This serialization is used externally and MUST NOT change.
-     If the underlying types change, you should write a conversion, or add
-     optional fields and handle them appropriately.
-  *)
-  let%test_unit "Sexp serialization is stable" =
-    let serialized_block =
-      External_transition_sample_precomputed_block.sample_block_sexp
-    in
-    ignore @@ t_of_sexp @@ Sexp.of_string serialized_block
-
-  let%test_unit "Sexp serialization roundtrips" =
-    let serialized_block =
-      External_transition_sample_precomputed_block.sample_block_sexp
-    in
-    let sexp = Sexp.of_string serialized_block in
-    let sexp_roundtrip = sexp_of_t @@ t_of_sexp sexp in
-    [%test_eq: Sexp.t] sexp sexp_roundtrip
-
-  (* NOTE: This serialization is used externally and MUST NOT change.
-     If the underlying types change, you should write a conversion, or add
-     optional fields and handle them appropriately.
-  *)
-  let%test_unit "JSON serialization is stable" =
-    let serialized_block =
-      External_transition_sample_precomputed_block.sample_block_json
-    in
-    match of_yojson @@ Yojson.Safe.from_string serialized_block with
-    | Ok _ ->
-        ()
-    | Error err ->
-        failwith err
-
-  let%test_unit "JSON serialization roundtrips" =
-    let serialized_block =
-      External_transition_sample_precomputed_block.sample_block_json
-    in
-    let json = Yojson.Safe.from_string serialized_block in
-    let json_roundtrip =
-      match Result.map ~f:to_yojson @@ of_yojson json with
-      | Ok json ->
-          json
-      | Error err ->
-          failwith err
-    in
-    assert (Yojson.Safe.equal json json_roundtrip)
-end
-
-=======
->>>>>>> 392c8fa1
 let consensus_state =
   Fn.compose Protocol_state.consensus_state
     (Fn.compose Header.protocol_state Block.header)
@@ -320,16 +187,6 @@
       transactions
   | Error e ->
       Core.Error.raise (Error.to_error e)
-
-let account_ids_accessed t =
-  let transactions =
-    transactions
-      ~constraint_constants:Genesis_constants.Constraint_constants.compiled t
-  in
-  List.map transactions ~f:(fun { data = txn; _ } ->
-      Mina_transaction.Transaction.accounts_accessed txn)
-  |> List.concat
-  |> List.dedup_and_sort ~compare:Account_id.compare
 
 let payments t =
   List.filter_map (commands t) ~f:(function
@@ -392,7 +249,6 @@
     ?proposed_protocol_version_opt:(Header.proposed_protocol_version_opt h)
     ()
 
-<<<<<<< HEAD
 let raw_v1_to_yojson t =
   let open Raw in
   `Assoc
@@ -413,8 +269,8 @@
   module Stable = struct
     module V3 = struct
       type t =
-          Raw.Stable.V2.t State_hash.With_state_hashes.Stable.V1.t
-          * State_hash.Stable.V1.t Non_empty_list.Stable.V1.t
+        Raw.Stable.V2.t State_hash.With_state_hashes.Stable.V1.t
+        * State_hash.Stable.V1.t Non_empty_list.Stable.V1.t
       [@@deriving sexp]
 
       let to_yojson (transition_with_hash, _) =
@@ -422,976 +278,24 @@
           transition_with_hash
 
       let to_latest = Fn.id
-=======
-module Validation = struct
-  type ( 'time_received
-       , 'genesis_state
-       , 'proof
-       , 'delta_transition_chain
-       , 'frontier_dependencies
-       , 'staged_ledger_diff
-       , 'protocol_versions )
-       t =
-    'time_received
-    * 'genesis_state
-    * 'proof
-    * 'delta_transition_chain
-    * 'frontier_dependencies
-    * 'staged_ledger_diff
-    * 'protocol_versions
-    constraint 'time_received = [ `Time_received ] * (unit, _) Truth.t
-    constraint 'genesis_state = [ `Genesis_state ] * (unit, _) Truth.t
-    constraint 'proof = [ `Proof ] * (unit, _) Truth.t
-    constraint
-      'delta_transition_chain =
-      [ `Delta_transition_chain ] * (State_hash.t Non_empty_list.t, _) Truth.t
-    constraint
-      'frontier_dependencies =
-      [ `Frontier_dependencies ] * (unit, _) Truth.t
-    constraint 'staged_ledger_diff = [ `Staged_ledger_diff ] * (unit, _) Truth.t
-    constraint 'protocol_versions = [ `Protocol_versions ] * (unit, _) Truth.t
-
-  type fully_invalid =
-    ( [ `Time_received ] * unit Truth.false_t
-    , [ `Genesis_state ] * unit Truth.false_t
-    , [ `Proof ] * unit Truth.false_t
-    , [ `Delta_transition_chain ] * State_hash.t Non_empty_list.t Truth.false_t
-    , [ `Frontier_dependencies ] * unit Truth.false_t
-    , [ `Staged_ledger_diff ] * unit Truth.false_t
-    , [ `Protocol_versions ] * unit Truth.false_t )
-    t
-
-  type fully_valid =
-    ( [ `Time_received ] * unit Truth.true_t
-    , [ `Genesis_state ] * unit Truth.true_t
-    , [ `Proof ] * unit Truth.true_t
-    , [ `Delta_transition_chain ] * State_hash.t Non_empty_list.t Truth.true_t
-    , [ `Frontier_dependencies ] * unit Truth.true_t
-    , [ `Staged_ledger_diff ] * unit Truth.true_t
-    , [ `Protocol_versions ] * unit Truth.true_t )
-    t
-
-  type ( 'time_received
-       , 'genesis_state
-       , 'proof
-       , 'delta_transition_chain
-       , 'frontier_dependencies
-       , 'staged_ledger_diff
-       , 'protocol_versions )
-       with_transition =
-    Block.with_hash
-    * ( 'time_received
-      , 'genesis_state
-      , 'proof
-      , 'delta_transition_chain
-      , 'frontier_dependencies
-      , 'staged_ledger_diff
-      , 'protocol_versions )
-      t
-
-  let fully_invalid =
-    ( (`Time_received, Truth.False)
-    , (`Genesis_state, Truth.False)
-    , (`Proof, Truth.False)
-    , (`Delta_transition_chain, Truth.False)
-    , (`Frontier_dependencies, Truth.False)
-    , (`Staged_ledger_diff, Truth.False)
-    , (`Protocol_versions, Truth.False) )
-
-  type initial_valid =
-    ( [ `Time_received ] * unit Truth.true_t
-    , [ `Genesis_state ] * unit Truth.true_t
-    , [ `Proof ] * unit Truth.true_t
-    , [ `Delta_transition_chain ] * State_hash.t Non_empty_list.t Truth.true_t
-    , [ `Frontier_dependencies ] * unit Truth.false_t
-    , [ `Staged_ledger_diff ] * unit Truth.false_t
-    , [ `Protocol_versions ] * unit Truth.true_t )
-    t
-
-  type almost_valid =
-    ( [ `Time_received ] * unit Truth.true_t
-    , [ `Genesis_state ] * unit Truth.true_t
-    , [ `Proof ] * unit Truth.true_t
-    , [ `Delta_transition_chain ] * State_hash.t Non_empty_list.t Truth.true_t
-    , [ `Frontier_dependencies ] * unit Truth.true_t
-    , [ `Staged_ledger_diff ] * unit Truth.false_t
-    , [ `Protocol_versions ] * unit Truth.true_t )
-    t
-
-  let wrap t = (t, fully_invalid)
-
-  let extract_delta_transition_chain_witness = function
-    | ( _
-      , _
-      , _
-      , (`Delta_transition_chain, Truth.True delta_transition_chain_witness)
-      , _
-      , _
-      , _ ) ->
-        delta_transition_chain_witness
-    | _ ->
-        failwith "why can't this be refuted?"
-
-  let reset_frontier_dependencies_validation (transition_with_hash, validation)
-      =
-    match validation with
-    | ( time_received
-      , genesis_state
-      , proof
-      , delta_transition_chain
-      , (`Frontier_dependencies, Truth.True ())
-      , staged_ledger_diff
-      , protocol_versions ) ->
-        ( transition_with_hash
-        , ( time_received
-          , genesis_state
-          , proof
-          , delta_transition_chain
-          , (`Frontier_dependencies, Truth.False)
-          , staged_ledger_diff
-          , protocol_versions ) )
-    | _ ->
-        failwith "why can't this be refuted?"
-
-  let reset_staged_ledger_diff_validation (transition_with_hash, validation) =
-    match validation with
-    | ( time_received
-      , genesis_state
-      , proof
-      , delta_transition_chain
-      , frontier_dependencies
-      , (`Staged_ledger_diff, Truth.True ())
-      , protocol_versions ) ->
-        ( transition_with_hash
-        , ( time_received
-          , genesis_state
-          , proof
-          , delta_transition_chain
-          , frontier_dependencies
-          , (`Staged_ledger_diff, Truth.False)
-          , protocol_versions ) )
-    | _ ->
-        failwith "why can't this be refuted?"
-
-  let forget_validation (t, _) = With_hash.data t
-
-  let forget_validation_with_hash (t, _) = t
-
-  module Unsafe = struct
-    let set_valid_time_received :
-           ( [ `Time_received ] * unit Truth.false_t
-           , 'genesis_state
-           , 'proof
-           , 'delta_transition_chain
-           , 'frontier_dependencies
-           , 'staged_ledger_diff
-           , 'protocol_versions )
-           t
-        -> ( [ `Time_received ] * unit Truth.true_t
-           , 'genesis_state
-           , 'proof
-           , 'delta_transition_chain
-           , 'frontier_dependencies
-           , 'staged_ledger_diff
-           , 'protocol_versions )
-           t = function
-      | ( (`Time_received, Truth.False)
-        , genesis_state
-        , proof
-        , delta_transition_chain
-        , frontier_dependencies
-        , staged_ledger_diff
-        , protocol_versions ) ->
-          ( (`Time_received, Truth.True ())
-          , genesis_state
-          , proof
-          , delta_transition_chain
-          , frontier_dependencies
-          , staged_ledger_diff
-          , protocol_versions )
-
-    let set_valid_proof :
-           ( 'time_received
-           , 'genesis_state
-           , [ `Proof ] * unit Truth.false_t
-           , 'delta_transition_chain
-           , 'frontier_dependencies
-           , 'staged_ledger_diff
-           , 'protocol_versions )
-           t
-        -> ( 'time_received
-           , 'genesis_state
-           , [ `Proof ] * unit Truth.true_t
-           , 'delta_transition_chain
-           , 'frontier_dependencies
-           , 'staged_ledger_diff
-           , 'protocol_versions )
-           t = function
-      | ( time_received
-        , genesis_state
-        , (`Proof, Truth.False)
-        , delta_transition_chain
-        , frontier_dependencies
-        , staged_ledger_diff
-        , protocol_versions ) ->
-          ( time_received
-          , genesis_state
-          , (`Proof, Truth.True ())
-          , delta_transition_chain
-          , frontier_dependencies
-          , staged_ledger_diff
-          , protocol_versions )
-
-    let set_valid_genesis_state :
-           ( 'time_received
-           , [ `Genesis_state ] * unit Truth.false_t
-           , 'proof
-           , 'delta_transition_chain
-           , 'frontier_dependencies
-           , 'staged_ledger_diff
-           , 'protocol_versions )
-           t
-        -> ( 'time_received
-           , [ `Genesis_state ] * unit Truth.true_t
-           , 'proof
-           , 'delta_transition_chain
-           , 'frontier_dependencies
-           , 'staged_ledger_diff
-           , 'protocol_versions )
-           t = function
-      | ( time_received
-        , (`Genesis_state, Truth.False)
-        , proof
-        , delta_transition_chain
-        , frontier_dependencies
-        , staged_ledger_diff
-        , protocol_versions ) ->
-          ( time_received
-          , (`Genesis_state, Truth.True ())
-          , proof
-          , delta_transition_chain
-          , frontier_dependencies
-          , staged_ledger_diff
-          , protocol_versions )
-
-    let set_valid_delta_transition_chain :
-           ( 'time_received
-           , 'genesis_state
-           , 'proof
-           , [ `Delta_transition_chain ]
-             * State_hash.t Non_empty_list.t Truth.false_t
-           , 'frontier_dependencies
-           , 'staged_ledger_diff
-           , 'protocol_versions )
-           t
-        -> State_hash.t Non_empty_list.t
-        -> ( 'time_received
-           , 'genesis_state
-           , 'proof
-           , [ `Delta_transition_chain ]
-             * State_hash.t Non_empty_list.t Truth.true_t
-           , 'frontier_dependencies
-           , 'staged_ledger_diff
-           , 'protocol_versions )
-           t =
-     fun validation hashes ->
-      match validation with
-      | ( time_received
-        , genesis_state
-        , proof
-        , (`Delta_transition_chain, Truth.False)
-        , frontier_dependencies
-        , staged_ledger_diff
-        , protocol_versions ) ->
-          ( time_received
-          , genesis_state
-          , proof
-          , (`Delta_transition_chain, Truth.True hashes)
-          , frontier_dependencies
-          , staged_ledger_diff
-          , protocol_versions )
-
-    let set_valid_frontier_dependencies :
-           ( 'time_received
-           , 'genesis_state
-           , 'proof
-           , 'delta_transition_chain
-           , [ `Frontier_dependencies ] * unit Truth.false_t
-           , 'staged_ledger_diff
-           , 'protocol_versions )
-           t
-        -> ( 'time_received
-           , 'genesis_state
-           , 'proof
-           , 'delta_transition_chain
-           , [ `Frontier_dependencies ] * unit Truth.true_t
-           , 'staged_ledger_diff
-           , 'protocol_versions )
-           t = function
-      | ( time_received
-        , genesis_state
-        , proof
-        , delta_transition_chain
-        , (`Frontier_dependencies, Truth.False)
-        , staged_ledger_diff
-        , protocol_versions ) ->
-          ( time_received
-          , genesis_state
-          , proof
-          , delta_transition_chain
-          , (`Frontier_dependencies, Truth.True ())
-          , staged_ledger_diff
-          , protocol_versions )
-
-    let set_valid_staged_ledger_diff :
-           ( 'time_received
-           , 'genesis_state
-           , 'proof
-           , 'delta_transition_chain
-           , 'frontier_dependencies
-           , [ `Staged_ledger_diff ] * unit Truth.false_t
-           , 'protocol_versions )
-           t
-        -> ( 'time_received
-           , 'genesis_state
-           , 'proof
-           , 'delta_transition_chain
-           , 'frontier_dependencies
-           , [ `Staged_ledger_diff ] * unit Truth.true_t
-           , 'protocol_versions )
-           t = function
-      | ( time_received
-        , genesis_state
-        , proof
-        , delta_transition_chain
-        , frontier_dependencies
-        , (`Staged_ledger_diff, Truth.False)
-        , protocol_versions ) ->
-          ( time_received
-          , genesis_state
-          , proof
-          , delta_transition_chain
-          , frontier_dependencies
-          , (`Staged_ledger_diff, Truth.True ())
-          , protocol_versions )
-
-    let set_valid_protocol_versions :
-           ( 'time_received
-           , 'genesis_state
-           , 'proof
-           , 'delta_transition_chain
-           , 'frontier_dependencies
-           , 'staged_ledger_diff
-           , [ `Protocol_versions ] * unit Truth.false_t )
-           t
-        -> ( 'time_received
-           , 'genesis_state
-           , 'proof
-           , 'delta_transition_chain
-           , 'frontier_dependencies
-           , 'staged_ledger_diff
-           , [ `Protocol_versions ] * unit Truth.true_t )
-           t = function
-      | ( time_received
-        , genesis_state
-        , proof
-        , delta_transition_chain
-        , frontier_dependencies
-        , staged_ledger_diff
-        , (`Protocol_versions, Truth.False) ) ->
-          ( time_received
-          , genesis_state
-          , proof
-          , delta_transition_chain
-          , frontier_dependencies
-          , staged_ledger_diff
-          , (`Protocol_versions, Truth.True ()) )
-  end
-end
-
-let skip_time_received_validation `This_transition_was_not_received_via_gossip
-    (t, validation) =
-  (t, Validation.Unsafe.set_valid_time_received validation)
-
-let skip_genesis_protocol_state_validation
-    `This_transition_was_generated_internally (t, validation) =
-  (t, Validation.Unsafe.set_valid_genesis_state validation)
-
-let validate_time_received ~(precomputed_values : Precomputed_values.t)
-    (t, validation) ~time_received =
-  let consensus_state =
-    With_hash.data t |> Block.header |> Header.protocol_state
-    |> Protocol_state.consensus_state
-  in
-  let constants = precomputed_values.consensus_constants in
-  let received_unix_timestamp =
-    Block_time.to_span_since_epoch time_received |> Block_time.Span.to_ms
-  in
-  match
-    Consensus.Hooks.received_at_valid_time ~constants consensus_state
-      ~time_received:received_unix_timestamp
-  with
-  | Ok () ->
-      Ok (t, Validation.Unsafe.set_valid_time_received validation)
-  | Error err ->
-      Error (`Invalid_time_received err)
-
-let skip_proof_validation `This_transition_was_generated_internally
-    (t, validation) =
-  (t, Validation.Unsafe.set_valid_proof validation)
-
-let skip_delta_transition_chain_validation
-    `This_transition_was_not_received_via_gossip (t, validation) =
-  let previous_protocol_state_hash = With_hash.data t |> parent_hash in
-  ( t
-  , Validation.Unsafe.set_valid_delta_transition_chain validation
-      (Non_empty_list.singleton previous_protocol_state_hash) )
-
-let validate_genesis_protocol_state ~genesis_state_hash (t, validation) =
-  let state = Header.protocol_state @@ Block.header (With_hash.data t) in
-  if
-    State_hash.equal
-      (Protocol_state.genesis_state_hash state)
-      genesis_state_hash
-  then Ok (t, Validation.Unsafe.set_valid_genesis_state validation)
-  else Error `Invalid_genesis_protocol_state
-
-let validate_proofs tvs ~verifier ~genesis_state_hash =
-  let open Deferred.Let_syntax in
-  let to_verify =
-    List.filter_map tvs ~f:(fun (t, _validation) ->
-        if
-          State_hash.equal
-            (State_hash.With_state_hashes.state_hash t)
-            genesis_state_hash
-        then
-          (* Don't require a valid proof for the genesis block, since the
-             peer may not have one.
-          *)
-          None
-        else
-          let header = Block.header @@ With_hash.data t in
-          Some
-            (Blockchain_snark.Blockchain.create
-               ~state:(Header.protocol_state header)
-               ~proof:(Header.protocol_state_proof header)))
-  in
-  match%map
-    match to_verify with
-    | [] ->
-        (* Skip calling the verifier, nothing here to verify. *)
-        return (Ok true)
-    | _ ->
-        Verifier.verify_blockchain_snarks verifier to_verify
-  with
-  | Ok verified ->
-      if verified then
-        Ok
-          (List.map tvs ~f:(fun (t, validation) ->
-               (t, Validation.Unsafe.set_valid_proof validation)))
-      else Error `Invalid_proof
-  | Error e ->
-      Error (`Verifier_error e)
-
-let validate_delta_transition_chain (t, validation) =
-  let transition = With_hash.data t in
-  match
-    Transition_chain_verifier.verify ~target_hash:(parent_hash transition)
-      ~transition_chain_proof:
-        (transition |> Block.header |> Header.delta_block_chain_proof)
-  with
-  | Some hashes ->
-      Ok
-        (t, Validation.Unsafe.set_valid_delta_transition_chain validation hashes)
-  | None ->
-      Error `Invalid_delta_transition_chain_proof
-
-let validate_protocol_versions (t, validation) =
-  let { valid_current; valid_next; matches_daemon } =
-    protocol_version_status (With_hash.data t)
-  in
-  if not (valid_current && valid_next) then Error `Invalid_protocol_version
-  else if not matches_daemon then Error `Mismatched_protocol_version
-  else Ok (t, Validation.Unsafe.set_valid_protocol_versions validation)
-
-let skip_frontier_dependencies_validation
-    (_ :
-      [ `This_transition_belongs_to_a_detached_subtree
-      | `This_transition_was_loaded_from_persistence ]) (t, validation) =
-  (t, Validation.Unsafe.set_valid_frontier_dependencies validation)
-
-let validate_staged_ledger_hash
-    (`Staged_ledger_already_materialized staged_ledger_hash) (t, validation) =
-  if
-    Staged_ledger_hash.equal staged_ledger_hash
-      (Blockchain_state.staged_ledger_hash
-         (blockchain_state (With_hash.data t)))
-  then Ok (t, Validation.Unsafe.set_valid_staged_ledger_diff validation)
-  else Error `Staged_ledger_hash_mismatch
-
-let skip_staged_ledger_diff_validation
-    `This_transition_has_a_trusted_staged_ledger (t, validation) =
-  (t, Validation.Unsafe.set_valid_staged_ledger_diff validation)
-
-let skip_protocol_versions_validation
-    `This_transition_has_valid_protocol_versions (t, validation) =
-  (t, Validation.Unsafe.set_valid_protocol_versions validation)
-
-module With_validation = struct
-  let compare (t1, _) (t2, _) =
-    Block.compare (With_hash.data t1) (With_hash.data t2)
-
-  let state_hashes (t, _) = With_hash.hash t
-
-  let lift f (t, _) = With_hash.data t |> f
-
-  let protocol_state t = lift (Fn.compose Header.protocol_state Block.header) t
-
-  let protocol_state_proof t =
-    lift (Fn.compose Header.protocol_state_proof Block.header) t
-
-  let blockchain_state t = lift blockchain_state t
-
-  let blockchain_length t = lift blockchain_length t
-
-  let staged_ledger_diff t =
-    lift (Fn.compose Body.staged_ledger_diff Block.body) t
-
-  let consensus_state t = lift consensus_state t
-
-  let parent_hash t = lift parent_hash t
-
-  let consensus_time_produced_at t = lift consensus_time_produced_at t
-
-  let block_producer t = lift block_producer t
-
-  let block_winner t = lift block_winner t
-
-  let coinbase_receiver t = lift coinbase_receiver t
-
-  let supercharge_coinbase t = lift supercharge_coinbase t
-
-  let commands t = lift commands t
-
-  let completed_works t = lift completed_works t
-
-  let transactions ~constraint_constants t =
-    lift (transactions ~constraint_constants) t
-
-  let account_ids_accessed t = lift account_ids_accessed t
-
-  let payments t = lift payments t
-
-  let global_slot t = lift global_slot t
-
-  let delta_transition_chain_proof t =
-    lift (Fn.compose Header.delta_block_chain_proof Block.header) t
-
-  let current_protocol_version t =
-    lift (Fn.compose Header.current_protocol_version Block.header) t
-
-  let proposed_protocol_version_opt t =
-    lift (Fn.compose Header.proposed_protocol_version_opt Block.header) t
-
-  let protocol_version_status t = lift protocol_version_status t
-
-  let handle_dropped_transition ?pipe_name ?valid_cb ~logger block =
-    [%log warn] "Dropping state_hash $state_hash from $pipe transition pipe"
-      ~metadata:
-        [ ( "state_hash"
-          , State_hash.(to_yojson (state_hashes block).State_hashes.state_hash)
-          )
-        ; ("pipe", `String (Option.value pipe_name ~default:"an unknown"))
-        ] ;
-    Option.iter
-      ~f:
-        (Fn.flip Mina_net2.Validation_callback.fire_if_not_already_fired
-           `Reject)
-      valid_cb
-end
-
-module Initial_validated = struct
-  type t = Block.with_hash * Validation.initial_valid
-
-  type nonrec protocol_version_status = protocol_version_status =
-    { valid_current : bool; valid_next : bool; matches_daemon : bool }
-
-  include With_validation
-end
-
-module Almost_validated = struct
-  type t = Block.with_hash * Validation.almost_valid
-
-  type nonrec protocol_version_status = protocol_version_status =
-    { valid_current : bool; valid_next : bool; matches_daemon : bool }
-
-  include With_validation
-end
-
-module Validated = struct
-  module Erased = struct
-    (* if this type receives a new version, that changes the serialization of
-             the type `t', so that type must also get a new version
-    *)
-    [%%versioned
-    module Stable = struct
-      module V3 = struct
-        type t =
-          Raw.Stable.V2.t State_hash.With_state_hashes.Stable.V1.t
-          * State_hash.Stable.V1.t Non_empty_list.Stable.V1.t
-        [@@deriving sexp]
-
-        let to_latest = Fn.id
-      end
-    end]
-  end
-
-  [%%versioned_binable
-  module Stable = struct
-    module V3 = struct
-      type t =
-        Block.Stable.V1.t State_hash.With_state_hashes.t
-        * ( [ `Time_received ] * (unit, Truth.True.t) Truth.t
-          , [ `Genesis_state ] * (unit, Truth.True.t) Truth.t
-          , [ `Proof ] * (unit, Truth.True.t) Truth.t
-          , [ `Delta_transition_chain ]
-            * (State_hash.t Non_empty_list.t, Truth.True.t) Truth.t
-          , [ `Frontier_dependencies ] * (unit, Truth.True.t) Truth.t
-          , [ `Staged_ledger_diff ] * (unit, Truth.True.t) Truth.t
-          , [ `Protocol_versions ] * (unit, Truth.True.t) Truth.t )
-          Validation.t
-
-      let equal (a, _) (b, _) =
-        State_hash.With_state_hashes.equal Block.equal a b
-
-      let to_latest = Fn.id
-
-      let erase ((transition_with_hash, validation) : t) =
-        ( With_hash.map transition_with_hash ~f:compose
-        , Validation.extract_delta_transition_chain_witness validation )
-
-      let elaborate (transition_with_hash, delta_transition_chain_witness) =
-        ( With_hash.map transition_with_hash ~f:decompose
-        , ( (`Time_received, Truth.True ())
-          , (`Genesis_state, Truth.True ())
-          , (`Proof, Truth.True ())
-          , (`Delta_transition_chain, Truth.True delta_transition_chain_witness)
-          , (`Frontier_dependencies, Truth.True ())
-          , (`Staged_ledger_diff, Truth.True ())
-          , (`Protocol_versions, Truth.True ()) ) )
-
-      include Sexpable.Of_sexpable
-                (Erased.Stable.V3)
-                (struct
-                  type nonrec t = t
-
-                  let of_sexpable = elaborate
-
-                  let to_sexpable = erase
-                end)
-
-      include Binable.Of_binable
-                (Erased.Stable.V3)
-                (struct
-                  type nonrec t = t
-
-                  let of_binable = elaborate
-
-                  let to_binable = erase
-                end)
-
-      let to_yojson (transition_with_hash, _) =
-        State_hash.With_state_hashes.to_yojson Block.to_yojson
-          transition_with_hash
-
-      let create_unsafe_pre_hashed t =
-        `I_swear_this_is_safe_see_my_comment
-          ( Validation.wrap t
-          |> skip_time_received_validation
-               `This_transition_was_not_received_via_gossip
-          |> skip_genesis_protocol_state_validation
-               `This_transition_was_generated_internally
-          |> skip_proof_validation `This_transition_was_generated_internally
-          |> skip_delta_transition_chain_validation
-               `This_transition_was_not_received_via_gossip
-          |> skip_frontier_dependencies_validation
-               `This_transition_belongs_to_a_detached_subtree
-          |> skip_staged_ledger_diff_validation
-               `This_transition_has_a_trusted_staged_ledger
-          |> skip_protocol_versions_validation
-               `This_transition_has_valid_protocol_versions )
-
-      let create_unsafe t =
-        create_unsafe_pre_hashed (With_hash.of_data t ~hash_data:state_hashes)
-
-      include With_validation
->>>>>>> 392c8fa1
     end
   end]
 
   [%%define_locally Stable.Latest.(to_yojson)]
 
-<<<<<<< HEAD
   let lift validated_block =
     let transition =
       validated_block |> Mina_block.Validated.forget |> With_hash.map ~f:compose
-=======
-  [%%define_locally
-  Stable.Latest.
-    ( sexp_of_t
-    , t_of_sexp
-    , create_unsafe_pre_hashed
-    , create_unsafe
-    , protocol_state
-    , delta_transition_chain_proof
-    , current_protocol_version
-    , proposed_protocol_version_opt
-    , protocol_version_status
-    , protocol_state_proof
-    , blockchain_state
-    , blockchain_length
-    , staged_ledger_diff
-    , consensus_state
-    , state_hashes
-    , parent_hash
-    , consensus_time_produced_at
-    , block_producer
-    , block_winner
-    , coinbase_receiver
-    , supercharge_coinbase
-    , transactions
-    , account_ids_accessed
-    , commands
-    , completed_works
-    , payments
-    , global_slot
-    , erase
-    , to_yojson
-    , handle_dropped_transition )]
-
-  include Comparable.Make (Stable.Latest)
-
-  let to_initial_validated t =
-    t |> Validation.reset_frontier_dependencies_validation
-    |> Validation.reset_staged_ledger_diff_validation
-
-  let state_body_hash ((transition, _) : t) =
-    State_hash.With_state_hashes.state_body_hash transition
-      ~compute_hashes:
-        (Fn.compose Protocol_state.hashes
-           (Fn.compose Header.protocol_state Block.header))
-
-  let commands (t : t) =
-    List.map (commands t) ~f:(fun x ->
-        (* This is safe because at this point the stage ledger diff has been
-             applied successfully. *)
-        let (`If_this_is_used_it_should_have_a_comment_justifying_it c) =
-          User_command.to_valid_unsafe x.data
-        in
-        { x with data = c })
-end
-
-let genesis ~precomputed_values =
-  let genesis_protocol_state =
-    Precomputed_values.genesis_state_with_hashes precomputed_values
-  in
-  let empty_diff = Staged_ledger_diff.empty_diff in
-  (* the genesis transition is assumed to be valid *)
-  let (`I_swear_this_is_safe_see_my_comment transition) =
-    Validated.create_unsafe_pre_hashed
-      (With_hash.map genesis_protocol_state ~f:(fun protocol_state ->
-           let body = Body.create empty_diff in
-           Block.create
-             ~header:
-               (Header.create
-                  ~protocol_state
-                    (* We pass a dummy proof here, with the understanding that it will
-                       never be validated except as part of the snark for the first
-                       block produced (where we will explicitly generate the genesis
-                       proof).
-                    *)
-                  ~protocol_state_proof:Proof.blockchain_dummy
-                  ~delta_block_chain_proof:
-                    (Protocol_state.previous_state_hash protocol_state, [])
-                  ~body_reference:(Body_reference.of_body body)
-                  ())
-             ~body))
-  in
-  transition
-
-module For_tests = struct
-  let create ~protocol_state ~protocol_state_proof ~staged_ledger_diff
-      ~delta_block_chain_proof ?proposed_protocol_version_opt () =
-    Protocol_version.(set_current zero) ;
-    let body = Body.create staged_ledger_diff in
-    Block.create
-      ~header:
-        (Header.create ~protocol_state ~protocol_state_proof
-           ~body_reference:(Body_reference.of_body body)
-           ~delta_block_chain_proof ?proposed_protocol_version_opt ())
-      ~body
-
-  let genesis ~precomputed_values =
-    Protocol_version.(set_current zero) ;
-    genesis ~precomputed_values
-end
-
-module Transition_frontier_validation (Transition_frontier : sig
-  type t
-
-  module Breadcrumb : sig
-    type t
-
-    val validated_transition : t -> Validated.t
-  end
-
-  val root : t -> Breadcrumb.t
-
-  val find : t -> State_hash.t -> Breadcrumb.t option
-end) =
-struct
-  let validate_frontier_dependencies (t, validation) ~consensus_constants
-      ~logger ~frontier =
-    let open Result.Let_syntax in
-    let hash = State_hash.With_state_hashes.state_hash t in
-    let root_transition =
-      Transition_frontier.root frontier
-      |> Transition_frontier.Breadcrumb.validated_transition
-      |> Validation.forget_validation_with_hash
-    in
-    let protocol_state =
-      Header.protocol_state @@ Block.header (With_hash.data t)
->>>>>>> 392c8fa1
     in
     let delta_block_chain_proof =
       Mina_block.Validated.delta_block_chain_proof validated_block
     in
     (transition, delta_block_chain_proof)
 
-<<<<<<< HEAD
   let lower (transition, delta_block_chain_proof) =
     let block = With_hash.map transition ~f:decompose in
     Mina_block.Validated.unsafe_of_trusted_block ~delta_block_chain_proof
       (`This_block_is_trusted_to_be_safe block)
-=======
-module Staged_ledger_validation = struct
-  let target_hash_of_ledger_proof =
-    let open Ledger_proof in
-    Fn.compose Registers.ledger (Fn.compose statement_target statement)
-
-  let validate_staged_ledger_diff :
-         ?skip_staged_ledger_verification:[ `All | `Proofs ]
-      -> ( 'time_received
-         , 'genesis_state
-         , 'proof
-         , 'delta_transition_chain
-         , 'frontier_dependencies
-         , [ `Staged_ledger_diff ] * unit Truth.false_t
-         , 'protocol_versions )
-         Validation.with_transition
-      -> logger:Logger.t
-      -> precomputed_values:Precomputed_values.t
-      -> verifier:Verifier.t
-      -> parent_staged_ledger:Staged_ledger.t
-      -> parent_protocol_state:Protocol_state.value
-      -> ( [ `Just_emitted_a_proof of bool ]
-           * [ `External_transition_with_validation of
-               ( 'time_received
-               , 'genesis_state
-               , 'proof
-               , 'delta_transition_chain
-               , 'frontier_dependencies
-               , [ `Staged_ledger_diff ] * unit Truth.true_t
-               , 'protocol_versions )
-               Validation.with_transition ]
-           * [ `Staged_ledger of Staged_ledger.t ]
-         , [ `Invalid_staged_ledger_diff of
-             [ `Incorrect_target_staged_ledger_hash
-             | `Incorrect_target_snarked_ledger_hash ]
-             list
-           | `Staged_ledger_application_failed of
-             Staged_ledger.Staged_ledger_error.t ] )
-         Deferred.Result.t =
-   fun ?skip_staged_ledger_verification (t, validation) ~logger
-       ~precomputed_values ~verifier ~parent_staged_ledger
-       ~parent_protocol_state ->
-    let open Deferred.Result.Let_syntax in
-    let transition = With_hash.data t in
-    let blockchain_state =
-      Protocol_state.blockchain_state
-        (Header.protocol_state @@ Block.header transition)
-    in
-    let staged_ledger_diff = Body.staged_ledger_diff @@ Block.body transition in
-    let coinbase_receiver = coinbase_receiver transition in
-    let supercharge_coinbase =
-      consensus_state transition
-      |> Consensus.Data.Consensus_state.supercharge_coinbase
-    in
-    let apply_start_time = Core.Time.now () in
-    let%bind ( `Hash_after_applying staged_ledger_hash
-             , `Ledger_proof proof_opt
-             , `Staged_ledger transitioned_staged_ledger
-             , `Pending_coinbase_update _ ) =
-      Staged_ledger.apply ?skip_verification:skip_staged_ledger_verification
-        ~constraint_constants:precomputed_values.constraint_constants ~logger
-        ~verifier parent_staged_ledger staged_ledger_diff
-        ~current_state_view:
-          Mina_state.Protocol_state.(Body.view @@ body parent_protocol_state)
-        ~state_and_body_hash:
-          (let body_hash =
-             Protocol_state.(Body.hash @@ body parent_protocol_state)
-           in
-           ( (Protocol_state.hashes_with_body parent_protocol_state ~body_hash)
-               .state_hash
-           , body_hash ))
-        ~coinbase_receiver ~supercharge_coinbase
-      |> Deferred.Result.map_error ~f:(fun e ->
-             `Staged_ledger_application_failed e)
-    in
-    [%log debug]
-      ~metadata:
-        [ ( "time_elapsed"
-          , `Float Core.Time.(Span.to_ms @@ diff (now ()) apply_start_time) )
-        ]
-      "Staged_ledger.apply takes $time_elapsed" ;
-    let target_ledger_hash =
-      match proof_opt with
-      | None ->
-          Option.value_map
-            (Staged_ledger.current_ledger_proof transitioned_staged_ledger)
-            ~f:target_hash_of_ledger_proof
-            ~default:
-              ( Precomputed_values.genesis_ledger precomputed_values
-              |> Lazy.force |> Mina_ledger.Ledger.merkle_root
-              |> Frozen_ledger_hash.of_ledger_hash )
-      | Some (proof, _) ->
-          target_hash_of_ledger_proof proof
-    in
-    let maybe_errors =
-      Option.all
-        [ Option.some_if
-            (not
-               (Staged_ledger_hash.equal staged_ledger_hash
-                  (Blockchain_state.staged_ledger_hash blockchain_state)))
-            `Incorrect_target_staged_ledger_hash
-        ; Option.some_if
-            (not
-               (Frozen_ledger_hash.equal target_ledger_hash
-                  (Blockchain_state.snarked_ledger_hash blockchain_state)))
-            `Incorrect_target_snarked_ledger_hash
-        ]
-    in
-    Deferred.return
-      ( match maybe_errors with
-      | Some errors ->
-          Error (`Invalid_staged_ledger_diff errors)
-      | None ->
-          Ok
-            ( `Just_emitted_a_proof (Option.is_some proof_opt)
-            , `External_transition_with_validation
-                (t, Validation.Unsafe.set_valid_staged_ledger_diff validation)
-            , `Staged_ledger transitioned_staged_ledger ) )
->>>>>>> 392c8fa1
 end
 
 let proposed_protocol_version_opt =
@@ -1505,7 +409,7 @@
       ~(constraint_constants : Genesis_constants.Constraint_constants.t)
       ~scheduled_time ~staged_ledger block =
     let ledger = Staged_ledger.ledger staged_ledger in
-    let account_ids_accessed = account_ids_accessed block in
+    let account_ids_accessed = Mina_block.account_ids_accessed block in
     let accounts_accessed =
       List.filter_map account_ids_accessed ~f:(fun acct_id ->
           try
