--- conflicted
+++ resolved
@@ -182,10 +182,7 @@
     -> constraint_constants:Genesis_constants.Constraint_constants.t
     -> consensus_constants:Consensus.Constants.t
     -> time_controller:Block_time.Controller.t
-<<<<<<< HEAD
-=======
     -> expiry_ns:Time_ns.Span.t
->>>>>>> 8eb2e109
     -> frontier_broadcast_pipe:
          transition_frontier Option.t Broadcast_pipe.Reader.t
     -> logger:Logger.t
