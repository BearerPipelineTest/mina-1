open Core_kernel
open Async
open Pipe_lib
open Network_peer
open O1trace
module Statement_table = Transaction_snark_work.Statement.Table

module Snark_tables = struct
  module Serializable = struct
    [%%versioned
    module Stable = struct
      module V2 = struct
<<<<<<< HEAD
=======
        type t =
          ( Ledger_proof.Stable.V2.t One_or_two.Stable.V1.t
            Priced_proof.Stable.V1.t
          * [ `Rebroadcastable of Core.Time.Stable.With_utc_sexp.V2.t
            | `Not_rebroadcastable ] )
          Transaction_snark_work.Statement.Stable.V2.Table.t
        [@@deriving sexp]

        let to_latest = Fn.id
      end

      module V1 = struct
>>>>>>> 8c1dc0c9
        type t =
          ( Ledger_proof.Stable.V2.t One_or_two.Stable.V1.t
            Priced_proof.Stable.V1.t
          * [ `Rebroadcastable of Core.Time.Stable.With_utc_sexp.V2.t
            | `Not_rebroadcastable ] )
          Transaction_snark_work.Statement.Stable.V1.Table.t
        [@@deriving sexp]

        let to_latest (t : t) : V2.t =
          Transaction_snark_work.Statement.Stable.V1.Table.to_alist t
          |> List.map ~f:(fun (k, (p, x)) ->
                 ( Transaction_snark_work.Statement.Stable.V1.to_latest k
                 , ( Priced_proof.map p
                       ~f:(One_or_two.map ~f:Ledger_proof.Stable.V1.to_latest)
                   , x ) ))
          |> Transaction_snark_work.Statement.Table.of_alist_exn
      end
    end]
  end

  type t =
    { all :
        Ledger_proof.t One_or_two.t Priced_proof.t
        Transaction_snark_work.Statement.Table.t
    ; rebroadcastable :
        (Ledger_proof.t One_or_two.t Priced_proof.t * Core.Time.t)
        Transaction_snark_work.Statement.Table.t
    }
  [@@deriving sexp]

  let compare t1 t2 =
    let p t = (Hashtbl.to_alist t.all, Hashtbl.to_alist t.rebroadcastable) in
    [%compare:
      ( Transaction_snark_work.Statement.t
      * Ledger_proof.t One_or_two.t Priced_proof.t )
      list
      * ( Transaction_snark_work.Statement.t
        * (Ledger_proof.t One_or_two.t Priced_proof.t * Core.Time.t) )
        list]
      (p t1) (p t2)

  let of_serializable (t : Serializable.t) : t =
    { all = Hashtbl.map t ~f:fst
    ; rebroadcastable =
        Hashtbl.filter_map t ~f:(fun (x, r) ->
            match r with
            | `Rebroadcastable time ->
                Some (x, time)
            | `Not_rebroadcastable ->
                None)
    }

  let to_serializable (t : t) : Serializable.t =
    let res = Hashtbl.map t.all ~f:(fun x -> (x, `Not_rebroadcastable)) in
    Hashtbl.iteri t.rebroadcastable ~f:(fun ~key ~data:(x, r) ->
        Hashtbl.set res ~key ~data:(x, `Rebroadcastable r)) ;
    res
end

module type S = sig
  type transition_frontier

  module Resource_pool : sig
    include
      Intf.Snark_resource_pool_intf
        with type transition_frontier := transition_frontier

    val remove_solved_work : t -> Transaction_snark_work.Statement.t -> unit

    module Diff : Intf.Snark_pool_diff_intf with type resource_pool := t
  end

  module For_tests : sig
    val get_rebroadcastable :
         Resource_pool.t
      -> has_timed_out:(Time.t -> [ `Timed_out | `Ok ])
      -> Resource_pool.Diff.t list
  end

  include
    Intf.Network_pool_base_intf
      with type resource_pool := Resource_pool.t
       and type resource_pool_diff := Resource_pool.Diff.t
       and type resource_pool_diff_verified := Resource_pool.Diff.t
       and type transition_frontier := transition_frontier
       and type config := Resource_pool.Config.t
       and type transition_frontier_diff :=
            Resource_pool.transition_frontier_diff
       and type rejected_diff := Resource_pool.Diff.rejected

  val get_completed_work :
       t
    -> Transaction_snark_work.Statement.t
    -> Transaction_snark_work.Checked.t option

  val load :
       config:Resource_pool.Config.t
    -> logger:Logger.t
    -> constraint_constants:Genesis_constants.Constraint_constants.t
    -> consensus_constants:Consensus.Constants.t
    -> time_controller:Block_time.Controller.t
    -> incoming_diffs:
         ( Resource_pool.Diff.t Envelope.Incoming.t
         * Mina_net2.Validation_callback.t )
         Strict_pipe.Reader.t
    -> local_diffs:
         ( Resource_pool.Diff.t
         * (   (Resource_pool.Diff.t * Resource_pool.Diff.rejected) Or_error.t
            -> unit) )
         Strict_pipe.Reader.t
    -> frontier_broadcast_pipe:
         transition_frontier option Broadcast_pipe.Reader.t
    -> t Deferred.t
end

module type Transition_frontier_intf = sig
  type t

  type staged_ledger

  module Breadcrumb : sig
    type t

    val staged_ledger : t -> staged_ledger
  end

  type best_tip_diff

  val best_tip : t -> Breadcrumb.t

  val best_tip_diff_pipe : t -> best_tip_diff Broadcast_pipe.Reader.t

  val snark_pool_refcount_pipe :
       t
    -> Transition_frontier.Extensions.Snark_pool_refcount.view
       Pipe_lib.Broadcast_pipe.Reader.t
end

module Make
    (Base_ledger : Intf.Base_ledger_intf) (Staged_ledger : sig
      type t

      val ledger : t -> Base_ledger.t
    end)
    (Transition_frontier : Transition_frontier_intf
                             with type staged_ledger := Staged_ledger.t) =
struct
  module Resource_pool = struct
    module T = struct
      let label = "snark_pool"

      module Config = struct
        type t =
          { trust_system : (Trust_system.t[@sexp.opaque])
          ; verifier : (Verifier.t[@sexp.opaque])
          ; disk_location : string
          }
        [@@deriving sexp, make]
      end

      type transition_frontier_diff =
        [ `New_refcount_table of Extensions.Snark_pool_refcount.view
        | `New_best_tip of Base_ledger.t ]

      type t =
        { snark_tables : Snark_tables.t
        ; snark_table_lock : (unit Throttle.Sequencer.t[@sexp.opaque])
        ; best_tip_ledger : (unit -> Base_ledger.t option[@sexp.opaque])
        ; mutable ref_table : int Statement_table.t option
              (** Tracks the number of blocks that have each work statement in
                  their scan state.
                  Work is included iff it is a member of some block scan state.
                  Used to filter the pool, ensuring that only work referenced
                  within the frontier is kept.
              *)
        ; mutable best_tip_table :
            Transaction_snark_work.Statement.Hash_set.t option
              (** The set of all snark work statements present in the scan
                  state for the last 10 blocks in the best chain.
                  Used to filter broadcasts of locally produced work, so that
                  irrelevant work is not broadcast.
              *)
        ; config : Config.t
        ; logger : (Logger.t[@sexp.opaque])
        ; mutable removed_counter : int
              (** A counter for transition frontier breadcrumbs removed. When
                  this reaches a certain value, unreferenced snark work is
                  removed from ref_table
              *)
        ; account_creation_fee : Currency.Fee.t
        ; batcher : Batcher.Snark_pool.t
        }
      [@@deriving sexp]

      type serializable = Snark_tables.Serializable.Stable.Latest.t
      [@@deriving bin_io_unversioned]

      let make_config = Config.make

      let removed_breadcrumb_wait = 10

      let get_best_tip_ledger ~frontier_broadcast_pipe () =
        Option.map (Broadcast_pipe.Reader.peek frontier_broadcast_pipe)
          ~f:(fun tf ->
            Transition_frontier.best_tip tf
            |> Transition_frontier.Breadcrumb.staged_ledger
            |> Staged_ledger.ledger)

      let of_serializable tables ~constraint_constants ~frontier_broadcast_pipe
          ~config ~logger : t =
        { snark_tables = Snark_tables.of_serializable tables
        ; snark_table_lock = Throttle.Sequencer.create ()
        ; best_tip_ledger = get_best_tip_ledger ~frontier_broadcast_pipe
        ; batcher = Batcher.Snark_pool.create config.verifier
        ; account_creation_fee =
            constraint_constants
              .Genesis_constants.Constraint_constants.account_creation_fee
        ; ref_table = None
        ; best_tip_table = None
        ; config
        ; logger
        ; removed_counter = removed_breadcrumb_wait
        }

      let snark_pool_json t : Yojson.Safe.t =
        `List
          (Statement_table.fold ~init:[] t.snark_tables.all
             ~f:(fun ~key ~data:{ proof = _; fee = { fee; prover } } acc ->
               let work_ids =
                 Transaction_snark_work.Statement.compact_json key
               in
               `Assoc
                 [ ("work_ids", work_ids)
                 ; ("fee", Currency.Fee.Stable.V1.to_yojson fee)
                 ; ( "prover"
                   , Signature_lib.Public_key.Compressed.Stable.V1.to_yojson
                       prover )
                 ]
               :: acc))

      let all_completed_work (t : t) : Transaction_snark_work.Info.t list =
        Statement_table.fold ~init:[] t.snark_tables.all
          ~f:(fun ~key ~data:{ proof = _; fee = { fee; prover } } acc ->
            let work_ids = Transaction_snark_work.Statement.work_ids key in
            { Transaction_snark_work.Info.statements = key
            ; work_ids
            ; fee
            ; prover
            }
            :: acc)

      (** false when there is no active transition_frontier or
          when the refcount for the given work is 0 *)
      let work_is_referenced t work =
        match t.ref_table with
        | None ->
            false
        | Some ref_table -> (
            match Statement_table.find ref_table work with
            | None ->
                false
            | Some _ ->
                true )

      let fee_is_sufficient t ~fee ~account_exists =
        Currency.Fee.(fee >= t.account_creation_fee) || account_exists

      let handle_new_best_tip_ledger t ledger =
        let open Mina_base in
        let open Signature_lib in
        trace_recurring "handle_new_best_tip_ledger" (fun () ->
            Throttle.enqueue t.snark_table_lock (fun () ->
                let%map _ =
                  let open Interruptible.Deferred_let_syntax in
                  Interruptible.force
                    (let%bind.Interruptible () =
                       Interruptible.lift (Deferred.return ())
                         (Base_ledger.detached_signal ledger)
                     in
                     let%bind prover_account_ids =
                       trace_recurring
                         "generate account ids of provers in snark table"
                         (fun () ->
                           let account_ids =
                             t.snark_tables.all |> Statement_table.data
                             |> List.map
                                  ~f:(fun
                                       { Priced_proof.fee = { prover; _ }; _ }
                                     -> prover)
                             |> List.dedup_and_sort
                                  ~compare:Public_key.Compressed.compare
                             |> List.map ~f:(fun prover ->
                                    ( prover
                                    , Account_id.create prover Token_id.default
                                    ))
                             |> Public_key.Compressed.Map.of_alist_exn
                           in
                           Deferred.map (Scheduler.yield ())
                             ~f:(Fn.const account_ids))
                     in
                     (* if this is still starving the scheduler, we can make `location_of_account_batch` yield while it traverses the masks *)
                     let%bind prover_account_locations =
                       trace_recurring
                         "lookup prover account locations in best tip ledger"
                         (fun () ->
                           let account_locations =
                             prover_account_ids |> Map.data
                             |> Base_ledger.location_of_account_batch ledger
                             |> Account_id.Map.of_alist_exn
                           in
                           Deferred.map (Scheduler.yield ())
                             ~f:(Fn.const account_locations))
                     in
                     let yield = Staged.unstage (Scheduler.yield_every ~n:50) in
                     let%map () =
                       trace_recurring
                         "filter snark table based on best tip ledger"
                         (fun () ->
                           let open Deferred.Let_syntax in
                           Statement_table.fold ~init:Deferred.unit
                             t.snark_tables.all
                             ~f:(fun ~key ~data:{ fee = { fee; prover }; _ } acc
                                ->
                               let%bind () = acc in
                               let%map () = yield () in
                               let prover_account_exists =
                                 prover
                                 |> Map.find_exn prover_account_ids
                                 |> Map.find_exn prover_account_locations
                                 |> Option.is_some
                               in
                               let keep =
                                 fee_is_sufficient t ~fee
                                   ~account_exists:prover_account_exists
                               in
                               if not keep then (
                                 Hashtbl.remove t.snark_tables.all key ;
                                 Hashtbl.remove t.snark_tables.rebroadcastable
                                   key )))
                     in
                     ())
                in
                ()))

      let handle_new_refcount_table t
          ({ removed; refcount_table; best_tip_table } :
            Extensions.Snark_pool_refcount.view) =
        trace_recurring "handle_new_refcount_table" (fun () ->
            t.ref_table <- Some refcount_table ;
            t.best_tip_table <- Some best_tip_table ;
            t.removed_counter <- t.removed_counter + removed ;
            if t.removed_counter >= removed_breadcrumb_wait then (
              t.removed_counter <- 0 ;
              Statement_table.filter_keys_inplace t.snark_tables.all
                ~f:(fun k ->
                  let keep = work_is_referenced t k in
                  if not keep then
                    Hashtbl.remove t.snark_tables.rebroadcastable k ;
                  keep) ;
              Mina_metrics.(
                Gauge.set Snark_work.snark_pool_size
                  (Float.of_int @@ Hashtbl.length t.snark_tables.all)) ) ;
            Deferred.unit)

      let handle_transition_frontier_diff u t =
        match u with
        | `New_best_tip ledger ->
            handle_new_best_tip_ledger t ledger
        | `New_refcount_table refcount_table ->
            handle_new_refcount_table t refcount_table

      (*TODO? add referenced statements from the transition frontier to ref_table here otherwise the work referenced in the root and not in any of the successor blocks will never be included. This may not be required because the chances of a new block from the root is very low (root's existing successor is 1 block away from finality)*)
      let listen_to_frontier_broadcast_pipe frontier_broadcast_pipe (t : t)
          ~tf_diff_writer =
        (* start with empty ref table *)
        t.ref_table <- None ;
        t.best_tip_table <- None ;
        let tf_deferred =
          Broadcast_pipe.Reader.iter frontier_broadcast_pipe ~f:(function
            | Some tf ->
                (* Start the count at the max so we flush after reconstructing
                   the transition_frontier *)
                t.removed_counter <- removed_breadcrumb_wait ;
                Broadcast_pipe.Reader.iter
                  (Transition_frontier.snark_pool_refcount_pipe tf) ~f:(fun x ->
                    Strict_pipe.Writer.write tf_diff_writer
                      (`New_refcount_table x))
                |> Deferred.don't_wait_for ;
                Broadcast_pipe.Reader.iter
                  (Transition_frontier.best_tip_diff_pipe tf) ~f:(fun _ ->
                    Strict_pipe.Writer.write tf_diff_writer
                      (`New_best_tip
                        ( Transition_frontier.best_tip tf
                        |> Transition_frontier.Breadcrumb.staged_ledger
                        |> Staged_ledger.ledger )))
                |> Deferred.don't_wait_for ;
                return ()
            | None ->
                t.ref_table <- None ;
                t.best_tip_table <- None ;
                return ())
        in
        Deferred.don't_wait_for tf_deferred

      let create ~constraint_constants ~consensus_constants:_ ~time_controller:_
          ~frontier_broadcast_pipe ~config ~logger ~tf_diff_writer =
        let t =
          { snark_tables =
              { all = Statement_table.create ()
              ; rebroadcastable = Statement_table.create ()
              }
          ; snark_table_lock = Throttle.Sequencer.create ()
          ; best_tip_ledger = get_best_tip_ledger ~frontier_broadcast_pipe
          ; batcher = Batcher.Snark_pool.create config.verifier
          ; logger
          ; config
          ; ref_table = None
          ; best_tip_table = None
          ; account_creation_fee =
              constraint_constants
                .Genesis_constants.Constraint_constants.account_creation_fee
          ; removed_counter = removed_breadcrumb_wait
          }
        in
        listen_to_frontier_broadcast_pipe frontier_broadcast_pipe t
          ~tf_diff_writer ;
        t

      let get_logger t = t.logger

      let request_proof t = Statement_table.find t.snark_tables.all

      let add_snark ?(is_local = false) t ~work
          ~(proof : Ledger_proof.t One_or_two.t) ~fee =
        Throttle.enqueue t.snark_table_lock (fun () ->
            Deferred.return
              ( if work_is_referenced t work then (
                (*Note: fee against existing proofs and the new proofs are checked in
                  Diff.unsafe_apply which calls this function*)
                Hashtbl.set t.snark_tables.all ~key:work ~data:{ proof; fee } ;
                if is_local then
                  Hashtbl.set t.snark_tables.rebroadcastable ~key:work
                    ~data:({ proof; fee }, Time.now ())
                else
                  (* Stop rebroadcasting locally generated snarks if they are
                     overwritten. No-op if there is no rebroadcastable SNARK with that
                     statement. *)
                  Hashtbl.remove t.snark_tables.rebroadcastable work ;
                (*when snark work is added to the pool*)
                Mina_metrics.(
                  Gauge.set Snark_work.useful_snark_work_received_time_sec
                    Time.(
                      let x = now () |> to_span_since_epoch |> Span.to_sec in
                      x -. Mina_metrics.time_offset_sec) ;
                  Gauge.set Snark_work.snark_pool_size
                    (Float.of_int @@ Hashtbl.length t.snark_tables.all) ;
                  Snark_work.Snark_fee_histogram.observe Snark_work.snark_fee
                    ( fee.Mina_base.Fee_with_prover.fee |> Currency.Fee.to_int
                    |> Float.of_int )) ;
                `Added )
              else
                let origin =
                  if is_local then "locally generated" else "gossiped"
                in
                [%log' warn t.logger]
                  "Rejecting %s snark work $stmt, statement not referenced"
                  origin
                  ~metadata:
                    [ ( "stmt"
                      , One_or_two.to_yojson
                          Transaction_snark.Statement.to_yojson work )
                    ] ;
                `Statement_not_referenced ))

      let verify_and_act t ~work ~sender =
        let statements, priced_proof = work in
        let { Priced_proof.proof = proofs; fee = { prover; fee } } =
          priced_proof
        in
        let trust_record =
          Trust_system.record_envelope_sender t.config.trust_system t.logger
            sender
        in
        let is_local = Envelope.Sender.(equal Local sender) in
        let metadata =
          [ ("prover", Signature_lib.Public_key.Compressed.to_yojson prover)
          ; ("fee", Currency.Fee.to_yojson fee)
          ; ("sender", Envelope.Sender.to_yojson sender)
          ]
        in
        let log_and_punish ?(punish = true) statement e =
          let metadata =
            [ ("error", Error_json.error_to_yojson e)
            ; ("work_id", `Int (Transaction_snark.Statement.hash statement))
            ]
            @ metadata
          in
          [%log' error t.logger] ~metadata
            "Error verifying transaction snark from $sender: $error" ;
          if punish && not is_local then
            trust_record
              ( Trust_system.Actions.Sent_invalid_proof
              , Some ("Error verifying transaction snark: $error", metadata) )
          else Deferred.return ()
        in
        let message = Mina_base.Sok_message.create ~fee ~prover in
        let verify proofs =
          let open Deferred.Let_syntax in
          let%bind statement_check =
            One_or_two.Deferred_result.map proofs ~f:(fun (p, s) ->
                let proof_statement = Ledger_proof.statement p in
                if Transaction_snark.Statement.( = ) proof_statement s then
                  Deferred.Or_error.ok_unit
                else
                  let e = Error.of_string "Statement and proof do not match" in
                  if is_local then
                    [%log' debug t.logger] ~metadata
                      !"Statement and proof mismatch. Proof statement: \
                        %{sexp:Transaction_snark.Statement.t} Statement \
                        %{sexp: Transaction_snark.Statement.t}"
                      proof_statement s ;
                  let%map () = log_and_punish s e in
                  Error e)
          in
          let work = One_or_two.map proofs ~f:snd in
          let prover_account_exists =
            let open Mina_base in
            let open Option.Let_syntax in
            Option.is_some
              (let%bind ledger = t.best_tip_ledger () in
               if Deferred.is_determined (Base_ledger.detached_signal ledger)
               then None
               else
                 Account_id.create prover Token_id.default
                 |> Base_ledger.location_of_account ledger)
          in
          if
            not (fee_is_sufficient t ~fee ~account_exists:prover_account_exists)
          then (
            [%log' debug t.logger]
              "Prover $prover did not have sufficient balance" ~metadata ;
            return false )
          else if not (work_is_referenced t work) then (
            [%log' debug t.logger] "Work $stmt not referenced"
              ~metadata:
                ( ( "stmt"
                  , One_or_two.to_yojson Transaction_snark.Statement.to_yojson
                      work )
                :: metadata ) ;
            return false )
          else
            match statement_check with
            | Error _ ->
                return false
            | Ok _ -> (
                let log ?punish e =
                  Deferred.List.iter (One_or_two.to_list proofs)
                    ~f:(fun (_, s) -> log_and_punish ?punish s e)
                in
                let proof_env =
                  Envelope.Incoming.wrap
                    ~data:(One_or_two.map proofs ~f:fst, message)
                    ~sender
                in
                match Signature_lib.Public_key.decompress prover with
                | None ->
                    (* We may need to decompress the key when paying the fee
                       transfer, so check that we can do it now.
                    *)
                    [%log' error t.logger]
                      "Proof had an invalid key: $public_key"
                      ~metadata:
                        [ ( "public_key"
                          , Signature_lib.Public_key.Compressed.to_yojson prover
                          )
                        ] ;
                    Deferred.return false
                | Some _ -> (
                    match%bind
                      Batcher.Snark_pool.verify t.batcher proof_env
                    with
                    | Ok true ->
                        return true
                    | Ok false ->
                        (* if this proof is in the set of invalid proofs*)
                        let e = Error.of_string "Invalid proof" in
                        let%map () = log e in
                        false
                    | Error e ->
                        (* Verifier crashed or other errors at our end. Don't punish the peer*)
                        let%map () = log ~punish:false e in
                        false ) )
        in
        match One_or_two.zip proofs statements with
        | Ok pairs ->
            verify pairs
        | Error e ->
            [%log' error t.logger]
              ~metadata:
                ( [ ("error", Error_json.error_to_yojson e)
                  ; ( "work_ids"
                    , Transaction_snark_work.Statement.compact_json statements
                    )
                  ]
                @ metadata )
              "One_or_two length mismatch: $error" ;
            Deferred.return false
    end

    include T
    module Diff = Snark_pool_diff.Make (Transition_frontier) (T)

    (** Returns locally-generated snark work for re-broadcast.
        This is limited to recent work which is yet to appear in a block.
    *)
    let get_rebroadcastable t ~has_timed_out:_ =
      let in_best_tip_table =
        match t.best_tip_table with
        | Some best_tip_table ->
            Hash_set.mem best_tip_table
        | None ->
            Fn.const false
      in
      Hashtbl.to_alist t.snark_tables.rebroadcastable
      |> List.filter_map ~f:(fun (stmt, (snark, _time)) ->
             if in_best_tip_table stmt then
               Some (Diff.Add_solved_work (stmt, snark))
             else None)

    let remove_solved_work t work =
      Statement_table.remove t.snark_tables.all work ;
      Statement_table.remove t.snark_tables.rebroadcastable work
  end

  include Network_pool_base.Make (Transition_frontier) (Resource_pool)

  module For_tests = struct
    let get_rebroadcastable = Resource_pool.get_rebroadcastable

    let snark_tables (t : Resource_pool.t) = t.snark_tables
  end

  let get_completed_work t statement =
    Option.map
      (Resource_pool.request_proof (resource_pool t) statement)
      ~f:(fun Priced_proof.{ proof; fee = { fee; prover } } ->
        Transaction_snark_work.Checked.create_unsafe
          { Transaction_snark_work.fee; proofs = proof; prover })

  (* This causes a snark pool to never be GC'd. This is fine as it should live as long as the daemon lives. *)
  let store_periodically (t : Resource_pool.t) =
    Clock.every' (Time.Span.of_min 3.) (fun () ->
        let before = Time.now () in
        let%map () =
          Writer.save_bin_prot t.config.disk_location
            Snark_tables.Serializable.Stable.Latest.bin_writer_t
            (Snark_tables.to_serializable t.snark_tables)
        in
        let elapsed = Time.(diff (now ()) before |> Span.to_ms) in
        Mina_metrics.(
          Snark_work.Snark_pool_serialization_ms_histogram.observe
            Snark_work.snark_pool_serialization_ms elapsed) ;
        [%log' debug t.logger] "SNARK pool serialization took $time ms"
          ~metadata:[ ("time", `Float elapsed) ])

  let loaded = ref false

  let load ~config ~logger ~constraint_constants ~consensus_constants
      ~time_controller ~incoming_diffs ~local_diffs ~frontier_broadcast_pipe =
    if !loaded then
      failwith
        "Snark_pool.load should only be called once. It has been called twice." ;
    loaded := true ;
    let tf_diff_reader, tf_diff_writer =
      Strict_pipe.(
        create ~name:"Snark pool Transition frontier diffs" Synchronous)
    in
    let%map res =
      match%map
        Async.Reader.load_bin_prot config.Resource_pool.Config.disk_location
          Snark_tables.Serializable.Stable.Latest.bin_reader_t
      with
      | Ok snark_table ->
          let pool =
            Resource_pool.of_serializable snark_table ~constraint_constants
              ~config ~logger ~frontier_broadcast_pipe
          in
          let network_pool =
            of_resource_pool_and_diffs pool ~logger ~constraint_constants
              ~incoming_diffs ~local_diffs ~tf_diffs:tf_diff_reader
          in
          Resource_pool.listen_to_frontier_broadcast_pipe
            frontier_broadcast_pipe pool ~tf_diff_writer ;
          network_pool
      | Error _e ->
          create ~config ~logger ~constraint_constants ~consensus_constants
            ~time_controller ~incoming_diffs ~local_diffs
            ~frontier_broadcast_pipe
    in
    store_periodically (resource_pool res) ;
    res
end

(* TODO: defunctor or remove monkey patching (#3731) *)
include Make (Mina_base.Ledger) (Staged_ledger)
          (struct
            include Transition_frontier

            type best_tip_diff = Extensions.Best_tip_diff.view

            let best_tip_diff_pipe t =
              Extensions.(get_view_pipe (extensions t) Best_tip_diff)

            let snark_pool_refcount_pipe t =
              Extensions.(get_view_pipe (extensions t) Snark_pool_refcount)
          end)

module Diff_versioned = struct
  [%%versioned
  module Stable = struct
    [@@@no_toplevel_latest_type]

    module V2 = struct
      type t = Resource_pool.Diff.t =
        | Add_solved_work of
            Transaction_snark_work.Statement.Stable.V2.t
            * Ledger_proof.Stable.V2.t One_or_two.Stable.V1.t
              Priced_proof.Stable.V1.t
        | Empty
      [@@deriving compare, sexp, to_yojson, hash]

      let to_latest = Fn.id
    end

    module V1 = struct
      type t =
        | Add_solved_work of
            Transaction_snark_work.Statement.Stable.V1.t
            * Ledger_proof.Stable.V2.t One_or_two.Stable.V1.t
              Priced_proof.Stable.V1.t
        | Empty
      [@@deriving compare, sexp, to_yojson, hash]

      let to_latest (t : t) : V2.t =
        match t with
        | Empty ->
            Empty
        | Add_solved_work (s, p) ->
            Add_solved_work
              ( Transaction_snark_work.Statement.Stable.V1.to_latest s
              , Priced_proof.map p
                  ~f:(One_or_two.map ~f:Ledger_proof.Stable.V1.to_latest) )
    end
  end]

  type t = Stable.Latest.t =
    | Add_solved_work of
        Transaction_snark_work.Statement.t
        * Ledger_proof.t One_or_two.t Priced_proof.t
    | Empty
  [@@deriving compare, sexp, to_yojson, hash]
end

let%test_module "random set test" =
  ( module struct
    open Mina_base

    let trust_system = Mocks.trust_system

    let precomputed_values = Lazy.force Precomputed_values.for_unit_tests

    (* SNARK work is rejected if the prover doesn't have an account and the fee
       is below the account creation fee. So, just to make generating valid SNARK
       work easier for testing, we set the account creation fee to 0. *)
    let constraint_constants =
      { precomputed_values.constraint_constants with
        account_creation_fee = Currency.Fee.zero
      }

    let consensus_constants = precomputed_values.consensus_constants

    let proof_level = precomputed_values.proof_level

    let logger = Logger.null ()

    let time_controller = Block_time.Controller.basic ~logger

    let verifier =
      Async.Thread_safe.block_on_async_exn (fun () ->
          Verifier.create ~logger ~proof_level ~constraint_constants
            ~conf_dir:None
            ~pids:(Child_processes.Termination.create_pid_table ()))

    module Mock_snark_pool =
      Make (Mocks.Base_ledger) (Mocks.Staged_ledger) (Mocks.Transition_frontier)
    open Ledger_proof.For_tests

    let apply_diff resource_pool work
        ?(proof = One_or_two.map ~f:mk_dummy_proof)
        ?(sender = Envelope.Sender.Local) fee =
      let diff =
        Mock_snark_pool.Resource_pool.Diff.Add_solved_work
          (work, { Priced_proof.Stable.Latest.proof = proof work; fee })
      in
      let enveloped_diff = Envelope.Incoming.wrap ~data:diff ~sender in
      match%bind
        Mock_snark_pool.Resource_pool.Diff.verify resource_pool enveloped_diff
      with
      | Ok _ ->
          Mock_snark_pool.Resource_pool.Diff.unsafe_apply resource_pool
            enveloped_diff
      | Error _ ->
          Deferred.return (Error (`Other (Error.of_string "Invalid diff")))

    let config =
      Mock_snark_pool.Resource_pool.make_config ~verifier ~trust_system
        ~disk_location:"/tmp/snark-pool"

    let gen ?length () =
      let open Quickcheck.Generator.Let_syntax in
      let gen_entry =
        Quickcheck.Generator.tuple2 Mocks.Transaction_snark_work.Statement.gen
          Fee_with_prover.gen
      in
      let%map sample_solved_work =
        match length with
        | None ->
            Quickcheck.Generator.list gen_entry
        | Some n ->
            Quickcheck.Generator.list_with_length n gen_entry
      in
      let tf = Mocks.Transition_frontier.create [] in
      let frontier_broadcast_pipe_r, _ = Broadcast_pipe.create (Some tf) in
      let incoming_diff_r, _incoming_diff_w =
        Strict_pipe.(create ~name:"Snark pool test" Synchronous)
      in
      let local_diff_r, _local_diff_w =
        Strict_pipe.(create ~name:"Snark pool test" Synchronous)
      in
      let res =
        let open Deferred.Let_syntax in
        let resource_pool =
          Mock_snark_pool.create ~config ~logger ~constraint_constants
            ~consensus_constants ~time_controller
            ~frontier_broadcast_pipe:frontier_broadcast_pipe_r
            ~incoming_diffs:incoming_diff_r ~local_diffs:local_diff_r
          |> Mock_snark_pool.resource_pool
        in
        (*Statements should be referenced before work for those can be included*)
        let%bind () =
          Mocks.Transition_frontier.refer_statements tf
            (List.unzip sample_solved_work |> fst)
        in
        let%map () =
          Deferred.List.iter sample_solved_work ~f:(fun (work, fee) ->
              let%map res = apply_diff resource_pool work fee in
              assert (Result.is_ok res))
        in
        (resource_pool, tf)
      in
      res

    let%test_unit "serialization" =
      let t, _tf =
        Async.Thread_safe.block_on_async_exn (fun () ->
            Quickcheck.random_value (gen ~length:100 ()))
      in
      let s0 = Mock_snark_pool.For_tests.snark_tables t in
      let s1 =
        Snark_tables.to_serializable s0 |> Snark_tables.of_serializable
      in
      [%test_eq: Snark_tables.t] s0 s1

    let%test_unit "Invalid proofs are not accepted" =
      let open Quickcheck.Generator.Let_syntax in
      let invalid_work_gen =
        let gen =
          let gen_entry =
            Quickcheck.Generator.tuple3
              Mocks.Transaction_snark_work.Statement.gen Fee_with_prover.gen
              Signature_lib.Public_key.Compressed.gen
          in
          let%map solved_work = Quickcheck.Generator.list gen_entry in
          List.fold ~init:[] solved_work
            ~f:(fun acc (work, fee, some_other_pk) ->
              (*Making it invalid by forging*)
              let invalid_sok_digest =
                Sok_message.(
                  digest @@ create ~prover:some_other_pk ~fee:fee.fee)
              in
              ( work
              , One_or_two.map work ~f:(fun statement ->
                    Ledger_proof.create ~statement
                      ~sok_digest:invalid_sok_digest
                      ~proof:Proof.transaction_dummy)
              , fee
              , some_other_pk )
              :: acc)
        in
        Quickcheck.Generator.filter gen ~f:(fun ls ->
            List.for_all ls ~f:(fun (_, _, fee, mal_pk) ->
                not
                @@ Signature_lib.Public_key.Compressed.equal mal_pk fee.prover))
      in
      Quickcheck.test ~trials:5
        ~sexp_of:
          [%sexp_of:
            (Mock_snark_pool.Resource_pool.t * Mocks.Transition_frontier.t)
            Deferred.t
            * ( Transaction_snark_work.Statement.t
              * Ledger_proof.t One_or_two.t
              * Fee_with_prover.t
              * Signature_lib.Public_key.Compressed.t )
              list]
        (Quickcheck.Generator.tuple2 (gen ()) invalid_work_gen)
        ~f:(fun (t, invalid_work_lst) ->
          Async.Thread_safe.block_on_async_exn (fun () ->
              let open Deferred.Let_syntax in
              let%bind t, tf = t in
              let completed_works =
                Mock_snark_pool.Resource_pool.all_completed_work t
              in
              (*Statements should be referenced before work for those can be included*)
              let%bind () =
                Mocks.Transition_frontier.refer_statements tf
                  (List.map invalid_work_lst ~f:(fun (stmt, _, _, _) -> stmt))
              in
              let%map () =
                Deferred.List.iter invalid_work_lst
                  ~f:(fun (statements, proofs, fee, _) ->
                    let diff =
                      Mock_snark_pool.Resource_pool.Diff.Add_solved_work
                        ( statements
                        , { Priced_proof.Stable.Latest.proof = proofs; fee } )
                      |> Envelope.Incoming.local
                    in
                    let%map res =
                      Mock_snark_pool.Resource_pool.Diff.verify t diff
                    in
                    assert (Result.is_error res))
              in
              [%test_eq: Transaction_snark_work.Info.t list] completed_works
                (Mock_snark_pool.Resource_pool.all_completed_work t)))

    let%test_unit "When two priced proofs of the same work are inserted into \
                   the snark pool, the fee of the work is at most the minimum \
                   of those fees" =
      Quickcheck.test ~trials:5
        ~sexp_of:
          [%sexp_of:
            (Mock_snark_pool.Resource_pool.t * Mocks.Transition_frontier.t)
            Deferred.t
            * Mocks.Transaction_snark_work.Statement.t
            * Fee_with_prover.t
            * Fee_with_prover.t]
        (Async.Quickcheck.Generator.tuple4 (gen ())
           Mocks.Transaction_snark_work.Statement.gen Fee_with_prover.gen
           Fee_with_prover.gen)
        ~f:(fun (t, work, fee_1, fee_2) ->
          Async.Thread_safe.block_on_async_exn (fun () ->
              let%bind t, tf = t in
              (*Statements should be referenced before work for those can be included*)
              let%bind () =
                Mocks.Transition_frontier.refer_statements tf [ work ]
              in
              let%bind _ = apply_diff t work fee_1 in
              let%map _ = apply_diff t work fee_2 in
              let fee_upper_bound = Currency.Fee.min fee_1.fee fee_2.fee in
              let { Priced_proof.fee = { fee; _ }; _ } =
                Option.value_exn
                  (Mock_snark_pool.Resource_pool.request_proof t work)
              in
              assert (Currency.Fee.(fee <= fee_upper_bound))))

    let%test_unit "A priced proof of a work will replace an existing priced \
                   proof of the same work only if it's fee is smaller than the \
                   existing priced proof" =
      Quickcheck.test ~trials:5
        ~sexp_of:
          [%sexp_of:
            (Mock_snark_pool.Resource_pool.t * Mocks.Transition_frontier.t)
            Deferred.t
            * Mocks.Transaction_snark_work.Statement.t
            * Fee_with_prover.t
            * Fee_with_prover.t]
        (Quickcheck.Generator.tuple4 (gen ())
           Mocks.Transaction_snark_work.Statement.gen Fee_with_prover.gen
           Fee_with_prover.gen)
        ~f:(fun (t, work, fee_1, fee_2) ->
          Async.Thread_safe.block_on_async_exn (fun () ->
              let%bind t, tf = t in
              (*Statements should be referenced before work for those can be included*)
              let%bind () =
                Mocks.Transition_frontier.refer_statements tf [ work ]
              in
              Mock_snark_pool.Resource_pool.remove_solved_work t work ;
              let expensive_fee = Fee_with_prover.max fee_1 fee_2
              and cheap_fee = Fee_with_prover.min fee_1 fee_2 in
              let%bind _ = apply_diff t work cheap_fee in
              let%map res = apply_diff t work expensive_fee in
              assert (Result.is_error res) ;
              assert (
                Currency.Fee.equal cheap_fee.fee
                  (Option.value_exn
                     (Mock_snark_pool.Resource_pool.request_proof t work))
                    .fee
                    .fee )))

    let fake_work =
      `One
        (Quickcheck.random_value ~seed:(`Deterministic "worktest")
           Transaction_snark.Statement.gen)

    let%test_unit "Work that gets fed into apply_and_broadcast will be \
                   received in the pool's reader" =
      Async.Thread_safe.block_on_async_exn (fun () ->
          let pool_reader, _pool_writer =
            Strict_pipe.(create ~name:"Snark pool test" Synchronous)
          in
          let local_reader, _local_writer =
            Strict_pipe.(create ~name:"Snark pool test" Synchronous)
          in
          let frontier_broadcast_pipe_r, _ =
            Broadcast_pipe.create (Some (Mocks.Transition_frontier.create []))
          in
          let network_pool =
            Mock_snark_pool.create ~config ~constraint_constants
              ~consensus_constants ~time_controller ~incoming_diffs:pool_reader
              ~local_diffs:local_reader ~logger
              ~frontier_broadcast_pipe:frontier_broadcast_pipe_r
          in
          let priced_proof =
            { Priced_proof.proof =
                `One
                  (mk_dummy_proof
                     (Quickcheck.random_value
                        ~seed:(`Deterministic "test proof")
                        Transaction_snark.Statement.gen))
            ; fee =
                { fee = Currency.Fee.of_int 0
                ; prover = Signature_lib.Public_key.Compressed.empty
                }
            }
          in
          let command =
            Mock_snark_pool.Resource_pool.Diff.Add_solved_work
              (fake_work, priced_proof)
          in
          don't_wait_for
          @@ Linear_pipe.iter (Mock_snark_pool.broadcasts network_pool)
               ~f:(fun _ ->
                 let pool = Mock_snark_pool.resource_pool network_pool in
                 ( match
                     Mock_snark_pool.Resource_pool.request_proof pool fake_work
                   with
                 | Some { proof; fee = _ } ->
                     assert (
                       [%equal: Ledger_proof.t One_or_two.t] proof
                         priced_proof.proof )
                 | None ->
                     failwith "There should have been a proof here" ) ;
                 Deferred.unit) ;
          Mock_snark_pool.apply_and_broadcast network_pool
            (Envelope.Incoming.local command)
            (Mock_snark_pool.Broadcast_callback.Local (Fn.const ())))

    let%test_unit "when creating a network, the incoming diffs and locally \
                   generated diffs in reader pipes will automatically get \
                   process" =
      Async.Thread_safe.block_on_async_exn (fun () ->
          let work_count = 10 in
          let works =
            Quickcheck.random_sequence ~seed:(`Deterministic "works")
              Transaction_snark.Statement.gen
            |> Fn.flip Sequence.take work_count
            |> Sequence.map ~f:(fun x -> `One x)
            |> Sequence.to_list
          in
          let per_reader = work_count / 2 in
          let create_work work =
            Mock_snark_pool.Resource_pool.Diff.Add_solved_work
              ( work
              , Priced_proof.
                  { proof = One_or_two.map ~f:mk_dummy_proof work
                  ; fee =
                      { fee = Currency.Fee.of_int 0
                      ; prover = Signature_lib.Public_key.Compressed.empty
                      }
                  } )
          in
          let verify_unsolved_work () =
            let pool_reader, pool_writer =
              Strict_pipe.(create ~name:"Snark pool test" Synchronous)
            in
            let local_reader, local_writer =
              Strict_pipe.(create ~name:"Snark pool test" Synchronous)
            in
            (*incomming diffs*)
            List.map (List.take works per_reader) ~f:create_work
            |> List.map ~f:(fun work ->
                   ( Envelope.Incoming.local work
                   , Mina_net2.Validation_callback.create_without_expiration ()
                   ))
            |> List.iter ~f:(fun diff ->
                   Strict_pipe.Writer.write pool_writer diff
                   |> Deferred.don't_wait_for) ;
            (* locally generated diffs *)
            List.map (List.drop works per_reader) ~f:create_work
            |> List.iter ~f:(fun diff ->
                   Strict_pipe.Writer.write local_writer (diff, Fn.const ())
                   |> Deferred.don't_wait_for) ;
            let%bind () = Async.Scheduler.yield_until_no_jobs_remain () in
            let frontier_broadcast_pipe_r, _ =
              Broadcast_pipe.create (Some (Mocks.Transition_frontier.create []))
            in
            let network_pool =
              Mock_snark_pool.create ~logger ~config ~constraint_constants
                ~consensus_constants ~time_controller
                ~incoming_diffs:pool_reader ~local_diffs:local_reader
                ~frontier_broadcast_pipe:frontier_broadcast_pipe_r
            in
            don't_wait_for
            @@ Linear_pipe.iter (Mock_snark_pool.broadcasts network_pool)
                 ~f:(fun work_command ->
                   let work =
                     match work_command with
                     | Mock_snark_pool.Resource_pool.Diff.Add_solved_work
                         (work, _) ->
                         work
                     | Mock_snark_pool.Resource_pool.Diff.Empty ->
                         assert false
                   in
                   assert (
                     List.mem works work
                       ~equal:
                         [%equal: Transaction_snark.Statement.t One_or_two.t] ) ;
                   Deferred.unit) ;
            Deferred.unit
          in
          verify_unsolved_work ())

    let%test_unit "rebroadcast behavior" =
      let pool_reader, _pool_writer =
        Strict_pipe.(create ~name:"Snark pool test" Synchronous)
      in
      let local_reader, _local_writer =
        Strict_pipe.(create ~name:"Snark pool test" Synchronous)
      in
      let tf = Mocks.Transition_frontier.create [] in
      let frontier_broadcast_pipe_r, _w = Broadcast_pipe.create (Some tf) in
      let stmt1, stmt2, stmt3, stmt4 =
        let gen_not_any l =
          Quickcheck.Generator.filter Mocks.Transaction_snark_work.Statement.gen
            ~f:(fun x ->
              List.for_all l ~f:(fun y ->
                  Mocks.Transaction_snark_work.Statement.compare x y <> 0))
        in
        let open Quickcheck.Generator.Let_syntax in
        Quickcheck.random_value ~seed:(`Deterministic "")
          (let%bind a = gen_not_any [] in
           let%bind b = gen_not_any [ a ] in
           let%bind c = gen_not_any [ a; b ] in
           let%map d = gen_not_any [ a; b; c ] in
           (a, b, c, d))
      in
      let fee1, fee2, fee3, fee4 =
        Quickcheck.random_value ~seed:(`Deterministic "")
          (Quickcheck.Generator.tuple4 Fee_with_prover.gen Fee_with_prover.gen
             Fee_with_prover.gen Fee_with_prover.gen)
      in
      let fake_sender =
        Envelope.Sender.Remote
          (Peer.create
             (Unix.Inet_addr.of_string "1.2.3.4")
             ~peer_id:(Peer.Id.unsafe_of_string "contents should be irrelevant")
             ~libp2p_port:8302)
      in
      let compare_work (x : Mock_snark_pool.Resource_pool.Diff.t)
          (y : Mock_snark_pool.Resource_pool.Diff.t) =
        match (x, y) with
        | Add_solved_work (stmt1, _), Add_solved_work (stmt2, _) ->
            Transaction_snark_work.Statement.compare stmt1 stmt2
        | _ ->
            assert false
      in
      let check_work ~expected ~got =
        let sort = List.sort ~compare:compare_work in
        [%test_eq: Mock_snark_pool.Resource_pool.Diff.t list] (sort got)
          (sort expected)
      in
      Async.Thread_safe.block_on_async_exn (fun () ->
          let open Deferred.Let_syntax in
          let network_pool =
            Mock_snark_pool.create ~logger:(Logger.null ()) ~config
              ~constraint_constants ~consensus_constants ~time_controller
              ~incoming_diffs:pool_reader ~local_diffs:local_reader
              ~frontier_broadcast_pipe:frontier_broadcast_pipe_r
          in
          let resource_pool = Mock_snark_pool.resource_pool network_pool in
          let%bind () =
            Mocks.Transition_frontier.refer_statements tf
              [ stmt1; stmt2; stmt3; stmt4 ]
          in
          let%bind res1 =
            apply_diff ~sender:fake_sender resource_pool stmt1 fee1
          in
          let ok_exn = function
            | Ok e ->
                e
            | Error (`Other e) ->
                Or_error.ok_exn (Error e)
            | Error (`Locally_generated _) ->
                failwith "rejected because locally generated"
          in
          ignore
            ( ok_exn res1
              : Mock_snark_pool.Resource_pool.Diff.verified
                * Mock_snark_pool.Resource_pool.Diff.rejected ) ;
          let rebroadcastable1 =
            Mock_snark_pool.For_tests.get_rebroadcastable resource_pool
              ~has_timed_out:(Fn.const `Ok)
          in
          check_work ~got:rebroadcastable1 ~expected:[] ;
          let%bind res2 = apply_diff resource_pool stmt2 fee2 in
          let proof2 = One_or_two.map ~f:mk_dummy_proof stmt2 in
          ignore
            ( ok_exn res2
              : Mock_snark_pool.Resource_pool.Diff.verified
                * Mock_snark_pool.Resource_pool.Diff.rejected ) ;
          let rebroadcastable2 =
            Mock_snark_pool.For_tests.get_rebroadcastable resource_pool
              ~has_timed_out:(Fn.const `Ok)
          in
          check_work ~got:rebroadcastable2
            ~expected:
              [ Add_solved_work (stmt2, { proof = proof2; fee = fee2 }) ] ;
          let%bind res3 = apply_diff resource_pool stmt3 fee3 in
          let proof3 = One_or_two.map ~f:mk_dummy_proof stmt3 in
          ignore
            ( ok_exn res3
              : Mock_snark_pool.Resource_pool.Diff.verified
                * Mock_snark_pool.Resource_pool.Diff.rejected ) ;
          let rebroadcastable3 =
            Mock_snark_pool.For_tests.get_rebroadcastable resource_pool
              ~has_timed_out:(Fn.const `Ok)
          in
          check_work ~got:rebroadcastable3
            ~expected:
              [ Add_solved_work (stmt2, { proof = proof2; fee = fee2 })
              ; Add_solved_work (stmt3, { proof = proof3; fee = fee3 })
              ] ;
          (* Keep rebroadcasting even after the timeout, as long as the work
             hasn't appeared in a block yet.
          *)
          let rebroadcastable4 =
            Mock_snark_pool.For_tests.get_rebroadcastable resource_pool
              ~has_timed_out:(Fn.const `Timed_out)
          in
          check_work ~got:rebroadcastable4
            ~expected:
              [ Add_solved_work (stmt2, { proof = proof2; fee = fee2 })
              ; Add_solved_work (stmt3, { proof = proof3; fee = fee3 })
              ] ;
          let%bind res6 = apply_diff resource_pool stmt4 fee4 in
          let proof4 = One_or_two.map ~f:mk_dummy_proof stmt4 in
          ignore
            ( ok_exn res6
              : Mock_snark_pool.Resource_pool.Diff.verified
                * Mock_snark_pool.Resource_pool.Diff.rejected ) ;
          (* Mark best tip as not including stmt3. *)
          let%bind () =
            Mocks.Transition_frontier.remove_from_best_tip tf [ stmt3 ]
          in
          let rebroadcastable5 =
            Mock_snark_pool.For_tests.get_rebroadcastable resource_pool
              ~has_timed_out:(Fn.const `Ok)
          in
          check_work ~got:rebroadcastable5
            ~expected:
              [ Add_solved_work (stmt2, { proof = proof2; fee = fee2 })
              ; Add_solved_work (stmt4, { proof = proof4; fee = fee4 })
              ] ;
          Deferred.unit)
  end )<|MERGE_RESOLUTION|>--- conflicted
+++ resolved
@@ -10,8 +10,6 @@
     [%%versioned
     module Stable = struct
       module V2 = struct
-<<<<<<< HEAD
-=======
         type t =
           ( Ledger_proof.Stable.V2.t One_or_two.Stable.V1.t
             Priced_proof.Stable.V1.t
@@ -21,26 +19,6 @@
         [@@deriving sexp]
 
         let to_latest = Fn.id
-      end
-
-      module V1 = struct
->>>>>>> 8c1dc0c9
-        type t =
-          ( Ledger_proof.Stable.V2.t One_or_two.Stable.V1.t
-            Priced_proof.Stable.V1.t
-          * [ `Rebroadcastable of Core.Time.Stable.With_utc_sexp.V2.t
-            | `Not_rebroadcastable ] )
-          Transaction_snark_work.Statement.Stable.V1.Table.t
-        [@@deriving sexp]
-
-        let to_latest (t : t) : V2.t =
-          Transaction_snark_work.Statement.Stable.V1.Table.to_alist t
-          |> List.map ~f:(fun (k, (p, x)) ->
-                 ( Transaction_snark_work.Statement.Stable.V1.to_latest k
-                 , ( Priced_proof.map p
-                       ~f:(One_or_two.map ~f:Ledger_proof.Stable.V1.to_latest)
-                   , x ) ))
-          |> Transaction_snark_work.Statement.Table.of_alist_exn
       end
     end]
   end
@@ -776,7 +754,7 @@
             Add_solved_work
               ( Transaction_snark_work.Statement.Stable.V1.to_latest s
               , Priced_proof.map p
-                  ~f:(One_or_two.map ~f:Ledger_proof.Stable.V1.to_latest) )
+                  ~f:(One_or_two.map ~f:Ledger_proof.Stable.V2.to_latest) )
     end
   end]
 
