--- conflicted
+++ resolved
@@ -167,15 +167,9 @@
     module Stable = struct
       [@@@no_toplevel_latest_type]
 
-<<<<<<< HEAD
       module V3 = struct
         type t = (User_command.Stable.V2.t * Diff_error.Stable.V2.t) list
-        [@@deriving sexp, yojson]
-=======
-      module V2 = struct
-        type t = (User_command.Stable.V2.t * Diff_error.Stable.V1.t) list
         [@@deriving sexp, yojson, compare]
->>>>>>> 978a551a
 
         let to_latest = Fn.id
       end
