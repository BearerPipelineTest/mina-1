(** A pool of transactions that can be included in future blocks. Combined with
    the Network_pool module, this handles storing and gossiping the correct
    transactions (user commands) and providing them to the block producer code.
*)

open Core
open Async
open Mina_base
open Pipe_lib
open Signature_lib
open Network_peer

let max_per_15_seconds = 10

(* TEMP HACK UNTIL DEFUNCTORING: transition frontier interface is simplified *)
module type Transition_frontier_intf = sig
  type t

  type staged_ledger

  module Breadcrumb : sig
    type t

    val staged_ledger : t -> staged_ledger
  end

  type best_tip_diff =
    { new_commands: User_command.Valid.t With_status.t list
    ; removed_commands: User_command.Valid.t With_status.t list
    ; reorg_best_tip: bool }

  val best_tip : t -> Breadcrumb.t

  val best_tip_diff_pipe : t -> best_tip_diff Broadcast_pipe.Reader.t
end

(* versioned type, outside of functors *)
module Diff_versioned = struct
  [%%versioned
  module Stable = struct
    [@@@no_toplevel_latest_type]

    module V1 = struct
      type t = User_command.Stable.V1.t list [@@deriving sexp, yojson, hash]

      let to_latest = Fn.id
    end
  end]

  (* We defer do any checking on signed-commands until the call to
   [add_from_gossip_gossip_exn].

   The real solution would be to have more explicit queueing to make sure things don't happen out of order, factor
   [add_from_gossip_gossip_exn] into [check_from_gossip_exn] (which just does
   the checks) and [set_from_gossip_exn] (which just does the mutating the pool),
   and do the same for snapp commands as well.
*)
  type verified = Signed_command.t list [@@deriving sexp, yojson]

  type t = User_command.t list [@@deriving sexp, yojson]

  module Diff_error = struct
    [%%versioned
    module Stable = struct
      [@@@no_toplevel_latest_type]

      module V1 = struct
        type t =
          | Insufficient_replace_fee
          | Invalid_signature
          | Duplicate
          | Sender_account_does_not_exist
          | Invalid_nonce
          | Insufficient_funds
          | Insufficient_fee
          | Overflow
          | Bad_token
          | Unwanted_fee_token
          | Expired
          | Overloaded
        [@@deriving sexp, yojson]

        let to_latest = Fn.id
      end
    end]

    type t = Stable.Latest.t =
      | Insufficient_replace_fee
      | Invalid_signature
      | Duplicate
      | Sender_account_does_not_exist
      | Invalid_nonce
      | Insufficient_funds
      | Insufficient_fee
      | Overflow
      | Bad_token
      | Unwanted_fee_token
      | Expired
      | Overloaded
    [@@deriving sexp, yojson]

    let to_string_hum = function
      | Insufficient_replace_fee ->
          "This transaction would have replaced an existing transaction in \
           the pool, but the fee was too low"
      | Invalid_signature ->
          "This transaction had an invalid signature"
      | Duplicate ->
          "This transaction is a duplicate of one already in the pool"
      | Sender_account_does_not_exist ->
          "The fee-payer's account for this transaction could not be found in \
           the ledger"
      | Invalid_nonce ->
          "This transaction had an invalid nonce"
      | Insufficient_funds ->
          "There are not enough funds in the fee-payer's account to execute \
           this transaction"
      | Insufficient_fee ->
          "The fee for this transaction is too low"
      | Overflow ->
          "Executing this transaction would result in an integer overflow"
      | Bad_token ->
          "This transaction uses non-default tokens where they are not \
           permitted"
      | Unwanted_fee_token ->
          "This transaction pays fees in a non-default token that this pool \
           does not accept"
      | Expired ->
          "This transaction has expired"
      | Overloaded ->
          "The diff containing this transaction was too large"
  end

  module Rejected = struct
    [%%versioned
    module Stable = struct
      [@@@no_toplevel_latest_type]

      module V1 = struct
        type t = (User_command.Stable.V1.t * Diff_error.Stable.V1.t) list
        [@@deriving sexp, yojson]

        let to_latest = Fn.id
      end
    end]

    type t = Stable.Latest.t [@@deriving sexp, yojson]
  end

  type rejected = Rejected.t [@@deriving sexp, yojson]

  let summary t =
    Printf.sprintf "Transaction diff of length %d" (List.length t)

  let is_empty t = List.is_empty t
end

type Structured_log_events.t +=
  | Rejecting_command_for_reason of
      { command: User_command.t
      ; reason: Diff_versioned.Diff_error.t
      ; error_extra: (string * Yojson.Safe.t) list }
  [@@deriving register_event {msg= "Rejecting command because: $reason"}]

module type S = sig
  open Intf

  type transition_frontier

  module Resource_pool : sig
    include
      Transaction_resource_pool_intf
      with type transition_frontier := transition_frontier

    module Diff :
      Transaction_pool_diff_intf
      with type resource_pool := t
       and type Diff_error.t = Diff_versioned.Diff_error.t
       and type Rejected.t = Diff_versioned.Rejected.t
  end

  include
    Network_pool_base_intf
    with type resource_pool := Resource_pool.t
     and type transition_frontier := transition_frontier
     and type resource_pool_diff := Diff_versioned.t
     and type resource_pool_diff_verified := Diff_versioned.verified
     and type config := Resource_pool.Config.t
     and type transition_frontier_diff :=
                Resource_pool.transition_frontier_diff
     and type rejected_diff := Diff_versioned.rejected
end

(* Functor over user command, base ledger and transaction validator for
   mocking. *)
module Make0
    (Base_ledger : Intf.Base_ledger_intf) (Staged_ledger : sig
        type t

        val ledger : t -> Base_ledger.t
    end)
    (Transition_frontier : Transition_frontier_intf
                           with type staged_ledger := Staged_ledger.t) =
struct
  module Breadcrumb = Transition_frontier.Breadcrumb

  module Resource_pool = struct
    type transition_frontier_diff =
      Transition_frontier.best_tip_diff * Base_ledger.t

    let label = "transaction_pool"

    module Config = struct
      type t =
        { trust_system: Trust_system.t sexp_opaque
        ; pool_max_size: int
              (* note this value needs to be mostly the same across gossipping nodes, so
      nodes with larger pools don't send nodes with smaller pools lots of
      low fee transactions the smaller-pooled nodes consider useless and get
      themselves banned.
   *)
        ; verifier: Verifier.t sexp_opaque }
      [@@deriving sexp_of, make]
    end

    let make_config = Config.make

    module Batcher = Batcher.Transaction_pool

    module Lru_cache = struct
      let max_size = 2048

      module T = struct
        type t = User_command.t list [@@deriving hash]
      end

      module Q = Hash_queue.Make_with_table (Int) (Int.Table)

      type t = unit Q.t

      let add t h =
        if not (Q.mem t h) then (
          if Q.length t >= max_size then ignore (Q.dequeue_front t : 'a option) ;
<<<<<<< HEAD
          Q.enqueue_back_exn t h () ;
          `Already_mem false )
        else (
          ignore (Q.lookup_and_move_to_back t h : unit option) ;
          `Already_mem true )
=======
          Q.enqueue_back_exn t h () )
        else ignore (Q.lookup_and_move_to_back t h : unit option)
>>>>>>> 5f8dc028
    end

    type t =
      { mutable pool: Indexed_pool.t
      ; recently_seen: Lru_cache.t sexp_opaque
      ; locally_generated_uncommitted:
          ( Transaction_hash.User_command_with_valid_signature.t
          , Time.t * [`Batch of int] )
          Hashtbl.t
            (** Commands generated on this machine, that are not included in the
                current best tip, along with the time they were added. *)
      ; locally_generated_committed:
          ( Transaction_hash.User_command_with_valid_signature.t
          , Time.t * [`Batch of int] )
          Hashtbl.t
            (** Ones that are included in the current best tip. *)
      ; mutable current_batch: int
      ; mutable remaining_in_batch: int
      ; config: Config.t
      ; logger: Logger.t sexp_opaque
      ; batcher: Batcher.t
      ; mutable best_tip_diff_relay: unit Deferred.t sexp_opaque Option.t
      ; mutable best_tip_ledger: Base_ledger.t sexp_opaque option }
    [@@deriving sexp_of]

    let member t x =
      Indexed_pool.member t.pool (Transaction_hash.User_command.of_checked x)

    let transactions' ~logger p =
      Sequence.unfold ~init:p ~f:(fun pool ->
          match Indexed_pool.get_highest_fee pool with
          | Some cmd -> (
            match
              Indexed_pool.handle_committed_txn pool
                cmd
                (* we have the invariant that the transactions currently
                   in the pool are always valid against the best tip, so
                   no need to check balances here *)
                ~fee_payer_balance:Currency.Amount.max_int
                ~fee_payer_nonce:
                  ( Transaction_hash.User_command_with_valid_signature.command
                      cmd
                  |> User_command.nonce_exn )
            with
            | Ok (t, _) ->
                Some (cmd, t)
            | Error (`Queued_txns_by_sender (error_str, queued_cmds)) ->
                [%log error]
                  "Error handling committed transaction $cmd: $error "
                  ~metadata:
                    [ ( "cmd"
                      , Transaction_hash.User_command_with_valid_signature
                        .to_yojson cmd )
                    ; ("error", `String error_str)
                    ; ( "queue"
                      , `List
                          (List.map (Sequence.to_list queued_cmds) ~f:(fun c ->
                               Transaction_hash
                               .User_command_with_valid_signature
                               .to_yojson c )) ) ] ;
                failwith error_str )
          | None ->
              None )

    let transactions ~logger t = transactions' ~logger t.pool

    let all_from_account {pool; _} = Indexed_pool.all_from_account pool

    let get_all {pool; _} = Indexed_pool.get_all pool

    let find_by_hash {pool; _} hash = Indexed_pool.find_by_hash pool hash

    (** Get the best tip ledger*)
    let get_best_tip_ledger frontier =
      Transition_frontier.best_tip frontier
      |> Breadcrumb.staged_ledger |> Staged_ledger.ledger

    let drop_until_below_max_size :
           pool_max_size:int
        -> Indexed_pool.t
        -> Indexed_pool.t
           * Transaction_hash.User_command_with_valid_signature.t Sequence.t =
     fun ~pool_max_size pool ->
      let rec go pool' dropped =
        if Indexed_pool.size pool' > pool_max_size then (
          let dropped', pool'' = Indexed_pool.remove_lowest_fee pool' in
          assert (not (Sequence.is_empty dropped')) ;
          go pool'' @@ Sequence.append dropped dropped' )
        else (pool', dropped)
      in
      go pool @@ Sequence.empty

    let has_sufficient_fee ~pool_max_size pool cmd : bool =
      match Indexed_pool.min_fee pool with
      | None ->
          true
      | Some min_fee ->
          if Indexed_pool.size pool >= pool_max_size then
            Currency.Fee.(User_command.fee_exn cmd > min_fee)
          else true

    let of_indexed_pool_error = function
      | Indexed_pool.Command_error.Invalid_nonce (`Between (low, hi), nonce) ->
          let nonce_json = Account.Nonce.to_yojson in
          ( "invalid_nonce"
          , [ ( "between"
              , `Assoc [("low", nonce_json low); ("hi", nonce_json hi)] )
            ; ("nonce", nonce_json nonce) ] )
      | Invalid_nonce (`Expected enonce, nonce) ->
          let nonce_json = Account.Nonce.to_yojson in
          ( "invalid_nonce"
          , [("expected_nonce", nonce_json enonce); ("nonce", nonce_json nonce)]
          )
      | Insufficient_funds (`Balance bal, amt) ->
          let amt_json = Currency.Amount.to_yojson in
          ( "insufficient_funds"
          , [("balance", amt_json bal); ("amount", amt_json amt)] )
      | Insufficient_replace_fee (`Replace_fee rfee, fee) ->
          let fee_json = Currency.Fee.to_yojson in
          ( "insufficient_replace_fee"
          , [("replace_fee", fee_json rfee); ("fee", fee_json fee)] )
      | Overflow ->
          ("overflow", [])
      | Bad_token ->
          ("bad_token", [])
      | Invalid_transaction ->
          ("invalid_transaction", [])
      | Unwanted_fee_token fee_token ->
          ("unwanted_fee_token", [("fee_token", Token_id.to_yojson fee_token)])
      | Expired
          (`Valid_until valid_until, `Current_global_slot current_global_slot)
        ->
          ( "expired"
          , [ ("valid_until", Mina_numbers.Global_slot.to_yojson valid_until)
            ; ( "current_global_slot"
              , Mina_numbers.Global_slot.to_yojson current_global_slot ) ] )

    let balance_of_account ~global_slot (account : Account.t) =
      match account.timing with
      | Untimed ->
          account.balance
      | Timed
          { initial_minimum_balance
          ; cliff_time
          ; cliff_amount
          ; vesting_period
          ; vesting_increment } ->
          Currency.Balance.sub_amount account.balance
            (Currency.Balance.to_amount
               (Account.min_balance_at_slot ~global_slot ~cliff_time
                  ~cliff_amount ~vesting_period ~vesting_increment
                  ~initial_minimum_balance))
          |> Option.value ~default:Currency.Balance.zero

    let check_command (t : User_command.t) : User_command.Valid.t option =
      match t with
      | Snapp_command _ ->
          None
      | Signed_command t ->
          Option.map (Signed_command.check t) ~f:(fun x ->
              User_command.Signed_command x )

    let handle_transition_frontier_diff
        ( ({new_commands; removed_commands; reorg_best_tip= _} :
            Transition_frontier.best_tip_diff)
        , best_tip_ledger ) t =
      (* This runs whenever the best tip changes. The simple case is when the
         new best tip is an extension of the old one. There, we just remove any
         user commands that were included in it from the transaction pool.
         Dealing with a fork is more intricate. In general we want to remove any
         commands from the pool that are included in the new best tip; and add
         any commands to the pool that were included in the old one but not the
         new one, provided they are still valid against the ledger of the best
         tip. The goal is that transactions are carried from losing forks to
         winning ones as much as possible.

         The locally generated commands need to move from
         locally_generated_uncommitted to locally_generated_committed and vice
         versa so those hashtables remain in sync with reality.
      *)
      let global_slot = Indexed_pool.current_global_slot t.pool in
      t.best_tip_ledger <- Some best_tip_ledger ;
      let pool_max_size = t.config.pool_max_size in
      let log_indexed_pool_error error_str ~metadata cmd =
        [%log' debug t.logger]
          "Couldn't re-add locally generated command $cmd, not valid against \
           new ledger. Error: $error"
          ~metadata:
            ( [ ( "cmd"
                , Transaction_hash.User_command_with_valid_signature.to_yojson
                    cmd )
              ; ("error", `String error_str) ]
            @ metadata )
      in
      [%log' trace t.logger]
        ~metadata:
          [ ( "removed"
            , `List
                (List.map removed_commands
                   ~f:(With_status.to_yojson User_command.Valid.to_yojson)) )
          ; ( "added"
            , `List
                (List.map new_commands
                   ~f:(With_status.to_yojson User_command.Valid.to_yojson)) )
          ]
        "Diff: removed: $removed added: $added from best tip" ;
      let pool', dropped_backtrack =
        Sequence.fold
          ( removed_commands |> List.rev |> Sequence.of_list
          |> Sequence.map ~f:(fun unchecked ->
                 unchecked.data
                 |> Transaction_hash.User_command_with_valid_signature.create
             ) )
          ~init:(t.pool, Sequence.empty)
          ~f:(fun (pool, dropped_so_far) cmd ->
            ( match
                Hashtbl.find_and_remove t.locally_generated_committed cmd
              with
            | None ->
                ()
            | Some time_added ->
                Hashtbl.add_exn t.locally_generated_uncommitted ~key:cmd
                  ~data:time_added ) ;
            let pool', dropped_seq =
              match cmd |> Indexed_pool.add_from_backtrack pool with
              | Error e ->
                  let error_str, metadata = of_indexed_pool_error e in
                  log_indexed_pool_error error_str ~metadata cmd ;
                  (pool, Sequence.empty)
              | Ok indexed_pool ->
                  drop_until_below_max_size ~pool_max_size indexed_pool
            in
            (pool', Sequence.append dropped_so_far dropped_seq) )
      in
      (* Track what locally generated commands were removed from the pool
         during backtracking due to the max size constraint. *)
      let locally_generated_dropped =
        Sequence.filter dropped_backtrack
          ~f:(Hashtbl.mem t.locally_generated_uncommitted)
        |> Sequence.to_list_rev
      in
      if not (List.is_empty locally_generated_dropped) then
        [%log' debug t.logger]
          "Dropped locally generated commands $cmds during backtracking to \
           maintain max size. Will attempt to re-add after forwardtracking."
          ~metadata:
            [ ( "cmds"
              , `List
                  (List.map
                     ~f:
                       Transaction_hash.User_command_with_valid_signature
                       .to_yojson locally_generated_dropped) ) ] ;
      let pool'', dropped_commit_conflicts =
        List.fold new_commands ~init:(pool', Sequence.empty)
          ~f:(fun (p, dropped_so_far) cmd ->
            let balance account_id =
              match
                Base_ledger.location_of_account best_tip_ledger account_id
              with
              | None ->
                  (Currency.Amount.zero, Mina_base.Account.Nonce.zero)
              | Some loc ->
                  let acc =
                    Option.value_exn
                      ~message:"public key has location but no account"
                      (Base_ledger.get best_tip_ledger loc)
                  in
                  ( Currency.Balance.to_amount
                      (balance_of_account ~global_slot acc)
                  , acc.nonce )
            in
            let fee_payer = User_command.(fee_payer (forget_check cmd.data)) in
            let fee_payer_balance, fee_payer_nonce = balance fee_payer in
            let cmd' =
              Transaction_hash.User_command_with_valid_signature.create
                cmd.data
            in
            ( match
                Hashtbl.find_and_remove t.locally_generated_uncommitted cmd'
              with
            | None ->
                ()
            | Some time_added ->
                [%log' info t.logger]
                  "Locally generated command $cmd committed in a block!"
                  ~metadata:
                    [ ( "cmd"
                      , With_status.to_yojson User_command.Valid.to_yojson cmd
                      ) ] ;
                Hashtbl.add_exn t.locally_generated_committed ~key:cmd'
                  ~data:time_added ) ;
            let p', dropped =
              match
                Indexed_pool.handle_committed_txn p cmd' ~fee_payer_balance
                  ~fee_payer_nonce
              with
              | Ok res ->
                  res
              | Error (`Queued_txns_by_sender (error_str, queued_cmds)) ->
                  [%log' error t.logger]
                    "Error handling committed transaction $cmd: $error "
                    ~metadata:
                      [ ( "cmd"
                        , With_status.to_yojson User_command.Valid.to_yojson
                            cmd )
                      ; ("error", `String error_str)
                      ; ( "queue"
                        , `List
                            (List.map (Sequence.to_list queued_cmds)
                               ~f:(fun c ->
                                 Transaction_hash
                                 .User_command_with_valid_signature
                                 .to_yojson c )) ) ] ;
                  failwith error_str
            in
            (p', Sequence.append dropped_so_far dropped) )
      in
      let commit_conflicts_locally_generated =
        Sequence.filter dropped_commit_conflicts ~f:(fun cmd ->
            Hashtbl.find_and_remove t.locally_generated_uncommitted cmd
            |> Option.is_some )
      in
      if not @@ Sequence.is_empty commit_conflicts_locally_generated then
        [%log' info t.logger]
          "Locally generated commands $cmds dropped because they conflicted \
           with a committed command."
          ~metadata:
            [ ( "cmds"
              , `List
                  (Sequence.to_list
                     (Sequence.map commit_conflicts_locally_generated
                        ~f:
                          Transaction_hash.User_command_with_valid_signature
                          .to_yojson)) ) ] ;
      [%log' debug t.logger]
        !"Finished handling diff. Old pool size %i, new pool size %i. Dropped \
          %i commands during backtracking to maintain max size."
        (Indexed_pool.size t.pool) (Indexed_pool.size pool'')
        (Sequence.length dropped_backtrack) ;
      t.pool <- pool'' ;
      List.iter locally_generated_dropped ~f:(fun cmd ->
          (* If the dropped transaction was included in the winning chain, it'll
             be in locally_generated_committed. If it wasn't, try re-adding to
             the pool. *)
          let remove_cmd () =
            assert (
              Option.is_some
              @@ Hashtbl.find_and_remove t.locally_generated_uncommitted cmd )
          in
          let log_and_remove ?(metadata = []) error_str =
            log_indexed_pool_error error_str ~metadata cmd ;
            remove_cmd ()
          in
          if not (Hashtbl.mem t.locally_generated_committed cmd) then
            if
              not
                (has_sufficient_fee t.pool
                   (Transaction_hash.User_command_with_valid_signature.command
                      cmd)
                   ~pool_max_size)
            then (
              [%log' info t.logger]
                "Not re-adding locally generated command $cmd to pool, \
                 insufficient fee"
                ~metadata:
                  [ ( "cmd"
                    , Transaction_hash.User_command_with_valid_signature
                      .to_yojson cmd ) ] ;
              remove_cmd () )
            else
              let unchecked =
                Transaction_hash.User_command_with_valid_signature.command cmd
              in
              match
                Option.bind
                  (Base_ledger.location_of_account best_tip_ledger
                     (User_command.fee_payer unchecked))
                  ~f:(Base_ledger.get best_tip_ledger)
              with
              | Some acct -> (
                match
                  Indexed_pool.add_from_gossip_exn t.pool (`Checked cmd)
                    acct.nonce ~verify:check_command
                    ( balance_of_account ~global_slot acct
                    |> Currency.Balance.to_amount )
                with
                | Error e ->
                    let error_str, metadata = of_indexed_pool_error e in
                    log_and_remove error_str
                      ~metadata:
                        ( ("user_command", User_command.to_yojson unchecked)
                        :: metadata )
                | Ok (_, pool''', _) ->
                    [%log' debug t.logger]
                      "re-added locally generated command $cmd to transaction \
                       pool after reorg"
                      ~metadata:
                        [ ( "cmd"
                          , Transaction_hash.User_command_with_valid_signature
                            .to_yojson cmd ) ] ;
                    t.pool <- pool''' )
              | None ->
                  log_and_remove "Fee_payer_account not found"
                    ~metadata:
                      [("user_command", User_command.to_yojson unchecked)] ) ;
      (*Remove any expired user commands*)
      let expired_commands, pool = Indexed_pool.remove_expired t.pool in
      Sequence.iter expired_commands ~f:(fun cmd ->
          [%log' debug t.logger]
            "Dropping expired user command from the pool $cmd"
            ~metadata:
              [ ( "cmd"
                , Transaction_hash.User_command_with_valid_signature.to_yojson
                    cmd ) ] ;
          ignore
            ( Hashtbl.find_and_remove t.locally_generated_uncommitted cmd
              : (Time.t * [`Batch of int]) option ) ) ;
      t.pool <- pool ;
      Deferred.unit

    let create ~constraint_constants ~consensus_constants ~time_controller
        ~frontier_broadcast_pipe ~config ~logger ~tf_diff_writer =
      let t =
        { pool=
            Indexed_pool.empty ~constraint_constants ~consensus_constants
              ~time_controller
        ; locally_generated_uncommitted=
            Hashtbl.create
              ( module Transaction_hash.User_command_with_valid_signature.Stable
                       .Latest )
        ; locally_generated_committed=
            Hashtbl.create
              ( module Transaction_hash.User_command_with_valid_signature.Stable
                       .Latest )
        ; current_batch= 0
        ; remaining_in_batch= max_per_15_seconds
        ; config
        ; logger
        ; batcher= Batcher.create config.verifier
        ; best_tip_diff_relay= None
        ; recently_seen= Lru_cache.Q.create ()
        ; best_tip_ledger= None }
      in
      don't_wait_for
        (Broadcast_pipe.Reader.iter frontier_broadcast_pipe
           ~f:(fun frontier_opt ->
             match frontier_opt with
             | None -> (
                 [%log debug] "no frontier" ;
                 t.best_tip_ledger <- None ;
                 (* Sanity check: the view pipe should have been closed before
                    the frontier was destroyed. *)
                 match t.best_tip_diff_relay with
                 | None ->
                     Deferred.unit
                 | Some hdl ->
                     let is_finished = ref false in
                     Deferred.any_unit
                       [ (let%map () = hdl in
                          t.best_tip_diff_relay <- None ;
                          is_finished := true)
                       ; (let%map () = Async.after (Time.Span.of_sec 5.) in
                          if not !is_finished then (
                            [%log fatal]
                              "Transition frontier closed without first \
                               closing best tip view pipe" ;
                            assert false )
                          else ()) ] )
             | Some frontier ->
                 [%log debug] "Got frontier!" ;
                 let validation_ledger = get_best_tip_ledger frontier in
                 (*update our cache*)
                 t.best_tip_ledger <- Some validation_ledger ;
                 (* The frontier has changed, so transactions in the pool may
                    not be valid against the current best tip. *)
                 let global_slot = Indexed_pool.current_global_slot t.pool in
                 let new_pool, dropped =
                   Indexed_pool.revalidate t.pool (fun sender ->
                       match
                         Base_ledger.location_of_account validation_ledger
                           sender
                       with
                       | None ->
                           (Account.Nonce.zero, Currency.Amount.zero)
                       | Some loc ->
                           let acc =
                             Option.value_exn
                               ~message:
                                 "Somehow a public key has a location but no \
                                  account"
                               (Base_ledger.get validation_ledger loc)
                           in
                           ( acc.nonce
                           , balance_of_account ~global_slot acc
                             |> Currency.Balance.to_amount ) )
                 in
                 let dropped_locally_generated =
                   Sequence.filter dropped ~f:(fun cmd ->
                       let find_remove_bool tbl =
                         Hashtbl.find_and_remove tbl cmd |> Option.is_some
                       in
                       let dropped_committed =
                         find_remove_bool t.locally_generated_committed
                       in
                       let dropped_uncommitted =
                         find_remove_bool t.locally_generated_uncommitted
                       in
                       (* Nothing should be in both tables. *)
                       assert (not (dropped_committed && dropped_uncommitted)) ;
                       dropped_committed || dropped_uncommitted )
                 in
                 (* In this situation we don't know whether the commands aren't
                    valid against the new ledger because they were already
                    committed or because they conflict with others,
                    unfortunately. *)
                 if not (Sequence.is_empty dropped_locally_generated) then
                   [%log info]
                     "Dropped locally generated commands $cmds from pool when \
                      transition frontier was recreated."
                     ~metadata:
                       [ ( "cmds"
                         , `List
                             (List.map
                                (Sequence.to_list dropped_locally_generated)
                                ~f:
                                  Transaction_hash
                                  .User_command_with_valid_signature
                                  .to_yojson) ) ] ;
                 [%log debug]
                   !"Re-validated transaction pool after restart: dropped %i \
                     of %i previously in pool"
                   (Sequence.length dropped) (Indexed_pool.size t.pool) ;
                 t.pool <- new_pool ;
                 t.best_tip_diff_relay
                 <- Some
                      (Broadcast_pipe.Reader.iter
                         (Transition_frontier.best_tip_diff_pipe frontier)
                         ~f:(fun diff ->
                           Strict_pipe.Writer.write tf_diff_writer
                             (diff, get_best_tip_ledger frontier)
                           |> Deferred.don't_wait_for ;
                           Deferred.unit )) ;
                 Deferred.unit )) ;
      t

    type pool = t

    module Diff = struct
      type t = User_command.t list [@@deriving sexp, yojson]

      type verified = Signed_command.t list [@@deriving sexp, yojson]

      type _unused = unit constraint t = Diff_versioned.t

      module Diff_error = struct
        type t = Diff_versioned.Diff_error.t =
          | Insufficient_replace_fee
          | Invalid_signature
          | Duplicate
          | Sender_account_does_not_exist
          | Invalid_nonce
          | Insufficient_funds
          | Insufficient_fee
          | Overflow
          | Bad_token
          | Unwanted_fee_token
          | Expired
          | Overloaded
        [@@deriving sexp, yojson]

        let to_string_hum = Diff_versioned.Diff_error.to_string_hum
      end

      module Rejected = struct
        type t = (User_command.t * Diff_error.t) list [@@deriving sexp, yojson]

        type _unused = unit constraint t = Diff_versioned.Rejected.t
      end

      type rejected = Rejected.t [@@deriving sexp, yojson]

      let reject_overloaded_diff (diffs : verified) =
        List.map diffs ~f:(fun cmd ->
            (User_command.Signed_command cmd, Diff_error.Overloaded) )

      let empty = []

      let size = List.length

      let score x = Int.max 1 (List.length x)

      let max_per_15_seconds = max_per_15_seconds

      let verified_size = List.length

      let summary t =
        Printf.sprintf "Transaction diff of length %d" (List.length t)

      let is_empty t = List.is_empty t

      let log_and_punish ?(punish = true) t d e =
        let sender = Envelope.Incoming.sender d in
        let trust_record =
          Trust_system.record_envelope_sender t.config.trust_system t.logger
            sender
        in
        let is_local = Envelope.Sender.(equal Local sender) in
        let metadata =
          [ ("error", Error_json.error_to_yojson e)
          ; ("sender", Envelope.Sender.to_yojson sender) ]
        in
        [%log' error t.logger] ~metadata
          "Error verifying transaction pool diff from $sender: $error" ;
        if punish && not is_local then
          (* TODO: Make this error more specific (could also be a bad signature. *)
          trust_record
            ( Trust_system.Actions.Sent_invalid_proof
            , Some ("Error verifying transaction pool diff: $error", metadata)
            )
        else Deferred.return ()

      (* TODO: Move the actual verify call to the end for now instead of "pre" doing it *)

      (* TODO:
   Don't allow arbitrary transactions. Check the account actually has
   the funds and the nonce is in [current nonce, current nonce + 10] or something. *)

      (* Transaction verification currently happens in apply. In the future we could batch it. *)
      let verify (t : pool) (diffs : t Envelope.Incoming.t) :
          verified Envelope.Incoming.t Deferred.Or_error.t =
        let open Deferred.Let_syntax in
        let sender = Envelope.Incoming.sender diffs in
        let is_sender_local = Envelope.Sender.(equal sender Local) in
        let diffs_are_valid () =
          List.for_all (Envelope.Incoming.data diffs) ~f:(fun cmd ->
              let is_valid = not (User_command.has_insufficient_fee cmd) in
              if not is_valid then
                [%log' debug t.logger]
                  "Filtering user command with insufficient fee from \
                   transaction-pool diff $cmd from $sender"
                  ~metadata:
                    [ ("cmd", User_command.to_yojson cmd)
                    ; ( "sender"
                      , Envelope.(Sender.to_yojson (Incoming.sender diffs)) )
                    ] ;
              is_valid )
        in
        let h = Lru_cache.T.hash diffs.data in
        let (`Already_mem already_mem) = Lru_cache.add t.recently_seen h in
        if already_mem && not is_sender_local then
          (* We only reject here if the command was from the network: the user
             may want to re-issue a transaction if it is no longer being
             rebroadcast but also never made it into a block for some reason.
          *)
          Deferred.Or_error.error_string "already saw this"
        else if not (diffs_are_valid ()) then
          Deferred.Or_error.error_string
            "at least one user command had an insufficient fee"
        else
          match t.best_tip_ledger with
          | None ->
              Deferred.Or_error.error_string
                "We don't have a transition frontier at the moment, so we're \
                 unable to verify any transactions."
          | Some _ledger -> (
            match
              Option.all
                (List.map diffs.data ~f:(function
                  | Snapp_command _ ->
                      None
                  | Signed_command x ->
                      Some x ))
              |> Option.map ~f:(fun data -> {diffs with data})
            with
            | None ->
                let trust_record =
                  Trust_system.record_envelope_sender t.config.trust_system
                    t.logger sender
                in
                let%map () =
                  (* that's an insta-ban *)
                  trust_record
                    ( Trust_system.Actions.Sent_snapp_transaction
                    , Some ("peer sent snapp transaction", []) )
                in
                Or_error.error_string "diff contained snapp transactions"
            | Some diffs' ->
                Deferred.Or_error.return diffs'
                (* Currently we defer all verification to [apply] *) )

      let register_locally_generated t txn =
        Hashtbl.update t.locally_generated_uncommitted txn ~f:(function
          | Some (_, `Batch batch_num) ->
              (* Use the existing [batch_num] on a re-issue, to avoid splitting
                 existing batches.
              *)
              (Time.now (), `Batch batch_num)
          | None ->
              let batch_num =
                if t.remaining_in_batch > 0 then (
                  t.remaining_in_batch <- t.remaining_in_batch - 1 ;
                  t.current_batch )
                else (
                  t.remaining_in_batch <- max_per_15_seconds - 1 ;
                  t.current_batch <- t.current_batch + 1 ;
                  t.current_batch )
              in
              (Time.now (), `Batch batch_num) )

      let apply t (env : verified Envelope.Incoming.t) =
        let txs = Envelope.Incoming.data env in
        let sender = Envelope.Incoming.sender env in
        let is_sender_local = Envelope.Sender.(equal sender Local) in
        let pool_max_size = t.config.pool_max_size in
        let global_slot = Indexed_pool.current_global_slot t.pool in
        match t.best_tip_ledger with
        | None ->
            Deferred.Or_error.error_string
              "Got transaction pool diff when transition frontier is \
               unavailable, ignoring."
        | Some ledger -> (
            let trust_record =
              Trust_system.record_envelope_sender t.config.trust_system
                t.logger sender
            in
            let rec go txs' (accepted, rejected) =
              let open Interruptible.Deferred_let_syntax in
              match txs' with
              | [] ->
                  Interruptible.Or_error.return
                  @@ (List.rev accepted, List.rev rejected)
              | tx :: txs'' -> (
                  let tx = User_command.Signed_command tx in
                  (*                   let tx = User_command.forget_check tx' in *)
                  let tx' = Transaction_hash.User_command.create tx in
                  if Indexed_pool.member t.pool tx' then
                    if is_sender_local then (
                      [%log' info t.logger]
                        "Rebroadcasting $cmd already present in the pool"
                        ~metadata:[("cmd", User_command.to_yojson tx)] ;
                      Option.iter (check_command tx) ~f:(fun cmd ->
                          (* Re-register to reset the rebroadcast
                             timer.
                          *)
                          register_locally_generated t
                            Transaction_hash.(
                              User_command_with_valid_signature.make cmd
                                (User_command.hash tx')) ) ;
                      go txs'' (tx :: accepted, rejected) )
                    else
                      let%bind _ =
                        trust_record
                          (Trust_system.Actions.Sent_old_gossip, None)
                      in
                      go txs''
                        ( accepted
                        , (tx, Diff_versioned.Diff_error.Duplicate) :: rejected
                        )
                  else
                    let account ledger account_id =
                      Option.bind
                        (Base_ledger.location_of_account ledger account_id)
                        ~f:(Base_ledger.get ledger)
                    in
                    match account ledger (User_command.fee_payer tx) with
                    | None ->
                        let%bind _ =
                          trust_record
                            ( Trust_system.Actions.Sent_useless_gossip
                            , Some
                                ( "account does not exist for command: $cmd"
                                , [("cmd", User_command.to_yojson tx)] ) )
                        in
                        go txs''
                          ( accepted
                          , ( tx
                            , Diff_versioned.Diff_error
                              .Sender_account_does_not_exist )
                            :: rejected )
                    | Some sender_account ->
                        let pool = t.pool in
                        if has_sufficient_fee pool tx ~pool_max_size then (
                          let add_res =
                            Indexed_pool.add_from_gossip_exn pool
                              (`Unchecked tx') sender_account.nonce
                              ~verify:check_command
                            @@ Currency.Balance.to_amount
                            @@ balance_of_account ~global_slot sender_account
                          in
                          let of_indexed_pool_error = function
                            | Indexed_pool.Command_error.Invalid_nonce
                                (`Between (low, hi), nonce) ->
                                let nonce_json = Account.Nonce.to_yojson in
                                ( Diff_versioned.Diff_error.Invalid_nonce
                                , [ ( "between"
                                    , `Assoc
                                        [ ("low", nonce_json low)
                                        ; ("hi", nonce_json hi) ] )
                                  ; ("nonce", nonce_json nonce) ] )
                            | Invalid_nonce (`Expected enonce, nonce) ->
                                let nonce_json = Account.Nonce.to_yojson in
                                ( Diff_versioned.Diff_error.Invalid_nonce
                                , [ ("expected_nonce", nonce_json enonce)
                                  ; ("nonce", nonce_json nonce) ] )
                            | Insufficient_funds (`Balance bal, amt) ->
                                let amt_json = Currency.Amount.to_yojson in
                                ( Insufficient_funds
                                , [ ("balance", amt_json bal)
                                  ; ("amount", amt_json amt) ] )
                            | Insufficient_replace_fee (`Replace_fee rfee, fee)
                              ->
                                let fee_json = Currency.Fee.to_yojson in
                                ( Insufficient_replace_fee
                                , [ ("replace_fee", fee_json rfee)
                                  ; ("fee", fee_json fee) ] )
                            | Overflow ->
                                (Overflow, [])
                            | Bad_token ->
                                (Bad_token, [])
                            | Invalid_transaction ->
                                (Diff_error.Invalid_signature, [])
                            | Unwanted_fee_token fee_token ->
                                ( Unwanted_fee_token
                                , [("fee_token", Token_id.to_yojson fee_token)]
                                )
                            | Expired
                                ( `Valid_until valid_until
                                , `Current_global_slot current_global_slot ) ->
                                ( Expired
                                , [ ( "valid_until"
                                    , Mina_numbers.Global_slot.to_yojson
                                        valid_until )
                                  ; ( "current_global_slot"
                                    , Mina_numbers.Global_slot.to_yojson
                                        current_global_slot ) ] )
                          in
                          let yojson_fail_reason =
                            Fn.compose
                              (fun s -> `String s)
                              (function
                                | Indexed_pool.Command_error.Invalid_nonce _ ->
                                    "invalid nonce"
                                | Insufficient_funds _ ->
                                    "insufficient funds"
                                | Invalid_transaction ->
                                    "transaction had bad signature or was \
                                     malformed"
                                | Insufficient_replace_fee _ ->
                                    "insufficient replace fee"
                                | Overflow ->
                                    "overflow"
                                | Bad_token ->
                                    "bad token"
                                | Unwanted_fee_token _ ->
                                    "unwanted fee token"
                                | Expired _ ->
                                    "expired" )
                          in
                          match add_res with
                          | Ok (verified, pool', dropped) ->
                              if is_sender_local then
                                register_locally_generated t verified ;
                              let pool'', dropped_for_size =
                                drop_until_below_max_size pool' ~pool_max_size
                              in
                              t.pool <- pool'' ;
                              let%bind _ =
                                trust_record
                                  ( Trust_system.Actions.Sent_useful_gossip
                                  , Some
                                      ( "$cmd"
                                      , [("cmd", User_command.to_yojson tx)] )
                                  )
                              in
                              let seq_cmd_to_yojson seq =
                                `List
                                  Sequence.(
                                    to_list
                                    @@ map
                                         ~f:
                                           Transaction_hash
                                           .User_command_with_valid_signature
                                           .to_yojson seq)
                              in
                              if not (Sequence.is_empty dropped) then
                                [%log' debug t.logger]
                                  "dropped commands due to transaction \
                                   replacement: $dropped"
                                  ~metadata:
                                    [("dropped", seq_cmd_to_yojson dropped)] ;
                              if not (Sequence.is_empty dropped_for_size) then
                                [%log' debug t.logger]
                                  "dropped commands to maintain max size: $cmds"
                                  ~metadata:
                                    [ ( "cmds"
                                      , seq_cmd_to_yojson dropped_for_size ) ] ;
                              let locally_generated_dropped =
                                Sequence.filter
                                  (Sequence.append dropped dropped_for_size)
                                  ~f:(fun tx_dropped ->
                                    Hashtbl.find_and_remove
                                      t.locally_generated_uncommitted
                                      tx_dropped
                                    |> Option.is_some )
                                |> Sequence.to_list
                              in
                              if not (List.is_empty locally_generated_dropped)
                              then
                                [%log' info t.logger]
                                  "Dropped locally generated commands $cmds \
                                   from transaction pool due to replacement \
                                   or max size"
                                  ~metadata:
                                    [ ( "cmds"
                                      , `List
                                          (List.map
                                             ~f:
                                               Transaction_hash
                                               .User_command_with_valid_signature
                                               .to_yojson
                                             locally_generated_dropped) ) ] ;
                              go txs'' (tx :: accepted, rejected)
                          | Error
                              (Insufficient_replace_fee
                                (`Replace_fee rfee, fee)) ->
                              (* We can't punish peers for this, since an
                                 attacker can simultaneously send different
                                 transactions at the same nonce to different
                                 nodes, which will then naturally gossip them.
                              *)
                              let f_log =
                                if is_sender_local then [%log' error t.logger]
                                else [%log' debug t.logger]
                              in
                              f_log
                                "rejecting $cmd because of insufficient \
                                 replace fee ($rfee > $fee)"
                                ~metadata:
                                  [ ("cmd", User_command.to_yojson tx)
                                  ; ("rfee", Currency.Fee.to_yojson rfee)
                                  ; ("fee", Currency.Fee.to_yojson fee) ] ;
                              go txs''
                                ( accepted
                                , ( tx
                                  , Diff_versioned.Diff_error
                                    .Insufficient_replace_fee )
                                  :: rejected )
                          | Error (Unwanted_fee_token fee_token) ->
                              (* We can't punish peers for this, since these
                                   are our specific preferences.
                                *)
                              let f_log =
                                if is_sender_local then [%log' error t.logger]
                                else [%log' debug t.logger]
                              in
                              f_log
                                "rejecting $cmd because we don't accept fees \
                                 in $token"
                                ~metadata:
                                  [ ("cmd", User_command.to_yojson tx)
                                  ; ("token", Token_id.to_yojson fee_token) ] ;
                              go txs''
                                ( accepted
                                , ( tx
                                  , Diff_versioned.Diff_error
                                    .Unwanted_fee_token )
                                  :: rejected )
                          | Error Invalid_transaction ->
                              let%bind _ =
                                trust_record
                                  ( Trust_system.Actions.Sent_useless_gossip
                                  , Some
                                      ( "rejecting command because had \
                                         invalid signature or was malformed"
                                      , [] ) )
                              in
                              go txs''
                                ( accepted
                                , ( tx
                                  , Diff_versioned.Diff_error.Invalid_signature
                                  )
                                  :: rejected )
                          | Error err ->
                              let diff_err, error_extra =
                                of_indexed_pool_error err
                              in
                              if is_sender_local then
                                [%str_log' error t.logger]
                                  (Rejecting_command_for_reason
                                     { command= tx
                                     ; reason= diff_err
                                     ; error_extra }) ;
                              let%bind _ =
                                trust_record
                                  ( Trust_system.Actions.Sent_useless_gossip
                                  , Some
                                      ( "rejecting $cmd because of $reason. \
                                         ($error_extra)"
                                      , [ ("cmd", User_command.to_yojson tx)
                                        ; ("reason", yojson_fail_reason err)
                                        ; ("error_extra", `Assoc error_extra)
                                        ] ) )
                              in
                              go txs'' (accepted, (tx, diff_err) :: rejected) )
                        else
                          let%bind _ =
                            trust_record
                              ( Trust_system.Actions.Sent_useless_gossip
                              , Some
                                  ( sprintf
                                      "rejecting command $cmd due to \
                                       insufficient fee."
                                  , [("cmd", User_command.to_yojson tx)] ) )
                          in
                          go txs''
                            ( accepted
                            , (tx, Diff_versioned.Diff_error.Insufficient_fee)
                              :: rejected ) )
            in
            match%map
              Interruptible.force
              @@
              let open Interruptible.Let_syntax in
              let signal =
                Deferred.map (Base_ledger.detached_signal ledger) ~f:(fun () ->
                    Error.createf "Ledger was detatched"
                    |> Error.tag ~tag:"Transaction_pool.apply" )
              in
              let%bind () = Interruptible.lift Deferred.unit signal in
              go txs ([], [])
            with
            | Ok res ->
                res
            | Error err ->
                Error err )

      let unsafe_apply t diff =
        match%map apply t diff with
        | Ok ((accepted, _) as e) ->
            ( if not (List.is_empty accepted) then
              Mina_metrics.(
                Gauge.set
                  Transaction_pool.useful_transactions_received_time_sec
                  (let x =
                     Time.(now () |> to_span_since_epoch |> Span.to_sec)
                   in
                   x -. Mina_metrics.time_offset_sec)) ) ;
            Ok e
        | Error e ->
            Error (`Other e)
    end

    let get_rebroadcastable (t : t) ~has_timed_out =
      let metadata ~key ~time =
        [ ( "cmd"
          , Transaction_hash.User_command_with_valid_signature.to_yojson key )
        ; ("time", `String (Time.to_string_abs ~zone:Time.Zone.utc time)) ]
      in
      let added_str =
        "it was added at $time and its rebroadcast period is now expired."
      in
      let logger = t.logger in
      Hashtbl.filteri_inplace t.locally_generated_uncommitted
        ~f:(fun ~key ~data:(time, `Batch _) ->
          match has_timed_out time with
          | `Timed_out ->
              [%log info]
                "No longer rebroadcasting uncommitted command $cmd, %s"
                added_str ~metadata:(metadata ~key ~time) ;
              false
          | `Ok ->
              true ) ;
      Hashtbl.filteri_inplace t.locally_generated_committed
        ~f:(fun ~key ~data:(time, `Batch _) ->
          match has_timed_out time with
          | `Timed_out ->
              [%log debug]
                "Removing committed locally generated command $cmd from \
                 possible rebroadcast pool, %s"
                added_str ~metadata:(metadata ~key ~time) ;
              false
          | `Ok ->
              true ) ;
      (* Important to maintain ordering here *)
      let rebroadcastable_txs =
        Hashtbl.to_alist t.locally_generated_uncommitted
        |> List.sort
             ~compare:(fun (txn1, (_, `Batch batch1))
                      (txn2, (_, `Batch batch2))
                      ->
               let cmp = compare batch1 batch2 in
               let get_hash =
                 Transaction_hash.User_command_with_valid_signature.hash
               in
               let get_nonce txn =
                 Transaction_hash.User_command_with_valid_signature.command txn
                 |> User_command.nonce_exn
               in
               if cmp <> 0 then cmp
               else
                 let cmp =
                   Mina_numbers.Account_nonce.compare (get_nonce txn1)
                     (get_nonce txn2)
                 in
                 if cmp <> 0 then cmp
                 else Transaction_hash.compare (get_hash txn1) (get_hash txn2)
           )
        |> List.group
             ~break:(fun (_, (_, `Batch batch1)) (_, (_, `Batch batch2)) ->
               batch1 <> batch2 )
        |> List.map
             ~f:
               (List.map ~f:(fun (txn, _) ->
                    Transaction_hash.User_command_with_valid_signature.command
                      txn ))
      in
      rebroadcastable_txs
  end

  include Network_pool_base.Make (Transition_frontier) (Resource_pool)
end

(* Use this one in downstream consumers *)
module Make (Staged_ledger : sig
  type t

  val ledger : t -> Mina_base.Ledger.t
end)
(Transition_frontier : Transition_frontier_intf
                       with type staged_ledger := Staged_ledger.t) :
  S with type transition_frontier := Transition_frontier.t =
  Make0 (Mina_base.Ledger) (Staged_ledger) (Transition_frontier)

(* TODO: defunctor or remove monkey patching (#3731) *)
include Make
          (Staged_ledger)
          (struct
            include Transition_frontier

            type best_tip_diff = Extensions.Best_tip_diff.view =
              { new_commands: User_command.Valid.t With_status.t list
              ; removed_commands: User_command.Valid.t With_status.t list
              ; reorg_best_tip: bool }

            let best_tip_diff_pipe t =
              Extensions.(get_view_pipe (extensions t) Best_tip_diff)
          end)

let%test_module _ =
  ( module struct
    module Mock_base_ledger = Mocks.Base_ledger
    module Mock_staged_ledger = Mocks.Staged_ledger

    let test_keys = Array.init 10 ~f:(fun _ -> Signature_lib.Keypair.create ())

    let precomputed_values = Lazy.force Precomputed_values.for_unit_tests

    let constraint_constants = precomputed_values.constraint_constants

    let consensus_constants = precomputed_values.consensus_constants

    let proof_level = precomputed_values.proof_level

    let logger = Logger.null ()

    let time_controller = Block_time.Controller.basic ~logger

    let verifier =
      Async.Thread_safe.block_on_async_exn (fun () ->
          Verifier.create ~logger ~proof_level ~constraint_constants
            ~conf_dir:None
            ~pids:(Child_processes.Termination.create_pid_table ()) )

    module Mock_transition_frontier = struct
      module Breadcrumb = struct
        type t = Mock_staged_ledger.t

        let staged_ledger = Fn.id
      end

      type best_tip_diff =
        { new_commands: User_command.Valid.t With_status.t list
        ; removed_commands: User_command.Valid.t With_status.t list
        ; reorg_best_tip: bool }

      type t = best_tip_diff Broadcast_pipe.Reader.t * Breadcrumb.t ref

      let create : unit -> t * best_tip_diff Broadcast_pipe.Writer.t =
       fun () ->
        let pipe_r, pipe_w =
          Broadcast_pipe.create
            {new_commands= []; removed_commands= []; reorg_best_tip= false}
        in
        let accounts =
          List.map (Array.to_list test_keys) ~f:(fun kp ->
              let compressed = Public_key.compress kp.public_key in
              let account_id = Account_id.create compressed Token_id.default in
              ( account_id
              , Account.create account_id
                @@ Currency.Balance.of_int 1_000_000_000_000 ) )
        in
        let ledger = Account_id.Map.of_alist_exn accounts in
        ((pipe_r, ref ledger), pipe_w)

      let best_tip (_, best_tip_ref) = !best_tip_ref

      let best_tip_diff_pipe (pipe, _) = pipe
    end

    module Test =
      Make0 (Mock_base_ledger) (Mock_staged_ledger) (Mock_transition_frontier)

    let pool_max_size = 25

    let () =
      Core.Backtrace.elide := false ;
      Async.Scheduler.set_record_backtraces true

    (** Assert the invariants of the locally generated command tracking system.
    *)
    let assert_locally_generated (pool : Test.Resource_pool.t) =
      ignore
        ( Hashtbl.merge pool.locally_generated_committed
            pool.locally_generated_uncommitted ~f:(fun ~key -> function
            | `Both ((committed, _), (uncommitted, _)) ->
                failwithf
                  !"Command \
                    %{sexp:Transaction_hash.User_command_with_valid_signature.t} \
                    in both locally generated committed and uncommitted with \
                    times %s and %s"
                  key (Time.to_string committed)
                  (Time.to_string uncommitted)
                  ()
            | `Left cmd ->
                Some cmd
            | `Right cmd ->
                (* Locally generated uncommitted transactions should be in the
                 pool, so long as we're not in the middle of updating it. *)
                assert (
                  Indexed_pool.member pool.pool
                    (Transaction_hash.User_command.of_checked key) ) ;
                Some cmd )
          : ( Transaction_hash.User_command_with_valid_signature.t
            , Time.t * [`Batch of int] )
            Hashtbl.t )

    let setup_test () =
      let tf, best_tip_diff_w = Mock_transition_frontier.create () in
      let tf_pipe_r, _tf_pipe_w = Broadcast_pipe.create @@ Some tf in
      let incoming_diff_r, _incoming_diff_w =
        Strict_pipe.(create ~name:"Transaction pool test" Synchronous)
      in
      let local_diff_r, _local_diff_w =
        Strict_pipe.(create ~name:"Transaction pool test" Synchronous)
      in
      let trust_system = Trust_system.null () in
      let config =
        Test.Resource_pool.make_config ~trust_system ~pool_max_size ~verifier
      in
      let pool =
        Test.create ~config ~logger ~constraint_constants ~consensus_constants
          ~time_controller ~incoming_diffs:incoming_diff_r
          ~local_diffs:local_diff_r ~frontier_broadcast_pipe:tf_pipe_r
        |> Test.resource_pool
      in
      let%map () = Async.Scheduler.yield () in
      ( (fun txs ->
          Indexed_pool.For_tests.assert_invariants pool.pool ;
          assert_locally_generated pool ;
          [%test_eq: User_command.t List.t]
            ( Test.Resource_pool.transactions ~logger pool
            |> Sequence.map
                 ~f:Transaction_hash.User_command_with_valid_signature.command
            |> Sequence.to_list
            |> List.sort ~compare:User_command.compare )
            (List.sort ~compare:User_command.compare txs) )
      , pool
      , best_tip_diff_w
      , tf )

    let independent_cmds : User_command.Valid.t list =
      let rec go n cmds =
        let open Quickcheck.Generator.Let_syntax in
        if n < Array.length test_keys then
          let%bind cmd =
            let sender = test_keys.(n) in
            User_command.Valid.Gen.payment ~sign_type:`Real
              ~key_gen:
                (Quickcheck.Generator.tuple2 (return sender)
                   (Quickcheck_lib.of_array test_keys))
              ~max_amount:100_000_000_000 ~fee_range:10_000_000_000 ()
          in
          go (n + 1) (cmd :: cmds)
        else Quickcheck.Generator.return @@ List.rev cmds
      in
      Quickcheck.random_value ~seed:(`Deterministic "constant") (go 0 [])

    let independent_cmds' =
      List.map independent_cmds ~f:User_command.forget_check

    module Result = struct
      include Result

      (*let equal ok_eq err_eq a b =
      match a, b with
      | Ok a, Ok b -> ok_eq a b
      | Error a, Error b -> err_eq a b
      | _ -> false*)
    end

    type pool_apply = (User_command.t list, [`Other of Error.t]) Result.t
    [@@deriving sexp, compare]

    let accepted_commands = Result.map ~f:fst

    let mk_with_status (cmd : User_command.Valid.t) =
      { With_status.data= cmd
      ; status=
          Applied
            ( Transaction_status.Auxiliary_data.empty
            , Transaction_status.Balance_data.empty ) }

    let independent_signed_cmds' =
      List.map independent_cmds' ~f:(function
        | User_command.Signed_command x ->
            x
        | _ ->
            failwith
              "when snapp commands are enabled, [independent_signed_cmds'] \
               should be removed." )

    let%test_unit "transactions are removed in linear case" =
      Thread_safe.block_on_async_exn (fun () ->
          let%bind assert_pool_txs, pool, best_tip_diff_w, _frontier =
            setup_test ()
          in
          assert_pool_txs [] ;
          let%bind apply_res =
            Test.Resource_pool.Diff.unsafe_apply pool
              (Envelope.Incoming.local independent_signed_cmds')
          in
          [%test_eq: pool_apply]
            (accepted_commands apply_res)
            (Ok independent_cmds') ;
          assert_pool_txs independent_cmds' ;
          let%bind () =
            Broadcast_pipe.Writer.write best_tip_diff_w
              { new_commands= [mk_with_status (List.hd_exn independent_cmds)]
              ; removed_commands= []
              ; reorg_best_tip= false }
          in
          let%bind () = Async.Scheduler.yield_until_no_jobs_remain () in
          assert_pool_txs (List.tl_exn independent_cmds') ;
          let%bind () =
            Broadcast_pipe.Writer.write best_tip_diff_w
              { new_commands=
                  List.map ~f:mk_with_status
                    (List.take (List.tl_exn independent_cmds) 2)
              ; removed_commands= []
              ; reorg_best_tip= false }
          in
          let%bind () = Async.Scheduler.yield_until_no_jobs_remain () in
          assert_pool_txs (List.drop independent_cmds' 3) ;
          Deferred.unit )

    let rec map_set_multi map pairs =
      match pairs with
      | (k, v) :: pairs' ->
          let pk = Public_key.compress test_keys.(k).public_key in
          let key = Account_id.create pk Token_id.default in
          map_set_multi (Map.set map ~key ~data:v) pairs'
      | [] ->
          map

    let mk_account i balance nonce =
      let public_key = Public_key.compress @@ test_keys.(i).public_key in
      ( i
      , { Account.Poly.Stable.Latest.public_key
        ; token_id= Token_id.default
        ; token_permissions=
            Token_permissions.Not_owned {account_disabled= false}
        ; balance= Currency.Balance.of_int balance
        ; nonce= Account.Nonce.of_int nonce
        ; receipt_chain_hash= Receipt.Chain_hash.empty
        ; delegate= Some public_key
        ; voting_for=
            Quickcheck.random_value ~seed:(`Deterministic "constant")
              State_hash.gen
        ; timing= Account.Timing.Untimed
        ; permissions= Permissions.user_default
        ; snapp= None } )

    let%test_unit "Transactions are removed and added back in fork changes" =
      Thread_safe.block_on_async_exn (fun () ->
          let%bind assert_pool_txs, pool, best_tip_diff_w, (_, best_tip_ref) =
            setup_test ()
          in
          assert_pool_txs [] ;
          let%bind apply_res =
            Test.Resource_pool.Diff.unsafe_apply pool
              ( Envelope.Incoming.local
              @@ List.hd_exn independent_signed_cmds'
                 :: List.drop independent_signed_cmds' 2 )
          in
          [%test_eq: pool_apply]
            (accepted_commands apply_res)
            (Ok (List.hd_exn independent_cmds' :: List.drop independent_cmds' 2)) ;
          best_tip_ref :=
            map_set_multi !best_tip_ref [mk_account 1 1_000_000_000_000 1] ;
          let%bind () =
            Broadcast_pipe.Writer.write best_tip_diff_w
              { new_commands=
                  List.map ~f:mk_with_status @@ List.take independent_cmds 1
              ; removed_commands=
                  List.map ~f:mk_with_status
                  @@ [List.nth_exn independent_cmds 1]
              ; reorg_best_tip= true }
          in
          assert_pool_txs (List.tl_exn independent_cmds') ;
          Deferred.unit )

    let%test_unit "invalid transactions are not accepted" =
      Thread_safe.block_on_async_exn (fun () ->
          let%bind assert_pool_txs, pool, best_tip_diff_w, (_, best_tip_ref) =
            setup_test ()
          in
          assert_pool_txs [] ;
          best_tip_ref :=
            map_set_multi !best_tip_ref
              [mk_account 0 0 0; mk_account 1 1_000_000_000_000 1] ;
          (* need a best tip diff so the ref is actually read *)
          let%bind _ =
            Broadcast_pipe.Writer.write best_tip_diff_w
              {new_commands= []; removed_commands= []; reorg_best_tip= false}
          in
          let%bind apply_res =
            Test.Resource_pool.Diff.unsafe_apply pool
            @@ Envelope.Incoming.local independent_signed_cmds'
          in
          [%test_eq: pool_apply]
            (Ok (List.drop independent_cmds' 2))
            (accepted_commands apply_res) ;
          assert_pool_txs (List.drop independent_cmds' 2) ;
          Deferred.unit )

    let mk_payment' ?valid_until sender_idx fee nonce receiver_idx amount =
      let get_pk idx = Public_key.compress test_keys.(idx).public_key in
      Signed_command.sign test_keys.(sender_idx)
        (Signed_command_payload.create ~fee:(Currency.Fee.of_int fee)
           ~fee_token:Token_id.default ~fee_payer_pk:(get_pk sender_idx)
           ~valid_until
           ~nonce:(Account.Nonce.of_int nonce)
           ~memo:(Signed_command_memo.create_by_digesting_string_exn "foo")
           ~body:
             (Signed_command_payload.Body.Payment
                { source_pk= get_pk sender_idx
                ; receiver_pk= get_pk receiver_idx
                ; token_id= Token_id.default
                ; amount= Currency.Amount.of_int amount }))

    let mk_payment ?valid_until sender_idx fee nonce receiver_idx amount =
      User_command.Signed_command
        (mk_payment' ?valid_until sender_idx fee nonce receiver_idx amount)

    let current_global_slot () =
      let current_time = Block_time.now time_controller in
      Consensus.Data.Consensus_time.(
        of_time_exn ~constants:consensus_constants current_time
        |> to_global_slot)

    let%test_unit "Now-invalid transactions are removed from the pool on fork \
                   changes" =
      Thread_safe.block_on_async_exn (fun () ->
          let%bind assert_pool_txs, pool, best_tip_diff_w, (_, best_tip_ref) =
            setup_test ()
          in
          assert_pool_txs [] ;
          best_tip_ref :=
            map_set_multi !best_tip_ref [mk_account 0 1_000_000_000_000 1] ;
          let%bind _ =
            Broadcast_pipe.Writer.write best_tip_diff_w
              { new_commands=
                  List.map ~f:mk_with_status @@ List.take independent_cmds 2
              ; removed_commands= []
              ; reorg_best_tip= false }
          in
          assert_pool_txs [] ;
          let cmd1 =
            let sender = test_keys.(0) in
            Quickcheck.random_value
              (User_command.Valid.Gen.payment ~sign_type:`Real
                 ~key_gen:
                   Quickcheck.Generator.(
                     tuple2 (return sender) (Quickcheck_lib.of_array test_keys))
                 ~nonce:(Account.Nonce.of_int 1) ~max_amount:100_000_000_000
                 ~fee_range:10_000_000_000 ())
          in
          let%bind apply_res =
            Test.Resource_pool.Diff.unsafe_apply pool
            @@ Envelope.Incoming.local
                 [ ( match cmd1 with
                   | Signed_command x ->
                       Signed_command.forget_check x
                   | _ ->
                       failwith "fix when snapps are enabled" ) ]
          in
          [%test_eq: pool_apply]
            (accepted_commands apply_res)
            (Ok [User_command.forget_check cmd1]) ;
          assert_pool_txs [User_command.forget_check cmd1] ;
          let cmd2 = mk_payment 0 1_000_000_000 0 5 999_000_000_000 in
          best_tip_ref := map_set_multi !best_tip_ref [mk_account 0 0 1] ;
          let%bind _ =
            Broadcast_pipe.Writer.write best_tip_diff_w
              { new_commands=
                  List.map ~f:mk_with_status
                  @@ (cmd2 :: List.drop independent_cmds 2)
              ; removed_commands=
                  List.map ~f:mk_with_status @@ List.take independent_cmds 2
              ; reorg_best_tip= true }
          in
          (*first cmd from removed_commands gets replaced by cmd2 (same sender), cmd1 is invalid because of insufficient balance, and so only the second cmd from removed_commands is expected to be in the pool*)
          assert_pool_txs [List.nth_exn independent_cmds' 1] ;
          Deferred.unit )

    let extract_signed_commands =
      List.map ~f:(function
        | User_command.Signed_command x ->
            Signed_command.forget_check x
        | _ ->
            failwith
              "when snapp commands are enabled, [extract_signed_commands] \
               should be removed." )

    let%test_unit "expired transactions are not accepted" =
      Thread_safe.block_on_async_exn (fun () ->
          let%bind assert_pool_txs, pool, _best_tip_diff_w, (_, _best_tip_ref)
              =
            setup_test ()
          in
          assert_pool_txs [] ;
          let curr_slot = current_global_slot () in
          let curr_slot_plus_three =
            Mina_numbers.Global_slot.(succ (succ (succ curr_slot)))
          in
          let valid_command =
            mk_payment ~valid_until:curr_slot_plus_three 1 1_000_000_000 1 9
              1_000_000_000
          in
          let expired_commands =
            [ mk_payment ~valid_until:curr_slot 0 1_000_000_000 1 9
                1_000_000_000
            ; mk_payment 0 1_000_000_000 2 9 1_000_000_000 ]
          in
          (*Wait till global slot increases* by 1 which invalidates the commands with valid_until=curr_slot*)
          let%bind () =
            after
              (Block_time.Span.to_time_span
                 consensus_constants.block_window_duration_ms)
          in
          let all_valid_commands = independent_cmds @ [valid_command] in
          let%bind apply_res =
            Test.Resource_pool.Diff.unsafe_apply pool
            @@ Envelope.Incoming.local
                 (extract_signed_commands
                    (all_valid_commands @ expired_commands))
          in
          let cmds_wo_check =
            List.map all_valid_commands ~f:User_command.forget_check
          in
          [%test_eq: pool_apply] (Ok cmds_wo_check)
            (accepted_commands apply_res) ;
          assert_pool_txs cmds_wo_check ;
          Deferred.unit )

    let%test_unit "Expired transactions that are already in the pool are \
                   removed from the pool when best tip changes" =
      Thread_safe.block_on_async_exn (fun () ->
          let%bind assert_pool_txs, pool, best_tip_diff_w, (_, best_tip_ref) =
            setup_test ()
          in
          assert_pool_txs [] ;
          let curr_slot = current_global_slot () in
          let curr_slot_plus_three =
            Mina_numbers.Global_slot.(succ (succ (succ curr_slot)))
          in
          let curr_slot_plus_seven =
            Mina_numbers.Global_slot.(
              succ (succ (succ (succ curr_slot_plus_three))))
          in
          let few_now, _few_later =
            List.split_n independent_cmds (List.length independent_cmds / 2)
          in
          let expires_later1 =
            mk_payment ~valid_until:curr_slot_plus_three 0 1_000_000_000 1 9
              10_000_000_000
          in
          let expires_later2 =
            mk_payment ~valid_until:curr_slot_plus_seven 0 1_000_000_000 2 9
              10_000_000_000
          in
          let valid_commands = few_now @ [expires_later1; expires_later2] in
          let%bind apply_res =
            Test.Resource_pool.Diff.unsafe_apply pool
            @@ Envelope.Incoming.local (extract_signed_commands valid_commands)
          in
          let cmds_wo_check =
            List.map valid_commands ~f:User_command.forget_check
          in
          [%test_eq: pool_apply]
            (accepted_commands apply_res)
            (Ok cmds_wo_check) ;
          assert_pool_txs cmds_wo_check ;
          (*new commands from best tip diff should be removed from the pool*)
          (*update the nonce to be consistent with the commands in the block*)
          best_tip_ref :=
            map_set_multi !best_tip_ref [mk_account 0 1_000_000_000_000_000 2] ;
          let%bind _ =
            Broadcast_pipe.Writer.write best_tip_diff_w
              { new_commands=
                  List.map ~f:mk_with_status
                    [List.nth_exn few_now 0; expires_later1]
              ; removed_commands= []
              ; reorg_best_tip= false }
          in
          let cmds_wo_check =
            List.map ~f:User_command.forget_check
              (expires_later2 :: List.drop few_now 1)
          in
          let%bind () = Async.Scheduler.yield_until_no_jobs_remain () in
          assert_pool_txs cmds_wo_check ;
          (*Add new commands, remove old commands some of which are now expired*)
          let expired_command =
            mk_payment ~valid_until:curr_slot 9 1_000_000_000 0 5 1_000_000_000
          in
          let unexpired_command =
            mk_payment ~valid_until:curr_slot_plus_seven 8 1_000_000_000 0 9
              1_000_000_000
          in
          let valid_forever = List.nth_exn few_now 0 in
          let removed_commands =
            [valid_forever; expires_later1; expired_command; unexpired_command]
            |> List.map ~f:mk_with_status
          in
          let n_block_times n =
            Int64.(
              Block_time.Span.to_ms
                consensus_constants.block_window_duration_ms
              * n)
            |> Block_time.Span.of_ms
          in
          let%bind () =
            after (Block_time.Span.to_time_span (n_block_times 3L))
          in
          let%bind _ =
            Broadcast_pipe.Writer.write best_tip_diff_w
              { new_commands= [mk_with_status valid_forever]
              ; removed_commands
              ; reorg_best_tip= true }
          in
          (*expired_command should not be in the pool becuase they are expired and (List.nth few_now 0) becuase it was committed in a block*)
          let cmds_wo_check =
            List.map ~f:User_command.forget_check
              ( expires_later1 :: expires_later2 :: unexpired_command
              :: List.drop few_now 1 )
          in
          let%bind () = Async.Scheduler.yield_until_no_jobs_remain () in
          assert_pool_txs cmds_wo_check ;
          (*after 5 block times there should be no expired transactions*)
          let%bind () =
            after (Block_time.Span.to_time_span (n_block_times 5L))
          in
          let%bind _ =
            Broadcast_pipe.Writer.write best_tip_diff_w
              {new_commands= []; removed_commands= []; reorg_best_tip= false}
          in
          let cmds_wo_check =
            List.map ~f:User_command.forget_check (List.drop few_now 1)
          in
          let%bind () = Async.Scheduler.yield_until_no_jobs_remain () in
          assert_pool_txs cmds_wo_check ;
          Deferred.unit )

    let%test_unit "Now-invalid transactions are removed from the pool when \
                   the transition frontier is recreated" =
      Thread_safe.block_on_async_exn (fun () ->
          (* Set up initial frontier *)
          let frontier_pipe_r, frontier_pipe_w = Broadcast_pipe.create None in
          let incoming_diff_r, _incoming_diff_w =
            Strict_pipe.(create ~name:"Transaction pool test" Synchronous)
          in
          let local_diff_r, _local_diff_w =
            Strict_pipe.(create ~name:"Transaction pool test" Synchronous)
          in
          let trust_system = Trust_system.null () in
          let config =
            Test.Resource_pool.make_config ~trust_system ~pool_max_size
              ~verifier
          in
          let pool =
            Test.create ~config ~logger ~constraint_constants
              ~consensus_constants ~time_controller
              ~incoming_diffs:incoming_diff_r ~local_diffs:local_diff_r
              ~frontier_broadcast_pipe:frontier_pipe_r
            |> Test.resource_pool
          in
          let assert_pool_txs txs =
            [%test_eq: User_command.t List.t]
              ( Test.Resource_pool.transactions ~logger pool
              |> Sequence.map
                   ~f:
                     Transaction_hash.User_command_with_valid_signature.command
              |> Sequence.to_list
              |> List.sort ~compare:User_command.compare )
            @@ List.sort ~compare:User_command.compare txs
          in
          assert_pool_txs [] ;
          let frontier1, best_tip_diff_w1 =
            Mock_transition_frontier.create ()
          in
          let%bind _ =
            Broadcast_pipe.Writer.write frontier_pipe_w (Some frontier1)
          in
          let%bind _ =
            Test.Resource_pool.Diff.unsafe_apply pool
              (Envelope.Incoming.local
                 (extract_signed_commands independent_cmds))
          in
          assert_pool_txs @@ independent_cmds' ;
          (* Destroy initial frontier *)
          Broadcast_pipe.Writer.close best_tip_diff_w1 ;
          let%bind _ = Broadcast_pipe.Writer.write frontier_pipe_w None in
          (* Set up second frontier *)
          let ((_, ledger_ref2) as frontier2), _best_tip_diff_w2 =
            Mock_transition_frontier.create ()
          in
          ledger_ref2 :=
            map_set_multi !ledger_ref2
              [ mk_account 0 20_000_000_000_000 5
              ; mk_account 1 0 0
              ; mk_account 2 0 1 ] ;
          let%bind _ =
            Broadcast_pipe.Writer.write frontier_pipe_w (Some frontier2)
          in
          assert_pool_txs @@ List.drop independent_cmds' 3 ;
          Deferred.unit )

    let%test_unit "transaction replacement works" =
      Thread_safe.block_on_async_exn
      @@ fun () ->
      let%bind assert_pool_txs, pool, _best_tip_diff_w, frontier =
        setup_test ()
      in
      let set_sender idx (tx : Signed_command.t) =
        let sender_kp = test_keys.(idx) in
        let sender_pk = Public_key.compress sender_kp.public_key in
        let payload : Signed_command.Payload.t =
          match tx.payload with
          | {common; body= Payment payload} ->
              { common= {common with fee_payer_pk= sender_pk}
              ; body= Payment {payload with source_pk= sender_pk} }
          | {common; body= Stake_delegation (Set_delegate payload)} ->
              { common= {common with fee_payer_pk= sender_pk}
              ; body=
                  Stake_delegation
                    (Set_delegate {payload with delegator= sender_pk}) }
          | { common
            ; body=
                (Create_new_token _ | Create_token_account _ | Mint_tokens _)
                as body } ->
              {common= {common with fee_payer_pk= sender_pk}; body}
        in
        User_command.Signed_command (Signed_command.sign sender_kp payload)
      in
      let txs0 =
        [ mk_payment' 0 1_000_000_000 0 9 20_000_000_000
        ; mk_payment' 0 1_000_000_000 1 9 12_000_000_000
        ; mk_payment' 0 1_000_000_000 2 9 500_000_000_000 ]
      in
      let txs0' = List.map txs0 ~f:Signed_command.forget_check in
      let txs1 = List.map ~f:(set_sender 1) txs0' in
      let txs2 = List.map ~f:(set_sender 2) txs0' in
      let txs3 = List.map ~f:(set_sender 3) txs0' in
      let txs_all =
        List.map ~f:(fun x -> User_command.Signed_command x) txs0
        @ txs1 @ txs2 @ txs3
      in
      let%bind apply_res =
        Test.Resource_pool.Diff.unsafe_apply pool
          (Envelope.Incoming.local (extract_signed_commands txs_all))
      in
      let txs_all = List.map txs_all ~f:User_command.forget_check in
      [%test_eq: pool_apply] (Ok txs_all) (accepted_commands apply_res) ;
      assert_pool_txs @@ txs_all ;
      let replace_txs =
        [ (* sufficient fee *)
          mk_payment 0 16_000_000_000 0 1 440_000_000_000
        ; (* insufficient fee *)
          mk_payment 1 4_000_000_000 0 1 788_000_000_000
        ; (* sufficient *)
          mk_payment 2 20_000_000_000 1 4 721_000_000_000
        ; (* insufficient *)
          (let amount = 927_000_000_000 in
           let fee =
             let ledger = Mock_transition_frontier.best_tip frontier in
             let sender_kp = test_keys.(3) in
             let sender_pk = Public_key.compress sender_kp.public_key in
             let sender_aid = Account_id.create sender_pk Token_id.default in
             let location =
               Mock_base_ledger.location_of_account ledger sender_aid
               |> Option.value_exn
             in
             (* Spend all of the tokens in the account. Should fail because the
                command with nonce=0 will already have spent some.
             *)
             let account =
               Mock_base_ledger.get ledger location |> Option.value_exn
             in
             Currency.Balance.to_int account.balance - amount
           in
           mk_payment 3 fee 1 4 amount) ]
      in
      let%bind apply_res_2 =
        Test.Resource_pool.Diff.unsafe_apply pool
          (Envelope.Incoming.local (extract_signed_commands replace_txs))
      in
      let replace_txs = List.map replace_txs ~f:User_command.forget_check in
      [%test_eq: pool_apply]
        (Ok [List.nth_exn replace_txs 0; List.nth_exn replace_txs 2])
        (accepted_commands apply_res_2) ;
      Deferred.unit

    let%test_unit "it drops queued transactions if a committed one makes \
                   there be insufficient funds" =
      Thread_safe.block_on_async_exn
      @@ fun () ->
      let%bind assert_pool_txs, pool, best_tip_diff_w, (_, best_tip_ref) =
        setup_test ()
      in
      let txs =
        [ mk_payment 0 5_000_000_000 0 9 20_000_000_000
        ; mk_payment 0 6_000_000_000 1 5 77_000_000_000
        ; mk_payment 0 1_000_000_000 2 3 891_000_000_000 ]
      in
      let committed_tx = mk_payment 0 5_000_000_000 0 2 25_000_000_000 in
      let%bind apply_res =
        Test.Resource_pool.Diff.unsafe_apply pool
        @@ Envelope.Incoming.local (extract_signed_commands txs)
      in
      let txs = txs |> List.map ~f:User_command.forget_check in
      [%test_eq: pool_apply] (Ok txs) (accepted_commands apply_res) ;
      assert_pool_txs @@ txs ;
      best_tip_ref :=
        map_set_multi !best_tip_ref [mk_account 0 970_000_000_000 1] ;
      let%bind () =
        Broadcast_pipe.Writer.write best_tip_diff_w
          { new_commands= List.map ~f:mk_with_status @@ [committed_tx]
          ; removed_commands= []
          ; reorg_best_tip= false }
      in
      assert_pool_txs [List.nth_exn txs 1] ;
      Deferred.unit

    let%test_unit "max size is maintained" =
      Quickcheck.test ~trials:500
        (let open Quickcheck.Generator.Let_syntax in
        let%bind init_ledger_state = Ledger.gen_initial_ledger_state in
        let%bind cmds_count = Int.gen_incl pool_max_size (pool_max_size * 2) in
        let%bind cmds =
          User_command.Valid.Gen.sequence ~sign_type:`Real ~length:cmds_count
            init_ledger_state
        in
        return (init_ledger_state, cmds))
        ~f:(fun (init_ledger_state, cmds) ->
          Thread_safe.block_on_async_exn (fun () ->
              let%bind ( _assert_pool_txs
                       , pool
                       , best_tip_diff_w
                       , (_, best_tip_ref) ) =
                setup_test ()
              in
              let mock_ledger =
                Account_id.Map.of_alist_exn
                  ( init_ledger_state |> Array.to_sequence
                  |> Sequence.map ~f:(fun (kp, balance, nonce, timing) ->
                         let public_key = Public_key.compress kp.public_key in
                         let account_id =
                           Account_id.create public_key Token_id.default
                         in
                         ( account_id
                         , { (Account.initialize account_id) with
                             balance=
                               Currency.Balance.of_uint64
                                 (Currency.Amount.to_uint64 balance)
                           ; nonce
                           ; timing } ) )
                  |> Sequence.to_list )
              in
              best_tip_ref := mock_ledger ;
              let%bind () =
                Broadcast_pipe.Writer.write best_tip_diff_w
                  {new_commands= []; removed_commands= []; reorg_best_tip= true}
              in
              let cmds1, cmds2 = List.split_n cmds pool_max_size in
              let%bind apply_res1 =
                Test.Resource_pool.Diff.unsafe_apply pool
                  (Envelope.Incoming.local (extract_signed_commands cmds1))
              in
              assert (Result.is_ok apply_res1) ;
              [%test_eq: int] pool_max_size (Indexed_pool.size pool.pool) ;
              let%map _apply_res2 =
                Test.Resource_pool.Diff.unsafe_apply pool
                  (Envelope.Incoming.local (extract_signed_commands cmds2))
              in
              (* N.B. Adding a transaction when the pool is full may drop > 1
                 command, so the size now is not necessarily the maximum.
                 Applying the diff may also return an error if none of the new
                 commands have higher fee than the lowest one already in the
                 pool.
              *)
              assert (Indexed_pool.size pool.pool <= pool_max_size) ) )

    let assert_rebroadcastable pool cmds =
      let normalize = List.sort ~compare:User_command.compare in
      let expected =
        match normalize cmds with [] -> [] | normalized -> [normalized]
      in
      [%test_eq: User_command.t list list]
        ( List.map ~f:normalize
        @@ Test.Resource_pool.get_rebroadcastable pool
             ~has_timed_out:(Fn.const `Ok) )
        expected

    let mock_sender =
      Envelope.Sender.Remote
        (Peer.create
           (Unix.Inet_addr.of_string "1.2.3.4")
           ~peer_id:(Peer.Id.unsafe_of_string "contents should be irrelevant")
           ~libp2p_port:8302)

    let%test_unit "rebroadcastable transaction behavior" =
      Thread_safe.block_on_async_exn (fun () ->
          let%bind assert_pool_txs, pool, best_tip_diff_w, _frontier =
            setup_test ()
          in
          assert_pool_txs [] ;
          let local_cmds = List.take independent_cmds 5 in
          let local_cmds' = List.map local_cmds ~f:User_command.forget_check in
          let remote_cmds = List.drop independent_cmds 5 in
          let remote_cmds' =
            List.map remote_cmds ~f:User_command.forget_check
          in
          (* Locally generated transactions are rebroadcastable *)
          let%bind apply_res_1 =
            Test.Resource_pool.Diff.unsafe_apply pool
              (Envelope.Incoming.local (extract_signed_commands local_cmds))
          in
          [%test_eq: pool_apply]
            (accepted_commands apply_res_1)
            (Ok local_cmds') ;
          assert_pool_txs local_cmds' ;
          assert_rebroadcastable pool local_cmds' ;
          (* Adding non-locally-generated transactions doesn't affect
             rebroadcastable pool *)
          let%bind apply_res_2 =
            Test.Resource_pool.Diff.unsafe_apply pool
              (Envelope.Incoming.map
                 (Envelope.Incoming.wrap ~data:remote_cmds ~sender:mock_sender)
                 ~f:extract_signed_commands)
          in
          [%test_eq: pool_apply]
            (accepted_commands apply_res_2)
            (Ok remote_cmds') ;
          assert_pool_txs (local_cmds' @ remote_cmds') ;
          assert_rebroadcastable pool local_cmds' ;
          (* When locally generated transactions are committed they are no
             longer rebroadcastable *)
          let%bind () =
            Broadcast_pipe.Writer.write best_tip_diff_w
              { new_commands=
                  List.map ~f:mk_with_status @@ List.take local_cmds 2
                  @ List.take remote_cmds 3
              ; removed_commands= []
              ; reorg_best_tip= false }
          in
          assert_pool_txs (List.drop local_cmds' 2 @ List.drop remote_cmds' 3) ;
          assert_rebroadcastable pool (List.drop local_cmds' 2) ;
          (* Reorgs put locally generated transactions back into the
             rebroadcastable pool, if they were removed and not re-added *)
          let%bind () =
            Broadcast_pipe.Writer.write best_tip_diff_w
              { new_commands=
                  List.map ~f:mk_with_status @@ List.take local_cmds 1
              ; removed_commands=
                  List.map ~f:mk_with_status @@ List.take local_cmds 2
              ; reorg_best_tip= true }
          in
          assert_pool_txs (List.tl_exn local_cmds' @ List.drop remote_cmds' 3) ;
          assert_rebroadcastable pool (List.tl_exn local_cmds') ;
          (* Committing them again removes them from the pool again. *)
          let%bind () =
            Broadcast_pipe.Writer.write best_tip_diff_w
              { new_commands=
                  List.map ~f:mk_with_status @@ List.tl_exn local_cmds
                  @ List.drop remote_cmds 3
              ; removed_commands= []
              ; reorg_best_tip= false }
          in
          assert_pool_txs [] ;
          assert_rebroadcastable pool [] ;
          (* A reorg that doesn't re-add anything puts the right things back
             into the rebroadcastable pool. *)
          let%bind () =
            Broadcast_pipe.Writer.write best_tip_diff_w
              { new_commands= []
              ; removed_commands=
                  List.map ~f:mk_with_status @@ List.drop local_cmds 3
                  @ remote_cmds
              ; reorg_best_tip= true }
          in
          assert_pool_txs (List.drop local_cmds' 3 @ remote_cmds') ;
          assert_rebroadcastable pool (List.drop local_cmds' 3) ;
          (* Committing again removes them. (Checking this works in both one and
             two step reorg processes) *)
          let%bind () =
            Broadcast_pipe.Writer.write best_tip_diff_w
              { new_commands=
                  List.map ~f:mk_with_status @@ [List.nth_exn local_cmds 3]
              ; removed_commands= []
              ; reorg_best_tip= false }
          in
          assert_pool_txs (List.drop local_cmds' 4 @ remote_cmds') ;
          assert_rebroadcastable pool (List.drop local_cmds' 4) ;
          (* When transactions expire from rebroadcast pool they are gone. This
             doesn't affect the main pool.
          *)
          ignore
            ( Test.Resource_pool.get_rebroadcastable pool
                ~has_timed_out:(Fn.const `Timed_out)
              : User_command.t list list ) ;
          assert_pool_txs (List.drop local_cmds' 4 @ remote_cmds') ;
          assert_rebroadcastable pool [] ;
          Deferred.unit )
  end )<|MERGE_RESOLUTION|>--- conflicted
+++ resolved
@@ -241,16 +241,11 @@
       let add t h =
         if not (Q.mem t h) then (
           if Q.length t >= max_size then ignore (Q.dequeue_front t : 'a option) ;
-<<<<<<< HEAD
           Q.enqueue_back_exn t h () ;
           `Already_mem false )
         else (
           ignore (Q.lookup_and_move_to_back t h : unit option) ;
           `Already_mem true )
-=======
-          Q.enqueue_back_exn t h () )
-        else ignore (Q.lookup_and_move_to_back t h : unit option)
->>>>>>> 5f8dc028
     end
 
     type t =
