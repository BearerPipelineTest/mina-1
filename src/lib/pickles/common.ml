open Core_kernel
open Pickles_types
open Import
open Backend

module Max_degree = struct
  let step_log2 = Nat.to_int Backend.Tick.Rounds.n

  let step = 1 lsl step_log2
<<<<<<< HEAD

  let wrap_log2 = Nat.to_int Backend.Tock.Rounds.n

=======

  let wrap_log2 = Nat.to_int Backend.Tock.Rounds.n

>>>>>>> c0a6c8fa
  let wrap = 1 lsl wrap_log2
end

let tick_shifts, tock_shifts =
  let mk g =
    let f =
      Memo.general ~cache_size_bound:20 ~hashable:Int.hashable (fun log2_size ->
          g log2_size)
    in
    fun ~log2_size -> f log2_size
  in
<<<<<<< HEAD
  let tick : log2_size:int -> Tick.Field.t array =
   fun ~log2_size -> Kimchi.Protocol.VerifierIndex.Fp.shifts log2_size
  in
  let tock : log2_size:int -> Tock.Field.t array =
   fun ~log2_size -> Kimchi.Protocol.VerifierIndex.Fq.shifts log2_size
  in
  (mk tick, mk tock)
=======
  ( mk Kimchi.Protocol.VerifierIndex.Fp.shifts
  , mk Kimchi.Protocol.VerifierIndex.Fq.shifts )
>>>>>>> c0a6c8fa

let wrap_domains =
  { Domains.h = Pow_2_roots_of_unity 15
  ; x =
      Pow_2_roots_of_unity
        (let (T (typ, _)) = Impls.Wrap.input () in
         Int.ceil_log2 (Impls.Wrap.Data_spec.size [ typ ]))
  }

let hash_pairing_me_only ~app_state
    (t : _ Types.Pairing_based.Proof_state.Me_only.t) =
  let g (x, y) = [ x; y ] in
  let open Backend in
  Tick_field_sponge.digest Tick_field_sponge.params
    (Types.Pairing_based.Proof_state.Me_only.to_field_elements t ~g
       ~comm:(fun (x : Tock.Curve.Affine.t) -> Array.of_list (g x))
       ~app_state)

let hash_dlog_me_only (type n) (_max_branching : n Nat.t)
    (t :
      ( Tick.Curve.Affine.t
      , (_, n) Vector.t )
      Types.Dlog_based.Proof_state.Me_only.t) =
  Tock_field_sponge.digest Tock_field_sponge.params
    (Types.Dlog_based.Proof_state.Me_only.to_field_elements t
       ~g1:(fun ((x, y) : Tick.Curve.Affine.t) -> [ x; y ]))

let dlog_pcs_batch (type n_branching total)
    ((without_degree_bound, _pi) :
      total Nat.t * (n_branching, Nat.N26.n, total) Nat.Adds.t) =
  Pcs_batch.create ~without_degree_bound ~with_degree_bound:[]

let when_profiling profiling default =
  match Option.map (Sys.getenv_opt "PICKLES_PROFILING") ~f:String.lowercase with
  | None | Some ("0" | "false") ->
      default
  | Some _ ->
      profiling

let time lab f =
  when_profiling
    (fun () ->
      let start = Time.now () in
      let x = f () in
      let stop = Time.now () in
      printf "%s: %s\n%!" lab (Time.Span.to_string_hum (Time.diff stop start)) ;
      x)
    f ()

let bits_random_oracle =
  let h = Digestif.blake2s 32 in
  fun ~length s ->
    Digestif.digest_string h s |> Digestif.to_raw_string h |> String.to_list
    |> List.concat_map ~f:(fun c ->
           let c = Char.to_int c in
           List.init 8 ~f:(fun i -> (c lsr i) land 1 = 1))
    |> fun a -> List.take a length

let bits_to_bytes bits =
  let byte_of_bits bs =
    List.foldi bs ~init:0 ~f:(fun i acc b ->
        if b then acc lor (1 lsl i) else acc)
    |> Char.of_int_exn
  in
  List.map (List.groupi bits ~break:(fun i _ _ -> i mod 8 = 0)) ~f:byte_of_bits
  |> String.of_char_list

let group_map m ~a ~b =
  let params = Group_map.Params.create m { a; b } in
  stage (fun x -> Group_map.to_group m ~params x)

module Shifts = struct
  let tock1 : Tock.Field.t Shifted_value.Type1.Shift.t =
    Shifted_value.Type1.Shift.create (module Tock.Field)

  let tock2 : Tock.Field.t Shifted_value.Type2.Shift.t =
    Shifted_value.Type2.Shift.create (module Tock.Field)

  let tick1 : Tick.Field.t Shifted_value.Type1.Shift.t =
    Shifted_value.Type1.Shift.create (module Tick.Field)

  let tick2 : Tick.Field.t Shifted_value.Type2.Shift.t =
    Shifted_value.Type2.Shift.create (module Tick.Field)
end

let finite_exn : 'a Kimchi.Foundations.or_infinity -> 'a * 'a = function
  | Finite (x, y) ->
      (x, y)
  | Infinity ->
      failwith "finite_exn"

let or_infinite_conv :
    ('a * 'a) Or_infinity.t -> 'a Kimchi.Foundations.or_infinity = function
  | Finite (x, y) ->
      Finite (x, y)
  | Infinity ->
      Infinity

module Ipa = struct
  open Backend

  (* TODO: Make all this completely generic over backend *)

  let compute_challenge (type f) ~endo_to_field
      (module Field : Kimchi_backend.Field.S with type t = f) c =
    endo_to_field c

  let compute_challenges ~endo_to_field field chals =
    Vector.map chals ~f:(fun { Bulletproof_challenge.prechallenge } ->
        compute_challenge field ~endo_to_field prechallenge)

  module Wrap = struct
    let field =
      (module Tock.Field : Kimchi_backend.Field.S with type t = Tock.Field.t)

    let endo_to_field = Endo.Step_inner_curve.to_field

    let compute_challenge c = compute_challenge field ~endo_to_field c

    let compute_challenges cs = compute_challenges field ~endo_to_field cs

    let compute_sg chals =
      let comm =
        Kimchi.Protocol.SRS.Fq.b_poly_commitment
          (Backend.Tock.Keypair.load_urs ())
          (Pickles_types.Vector.to_array (compute_challenges chals))
      in
      comm.unshifted.(0) |> finite_exn
  end

  module Step = struct
    let field =
      (module Tick.Field : Kimchi_backend.Field.S with type t = Tick.Field.t)

    let endo_to_field = Endo.Wrap_inner_curve.to_field

    let compute_challenge c = compute_challenge field ~endo_to_field c

    let compute_challenges cs = compute_challenges field ~endo_to_field cs

    let compute_sg chals =
      let comm =
        Kimchi.Protocol.SRS.Fp.b_poly_commitment
          (Backend.Tick.Keypair.load_urs ())
          (Pickles_types.Vector.to_array (compute_challenges chals))
      in
      comm.unshifted.(0) |> finite_exn

    let accumulator_check comm_chals =
      let chals =
        Array.concat
        @@ List.map comm_chals ~f:(fun (_, chals) -> Vector.to_array chals)
      in
      let comms =
        Array.of_list_map comm_chals ~f:(fun (comm, _) ->
            Or_infinity.Finite comm)
      in
      let urs = Backend.Tick.Keypair.load_urs () in
      Run_in_thread.run_in_thread (fun () ->
          Kimchi.Protocol.SRS.Fp.batch_accumulator_check urs
            (Array.map comms ~f:or_infinite_conv)
            chals)
  end
end

let tock_unpadded_public_input_of_statement prev_statement =
  let input =
    let (T (typ, _conv)) = Impls.Wrap.input () in
    Impls.Wrap.generate_public_input [ typ ] prev_statement
  in
  List.init
    (Backend.Tock.Field.Vector.length input)
    ~f:(Backend.Tock.Field.Vector.get input)

let tock_public_input_of_statement s = tock_unpadded_public_input_of_statement s

let tick_public_input_of_statement ~max_branching
    (prev_statement : _ Types.Pairing_based.Statement.t) =
  let input =
    let (T (input, _conv)) =
      Impls.Step.input ~branching:max_branching ~wrap_rounds:Tock.Rounds.n
    in
    Impls.Step.generate_public_input [ input ] prev_statement
  in
  List.init
    (Backend.Tick.Field.Vector.length input)
    ~f:(Backend.Tick.Field.Vector.get input)

let max_log2_degree = Pickles_base.Side_loaded_verification_key.max_log2_degree

let max_quot_size ~of_int ~mul:( * ) ~sub:( - ) domain_size =
  of_int 5 * (domain_size - of_int 1)

let max_quot_size_int = max_quot_size ~of_int:Fn.id ~mul:( * ) ~sub:( - )

let ft_comm ~add:( + ) ~scale ~endoscale ~negate
    ~verification_key:(m : _ Plonk_verification_key_evals.t) ~alpha
    ~(plonk : _ Types.Dlog_based.Proof_state.Deferred_values.Plonk.In_circuit.t)
    ~t_comm =
  let ( * ) x g = scale g x in
  let _, [ sigma_comm_last ] =
    Vector.split m.sigma_comm
      (snd (Dlog_plonk_types.Permuts_minus_1.add Nat.N1.n))
  in
  let f_comm =
    let poseidon =
      let (pn :: ps) = Vector.rev m.coefficients_comm in
      scale
        (Vector.fold ~init:pn ps ~f:(fun acc c -> c + endoscale acc alpha))
        plonk.poseidon_selector
      |> negate
    in
    let generic =
      let coeffs = Vector.to_array m.coefficients_comm in
      let (c0 :: cs) = plonk.generic in
      Vector.foldi cs
        ~init:(c0 * coeffs.(0))
        ~f:(fun i acc c -> acc + (c * coeffs.(Int.(i + 1))))
    in
    List.reduce_exn ~f:( + )
      [ plonk.perm * sigma_comm_last
      ; generic
      ; poseidon
      ; plonk.vbmul * m.mul_comm
      ; plonk.complete_add * m.complete_add_comm
      ; plonk.endomul * m.emul_comm
      ; plonk.endomul_scalar * m.endomul_scalar_comm
      ]
  in
  let chunked_t_comm =
    let n = Array.length t_comm in
    let res = ref t_comm.(n - 1) in
    for i = n - 2 downto 0 do
      res := t_comm.(i) + scale !res plonk.zeta_to_srs_length
    done ;
    !res
  in
  f_comm + chunked_t_comm
  + negate (scale chunked_t_comm plonk.zeta_to_domain_size)<|MERGE_RESOLUTION|>--- conflicted
+++ resolved
@@ -7,15 +7,9 @@
   let step_log2 = Nat.to_int Backend.Tick.Rounds.n
 
   let step = 1 lsl step_log2
-<<<<<<< HEAD
 
   let wrap_log2 = Nat.to_int Backend.Tock.Rounds.n
 
-=======
-
-  let wrap_log2 = Nat.to_int Backend.Tock.Rounds.n
-
->>>>>>> c0a6c8fa
   let wrap = 1 lsl wrap_log2
 end
 
@@ -27,18 +21,8 @@
     in
     fun ~log2_size -> f log2_size
   in
-<<<<<<< HEAD
-  let tick : log2_size:int -> Tick.Field.t array =
-   fun ~log2_size -> Kimchi.Protocol.VerifierIndex.Fp.shifts log2_size
-  in
-  let tock : log2_size:int -> Tock.Field.t array =
-   fun ~log2_size -> Kimchi.Protocol.VerifierIndex.Fq.shifts log2_size
-  in
-  (mk tick, mk tock)
-=======
   ( mk Kimchi.Protocol.VerifierIndex.Fp.shifts
   , mk Kimchi.Protocol.VerifierIndex.Fq.shifts )
->>>>>>> c0a6c8fa
 
 let wrap_domains =
   { Domains.h = Pow_2_roots_of_unity 15
