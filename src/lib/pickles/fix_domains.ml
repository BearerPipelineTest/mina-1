--- conflicted
+++ resolved
@@ -23,11 +23,7 @@
                                            , rust_gates )
                                            Kimchi_backend_common
                                            .Plonk_constraint_system
-<<<<<<< HEAD
-                                           .t ) (Spec.ETyp.T (typ, conv)) main =
-=======
-                                           .t) (Spec.ETyp.T (typ, conv))
+                                           .t ) (Spec.ETyp.T (typ, conv))
     return_typ main =
->>>>>>> ea6c7ee8
   let main x () : unit = main (conv x) in
   domains (Impl.constraint_system ~exposing:[ typ ] ~return_typ main)