--- conflicted
+++ resolved
@@ -92,30 +92,6 @@
       in
       assert ([%equal: (string * bool) list] str_list expected_list)
 
-<<<<<<< HEAD
-    let (typ_unchecked : (t, Constant.t) Typ.t), check =
-      let t0 =
-        Typ.transport
-          (Typ.tuple2 Field.typ Boolean.typ)
-          ~there:(fun x ->
-            let low, high = Util.split_last (Tock.Field.to_bits x) in
-            (Field.Constant.project low, high) )
-          ~back:(fun (low, high) ->
-            let low, _ = Util.split_last (Field.Constant.unpack low) in
-            Tock.Field.of_bits (low @ [ high ]) )
-      in
-      let check t =
-        let open Internal_Basic in
-        let open Let_syntax in
-        let equal (x1, b1) (x2, b2) =
-          let%bind x_eq = Field.Checked.equal x1 (Field.Var.constant x2) in
-          let b_eq = match b2 with true -> b1 | false -> Boolean.not b1 in
-          Boolean.( && ) x_eq b_eq
-        in
-        let%bind () = t0.check t in
-        Checked.List.map forbidden_shifted_values ~f:(equal t)
-        >>= Boolean.any >>| Boolean.not >>= Boolean.Assert.is_true
-=======
     let typ_unchecked : (t, Constant.t) Typ.t =
       Typ.transport
         (Typ.tuple2 Field.typ Boolean.typ)
@@ -124,10 +100,10 @@
           | [] ->
               assert false
           | low :: high ->
-              (Field.Constant.project high, low))
+              (Field.Constant.project high, low) )
         ~back:(fun (high, low) ->
           let high = Field.Constant.unpack high in
-          Tock.Field.of_bits (low :: high))
+          Tock.Field.of_bits (low :: high) )
 
     let check t =
       let open Internal_Basic in
@@ -136,7 +112,6 @@
         let%bind x_eq = Field.Checked.equal x1 (Field.Var.constant x2) in
         let b_eq = match b2 with true -> b1 | false -> Boolean.not b1 in
         Boolean.( && ) x_eq b_eq
->>>>>>> ea6c7ee8
       in
       let (Typ typ_unchecked) = typ_unchecked in
       let%bind () = typ_unchecked.check t in
