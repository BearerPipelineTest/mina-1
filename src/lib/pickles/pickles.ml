module Endo = Endo
module P = Proof

module type Statement_intf = Intf.Statement

module type Statement_var_intf = Intf.Statement_var

module type Statement_value_intf = Intf.Statement_value

module Common = Common
open Tuple_lib
module Scalar_challenge = Scalar_challenge
module SC = Scalar_challenge
open Core_kernel
open Async_kernel
open Import
open Pickles_types
open Poly_types
open Hlist
open Common
open Backend
module Backend = Backend
module Sponge_inputs = Sponge_inputs
module Util = Util
module Tick_field_sponge = Tick_field_sponge
module Impls = Impls
module Inductive_rule = Inductive_rule
module Tag = Tag
module Dirty = Dirty
module Cache_handle = Cache_handle
module Step_main_inputs = Step_main_inputs
module Step_verifier = Step_verifier

let profile_constraints = false

let verify_promise = Verify.verify

let verify max_proofs_verified statement key proofs =
  verify_promise max_proofs_verified statement key proofs |> Promise.to_deferred

(* This file (as you can see from the mli) defines a compiler which turns an inductive
   definition of a set into an inductive SNARK system for proving using those rules.

   The two ingredients we use are two SNARKs.
   - A step based SNARK for a field Fp, using the group G1/Fq (whose scalar field is Fp)
   - A DLOG based SNARK for a field Fq, using the group G/Fp (whose scalar field is Fq)

   For convenience in this discussion, let's define
    (F_0, G_0) := (Fp, G1)
    (F_1, G_1) := (Fq, G)
   So ScalarField(G_i) = F_i and G_i / F_{1-i}.

   An inductive set A is defined by a sequence of inductive rules.
   An inductive rule is intuitively described by something of the form

   a1 ∈ A1, ..., an ∈ An
     f [ a0, ... a1 ] a
   ----------------------
           a ∈ A

   where f is a snarky function defined over an Impl with Field.t = Fp
   and each Ai is itself an inductive rule (possibly equal to A itself).

   We pursue the "step" then "wrap" approach for proof composition.

   The main source of complexity is that we must "wrap" proofs whose verifiers are
   slightly different.

   The main sources of complexity are twofold:
   1. Each SNARK verifier includes group operations and scalar field operations.
      This is problematic because the group operations use the base field, which is
      not equal to the scalar field.

      Schematically, from the circuit point-of-view, we can say a proof is
      - a sequence of F_0 elements xs_0
      - a sequence of F_1 elelements xs_1
      and a verifier is a pair of "snarky functions"
      - check_0 : F_0 list -> F_1 list -> unit which uses the Impl with Field.t = F_0
      - check_1 : F_0 list -> F_1 list -> unit which uses the Impl with Field.t = F_1
      - subset_00 : 'a list -> 'a list
      - subset_01 : 'a list -> 'a list
      - subset_10 : 'a list -> 'a list
      - subset_11 : 'a list -> 'a list
      and a proof verifies if
      ( check_0 (subset_00 xs_0) (subset_01 xs_1)  ;
        check_1 (subset_10 xs_0) (subset_11 xs_1) )

      When verifying a proof, we perform the parts of the verifier involving group operations
      and expose as public input the scalar-field elements we need to perform the final checks.

      In the F_0 circuit, we witness xs_0 and xs_1,
      execute `check_0 (subset_00 xs_0) (subset_01 xs_1)` and
      expose `subset_10 xs_0` and `subset_11 xs_1` as public inputs.

      So the "public inputs" contain within them an "unfinalized proof".

      Then, the next time we verify that proof within an F_1 circuit we "finalize" those
      unfinalized proofs by running `check_1 xs_0_subset xs_1_subset`.

      I didn't implement it exactly this way (although in retrospect probably I should have) but
      that's the basic idea.

      **The complexity this causes:**
      When you prove a rule that includes k recursive verifications, you expose k unfinalized
      proofs. So, the shape of a statement depends on how many "predecessor statements" it has
      or in other words, how many verifications were performed within it.

      Say we have an inductive set given by inductive rules R_1, ... R_n such that
      each rule R_i has k_i predecessor statements.

      In the "wrap" circuit, we must be able to verify a proof coming from any of the R_i.
      So, we must pad the statement for the proof we're wrapping to have `max_i k_i`
      unfinalized proof components.

   2. The verifier for each R_i looks a little different depending on the complexity of the "step"
      circuit corresponding to R_i has. Namely, it is dependent on the "domains" H and K for this
      circuit.

      So, when the "wrap" circuit proves the statement,
      "there exists some index i in 1,...,n and a proof P such that verifies(P)"
      "verifies(P)" must also take the index "i", compute the correct domain sizes correspond to rule "i"
      and use *that* in the "verifies" computation.
*)

let pad_local_max_proofs_verifieds
    (type prev_varss prev_valuess env max_proofs_verified branches)
    (max_proofs_verified : max_proofs_verified Nat.t)
    (length : (prev_varss, branches) Hlist.Length.t)
    (local_max_proofs_verifieds :
      (prev_varss, prev_valuess, env) H2_1.T(H2_1.T(E03(Int))).t ) :
    ((int, max_proofs_verified) Vector.t, branches) Vector.t =
  let module Vec = struct
    type t = (int, max_proofs_verified) Vector.t
  end in
  let module M =
    H2_1.Map
      (H2_1.T
         (E03 (Int))) (E03 (Vec))
         (struct
           module HI = H2_1.T (E03 (Int))

           let f : type a b e. (a, b, e) H2_1.T(E03(Int)).t -> Vec.t =
            fun xs ->
             let (T (_proofs_verified, pi)) = HI.length xs in
             let module V = H2_1.To_vector (Int) in
             let v = V.f pi xs in
             Vector.extend_exn v max_proofs_verified 0
         end)
  in
  let module V = H2_1.To_vector (Vec) in
  V.f length (M.f local_max_proofs_verifieds)

open Kimchi_backend

module Me_only = struct
  module Wrap = Types.Wrap.Proof_state.Me_only
  module Step = Types.Step.Proof_state.Me_only
end

module Proof_ = P.Base
module Proof = P

module Statement_with_proof = struct
  type ('s, 'max_width, _) t =
    (* TODO: use Max local max proofs verified instead of max_width *)
    's * ('max_width, 'max_width) Proof.t
end

let pad_pass_throughs
    (type local_max_proofs_verifieds max_local_max_proofs_verifieds
    max_proofs_verified )
    (module M : Hlist.Maxes.S
      with type ns = max_local_max_proofs_verifieds
       and type length = max_proofs_verified )
    (pass_throughs : local_max_proofs_verifieds H1.T(Proof_.Me_only.Wrap).t) =
  let dummy_chals = Dummy.Ipa.Wrap.challenges in
  let rec go :
      type len ms ns.
         ms H1.T(Nat).t
      -> ns H1.T(Proof_.Me_only.Wrap).t
      -> ms H1.T(Proof_.Me_only.Wrap).t =
   fun maxes me_onlys ->
    match (maxes, me_onlys) with
    | [], _ :: _ ->
        assert false
    | [], [] ->
        []
    | m :: maxes, [] ->
        { challenge_polynomial_commitment = Lazy.force Dummy.Ipa.Step.sg
        ; old_bulletproof_challenges = Vector.init m ~f:(fun _ -> dummy_chals)
        }
        :: go maxes []
    | m :: maxes, me_only :: me_onlys ->
        let me_only =
          { me_only with
            old_bulletproof_challenges =
              Vector.extend_exn me_only.old_bulletproof_challenges m dummy_chals
          }
        in
        me_only :: go maxes me_onlys
  in
  go M.maxes pass_throughs

module Verification_key = struct
  include Verification_key

  module Id = struct
    include Cache.Wrap.Key.Verification

    let dummy_id = Type_equal.Id.(uid (create ~name:"dummy" sexp_of_opaque))

    let dummy : unit -> t =
      let header =
        { Snark_keys_header.header_version = Snark_keys_header.header_version
        ; kind = { type_ = "verification key"; identifier = "dummy" }
        ; constraint_constants =
            { sub_windows_per_window = 0
            ; ledger_depth = 0
            ; work_delay = 0
            ; block_window_duration_ms = 0
            ; transaction_capacity = Log_2 0
            ; pending_coinbase_depth = 0
            ; coinbase_amount = Unsigned.UInt64.of_int 0
            ; supercharged_coinbase_factor = 0
            ; account_creation_fee = Unsigned.UInt64.of_int 0
            ; fork = None
            }
        ; commits = { mina = ""; marlin = "" }
        ; length = 0
        ; commit_date = ""
        ; constraint_system_hash = ""
        ; identifying_hash = ""
        }
      in
      let t = lazy (dummy_id, header, Md5.digest_string "") in
      fun () -> Lazy.force t
  end

  (* TODO: Make async *)
  let load ~cache id =
    Key_cache.Sync.read cache
      (Key_cache.Sync.Disk_storable.of_binable Id.to_string
         (module Verification_key.Stable.Latest) )
      id
    |> Deferred.return
end

module type Proof_intf = sig
  type statement

  type t

  val verification_key : Verification_key.t Lazy.t

  val id : Verification_key.Id.t Lazy.t

  val verify : (statement * t) list -> bool Deferred.t

  val verify_promise : (statement * t) list -> bool Promise.t
end

module Prover = struct
  type ('prev_values, 'local_widths, 'local_heights, 'a_value, 'proof) t =
       ?handler:
         (   Snarky_backendless.Request.request
          -> Snarky_backendless.Request.response )
    -> ( 'prev_values
       , 'local_widths
       , 'local_heights )
       H3.T(Statement_with_proof).t
    -> 'a_value
    -> 'proof
end

module Proof_system = struct
  type ( 'a_var
       , 'a_value
       , 'max_proofs_verified
       , 'branches
       , 'prev_valuess
       , 'widthss
       , 'heightss )
       t =
    | T :
        ('a_var, 'a_value, 'max_proofs_verified, 'branches) Tag.t
        * (module Proof_intf with type t = 'proof and type statement = 'a_value)
        * ( 'prev_valuess
          , 'widthss
          , 'heightss
          , 'a_value
          , 'proof )
          H3_2.T(Prover).t
        -> ( 'a_var
           , 'a_value
           , 'max_proofs_verified
           , 'branches
           , 'prev_valuess
           , 'widthss
           , 'heightss )
           t
end

module Make (A : Statement_var_intf) (A_value : Statement_value_intf) = struct
  module IR = Inductive_rule.T (A) (A_value)
  module HIR = H4.T (IR)

  let max_local_max_proofs_verifieds ~self (type n)
      (module Max_proofs_verified : Nat.Intf with type n = n) branches choices =
    let module Local_max_proofs_verifieds = struct
      type t = (int, Max_proofs_verified.n) Vector.t
    end in
    let module M =
      H4.Map (IR) (E04 (Local_max_proofs_verifieds))
        (struct
          module V = H4.To_vector (Int)
          module HT = H4.T (Tag)

          module M =
            H4.Map (Tag) (E04 (Int))
              (struct
                let f (type a b c d) (t : (a, b, c, d) Tag.t) : int =
                  if Type_equal.Id.same t.id self then
                    Nat.to_int Max_proofs_verified.n
                  else
                    let (module M) = Types_map.max_proofs_verified t in
                    Nat.to_int M.n
              end)

          let f :
              type a b c d. (a, b, c, d) IR.t -> Local_max_proofs_verifieds.t =
           fun rule ->
            let (T (_, l)) = HT.length rule.prevs in
            Vector.extend_exn (V.f l (M.f rule.prevs)) Max_proofs_verified.n 0
        end)
    in
    let module V = H4.To_vector (Local_max_proofs_verifieds) in
    let padded = V.f branches (M.f choices) |> Vector.transpose in
    (padded, Maxes.m padded)

  module Lazy_ (A : T0) = struct
    type t = A.t Lazy.t
  end

  module Lazy_keys = struct
    type t =
      (Impls.Step.Keypair.t * Dirty.t) Lazy.t
      * (Kimchi_bindings.Protocol.VerifierIndex.Fp.t * Dirty.t) Lazy.t

    (* TODO Think this is right.. *)
  end

  let log_step main typ name index =
    let module Constraints = Snarky_log.Constraints (Impls.Step.Internal_Basic) in
    let log =
      let weight =
        let sys = Backend.Tick.R1CS_constraint_system.create () in
        fun (c : Impls.Step.Constraint.t) ->
          let prev = sys.next_row in
          List.iter c ~f:(fun { annotation; basic } ->
              Backend.Tick.R1CS_constraint_system.add_constraint sys
                ?label:annotation basic ) ;
          let next = sys.next_row in
          next - prev
      in
      Constraints.log ~weight (Impls.Step.make_checked main)
    in
    if profile_constraints then
      Snarky_log.to_file (sprintf "step-snark-%s-%d.json" name index) log

  let log_wrap main typ name id =
    let module Constraints = Snarky_log.Constraints (Impls.Wrap.Internal_Basic) in
    let log =
      let sys = Backend.Tock.R1CS_constraint_system.create () in
      let weight (c : Impls.Wrap.Constraint.t) =
        let prev = sys.next_row in
        List.iter c ~f:(fun { annotation; basic } ->
            Backend.Tock.R1CS_constraint_system.add_constraint sys
              ?label:annotation basic ) ;
        let next = sys.next_row in
        next - prev
      in
      let log =
        Constraints.log ~weight
          Impls.Wrap.(
            make_checked (fun () : unit ->
                let x = with_label __LOC__ (fun () -> exists typ) in
                main x () ))
      in
      log
    in
    if profile_constraints then
      Snarky_log.to_file
        (sprintf
           !"wrap-%s-%{sexp:Type_equal.Id.Uid.t}.json"
           name (Type_equal.Id.uid id) )
        log

  let compile :
      type prev_varss prev_valuess widthss heightss max_proofs_verified branches.
         self:(A.t, A_value.t, max_proofs_verified, branches) Tag.t
      -> cache:Key_cache.Spec.t list
      -> ?disk_keys:
           (Cache.Step.Key.Verification.t, branches) Vector.t
           * Cache.Wrap.Key.Verification.t
      -> branches:(module Nat.Intf with type n = branches)
      -> max_proofs_verified:
           (module Nat.Add.Intf with type n = max_proofs_verified)
      -> name:string
      -> constraint_constants:Snark_keys_header.Constraint_constants.t
      -> typ:(A.t, A_value.t) Impls.Step.Typ.t
      -> choices:
           (   self:(A.t, A_value.t, max_proofs_verified, branches) Tag.t
            -> (prev_varss, prev_valuess, widthss, heightss) H4.T(IR).t )
      -> ( prev_valuess
         , widthss
         , heightss
         , A_value.t
         , (max_proofs_verified, max_proofs_verified) Proof.t Promise.t )
         H3_2.T(Prover).t
         * _
         * _
         * _ =
   fun ~self ~cache ?disk_keys ~branches:(module Branches)
       ~max_proofs_verified:(module Max_proofs_verified) ~name
       ~constraint_constants ~typ ~choices ->
    let snark_keys_header kind constraint_system_hash =
      { Snark_keys_header.header_version = Snark_keys_header.header_version
      ; kind
      ; constraint_constants
      ; commits =
          { mina = Mina_version.commit_id
          ; marlin = Mina_version.marlin_commit_id
          }
      ; length = (* This is a dummy, it gets filled in on read/write. *) 0
      ; commit_date = Mina_version.commit_date
      ; constraint_system_hash
      ; identifying_hash =
          (* TODO: Proper identifying hash. *)
          constraint_system_hash
      }
    in
    Timer.start __LOC__ ;
    let T = Max_proofs_verified.eq in
    let choices = choices ~self in
    let (T (prev_varss_n, prev_varss_length)) = HIR.length choices in
    let T = Nat.eq_exn prev_varss_n Branches.n in
    let padded, (module Maxes) =
      max_local_max_proofs_verifieds
        (module Max_proofs_verified)
        prev_varss_length choices ~self:self.id
    in
    let full_signature = { Full_signature.padded; maxes = (module Maxes) } in
    Timer.clock __LOC__ ;
    let wrap_domains =
      let module M = Wrap_domains.Make (A) (A_value) in
      let rec f :
          type a b c d. (a, b, c, d) H4.T(IR).t -> (a, b, c, d) H4.T(M.I).t =
        function
        | [] ->
            []
        | x :: xs ->
            x :: f xs
      in
      M.f full_signature prev_varss_n prev_varss_length ~self
        ~choices:(f choices)
        ~max_proofs_verified:(module Max_proofs_verified)
    in
    Timer.clock __LOC__ ;
    let module Branch_data = struct
      type ('vars, 'vals, 'n, 'm) t =
        ( A.t
        , A_value.t
        , Max_proofs_verified.n
        , Branches.n
        , 'vars
        , 'vals
        , 'n
        , 'm )
        Step_branch_data.t
    end in
    let proofs_verifieds =
      let module M =
        H4.Map (IR) (E04 (Int))
          (struct
            module M = H4.T (Tag)

            let f : type a b c d. (a, b, c, d) IR.t -> int =
             fun r ->
              let (T (n, _)) = M.length r.prevs in
              Nat.to_int n
          end)
      in
      let module V = H4.To_vector (Int) in
      V.f prev_varss_length (M.f choices)
    in
    let step_data =
      let i = ref 0 in
      Timer.clock __LOC__ ;
      let module M =
        H4.Map (IR) (Branch_data)
          (struct
            let f :
                type a b c d. (a, b, c, d) IR.t -> (a, b, c, d) Branch_data.t =
             fun rule ->
              Timer.clock __LOC__ ;
              let res =
                Common.time "make step data" (fun () ->
                    Step_branch_data.create ~index:!i
                      ~max_proofs_verified:Max_proofs_verified.n
                      ~branches:Branches.n ~self ~typ A.to_field_elements
                      A_value.to_field_elements rule ~wrap_domains
                      ~proofs_verifieds )
              in
              Timer.clock __LOC__ ; incr i ; res
          end)
      in
      M.f choices
    in
    Timer.clock __LOC__ ;
    let step_domains =
      let module M =
        H4.Map (Branch_data) (E04 (Domains))
          (struct
            let f (T b : _ Branch_data.t) = b.domains
          end)
      in
      let module V = H4.To_vector (Domains) in
      V.f prev_varss_length (M.f step_data)
    in
    let cache_handle = ref (Lazy.return `Cache_hit) in
    let accum_dirty t = cache_handle := Cache_handle.(!cache_handle + t) in
    Timer.clock __LOC__ ;
    let step_keypairs =
      let disk_keys =
        Option.map disk_keys ~f:(fun (xs, _) -> Vector.to_array xs)
      in
      let module M =
        H4.Map (Branch_data) (E04 (Lazy_keys))
          (struct
            let etyp =
              Impls.Step.input ~proofs_verified:Max_proofs_verified.n
                ~wrap_rounds:Tock.Rounds.n

            let f (T b : _ Branch_data.t) =
              let (T (typ, _conv, conv_inv)) = etyp in
              let main () =
                let res = b.main ~step_domains () in
                Impls.Step.with_label "conv_inv" (fun () -> conv_inv res)
              in
              let () = if true then log_step main typ name b.index in
              let open Impls.Step in
              let k_p =
                lazy
                  (let cs =
                     constraint_system ~exposing:[] ~return_typ:typ main
                   in
                   let cs_hash =
                     Md5.to_hex (R1CS_constraint_system.digest cs)
                   in
                   ( Type_equal.Id.uid self.id
                   , snark_keys_header
                       { type_ = "step-proving-key"
                       ; identifier = name ^ "-" ^ b.rule.identifier
                       }
                       cs_hash
                   , b.index
                   , cs ) )
              in
              let k_v =
                match disk_keys with
                | Some ks ->
                    Lazy.return ks.(b.index)
                | None ->
                    lazy
                      (let id, _header, index, cs = Lazy.force k_p in
                       let digest = R1CS_constraint_system.digest cs in
                       ( id
                       , snark_keys_header
                           { type_ = "step-verification-key"
                           ; identifier = name ^ "-" ^ b.rule.identifier
                           }
                           (Md5.to_hex digest)
                       , index
                       , digest ) )
              in
              let ((pk, vk) as res) =
                Common.time "step read or generate" (fun () ->
                    Cache.Step.read_or_generate cache k_p k_v
                      (Snarky_backendless.Typ.unit ()) typ (fun () -> main) )
              in
              accum_dirty (Lazy.map pk ~f:snd) ;
              accum_dirty (Lazy.map vk ~f:snd) ;
              res
          end)
      in
      M.f step_data
    in
    Timer.clock __LOC__ ;
    let step_vks =
      let module V = H4.To_vector (Lazy_keys) in
      lazy
        (Vector.map (V.f prev_varss_length step_keypairs) ~f:(fun (_, vk) ->
             Tick.Keypair.vk_commitments (fst (Lazy.force vk)) ) )
    in
    Timer.clock __LOC__ ;
    let wrap_requests, wrap_main =
      Timer.clock __LOC__ ;
      let prev_wrap_domains =
        let module M =
          H4.Map (IR) (H4.T (E04 (Domains)))
            (struct
              let f :
                  type a b c d.
                  (a, b, c, d) IR.t -> (a, b, c, d) H4.T(E04(Domains)).t =
               fun rule ->
                let module M =
                  H4.Map (Tag) (E04 (Domains))
                    (struct
                      let f (type a b c d) (t : (a, b, c, d) Tag.t) : Domains.t
                          =
                        Types_map.lookup_map t ~self:self.id
                          ~default:wrap_domains ~f:(function
                          | `Compiled d ->
                              d.wrap_domains
                          | `Side_loaded d ->
                              Common.wrap_domains
                                ~proofs_verified:
                                  ( d.permanent.max_proofs_verified |> Nat.Add.n
                                  |> Nat.to_int ) )
                    end)
                in
                M.f rule.Inductive_rule.prevs
            end)
        in
        M.f choices
      in
      Timer.clock __LOC__ ;
      Wrap_main.wrap_main full_signature prev_varss_length step_vks
        proofs_verifieds step_domains prev_wrap_domains
        (module Max_proofs_verified)
    in
    Timer.clock __LOC__ ;
    let (wrap_pk, wrap_vk), disk_key =
      let open Impls.Wrap in
      let (T (typ, conv, _conv_inv)) = input () in
      let main x () : unit = wrap_main (conv x) in
      let () = if true then log_wrap main typ name self.id in
      let self_id = Type_equal.Id.uid self.id in
      let disk_key_prover =
        lazy
          (let cs =
             constraint_system ~exposing:[ typ ]
               ~return_typ:(Snarky_backendless.Typ.unit ())
               main
           in
           let cs_hash = Md5.to_hex (R1CS_constraint_system.digest cs) in
           ( self_id
           , snark_keys_header
               { type_ = "wrap-proving-key"; identifier = name }
               cs_hash
           , cs ) )
      in
      let disk_key_verifier =
        match disk_keys with
        | None ->
            lazy
              (let id, _header, cs = Lazy.force disk_key_prover in
               let digest = R1CS_constraint_system.digest cs in
               ( id
               , snark_keys_header
                   { type_ = "wrap-verification-key"; identifier = name }
                   (Md5.to_hex digest)
               , digest ) )
        | Some (_, (_id, header, digest)) ->
            Lazy.return (self_id, header, digest)
      in
      let r =
        Common.time "wrap read or generate " (fun () ->
            Cache.Wrap.read_or_generate cache disk_key_prover disk_key_verifier
              typ
              (Snarky_backendless.Typ.unit ())
              main )
      in
      (r, disk_key_verifier)
    in
    Timer.clock __LOC__ ;
    accum_dirty (Lazy.map wrap_pk ~f:snd) ;
    accum_dirty (Lazy.map wrap_vk ~f:snd) ;
    let wrap_vk = Lazy.map wrap_vk ~f:fst in
    let module S = Step.Make (A) (A_value) (Max_proofs_verified) in
    let provers =
      let module Z = H4.Zip (Branch_data) (E04 (Impls.Step.Keypair)) in
      let f :
          type prev_vars prev_values local_widths local_heights.
             (prev_vars, prev_values, local_widths, local_heights) Branch_data.t
          -> Lazy_keys.t
          -> ?handler:
               (   Snarky_backendless.Request.request
                -> Snarky_backendless.Request.response )
          -> ( prev_values
             , local_widths
             , local_heights )
             H3.T(Statement_with_proof).t
          -> A_value.t
          -> (Max_proofs_verified.n, Max_proofs_verified.n) Proof.t Promise.t =
       fun (T b as branch_data) (step_pk, step_vk) ->
        let (module Requests) = b.requests in
        let _, prev_vars_length = b.proofs_verified in
        let step handler prev_values prev_proofs next_state =
          let wrap_vk = Lazy.force wrap_vk in
          S.f ?handler branch_data next_state ~prevs_length:prev_vars_length
            ~self ~step_domains ~self_dlog_plonk_index:wrap_vk.commitments
            (Impls.Step.Keypair.pk (fst (Lazy.force step_pk)))
            wrap_vk.index prev_values prev_proofs
        in
        let step_vk = fst (Lazy.force step_vk) in
        let wrap ?handler prevs next_state =
          let wrap_vk = Lazy.force wrap_vk in
          let app_states, prevs =
            let rec go :
                type prev_values local_widths local_heights.
                   ( prev_values
                   , local_widths
                   , local_heights )
                   H3.T(Statement_with_proof).t
                -> prev_values H1.T(Id).t
                   * (local_widths, local_widths) H2.T(Proof).t = function
              | [] ->
                  ([], [])
              | (app_state, proof) :: tl ->
                  let app_states, proofs = go tl in
                  (app_state :: app_states, proof :: proofs)
            in
            go prevs
          in
          let%bind.Promise proof =
            step handler ~maxes:(module Maxes) app_states prevs next_state
          in
          let proof =
            { proof with
              statement =
                { proof.statement with
                  pass_through =
                    pad_pass_throughs
                      (module Maxes)
                      proof.statement.pass_through
                }
            }
          in
          let%map.Promise proof =
            Wrap.wrap ~max_proofs_verified:Max_proofs_verified.n
              full_signature.maxes wrap_requests
              ~dlog_plonk_index:wrap_vk.commitments wrap_main
              A_value.to_field_elements ~step_vk
              ~step_plonk_indices:(Lazy.force step_vks) ~wrap_domains
              (Impls.Wrap.Keypair.pk (fst (Lazy.force wrap_pk)))
              proof
          in
          Proof.T
            { proof with
              statement =
                { proof.statement with
                  pass_through =
                    { proof.statement.pass_through with app_state = () }
                }
            }
        in
        wrap
      in
      let rec go :
          type xs1 xs2 xs3 xs4.
             (xs1, xs2, xs3, xs4) H4.T(Branch_data).t
          -> (xs1, xs2, xs3, xs4) H4.T(E04(Lazy_keys)).t
          -> ( xs2
             , xs3
             , xs4
             , A_value.t
             , (max_proofs_verified, max_proofs_verified) Proof.t Promise.t )
             H3_2.T(Prover).t =
       fun bs ks ->
        match (bs, ks) with
        | [], [] ->
            []
        | b :: bs, k :: ks ->
            f b k :: go bs ks
      in
      go step_data step_keypairs
    in
    Timer.clock __LOC__ ;
    let data : _ Types_map.Compiled.t =
      { branches = Branches.n
      ; proofs_verifieds
      ; max_proofs_verified = (module Max_proofs_verified)
      ; typ
      ; value_to_field_elements = A_value.to_field_elements
      ; var_to_field_elements = A.to_field_elements
      ; wrap_key = Lazy.map wrap_vk ~f:Verification_key.commitments
      ; wrap_vk = Lazy.map wrap_vk ~f:Verification_key.index
      ; wrap_domains
      ; step_domains
      }
    in
    Timer.clock __LOC__ ;
    Types_map.add_exn self data ;
    (provers, wrap_vk, disk_key, !cache_handle)
end

module Side_loaded = struct
  module V = Verification_key

  module Verification_key = struct
    include Side_loaded_verification_key

    let to_input (t : t) =
      to_input ~field_of_int:Impls.Step.Field.Constant.of_int t

    let of_compiled tag : t =
      let d = Types_map.lookup_compiled tag.Tag.id in
      { wrap_vk = Some (Lazy.force d.wrap_vk)
      ; wrap_index = Lazy.force d.wrap_key
<<<<<<< HEAD
      ; max_width =
          Width.of_int_exn (Nat.to_int (Nat.Add.n d.max_proofs_verified))
=======
      ; max_proofs_verified =
          Pickles_base.Proofs_verified.of_nat (Nat.Add.n d.max_proofs_verified)
>>>>>>> 70288505
      }

    module Max_width = Width.Max
  end

  let in_circuit tag vk = Types_map.set_ephemeral tag { index = `In_circuit vk }

  let in_prover tag vk = Types_map.set_ephemeral tag { index = `In_prover vk }

  let create ~name ~max_proofs_verified ~value_to_field_elements
      ~var_to_field_elements ~typ =
    Types_map.add_side_loaded ~name
      { max_proofs_verified
      ; value_to_field_elements
      ; var_to_field_elements
      ; typ
      ; branches = Verification_key.Max_branches.n
      }

  module Proof = struct
    include Proof.Proofs_verified_max

    let of_proof : _ Proof.t -> t = Wrap_hack.pad_proof
  end

  let verify_promise (type t) ~(value_to_field_elements : t -> _)
      (ts : (Verification_key.t * t * Proof.t) list) =
    let m =
      ( module struct
        type nonrec t = t

        let to_field_elements = value_to_field_elements
      end : Intf.Statement_value
        with type t = t )
    in
    (* TODO: This should be the actual max width on a per proof basis *)
    let max_proofs_verified =
      (module Verification_key.Max_width : Nat.Intf
        with type n = Verification_key.Max_width.n )
    in
    with_return (fun { return } ->
        List.map ts ~f:(fun (vk, x, p) ->
            let vk : V.t =
              { commitments = vk.wrap_index
              ; index =
                  ( match vk.wrap_vk with
                  | None ->
                      return (Promise.return false)
                  | Some x ->
                      x )
              ; data =
                  (* This isn't used in verify_heterogeneous, so we can leave this dummy *)
                  { constraints = 0 }
              }
            in
            Verify.Instance.T (max_proofs_verified, m, vk, x, p) )
        |> Verify.verify_heterogenous )

  let verify ~value_to_field_elements ts =
    verify_promise ~value_to_field_elements ts |> Promise.to_deferred

  let srs_precomputation () : unit =
    let srs = Tock.Keypair.load_urs () in
    List.iter [ 0; 1; 2 ] ~f:(fun i ->
        Kimchi_bindings.Protocol.SRS.Fq.add_lagrange_basis srs
          (Domain.log2_size (Common.wrap_domains ~proofs_verified:i).h) )
end

let compile_promise :
    type a_var a_value prev_varss prev_valuess widthss heightss max_proofs_verified branches.
       ?self:(a_var, a_value, max_proofs_verified, branches) Tag.t
    -> ?cache:Key_cache.Spec.t list
    -> ?disk_keys:
         (Cache.Step.Key.Verification.t, branches) Vector.t
         * Cache.Wrap.Key.Verification.t
    -> (module Statement_var_intf with type t = a_var)
    -> (module Statement_value_intf with type t = a_value)
    -> typ:(a_var, a_value) Impls.Step.Typ.t
    -> branches:(module Nat.Intf with type n = branches)
    -> max_proofs_verified:
         (module Nat.Add.Intf with type n = max_proofs_verified)
    -> name:string
    -> constraint_constants:Snark_keys_header.Constraint_constants.t
    -> choices:
         (   self:(a_var, a_value, max_proofs_verified, branches) Tag.t
          -> ( prev_varss
             , prev_valuess
             , widthss
             , heightss
             , a_var
             , a_value )
             H4_2.T(Inductive_rule).t )
    -> (a_var, a_value, max_proofs_verified, branches) Tag.t
       * Cache_handle.t
       * (module Proof_intf
            with type t = (max_proofs_verified, max_proofs_verified) Proof.t
             and type statement = a_value )
       * ( prev_valuess
         , widthss
         , heightss
         , a_value
         , (max_proofs_verified, max_proofs_verified) Proof.t Promise.t )
         H3_2.T(Prover).t =
 fun ?self ?(cache = []) ?disk_keys (module A_var) (module A_value) ~typ
     ~branches ~max_proofs_verified ~name ~constraint_constants ~choices ->
  let self =
    match self with
    | None ->
        { Tag.id = Type_equal.Id.create ~name sexp_of_opaque; kind = Compiled }
    | Some self ->
        self
  in
  let module M = Make (A_var) (A_value) in
  let rec conv_irs :
      type v1ss v2ss wss hss.
         (v1ss, v2ss, wss, hss, a_var, a_value) H4_2.T(Inductive_rule).t
      -> (v1ss, v2ss, wss, hss) H4.T(M.IR).t = function
    | [] ->
        []
    | r :: rs ->
        r :: conv_irs rs
  in
  let provers, wrap_vk, wrap_disk_key, cache_handle =
    M.compile ~self ~cache ?disk_keys ~branches ~max_proofs_verified ~name ~typ
      ~constraint_constants ~choices:(fun ~self -> conv_irs (choices ~self))
  in
  let (module Max_proofs_verified) = max_proofs_verified in
  let T = Max_proofs_verified.eq in
  let module P = struct
    type statement = A_value.t

    module Max_local_max_proofs_verified = Max_proofs_verified
    module Max_proofs_verified_vec = Nvector (Max_proofs_verified)
    include Proof.Make (Max_proofs_verified) (Max_local_max_proofs_verified)

    let id = wrap_disk_key

    let verification_key = wrap_vk

    let verify_promise ts =
      verify_promise
        (module Max_proofs_verified)
        (module A_value)
        (Lazy.force verification_key)
        ts

    let verify ts = verify_promise ts |> Promise.to_deferred

    let statement (T p : t) = p.statement.pass_through.app_state
  end in
  (self, cache_handle, (module P), provers)

let compile ?self ?cache ?disk_keys a_var a_value ~typ ~branches
    ~max_proofs_verified ~name ~constraint_constants ~choices =
  let self, cache_handle, proof_module, provers =
    compile_promise ?self ?cache ?disk_keys a_var a_value ~typ ~branches
      ~max_proofs_verified ~name ~constraint_constants ~choices
  in
  let rec adjust_provers :
      type a1 a2 a3 s1 s2_inner.
         (a1, a2, a3, s1, s2_inner Promise.t) H3_2.T(Prover).t
      -> (a1, a2, a3, s1, s2_inner Deferred.t) H3_2.T(Prover).t = function
    | [] ->
        []
    | prover :: tl ->
        (fun ?handler stmt_with_proof public_input ->
          Promise.to_deferred (prover ?handler stmt_with_proof public_input) )
        :: adjust_provers tl
  in
  (self, cache_handle, proof_module, adjust_provers provers)

module Provers = H3_2.T (Prover)
module Proof0 = Proof

let%test_module "test no side-loaded" =
  ( module struct
    let () = Tock.Keypair.set_urs_info []

    let () = Tick.Keypair.set_urs_info []

    let%test_unit "test deserialization and verification for side-loaded keys" =
      Side_loaded.srs_precomputation () ;
      let pi =
        match
          "KChzdGF0ZW1lbnQoKHByb29mX3N0YXRlKChkZWZlcnJlZF92YWx1ZXMoKHBsb25rKChhbHBoYSgoaW5uZXIoNTI4Y2RiZjE2NzA4YTUzYSAxZjkwYTdlZWEyZTA2ZjZhKSkpKShiZXRhKDYxN2U1YTdmZDZiZTM2NmEgZGUxOTcxMjJhNDQxNTE3NSkpKGdhbW1hKDNjYTM1ZDQ0NTIxODFjOTkgMTBmMDg1NDBiYTYxYjBlYykpKHpldGEoKGlubmVyKDliOWNiM2ViODlmOTk4NjAgZmMzZjJhNTU2YjNkYTNiOCkpKSkpKShjb21iaW5lZF9pbm5lcl9wcm9kdWN0KFNoaWZ0ZWRfdmFsdWUgMHgwODIzRTU2NzkzQjU1OTI2MTRBREJBNEQwRTVGRTcxODJDMzYwNTlFRkE2N0I2MkZGMzQ4QzI5ODAyNUVEM0IxKSkoYihTaGlmdGVkX3ZhbHVlIDB4MTVFNkU1ODMwODhGMzgzOUEwQTI0QkEwOTYwNThEMzExRjgwRTYzREM3QzVGOTY5NjFFREYwRTg0MzFCM0E4OSkpKHhpKChpbm5lcig1Yzc4YjUxMDZkYzkxOTZiIGRkOTIzNjA4ZjNhMmQ3YzcpKSkpKGJ1bGxldHByb29mX2NoYWxsZW5nZXMoKChwcmVjaGFsbGVuZ2UoKGlubmVyKDAyNzdmNmFhZDlkODM1YTUgZDdjZTY0NGFmMWUwYTYyMykpKSkpKChwcmVjaGFsbGVuZ2UoKGlubmVyKDcxNTVjOGNhMjcwODkwYTkgODgyMTBlZjUwNWQ3NDYzYSkpKSkpKChwcmVjaGFsbGVuZ2UoKGlubmVyKDY2ZGQwOWNmOGM3NjdjYTggNDlhMWYzZjBkMDJjMjdkMSkpKSkpKChwcmVjaGFsbGVuZ2UoKGlubmVyKGIzYWY1YjdmZmY3N2QzZGQgN2UzZDUzYjJkNjk5ZDIxMCkpKSkpKChwcmVjaGFsbGVuZ2UoKGlubmVyKDFhNzAzNDcyMmYzOWM2ODAgZGFjMGI5MjA3MTBhM2JhZikpKSkpKChwcmVjaGFsbGVuZ2UoKGlubmVyKDMxYTM5MTk2M2ExZWRhMjIgMTc2OGY5NjNmZGEzMGRiZCkpKSkpKChwcmVjaGFsbGVuZ2UoKGlubmVyKGNhNjk3N2JjMmNkMDhmMDIgOGNjYTA4MGEzZWVhOTFkZSkpKSkpKChwcmVjaGFsbGVuZ2UoKGlubmVyKGNhMWM0NDU5YzZkYjkwZTAgNWRjOTc0NDQyMjQ2OTJiOCkpKSkpKChwcmVjaGFsbGVuZ2UoKGlubmVyKDVhODY5MWZlOTM4ZDc3NjYgZmZhN2I3NmQ1MDU0NTMwMCkpKSkpKChwcmVjaGFsbGVuZ2UoKGlubmVyKGUyOGE2YmQ3ODg1ZTJkY2UgY2ZmYzcxMGZkMDIzZmNmMikpKSkpKChwcmVjaGFsbGVuZ2UoKGlubmVyKDY3YzljYWNkYmVjMTAxNTIgZGJiYmIxNzQ0NjUxNGNkYykpKSkpKChwcmVjaGFsbGVuZ2UoKGlubmVyKGI5NjI2OTBkNGM2MTQ3ZmUgMDQ3ZWQyYjY0MzJhZTlhOCkpKSkpKChwcmVjaGFsbGVuZ2UoKGlubmVyKDI0N2EzYzAyNmZkNDJhMWYgMzBmZmQzZWIyZTkyZjZlMCkpKSkpKChwcmVjaGFsbGVuZ2UoKGlubmVyKGZiMDQwYTVmN2FlMTY4MmEgNjdlODhjMDNiNDY0MjlmYikpKSkpKChwcmVjaGFsbGVuZ2UoKGlubmVyKGRhN2FhZWI5OTE0MmQ0OTAgZTZkZjFlZjJhMjdiZDVkZCkpKSkpKChwcmVjaGFsbGVuZ2UoKGlubmVyKGM5NTkwYmEyZDY1ZTc3NGMgNjUxM2JlOTc2ZGJiZDAxNCkpKSkpKSkoYnJhbmNoX2RhdGEoKHByb29mc192ZXJpZmllZCBOMCkoZG9tYWluX2xvZzIiXG4iKSkpKSkoc3BvbmdlX2RpZ2VzdF9iZWZvcmVfZXZhbHVhdGlvbnMoMzQ1YmNhODlhMThiZTZlYiAzMmIzMmJlYTk4NTNjZTUxIGU0Yjc4YmQwOWJiYjY4YTUgMGM2NzkxZmIwOGUwY2E1NykpKG1lX29ubHkoKGNoYWxsZW5nZV9wb2x5bm9taWFsX2NvbW1pdG1lbnQoMHgwRjY5QjY1QTU4NTVGM0EzOThEMERGRDBDMTMxQjk2MTJDOUYyMDYxRDJGMDZFNjc2RjYxMkM0OEQ4MjdFMUU2IDB4MENDQUYzRjAzRjlEMkMzQzNENDRFMDlBMTIxMDY5MTFGQTY5OURGOTM0RjcwNkU2MjEzMUJBRDYzOUYzMDE1NSkpKG9sZF9idWxsZXRwcm9vZl9jaGFsbGVuZ2VzKCgoKHByZWNoYWxsZW5nZSgoaW5uZXIoMzM4MmIzYzlhY2U2YmY2ZiA3OTk3NDM1OGY5NzYxODYzKSkpKSkoKHByZWNoYWxsZW5nZSgoaW5uZXIoZGQzYTJiMDZlOTg4ODc5NyBkZDdhZTY0MDI5NDRhMWM3KSkpKSkoKHByZWNoYWxsZW5nZSgoaW5uZXIoYzZlOGU1MzBmNDljOWZjYiAwN2RkYmI2NWNkYTA5Y2RkKSkpKSkoKHByZWNoYWxsZW5nZSgoaW5uZXIoNTMyYzU5YTI4NzY5MWExMyBhOTIxYmNiMDJhNjU2ZjdiKSkpKSkoKHByZWNoYWxsZW5nZSgoaW5uZXIoZTI5Yzc3YjE4ZjEwMDc4YiBmODVjNWYwMGRmNmIwY2VlKSkpKSkoKHByZWNoYWxsZW5nZSgoaW5uZXIoMWRiZGE3MmQwN2IwOWM4NyA0ZDFiOTdlMmU5NWYyNmEwKSkpKSkoKHByZWNoYWxsZW5nZSgoaW5uZXIoOWM3NTc0N2M1NjgwNWYxMSBhMWZlNjM2OWZhY2VmMWU4KSkpKSkoKHByZWNoYWxsZW5nZSgoaW5uZXIoNWMyYjhhZGZkYmU5NjA0ZCA1YThjNzE4Y2YyMTBmNzliKSkpKSkoKHByZWNoYWxsZW5nZSgoaW5uZXIoMjJjMGIzNWM1MWUwNmI0OCBhNjg4OGI3MzQwYTk2ZGVkKSkpKSkoKHByZWNoYWxsZW5nZSgoaW5uZXIoOTAwN2Q3YjU1ZTc2NjQ2ZSBjMWM2OGIzOWRiNGU4ZTEyKSkpKSkoKHByZWNoYWxsZW5nZSgoaW5uZXIoNDQ0NWUzNWUzNzNmMmJjOSA5ZDQwYzcxNWZjOGNjZGU1KSkpKSkoKHByZWNoYWxsZW5nZSgoaW5uZXIoNDI5ODgyODQ0YmJjYWE0ZSA5N2E5MjdkN2QwYWZiN2JjKSkpKSkoKHByZWNoYWxsZW5nZSgoaW5uZXIoOTljYTNkNWJmZmZkNmU3NyBlZmU2NmE1NTE1NWM0Mjk0KSkpKSkoKHByZWNoYWxsZW5nZSgoaW5uZXIoNGI3ZGIyNzEyMTk3OTk1NCA5NTFmYTJlMDYxOTNjODQwKSkpKSkoKHByZWNoYWxsZW5nZSgoaW5uZXIoMmNkMWNjYmViMjA3NDdiMyA1YmQxZGUzY2YyNjQwMjFkKSkpKSkpKCgocHJlY2hhbGxlbmdlKChpbm5lcigzMzgyYjNjOWFjZTZiZjZmIDc5OTc0MzU4Zjk3NjE4NjMpKSkpKSgocHJlY2hhbGxlbmdlKChpbm5lcihkZDNhMmIwNmU5ODg4Nzk3IGRkN2FlNjQwMjk0NGExYzcpKSkpKSgocHJlY2hhbGxlbmdlKChpbm5lcihjNmU4ZTUzMGY0OWM5ZmNiIDA3ZGRiYjY1Y2RhMDljZGQpKSkpKSgocHJlY2hhbGxlbmdlKChpbm5lcig1MzJjNTlhMjg3NjkxYTEzIGE5MjFiY2IwMmE2NTZmN2IpKSkpKSgocHJlY2hhbGxlbmdlKChpbm5lcihlMjljNzdiMThmMTAwNzhiIGY4NWM1ZjAwZGY2YjBjZWUpKSkpKSgocHJlY2hhbGxlbmdlKChpbm5lcigxZGJkYTcyZDA3YjA5Yzg3IDRkMWI5N2UyZTk1ZjI2YTApKSkpKSgocHJlY2hhbGxlbmdlKChpbm5lcig5Yzc1NzQ3YzU2ODA1ZjExIGExZmU2MzY5ZmFjZWYxZTgpKSkpKSgocHJlY2hhbGxlbmdlKChpbm5lcig1YzJiOGFkZmRiZTk2MDRkIDVhOGM3MThjZjIxMGY3OWIpKSkpKSgocHJlY2hhbGxlbmdlKChpbm5lcigyMmMwYjM1YzUxZTA2YjQ4IGE2ODg4YjczNDBhOTZkZWQpKSkpKSgocHJlY2hhbGxlbmdlKChpbm5lcig5MDA3ZDdiNTVlNzY2NDZlIGMxYzY4YjM5ZGI0ZThlMTIpKSkpKSgocHJlY2hhbGxlbmdlKChpbm5lcig0NDQ1ZTM1ZTM3M2YyYmM5IDlkNDBjNzE1ZmM4Y2NkZTUpKSkpKSgocHJlY2hhbGxlbmdlKChpbm5lcig0Mjk4ODI4NDRiYmNhYTRlIDk3YTkyN2Q3ZDBhZmI3YmMpKSkpKSgocHJlY2hhbGxlbmdlKChpbm5lcig5OWNhM2Q1YmZmZmQ2ZTc3IGVmZTY2YTU1MTU1YzQyOTQpKSkpKSgocHJlY2hhbGxlbmdlKChpbm5lcig0YjdkYjI3MTIxOTc5OTU0IDk1MWZhMmUwNjE5M2M4NDApKSkpKSgocHJlY2hhbGxlbmdlKChpbm5lcigyY2QxY2NiZWIyMDc0N2IzIDViZDFkZTNjZjI2NDAyMWQpKSkpKSkpKSkpKSkocGFzc190aHJvdWdoKChhcHBfc3RhdGUoKSkoY2hhbGxlbmdlX3BvbHlub21pYWxfY29tbWl0bWVudHMoKSkob2xkX2J1bGxldHByb29mX2NoYWxsZW5nZXMoKSkpKSkpKHByZXZfZXZhbHMoKGV2YWxzKCgocHVibGljX2lucHV0IDB4MUQ1MDUwQUJDMTkzRkQ4Mjg4RkU4QjA5REE5QTJBQThDNEE5NUU3OTZDMzNERkI3MTJFOENDQUQ3MzY3MjY2QSkoZXZhbHMoKHcoKDB4MkMzM0MxNzNCREU5MzQwQkU5NDFFQ0QyMDlBQjZFOTlFQ0E4QkRDQTFDQThCREE4REFDM0U0MEMzMzE1RjY5NikoMHgwMkFFOTI5NjgzNDREMUY1OTYwM0JBMDE1QzI5RDc4MDE4OTdGNkI1OUU1RUQ0M0EzQkVFMzE2RDZBODc2QzNCKSgweDNENEZERDI0MDI4NEYwOTZCMEQ5Q0U0MDVDMjAxNkU3Q0FFNDk5MzFEMDU3MUYyN0RBN0EzRERCMjAyRkM0MzcpKDB4MUQ4QTlBMTdBQkRGRjU5NzU4MzJCMkVBNEFFQjk0QkFERTYzNDZBNTU0RUIyNEE1MUIzRUNGRjU2MEQzMzc0OCkoMHgzNkY4MDZGMDQzRDhGMzNGN0ZEODk3MzBGQjY5RTVEQUYzMjNFODYzN0QyM0Q5NTY5NDY2NUFCMUIyOUFEMTk0KSgweDIxQ0U2NzdFOTQxNjc4M0RCQTczMTBFMjgxM0QyMDAxMDRBMDMyOERDQTVDRjJDMEU2MzJCRkQ3MTk5NTFDQkQpKDB4MEEzNDY0RDVBQkJERjFDMUZBNkMzQ0Y1QzUzMjhDQkVEN0QxNDAyQUQ0OTkwQUYyRDA3Q0Y2OTU4NzAwRTA3OSkoMHgzMDY3OTIzQUY5M0M4NUJDNjc3NzE1Rjc4RUZFRTJCNzY1RjQ3MTJEOTJBMThERDY5MUIyRDYxNzI0NUQyODM3KSgweDFENzVFMUNDRTQxNjVGRDE5QkJGMUQ4MzRGMDM2NkUzMzMwQTkxNkYyNTI4MDFBQ0MyQTlGQ0NGRTE5QkIwM0YpKDB4Mjk3OTNDM0QzMTEzNTM0NDRDNEZDRjJCRjYyMjk5ODkzRjY5RkNFRjBBREY3MzQ1MzEwREI3RTczNkMyMTc1OCkoMHgzRjkwRTI0NDhDQUIyNjM5Nzg4RUVGMEVEQkQ0Rjg3NDYzMDgyRUFFMEM1MkY3MTBFMEE1N0I0MjM4NTc3QzA5KSgweDNFMTlFOUU0NUM2Q0ZDRjBGNzAzNkQzQTU5OEUyNkJDNEMyNTBBQjQ1MDQ5RTE5QTgxRUYzRjlDNjhFN0IwOUUpKDB4MzFDRjJGQzQ1QzU5RTQ1RTVCMTZBOUZBMzU3OTcyQUVGMUY3NDQzODhDODFDODg2QjI4QkRCQzU1ODE1Q0U0NSkoMHgyNEIzMTBBNDE4Q0I1ODE1NTEzRENDNUI0REJGNEIyQzY0QkQ5NEEyRDQ3NjQyOTRFRUJERjRDN0RFMUIxQjA4KSgweDNFNzQ4QjhCRjdGM0Y2MzIzNUI2NTBEQjg3M0JENjUyQkM1OERCMUM2N0M5NEFGMDNCMjE4REI1OENBMEVBODYpKSkoeigweDNGQTY3NDFEODRFMTE0MzRENzkxOEE0NTlBRDFCNjk4QjhGMzYxNkUyQTkwMUIzQjE3RTlFMEJBOEMyMjlBOTUpKShzKCgweDIxNjAyODVBNzg4MDMxQzQ1QjBFMDQxQzBDM0UxMzIyRTEzMzBDNzE4QjcwOTk5OUU2NzdFNEM4MkMxQThERUMpKDB4MkNDMUVFMTE1NEY1MjdCMzNBMDExQTVGODE2QUZDM0MyMTk4OTJEMENDM0EyNTUwMUE5MDE4M0EyMjIxQjg0NykoMHgyOTkzNjZEN0JEQjUwQ0QyNzhCREI0M0ZGQ0MxQUY2NkNGRDZDODIxMjAzRjk4MEFDMjJBOUUwMTc4NjEyRkNDKSgweDA0MjA0NzU5RTdEOEU4NEMxMTIyQkNGNjUwMDhBQkFDMDE3REU3REFFNDRCN0U0NzlEMzA3NzM5NjZFQjZCMEEpKDB4MDhENUFCREIzOENFRUE2RDUwRkMzNzhGQ0NFQTY1MTE2QzI5OEVFMDMwN0Q4MjdGRjY3NDQ3NTAyQzVDNUEyMykoMHgwQUIxQjE2MDVDMDdGQjA1NTQxNDMwOEZEOUQzODcyRDExODRBQzQzNkJGNjJCRTA2QkY2OEE0MjlFQjgwNkM4KSkpKGdlbmVyaWNfc2VsZWN0b3IoMHgyMDczRTU3RUNBMDk3Q0RCNDM0OUY1NkE5NkREODcwRUY0MjMyRjU0NzYyNEJGREQ3QUZGREY4NDA3ODI2MDAwKSkocG9zZWlkb25fc2VsZWN0b3IoMHgxNDEyNjQxRjM3OEI3QjRBQTJERjFCMjk1NzNFM0JCQTJFMDkyRTc0RDQ4Q0M4Q0EwM0JGQkQ4ODc1NUY1REQ1KSkpKSkoKHB1YmxpY19pbnB1dCAweDBFRkMwQ0M0RTg2MDRDQjRCMzM3QjIzN0JCNDY5MTYxMTBGNTYwNDA0MTY2OUUzOEVCMTcxMkM3OEE4NjUzOUQpKGV2YWxzKCh3KCgweDMwQzgxMjQ1NUQ4NDBGMDlCMUExMEQ3M0U2MDdGMUNEMjNGMDk3N0UyMDU5NDZERDcyNTIxNDlDM0M4RUIyRUIpKDB4MDMwMTA4MkZDODVBODVBNUM1RTQ4NDgzQ0IyMzFGNjRCRTRFNDJBREI3QUI3M0I5NzMwMzRGOTJDMjAwODI0MykoMHgxQUMyNjNDMjkzQjU0OEU3ODYyMjM0NDgxODY1QTZDNDI1NTE4MEYzM0Q1RkNCMUUzMDM2MERDNUFBNEE4MTY0KSgweDI2NzlCMDM5MDFBQTJBMjg2REYxRTJBOTBCQzcyQTNBRjU3QzEzREQ2NUI5QkIxMTEwNERCOTE4OUFEQkI5NzApKDB4MzlGMENGRTUxMzNENENDM0I1OThGMUY2RUExNjAwNDY2MURGN0JBNkQxMzE2QzM4RTEyNEM2NUVGNEYyMUM5NSkoMHgxNjQ1N0RGRDZCRjMyM0JFMTMxNjI3NzlFQjBGNDhDQUQzQUQ4RDQ5NzBFOUU2NDMzRjI3NUIyMjI2Q0Y5OUQ5KSgweDJBRjQzNkZFMEZBRjBDQjkwNUREODIwMkREQzQyQzA5RDE1NjVDRTQxNUZENDRGMzMxNzhEOTRCMUJGNzYxMjcpKDB4MjZBOTE0RjdENTVBQzMxMjkxOEQ0MUZEQTUxNjM0MkU5MjkwMzRDMDZEMTk3MDc5NEMxMTU2RkY4NjkwQjBFNikoMHgwQkREREIyNzZCOUNERjRCMkM5QjRDNkI0M0YyRjMwMkQ0NkUyQTAxMDQ3MjRENzc3OUI3MTRDQzFDMTNEMTBDKSgweDA1N0MwNDVGNERBNzIwMjMxN0U0QTQ3OTUyQkVGMTlEMTA5NDc1NzQ5RkM4QkYwRUQ5MjQ0RkQ2QkRCMjBDQzMpKDB4M0FEOTgwNUJFODYzNDVCM0ZFOTgzNjdEMkFEQUFBRjZBM0IyQTUxMUI3MDExRDM1NENDMDc0QkIwRjBCNjE4QykoMHgwODY0QkIyREY2MEYyOUJFQkM4RDU1REVDMkI2RjE5OURGNTNDQjY1MEJENzk3RDhDODFBQTdEMzlGN0E0OTRDKSgweDM3NUYyMTUzNkI2NkU4MTZEQ0ZDRTgyOTQ5NUE3QjQyOUNBMUVCNjU4MTIzREU4ODU4Qjc2NURCMjZEMURDNjgpKDB4MzREMUI1OUEzMzM2OTM1MDg2N0VFMEU1MzhDNjhENjkzRTE5QkQ1RjhGMDVGQkRFNTI4MjhBNkFFMzk2NjZDQSkoMHgzODFBRDI4NTMzNEE3ODg0NjkwRjNBQjg0MTIyOTFGQ0IwRDMzNTcxNjlDMEYxNzZEMkE2REI4RDJCM0ZDMDJCKSkpKHooMHgyRkI0MTUzNkU0NjU1QzExOUJFNUYwREVEOTAzOTFBODE3MUMxOTFCM0E5NzY0Rjc2NUZCQjZFQkYyQUFCQUM5KSkocygoMHgzRjU1MjJBMUQ4QTBBQkZBODg3NkI0MTg1RTlDQTFGODg1NjYzRjU1NTc5QzM5RjczNTJGOTgxQ0IzMDRDQ0VGKSgweDJFMDcwMEQ2RjhBMDJDMDRCMURGRTYzMDg5NkI1OTYxNUYyMUM0QjNCNTQxRTI2RUU2M0RCQ0ZERkU1OUQ2NTgpKDB4MTBGNzMyN0M4MzNFQjM1QjQ0OTlBRDRBMUVGMEJDQjY2ODYxODIyMzgxREVCMENDNjc5OUU3MTgyODkyQkQyNikoMHgyOUFCOEY0QzdFMjU2RDJENzcwM0UzNjhGOTEwMUJFRDAyMTVFMDhDRUM4N0FBNTQ5OUNGQTdEMUU5RTExNjU3KSgweDE2NTIzRERGNDM4QUNGMkMwNzJEQzdGMDBDNDFGMUUzQTUyMTQ3NjFDNzdEMjUzMzk3MEE5MzgyQjVCNDhEMzApKDB4MEQ2ODRBNDYwQjM0ODA4MkY1RUZCMDNGN0E2MzVCNTM1OEU1MjIzNTgyMUQzNjI1MUQ2NzY0NENFNjk0QUJDNCkpKShnZW5lcmljX3NlbGVjdG9yKDB4MkIyMDRCODU5NTI5OUQyMkNDODNERTZFMkE3OEQ0QUYzOUFBRTg1MjdGQjRCMjk3QTM1MDUxRjM3NkFFMTBDNikpKHBvc2VpZG9uX3NlbGVjdG9yKDB4MzcwQzdEQUM1OERCMURBQjExNDdEQUE4QkJGN0VFMUYxRTJDMkVBQjY0QkVFRDg4NUNBMTRGQzg2RDc4NjQ1OSkpKSkpKSkoZnRfZXZhbDEgMHgwNDU5REU5RUE3NEI4Q0IzOEI1NDQ1NEZBMEY1OUQzNzUzMDdCMTIxMEY3NDAzNTI2MTUzRDVDQzEyODhERTYzKSkpKHByb29mKChtZXNzYWdlcygod19jb21tKCgoMHgzRTJDRjhGREI3RjI1Q0MzRDUyM0U4ODczNUNDOEIwMDY4QTQzNkExMDdEOTI2OTc3QjQ0MDg5NTVBRkI1QTdEIDB4MzJDRUU5NTVFQzVCRkNGMjY5QTA1MEM1MEM5RUQ4Njg2NjRGMjZBRURCNEZDQzk2QTJFQjIyQzRFOTAzMUFDQykpKCgweDIwMjlGNTRDRTNGRTEyNTUwMDVEQzZFMEQ1NkY0NUVENDZEOTI5NEEyMDIxQUQ3QzREOUVDQjlBMkZDMzVEREMgMHgyMDA5OEU5RUI0Mzc0MTRGODYxQzhCQjVGREYzMTExRUIzQzY3MDdEQzE1NkZGRUUzRjNCNzEyRkI2N0Y0QTJFKSkoKDB4MTExMEFFM0YwNUEzREYyRkU0MTQ5RUI3MTI1QjdDRjMxNUQwMUQ2QkZCREM0RTFFQkVBMDVBREQ2MzM0NzBGRCAweDMwQkFFRjA5MUMxNjVCOEZDRkFGQUE5NkMwRkI5RUI1OUE2RkQ5ODE3Njg5NzQyMzA0MzYyM0FGQjhEQ0IwODQpKSgoMHgzMzk1RDI5OTNDQ0JCOUMwQTIyQkUzMjFENzBGNUYwMUYzOUI4M0Q3OEQ3RDM2ODRERTdFRkVGNzFDOUVFRDk0IDB4M0E5OUEwNzhEQTcwNkYzQzQzQjZDMDgxREU1QTA5QTY5RDJEMzA4QkE1MEI5NjFDQUM2QTY2NEUzRDRFOEUzRSkpKCgweDI1OEM1NkZBMzJCNTU1QkZDMzI4OEY2RUVBQTExMzQ0RTQ0MzBDNTFGM0VENkE1OUYzNUY3NDlGOUZBRjA4NEUgMHgxRDQ3QUMzNDFFRjdBQTc2RjE1RjAyMzlBNDk0QTU0MUUwMThDMTEzQUNENjJFODdGQUE3NzY0RTIzMjUxOTQ0KSkoKDB4MkMwNDMxMUI4MUVEMjkyNDBERTlEQTYyMkM4OTQzMjMyMzZERDYyMzg0NkU4M0MwODMwOUQxQzU1MkIwNjUwMyAweDI0MzgwMzZFRTdFRjJFQUVCOTIxNkE4NDM2OTJBMkZBNDVGOEI1OTUxMDdEOUVBNkMwNTUyM0M4Mjc0RENERkUpKSgoMHgxOUMxREUxMzk4MjU4M0EyMkZBRDA0NTUzMDgyNDk5Qzg4MDU1QzBENzA3QzA5REM3NzY1MEVCQzE0NzE4RjZDIDB4MjYxMUIxRkM3MjFCOEI3M0IxMDk4ODZFNUEyOTYwQUJCQzVBNDcxNDcyRjJERTI3RjBCNzA5ODlCMEU2NDBCRikpKCgweDEzNjU1MDMxNUE0NDQwRTIyREIzMjkwNkUzQzdDOTU1Qjk2QzczNUU0MDU4RjFBRkY4QkRDRjc1QkUyMzI0QzggMHgzNEFCODdBNTkwQ0I0Qjk2NzRGMjhBNzVGNkNGOTI3NTdFODRFMTY0OUYzMkNBQkNCRTBCNzZBRUQxQTYwRThEKSkoKDB4MkVFOEQ1QkVBNEQ0NjAzMjFCOUJEMUI1OEJENUY5RUY3NkRGM0QwREVCQjAxNTE5MEQzMTdDNjFDNzM1ODRBQyAweDNEMzMwNDAzRTU0QkQxODlDNTU0NDgxNzBENTlENkY5RDNFRjQ4QzgwOTUyODFGNDU1ODhCOTJCNjEwNzUzNUYpKSgoMHgzNzBFMjMzNzU3MDdCNEU3NDQ4NjQxNUExNTNDQjFGMDExMUMyQjk1MEM4NzE3OEZBODU4OTFDQ0FCMEQzRDhBIDB4MEU3NUM1OThFNjM2ODgyMTdCRUZCQjVEQ0EwMjA0MzNDRTE1OEQ0RjgwNzBDNjM5ODIyNzVGODI2MUEzQ0U5NSkpKCgweDJFRkExNjAzNTBDQzQyODJFRTA2QUY0NjNFQzhDQTY5ODBBRjA3OTgzQTQyQjYyNzVFNDJGQzRBQTZFNjg1QzggMHgwRUVDQTlFREI1MTI2NTE4MkNCRUMxMEVGM0IwQUFGODFFRkI1M0U5QjkxOTk0MDE5NEMyNzI2QjlBNzg1RDFDKSkoKDB4MjdGRTY5RkY0QTcxNkUyREYxMzg5Q0ZDRDRDNDI1QjA1MEMwMDkzMUNERDEyM0MwQzVCRUE3REZGREQzRDYwMyAweDEyMkUwNTkzMTIwNjM1NUFBQjYwREJBRTA3N0Q0OTA4ODdERDFDQUE1OTlCQUMwNTQ1OEJDM0Y0MTQyOENCQjYpKSgoMHgzNjYzRTFDMUMyN0M2RjE2M0FCNTUyRTgzQjIxRkREQzVFQkFBM0I3MzVFRkZGRTM4QkFFOTlCMDFENzFEMDM3IDB4MkM0NkM5MTMzNkNFMzgxRjM5MDBCRDJBODBDMkIzNkE2QkM5MEM1RDUzQTU3OUUwMjI0MEJCQUJCMjAxOEU2MCkpKCgweDI2NjY3RTIzQTAwODVGRERBOTcwRDRDREM3OEQ2QTREOUM5RjAwMzA2MUY0MEY1QUU4RjgxOTg2QzBENkQyNjAgMHgyQjA1QTlGMTIwREFBQTM1NUY1NEU4RDBCOTZBNzhBNjc0ODk4RkIxODMwQTRFQjcxMzU2MTM3Qzg5ODRCREE1KSkoKDB4MTA1RDI0OTFFRUFFMDNEMUFBNEFEODkwODQxMkYzRUQwQjk4OEE0M0M0RjMzQzgxNTgxQzNBNjBGRUU5NzIxRiAweDJEQkFBRDU2QkZBMURDRERFNUNGRTQwNDgwQzhFOEU1N0UwMDkzRkVCMTUzRDlENEY5ODM0MDdCM0VBOTE0MTIpKSkpKHpfY29tbSgoMHgwMjlFRTdGNjREM0ZGRjFGNjkyMEQ2RjAwOTMwNEMyQzhGOUFCRjJCNzY5QUNENjlGN0Y3ODIwMUEwOUYxMEJCIDB4MzAxNDQ5NDgzQkYzQTY4ODU1MjE5MjkzNEUxMDM5MUQ3QkU5N0U1NEJFQjI2RjdBM0YzQjFBMjQ0M0NBMDdFQykpKSh0X2NvbW0oKDB4MjdFRDA1NkUyODg2NDY5M0FCMTY1M0Y2MkFERjVDNkY0N0RDQ0QwNzBFRjE2QTJFOTExMjgzMjI0MDE1OTIxRSAweDEwNzcyODRERDE1Rjk5MTQzRUZBQ0JBODVEM0RENjM2MDhGMjIyQ0Q2RDdDRjdBNzkzREZDNjQzOTBCN0RCRDgpKDB4MDdBMTBGOTVBNEY1NTU5N0Y2NkMzQzkyQkJGOUQ2OUEyM0M2RUU4NkNFMkM4NjRGQzBBMzVGQjE5OTk4MEI4OSAweDJCQzU2NEVDMDZCOEI3MDUyRjQ2OUMzRUM3NEFERDMyQzFDNzEzRUZBMTlGMjYxMDJFN0M3MzUyMEY5MEVEMkMpKDB4M0YzMEU5NkMzRDVBMjMxNzBGOTQ4OTU1NjU0MjJDNkQ1NEI4Qzg1OTREMTU0Q0I0OTVCRDgwODk0MTg0OEMyMSAweDE3Rjg1M0QzQzU4NjkwNDJDNjAwQzcxNzIwNjEwQTIxREQwNTdENjg5QTM0Q0YwOEU2QTcwNTRCMUJEREQ3MEMpKDB4MEMyN0ZBOEQyODI5QkNCREQ5MEUyNDU2NzczOTRERjcxNTFGN0M0RTk0RDk1ODMyOTYyRDcxODdGRUIzMzQzMiAweDA0NDJDNzNCQzdDMzc3OTFEQTlDRTBCRTYzMzJGNjkxNjZFRjZFNkY2NTFFMjNEODU5MjA3QjFGQURGOUUxQTkpKDB4MDM5QjkyMDA2N0Y1OUIzNDU4RjhDRkE2NjBCQzU4NUI3MDU4MjY5MDZCODg4OTNCODhDQURFMTk5MzA2MDRDNCAweDMzQUFBNjIyMTEzQTE0QkIxNDA4NTM4QjM4Q0E1MTU3QkNDODM1NTQ2QkMwODFCQTJEMzlFNUE2MzZGNzg1NEIpKDB4MEU3NkFFRTQ3NDg1MDczQURCNjZFODgyN0I3RjExQzk5Qjc0RjVEMzYwQUYxMkMzMjZERUJGRjQ1N0FCQjI5OCAweDE1RDdGNTlCRDZCRDBFNDlCMzZCQUUxQThFMTcwNzNGQUQzNDQyQjgyNjhENTBEMzI3RTg3Q0Q0Mzc0QzlFMkUpKDB4MjRCMTdDNDI3NThDRDk3N0RBMzFBNUQ2MTlEMEIwQ0M4ODVBMDc0RjEzREYxQjBEOTAzNkE1QkU5NjJGQUE2NiAweDMzQUJGNzU5NjRENDMxOEYyMUFBN0YzQzg4OUVBODhDNDk1RTEzMjJCMjlDODE2NDZDOTAxOTA2MjZBRjkzQTApKSkpKShvcGVuaW5ncygocHJvb2YoKGxyKCgoMHgwMThFODJCODVGNDMzODBFMzJDRURBRDU3MTg4NkRDREI2NTFGRDE2QzU0QUZBQ0M4QTVGMEZDQTFBMzVENzdBIDB4MDc1NThDOERFOTM2MjgyNkY1MkVEMUZDOUYzRkFDM0U2MEJFNkJGOUE2OTNGMUE5NjBDQjJGNTRCRjlBRDMwOCkoMHgyREQzNEFERjczMjM0MENFMTY2QTM5ODlDMjg2M0UwMEFBMjBFRThERDM2ODFBNkZDNDc5NDhEREMyMjkxOTE5IDB4MzlFRkIzNTkyOTI0Q0Y0OUY0NUQ1QjQ3MUFDRDY2QkQ2QTlENzJDN0YwMzRFQzc1NzAzNzQwNzM3RTA2OEZGOSkpKCgweDA1REQ3ODQ1QjBEMTkyMTJBQ0RGNjY2REQ5MEYzMDk5OTlCRjI4NzE5QjJBMUY3MEIyMjhBRjVEM0U1OUE2MzMgMHgyMDc3OTlBQjQyMDE1NUM2RkZFQ0RCMzUzOEIwRUYyMjU5RUVGNzc2QTMzQTc4MUFDNEYzRUY2QkNFRTYwNzAwKSgweDNBQUZDNEUyNEEyNUQyQUZGNzE0RjAwMDhGMjQ2NTQ5NkM2MkVCNkMxRjc1NjJFNjA1QzM4RUM1OURCREJDNjcgMHgzNzhGNUJBQ0NFNUM0QkQ2RkVGODYzMEY2OEM0MzlGOEZFOTg2RjIxOEE1NjJCMUVDMDU0RTA3RkM1ODI0QjU5KSkoKDB4MzhFNjA4RTZDODY2QUQxQzYxQkM2RjI1MEEwQUQ3NzYxQjcxQzZFNUUwRjdBMDY1RjAxQjdCMkY0RjQ4NUQxOCAweDJGMUNGQ0VFOTY1ODRGNTkyQ0RFMDVCMEIzRjkzNkE4RDFGQjYwM0EyOTg0RUVDQjFEQjA0MkJBNkQ4MUE2RDkpKDB4MDdBRDYxODFBOEUzMkMzODk4QjA2QkYwOTJFMjhEMUM4RTkyODI5MzEyNTYwOTAzMzk3OUFFRERCOTExNkJDRSAweDM1Mjg3RjdBQTIzMDBFQ0ExQ0M1OEFFODE0MUFCOTc0MTFFMDBGNjFDNjVGNUIxQTk4QTU4RUY1OTE4QzM2M0IpKSgoMHgzNDYxRkFDRTFCRUI4NUY2MDVFNzJGQUY5QTNDODA0Q0MzQkY4MkZDMjA5NDU4MzUyOEYwQzdFQkE3NERGQjQ4IDB4MjIxMjAxNUU4Q0EyOTY1RkUwRThBNEEwNjgzOENFRERFRDFFQTUzMUExMzlGNUNGRDE1ODhEQjU3MzYzODFDMykoMHgwREUxNDM5NzdCQThCM0ZDOTNEMjU0MzRFRURBNDkyMUU4QkRFNUFENTlFMTE4MUU2QjQ1NkI0MzA5MDU3RjA4IDB4MjRCMDk0RDRBQzQ1NkVDM0Y1NUQ0NjgzMEY0RTgyQkYwNzMxMkExRkFBOTdEOTEzOEJGNDFGMTZGN0UyM0E5QSkpKCgweDIxRTU2NDUzMzBEQzczRjZGNjgxOTE3NkY4RTkwQTA4MjcxMTc2NjRBOTNCNEQ5NkUxOURFOEIyODE5Njg5RjIgMHgxQUM2MzFENjA4RkRFQjFFRUZGQjZDMThBNzIwRTQwQ0YxNDA4QjBCRTI2NkE2MkJFOEI3RDBCNDZEQUYwRkQzKSgweDAwRDczQkU5QzMxOTMxOUU0QzEyQThGOTYxMEM0NzZEMTZGMDg3OEYwMzJERTZENjY2NEU3N0RBQUE0NDYzODcgMHgxMjgxNEY4NjM4ODI2RUE2MDk5RTA2OTE3NzBGRkU1MEY4MTdDRkIzQzQ1QzFGMDY1RUIwRjg1RDZFRTdCQThCKSkoKDB4MjdEMDVENUNFOTJGODM3NUQxNUM3RTI4QTRGNkEwMkUxQzI0MEJCQTE4OTc4MzI5RENBMDcyNDM2Q0RCM0I3QiAweDFDOTk0ODQzQkUzNzk3RTlBNkYyQUM2RkNDQUIxQzlCMTc0NUU4MTkxNDNGMjkxOEEzODNEM0QzMzZDNTg0NkMpKDB4MUQ4QUJDNTk0RURFMzExQTc0QTNDRUU3REUzNkU0MDY1ODUxQzBFRDAzQTQxNDhGMUExM0FGOEE0RTFDRThCMiAweDJDMzIwN0I2N0VFMDA1QzdGQzVCMUMwNzJFOTgwQURGOTY5NUYwMTVBRTI2QkYxNkFFMzJFODNDMDZGQ0M2MTEpKSgoMHgxMzVEQzBGOTg0NjVFMzZBRUZDNEFGQUYwODJGNDU5NDQzNEI0QTQzNzQzMDlDQkQzMzQ3NTA5ODNBNzgxMUE0IDB4MTEwNTdDMERGNkJEMkNDN0E1MDVBNkIzOTk2OTA3MDY1NkNCMzlFNEVDNDc5RENGRTQyRTAxRTcwQkEzOTExNCkoMHgxRTI1NEQ5QjdFNkJFREZFMTQyMjY0RTFCOTNCMUNBOTJCOTQzMjY0RTQ4QzhFMjc2QUFCQkMwNjNFNzlDMDJCIDB4MkE2MTcyMjlGNEQxOTRGM0JFM0QxNUQzOEI3NzdFQTRBQkJBMjhGMzY0MUIyNjlGN0EyNTFGQkZDNTExQjI1QSkpKCgweDFFOUUzRkE0NkE1MEVDN0E0MkYzNzBFOUE0MjlDMjE5ODRGQ0Y3MzBGQUFDODkxM0VDNkU1MEI5REJBMDM5MEMgMHgxOUE3Q0Q3QTg0QzNFOTk4QUJGQ0FCMUQxQUI4REYxRTlGNTdENTg3OEVDQjEyNjM2QThDMEQwMDhFNDY2OTM0KSgweDNGMkMyQjczN0NENzM2NThBQ0UzQ0M5MjQyREQ5QTUyRTM5ODM2QjEzOEJDREI3MTY1OEIxMDUyQzdGRTlDODMgMHgyMThFOEVBQjFGNjU3RUZFRjFBMjgxRkU2MUE2QjFDREQ5MzAzMzEzMEZDNjY0NDAzRUIxNjEwQUUyMEVGQjNCKSkoKDB4MDYzRThCNTBBOTBFN0FGQUE0NUI0QUUyQkI0RjQ4NTM3RjE0Q0ZFODJCRUYzMUExMTAwOTM5OTlGMEFCNTMzMyAweDEwMjgxQzhDMEUwMTc0RkEyMTIxRjQzNUYzNUQ5RTgwNTA2MzdBQTNGNThFMkEzNDJERUI5QzkxNzk4QzQ3QUMpKDB4MEQ0M0FCMDg1M0M2QzIwMkEyQ0UzQzM5RTlEMUNEQTYxNDQ5QThBMTZBOTEwMTJGRkU1OEFGQ0JGNjc1RDNENiAweDNCNURBREFBQUU1N0NGNkZCOTcyQzUyMUZFRDFBQzAzQjk2MDg1MUMwRDQ0QjYxMjJFQkI3MkEyMjU4QTQ2MDQpKSgoMHgxOEFFMzg4NUFDOEFGMEU2QkQ5QzBFNzc4NUQ4MzQ3N0VENkY1RkU4QTIzOUFFMjUyNjE0MTkzMUQ4MUVBQjU2IDB4MjlGQkIwODREOEZCRTcwM0QwMDhFOUNENzBCNzAyQjMxMTNCNDlGODU5QzJBMTlCNDQwNkFEMTMwRDM3MzFBMikoMHgwNEFGOTlFNzIwMjU0QjIyRThERjM2OEFFNkZDMjczQUM3NUE0NjM5QTZGMzAwNzM2OUZENDA1NTMyOTY0Q0JFIDB4MTI0NTI1RTM3RUM2MTVCMUY1N0Q1NDAwMjgzNkUzNTM4MDU0ODI3NkM2MUQ2QjI1MzlFQTUxQzkwMTVFRUQ5QykpKCgweDMyQTRFQ0E3Mjg2NEVFRkZDRjJEODNCODQzQjlCRTRBREJDRDQ1Qjk3MjYyNDgxMUM4OTRGOTE2RTRDODFBMzAgMHgzRTZGNTdBQjlDRjUzNjE4NjY0QTdBRDk4NjJGNjVCRjE2NEVGRkI0MkI3NDk3QjY0QTg4NDQzMzkzMThDMzY1KSgweDJGN0VFQ0M2M0YzRURGNTE5QTgzRTIwRDY0RTg4MjEzMTc5MjY0RjkzQTI0MzhBMjJBMTYzMzVFQjI4NTNFNkEgMHgxRDAzQzQwODc1MTZFRTAxQzEzOTgyNTA1OTk3Q0Y1RTEzQThFNEMyMjhCNDM0NkRFRkRDQjExMDFFNjU2NDk0KSkoKDB4Mzk0QzNGNDc2RjhERkFFNjhFNUI0NjEwRTczMjM5RjdBQ0Q4QzVBRTEyRTZGMDk0QjJEMTk5RDM5MzA4RDg3RCAweDFBMzhENDFDNjhDN0JEM0M2MTc2RDI0Rjc3NDY0MTEzNkQ2QzkyOTgxMUQ4NkFFNzJFNTQ1OThCQjdEQjI3RjQpKDB4MTYwQ0I0NEIyRkFGOTNCMDM3NUQ0MEU3N0Q1NjAwOTFGMDY2Qzg2MTZCNjkyRkY4NDJGOTBCNkZFQkM5QkFCMiAweDE2QzRFNUFEQTY1MzRCNUVBMDQwNjkxOEFEMkQ2NEJDNDE0RUFGRkJDNzIzRjI3QjM1OUM1MjRGRjVGQ0UzOUMpKSgoMHgzRkIxOTExNEU5NDdGRkRDNTQwRkI0Mjg0ODM1Q0I3NDI3OURBQjFDRjMxNTRGMDg3NEIwQTBBNUU2M0EzRUVCIDB4M0Q2NUQ1QjE3MkNFRjhEMzFGMzRBNDlBQjA4ODlGN0ExMEEyMjM4ODQ2QjZCMjQ1NjlENjhBQTc5MUY5NENCNikoMHgwRjAyNjk5RDgwMERCODY4QTA2RTNFRTRBMEMxNThDOTBCQzQ4QTY5MUU4MTc0NEZGQkNGREEzMkZGMjREQ0Y0IDB4MjcxNDY3MTI0M0ZEODIzN0QzMzlFMEFDMkM5NDFFRTlBNjQyRkRGNkZDQkJFMDMxQjQyNjk2RkQ2OUU4MzFBQikpKCgweDA1MjFGNkIwNTIxMkRDOTc1QUYwMDA3Q0QyNEQzMjhCMkVDRUQxQzgyNzkxRDJFNjA2MDU5QjY1QkNCRTU1NEUgMHgzNkJFNkRBQzRCNzczNDk0MTIxRjdERDVGODUwN0QzNkFFNkFDQzFEQzk5RkE4NjBERUQxQ0E3QUU4QTNFRDAxKSgweDM4QjUxQjU5MEJGNTBDQzZBMjRBQjgwNDc0RUIxNDdBMzBDNEFGM0REMTlBNTY1NEMxQjEwNTU1OUJEMTRENEQgMHgzRTExREU4QjFCNDYzOEZCRDhDNEQ2ODM2QTc0N0MwQTgxNTc4QTREMjJCODRBQzU4RUMwNjFGRUI2OEIzMTc3KSkoKDB4MkQ1MzI4RTBCQTU4OTk1QzcwNjY3NzRBNDYzRjhBOTAyRDdDMkI5N0JENDVDMTBCOUQ4QjREODIzREYxMDZBQyAweDI2OTMzQTlDMjE3NzI3QzlDREM0QTQ0OTREM0UzMzJCMzZCQjk5NzM5NkZDQTcwNjA5OUZGRDM0MzlCQjQ4MzYpKDB4MEJCMTE2QkE4MDdEMTJENERGNzk1NTdGRkI3RjYwQjQ4ODU4NjAxOTEyNTMwRTNGNDlDODkwQTM0QUVEMzFDQiAweDI0NjJFMDM5NkVEMzAyREQxMEE2RUY0M0FFNTMyMzMzNTQzRjRBODc1NTk5RTgzRkJFNDEwNjY0NERERDNGOEUpKSkpKHpfMSAweDA2QTYxNkMzQTYyNUY5MkVENjVCNUNBOTlEOUExREFBQTQ3NjQ4MUI5QzQ1RTQ1NTNFN0E4RTQzNkIxM0Q1NzApKHpfMiAweDMxMEFFNDBDQkNFMjFGQTBEQzkyRDFERkU3REY0OUQ5MzlBNTc5RkYwMjlGODY5MTE4MDM2QkY4QjM3MDQzOEMpKGRlbHRhKDB4MzY2NDE0RjRGRTlDM0REQjI3REE1QTg1NDUyQ0VEQkM2NUFGRDEwNEQxRjVDMjQxQkUyRTU5NEY2MTVBQkJCQyAweDBCNDE5MEQ1OUVFQTZFQkY4QjkzMTYwNTQ0MzlFOTJCNUJGREM4Q0Q5QkIwQzg2NDc4M0Q1RjFENzg1REY4N0UpKShjaGFsbGVuZ2VfcG9seW5vbWlhbF9jb21taXRtZW50KDB4MTM0MEMxMEIzMEFEMDdGNDkxM0MzQ0RENTg4QzNFOEE1QTZFNkRBQzk5NDczNzhGQTk3RDExRjUyQ0NENEFFMSAweDBCMTEwQUFEMkQxOTU3QzlDNjk0NDQzOURFRDgwQzlDRTlBMEVBRDM1Qzk2OTAzQUMxRUFEQkM5NEFFQjVEMjkpKSkpKGV2YWxzKCgodygoMHgxQkYxQ0U0OTREMjQzRkVGOTI1M0NCNjZDQzNENjMwMEEzN0VENEEyMzBDMTU0NDUxNzc5RkExNkY2QUFFREQ3KSgweDJBOUFCNDE3OEY5NUVBRTZBM0Q2MDgyNzZBNEJDRDM5MEE4OERBRjhDMzUxOTYwNjFFRDc5REFEQjc0N0NBNjIpKDB4MkYyNzJGRDhERjM1MkMwMzVFODFGQzFBNUM4NjY0QUFCRUY0RjYyOTYyQjdFM0QwM0Y2QkY1M0MxMEMyQjM5OCkoMHgwOTY3QjBGN0Y3NEU2NTU4QUI4NkQ4MTNFQUI4NDkwQzQzQzU2OUJBQjlFNzI3NjFDOEQ0MDg2ODEwQTYyMUIyKSgweDNCRTU4RTdFM0M4REZGRTgzMTdFNjhFNTA3MjlGRkJENkUyMkUzRkU0M0YzRkQwQzQ2OUY0Njc2ODA2ODU1MEIpKDB4MjQxN0NCNTM4MERBRDc5NzgwRDYyNDI4Q0MwOTE3NUZCRTJEQkM0NDNFMDc2NzE1NzU4OUE3RDU4MTQ1OEQzMykoMHgyMDZGQTE3NzlDNTA1N0NEMDYzOTY2NkQyNTgxQTE3MEI4M0NFNjU0QzY1NDU0NEM3M0Y3REZEMDIyRkYxNTk3KSgweDNFQzg1NzM3ODM4RUQ4QzRDQjkwRDU0NTIzMjMxQzk1MEZDNjQxREFBODM5MEFDNjYxMjk5NUFEQkJGQzI5NDcpKDB4MUEyNEMzMzk3RDJGMzlGMURGRUVDQ0NCNjZDNzhCRTYxMjc5RDVDMjJBRDY5MkMyM0RENTI2ODEzMzc5M0YzOCkoMHgxODEzQzU5MTMzRjQyMDRGMTU1NTREODkxRjk0RDgwMkQyNkUyRjE4MzQzRDUxM0UxNjQ3MDY2MzZDRDdENkU0KSgweDA1MzRERjY3OTU0QjdBQUE5MERCREZBODE0NjhCODNGNDE4MkI5MjdENUI0MThFNTMxNzk1OTk4Qjk4MjVCRTMpKDB4MEY3RkMyQ0VBMTk5ODQ5NzJFRTU3MzI3NDNBQ0RBNEM2QzQwNkYwM0E4NTI1NTUwMTlGMjEzRTQzMzI2QjYxQSkoMHgzNjdBREE1MzcwMzNBMDU0QTY1RjBFMTQ1RTZFNzlCNTZGMDU0RUVCODAxMUYxRUVFMTYzRTEzN0Q2MzY2Qjg5KSgweDFCMzIzMkRGQTMxNjk5N0Y0NTNEN0E2RjIwMDVFNkUwOTZCNTRCMzg0N0Y2RkU4RDU4MTE2NTg4N0Y4NUZENzEpKDB4MEVEQzFCQ0Q4Qjc4MjMzRjJDNUUyMzZENkQwNTI2NUE1ODY1ODdBQjBCMUMwRjVFRTNBMjZFM0VDNDVDODU1OSkpKSh6KDB4MkQ0NjcyN0NBQkQxQUQyMEU0NzZFN0VEOEQ2NjQ2NDBEMDU2NUQzRjAxQ0JCRjdDNjI1OEUyRjQzNkUwRkI2NCkpKHMoKDB4MTZDMUQxN0Y4OEMyNjdDNDNENERGRDE5NzY4NTgzQTJFOUFCN0FFQzY5NzVCMDlGMTM5REYxQUI1QzQxQzgxNSkoMHgyNTBFQTY3QUQyMkUyNjYxMjA4QjA1RTcyQjEwNTRGNjA3OThGRDU4RERGRTMzMzNGQUE5QjVBQjU0N0M2NzQ1KSgweDI1OEE4QzkxODI4MEMyNjVGODI1RUI3MkMwQjhDNjI1NjY1QzJGQUY2MDY5N0Q1ODhFQzZBQUNBQzczRDBCODYpKDB4MDcyRUZBQUZDOTY3RUZFNDVCRkYyRUVDMUE4Q0JGOEEwQjJDQzFGNDRCMjUyOTZEQTMzRjczQjNFNDg4NjJEMikoMHgzQTIzQThBQTJBM0QwREM4NTI5OURFNDk3NUM4NDg1NDczQzlDMUQwRDBEODRBMEJFQ0ZGRDMxMzUxQTYwNzFEKSgweDBEQkM1MUM5REY5MjNBQ0I0NDI3NDc0MjA5NTc2MUU1OTlFRDFEOEY5NEVGOEY0MTRDMTUxRENDNTIyM0ExM0YpKSkoZ2VuZXJpY19zZWxlY3RvcigweDFBQjlDODhCNTNDOUNGRDBBNjU4MjMzMTE3MTFBQkYxRTEzRTVCMzUyREMyRDM1QzZEMzRBNDUwOEVGNDJDMUQpKShwb3NlaWRvbl9zZWxlY3RvcigweDBENERCOTY5NDk4NzNCOTBGMzY1QkNCQzczQjJBMUFBRTY5NTUzMzc0MkY2NDcyRTA1MEQwMjRDNDdFRjA1MUYpKSkoKHcoKDB4MDQ0RTI0ODZEMjJCNTczNzczM0M0OTMzOTQ0ODY1MDc5QzFEMjRDQjFCNjJENUE1RDk5RkI0QTg0RDFBNzgwNikoMHgyQjdENkY4RkNBN0EwMTc3MDYyNjQ4OEFEODU0MEJEQkFEMTMzN0M2MjdDRDhBOUU2MzIxMkEyQTA1ODMxNDEwKSgweDJEOTI2NzNFQkM2N0ZCODhEQzMwNTNGMDIxQUE0NEY1RUNDMTBGRTU2RTlEODE2OUVCMjhCNjNDODZBRTU3NjYpKDB4MTFCRDE3OTE3RDY4QTJFNjhGNEUxNjk5OEE4OUYxNUY1M0JDRUU4NTI0MDQyRTg3MzE2QTkxN0JFMTE4QjU3MykoMHgxOTc4RUY3MzYyNzc0NkEwNTBERkZGQjk4MUFDQ0FGREUxRUQ1MTY5MDkyMTk5NERCQ0VFNjlFNDQ4OTJDMDdBKSgweDIwQjI0Q0RERDAyRjlFM0UzODY0QjkwNUEwRTM0QzE5MTA5MTRBMzk5MDQ5NzIwOEI0NEQ5QjdEMkY5QzA0RDgpKDB4MDc0MzQ3REUzOURCQjczOTE2M0VDMTZGNEFDNjEwQkFGRTkzMjhDNzY3N0E1OUFEQjBFNDk0OUJFQTcyMTM5RikoMHgyOUYzMzQyODNBMDk3QkVGNTQ1RUQ0QkQyNUZFOTA1Mzg1NjVBRkIxRUNDRkJGMTJCQjYzNkY1MzY5NTBBQUU1KSgweDFEOTU2RjI3QTJDMkIzMkY1MTA4RjkyNjFCRjA4MzM2Q0FCRjNGNDNBMzRENzY1NDk3NDdDNTg5QUIyNjhFMjYpKDB4MEY2N0Y4MjJCNTAwNTEyOUZEREZBMTk4MDZCNjNFMkY5MjkzNjUxMzE5RTAyNEY0NzBBNEUzQzA5M0M5NTNGQSkoMHgwN0ZFMTczNzM2MDUwMjZEMDYxMUVBOEM1NkQ1QTVFMDEyNzM3QTY1MUI5REI0RjJCNkQzNjQzRTY2QUU4MDU1KSgweDA1MENBMjE3N0U3NjhEMTkwREIxQjhFRjM2QkZDOTI5NTc5NjQ0N0MwRjAwRjFDMzBENEVBRDJDNENDRjI1NzYpKDB4MDA4QjEzMkI4REQ5NzFFOEJENzEwRTIxNzZCQTFBMTQ4NkU5ODI2ODI2MDNEN0M5OTM1NEZGRERENDJFRDBERikoMHgzODZFMDRBODQ1NUFDQjg3RDBFNzM3Mjc3NDBFQ0Q3RkQyMTYwN0JCRTcwQ0U0MTNBQUEyRUQ1MjkzRkEyMDNCKSgweDI5MjI1QkQ5MkYwMENDNzEyRTlGM0ZGQ0E3NjYwNTkyQjgwOTg3QkU4QjM1RERGRjgzMTk0RjA3OTlEQzNCNDQpKSkoeigweDIzNDVBMUE3RkIwMDRGRjRCOTMzRTQ3RTkxNEJDNzYyRDMzMjFBQzc0QTFFQjgwN0YyMkY3NUY3MTZBMjk3NDUpKShzKCgweDM4NEY5RENDNTBGRkNDQ0QxN0ZFNTMwOTRGREQ2QzZFM0ExODk5MzdFRjIyMDIwNTVBOUU4NDIwN0QxRjk5MEYpKDB4M0UzQzczRjM0OEMzNkI2MUQ1MkQ1RERGRjM2RDc2NjM1N0I1OEE5MTQ4NzU1NDk0NzEzNTFCRUFCMzU5NTJDQikoMHgxOTNBNDYyQjk3MzFFNzNDODYyMkU2NThCQUQwREI1QTkzMjIxMzk3OERCMzkyNURCQjVBQ0YwN0Y4QUIyQjRDKSgweDJCNkU3MUEzNUY4QTZDMTYxQTIyRDZDQTQ1Q0E1NzY2Mzc4ODkwQzMwRUE2MUFGMEExNzlDQjZCNTQ5NkUxNzcpKDB4MDNBN0JGNDFDRjQ2MjE1ODcxREMzODVGMUM0QUIwM0E4QzNERDY3RUMzRjc4OUU0MjVCQUVDOEVEMkI0QTY1RikoMHgyM0MzNzU4QzUyRkUyNDNBNUU2M0ZENkFFQzIyMThDQzJBMDAxQTZGNjU1RjJFNDRGMUExM0UzOTFGRkE0QkI4KSkpKGdlbmVyaWNfc2VsZWN0b3IoMHgyQ0M0M0YwQTlEOThDQkU4RTVCNkZDMzU0RTlCMDkwQjkxMDc1NDE4MTE2NURCRTQ3NUU4OEEwQTAyRjVBNzg2KSkocG9zZWlkb25fc2VsZWN0b3IoMHgyMkE4MUM1MENCQkU2MDhDQjZGOEE4MDc0NzE0MjRFQjBBNTE2N0IzOTI0NDZGMzJFMTkyRTMzRUZEQkZDRTc1KSkpKSkoZnRfZXZhbDEgMHgzNEFENUZBOEFEMzhEOUZCODM1MzRGODUxRjA5MjRCQTNCOUI0M0UxQzQ1NzAzRjE1MUExOUJDQ0U3MUY0RTdEKSkpKSkp"
          |> Side_loaded.Proof.of_base64
        with
        | Error e ->
            failwith e
        | Ok pi ->
            pi
      in
      let statement =
        let transaction =
          Backend.Tick.Field.t_of_sexp
            (Atom
               "0x2340A5795E22C7C923991D225400D0052B3A995C35BCCDC612E6205287419EC1"
            )
        in
        let at_party =
          Backend.Tick.Field.t_of_sexp
            (Atom
               "0x2340A5795E22C7C923991D225400D0052B3A995C35BCCDC612E6205287419EC1"
            )
        in
        [| transaction; at_party |]
      in
      let vk =
        Side_loaded.Verification_key.of_base58_check_exn
          "VVA53aPgmCXemUiPjxo1dhgdNUSWbJarTh9Xhaki6b1AjVE31nk6wnSKcPa6JSJ8KDTDMryCozStCeisLTXLoYxBo3fjFhgPJn25EnuJMggPrVocSW3SfQBY7dgpPqQVccsqSPcFGJptarG6dRrLcx65M4SqudGDWbzpKd2oLyeTVifRTREq2BibC3rWMpUDuLwXEnp61FfFaktb4WKu3hfHyYBt5vL3Xndi9kynUWuhznijLG2yP7eX7o5M3nbjfkg7NdWaGReZH1yt4ewtrmHEMF5qTdK2UPgNzpScaK7ix8wZV5qECT483DsuY6Wpx3s2FfdmRDYwdr2YejhW4ZnJLNAxMgUkV3xkid5esqnk5TuQrdHMYvLZXju3RrZrvqhmbTFXpANKskZnuH1BUvkeoPvpQeYdoeYDJ6bgM6NFB3oWsPTU3vSMg3Wjsqx6Ekc8MuZHuaziGax9WNxbM3H6HscZFRs4npttEiwj1gSvZNaVc9FfRdCa3CMMWJNR1CkA1zKtCb8Sie1yiHc89hDA7K5mufV1yaX88xmAQrhZpTLCE8Ch62Zp3P1Vy6QVDACZCKSiz3bhikYEXFKZaJfRYVZVPeEBgjnUDrB4SD61KKnvWWESV8a3uGudeBLnJqoPJuBC8bZTUfskxqzkXmz2XTv4HMARJRTg21tFB8mZmLgVuaSWpc6inGxTZeWmE9ECSFzHuazEPNQ6yn1xo7G72ixrmLZrZqhbhPfnqSL5SWnmFWaWTihNNdHac8FDwb8JKvneC5yUur3WAZ8tTULiiNVvQhjhKVUrym2wTWFwhDAy6GqZcYeWRig9gpgdaxEuA7YnDc8XZZ5JS643PBfAWZZ3mZR4NxXPnVfn1xAUD2VFXmA8pzkqRwQ8DSpSPpKuwzwuJQUW6QSGtBheKFSxrXt6qekFX2azueedJZrhnwPW78dM7v3Qd2zTWo8iD2wfBB1Yot8BfUqAk7FYyi9hajKT1qZWQMg3kUVBywX93KBht2RFDJeVwiuE2hHaAzobxnnwsPJKPHaU8SM1EXQ4cFP2zJ2acPig52MNht3Z34fMeZ65bA3eEbcDbJw3pk2YS1pHtEr818b5TisPu6gshwkRGghbnTsQzHCjZVf61rpT4WphBsv6ob6foLwdc5ZSxq2BFzAWUv5j5nrtU9fqnQCx1DooZxAc8BnjxCXQ5TnE4Rpj82JwUR59QFNza2RwK2vZLvrNPt1LK5eCkZV8fBWuYD9J4AnxGA8icQbWBAfsSk9xXJBynEKymAsw6eTFPWCAMjQgJLhJP8MJR3NyNbqMfT1nR924EyZged7US9ogU8CLV5GcMBTSzAyCSFwFN8LGL1uT9sStzwQNbUvKvXYRwWNMYpb7Mxcjz1NjBaMbiWUryMcJc3D19yXt8VNt5g3L3Ty4GtL3WWV2aXRRXcuzYZai6wV8ESPGd3R6o4NJS5Ct5Z98fx25sNtswb77Q18pU379m4wsk8ck872oMZTPp9bDHTVpLoEBHd1gkC6j7pP8dx3cNTWc1NoewCGLi6zLDNfPZDrRXZESnaDRgVGEDinXS5SeAihMcQxvriHyskPW4SidcZsZtPvLnoQz7HQRpDnXfg4j6b8P5EX6sSJbkU9is3k6e8puQirFzLLgh2uC4oZH8EzLRZcGkonQPP5sLTmfwX4s5DJYdS4NLAVYSXndVZ4fazLfqPLukdWQkxZihUq4NtFkfzpNB8MPUBe6T72zhnvqVPegeEhgVvUokcn2DRJUc93DSYSGEJ3eZNFTruCgbM7xMXq83K6eraFRvxGqAgsQcTcQKwEfF9XvuppFDBbEHjdg84w1XiRkZ7xPKDdF6Hvi5G8V6rr6q1T7qypKiFqNrwM6frbJqgjedLpAY6RkPchip2WsZTpEX3EY1ryyGnJxZvb2fjCooQ9u1R6zNArVCV383KNJQZAaWFgzd58F7ZJ1fGU8zeFzDuhqSwqPyDE299sVYMSfbvp7xjWygxrbjApRE2FkjQtjuxaiXzsuemvrrSedVCGrktCHNqPKkJxbLcpz97rRBvwnKSd26x8LKHn2Zjzp2qeyxsY8HN7WVPATxPE4xXqi9dw41o8LBQ3GDGe1ASjphdp4bxj1guHhSZbMKTJDj7hJKyuvBMdG1YKQo3uv2qu5MiB3Afu5SZbZStNKBnxc2DRoDyF45yrQNeoBJogcSLAqWG624ZAdU4BWrqRJNjoAu6GxxE6E8TvFtvyDW1R9Nv7tXzmWE7RarrAL9YUD6uqe7gAanAv1cdAJRcPcdr2YvUL7zeB5d1daPfwJW4PYDvMwnnqDFSXgNqPreh8nFaiReDYjiHkwCojPcCgdcK5gJwpQTasjkWQBk2RmFQdfaLCpiPZGroZ6hTvRBHq2MwdUtkQHZjjCvY9fUtnniMVdUgkAZ9oLj8evpeoDEwyEHE1upmZZN84CMPP32NpHDtH3PwgGR3"
      in
      assert (
        Promise.block_on_async_exn (fun () ->
            Side_loaded.verify_promise ~value_to_field_elements:Fn.id
              [ (vk, statement, pi) ] ) )

    open Impls.Step

    let () = Snarky_backendless.Snark0.set_eval_constraints true

    module Statement = struct
      type t = Field.t

      let to_field_elements x = [| x |]

      module Constant = struct
        type t = Field.Constant.t [@@deriving bin_io]

        let to_field_elements x = [| x |]
      end
    end

    (* Currently, a circuit must have at least 1 of every type of constraint. *)
    let dummy_constraints () =
      Impl.(
        let x = exists Field.typ ~compute:(fun () -> Field.Constant.of_int 3) in
        let g =
          exists Step_main_inputs.Inner_curve.typ ~compute:(fun _ ->
              Tick.Inner_curve.(to_affine_exn one) )
        in
        ignore
          ( SC.to_field_checked'
              (module Impl)
              ~num_bits:16
              (Kimchi_backend_common.Scalar_challenge.create x)
            : Field.t * Field.t * Field.t ) ;
        ignore
          ( Step_main_inputs.Ops.scale_fast g ~num_bits:5 (Shifted_value x)
            : Step_main_inputs.Inner_curve.t ) ;
        ignore
          ( Step_main_inputs.Ops.scale_fast g ~num_bits:5 (Shifted_value x)
            : Step_main_inputs.Inner_curve.t ) ;
        ignore
          ( Step_verifier.Scalar_challenge.endo g ~num_bits:4
              (Kimchi_backend_common.Scalar_challenge.create x)
            : Field.t * Field.t ))

    module No_recursion = struct
      module Statement = Statement

      let tag, _, p, Provers.[ step ] =
        Common.time "compile" (fun () ->
            compile_promise
              (module Statement)
              (module Statement.Constant)
              ~typ:Field.typ
              ~branches:(module Nat.N1)
              ~max_proofs_verified:(module Nat.N0)
              ~name:"blockchain-snark"
              ~constraint_constants:
                (* Dummy values *)
                { sub_windows_per_window = 0
                ; ledger_depth = 0
                ; work_delay = 0
                ; block_window_duration_ms = 0
                ; transaction_capacity = Log_2 0
                ; pending_coinbase_depth = 0
                ; coinbase_amount = Unsigned.UInt64.of_int 0
                ; supercharged_coinbase_factor = 0
                ; account_creation_fee = Unsigned.UInt64.of_int 0
                ; fork = None
                }
              ~choices:(fun ~self ->
                [ { identifier = "main"
                  ; prevs = []
                  ; main =
                      (fun [] self ->
                        dummy_constraints () ;
                        Field.Assert.equal self Field.zero ;
                        [] )
                  }
                ] ) )

      module Proof = (val p)

      let example =
        let b0 =
          Common.time "b0" (fun () ->
              Promise.block_on_async_exn (fun () -> step [] Field.Constant.zero) )
        in
        assert (
          Promise.block_on_async_exn (fun () ->
              Proof.verify_promise [ (Field.Constant.zero, b0) ] ) ) ;
        (Field.Constant.zero, b0)
    end

    module Simple_chain = struct
      module Statement = Statement

      let tag, _, p, Provers.[ step ] =
        Common.time "compile" (fun () ->
            compile_promise
              (module Statement)
              (module Statement.Constant)
              ~typ:Field.typ
              ~branches:(module Nat.N1)
              ~max_proofs_verified:(module Nat.N1)
              ~name:"blockchain-snark"
              ~constraint_constants:
                (* Dummy values *)
                { sub_windows_per_window = 0
                ; ledger_depth = 0
                ; work_delay = 0
                ; block_window_duration_ms = 0
                ; transaction_capacity = Log_2 0
                ; pending_coinbase_depth = 0
                ; coinbase_amount = Unsigned.UInt64.of_int 0
                ; supercharged_coinbase_factor = 0
                ; account_creation_fee = Unsigned.UInt64.of_int 0
                ; fork = None
                }
              ~choices:(fun ~self ->
                [ { identifier = "main"
                  ; prevs = [ self ]
                  ; main =
                      (fun [ prev ] self ->
                        let is_base_case = Field.equal Field.zero self in
                        let proof_must_verify = Boolean.not is_base_case in
                        let self_correct = Field.(equal (one + prev) self) in
                        Boolean.Assert.any [ self_correct; is_base_case ] ;
                        [ proof_must_verify ] )
                  }
                ] ) )

      module Proof = (val p)

      let example =
        let s_neg_one = Field.Constant.(negate one) in
        let b_neg_one : (Nat.N1.n, Nat.N1.n) Proof0.t =
          Proof0.dummy Nat.N1.n Nat.N1.n Nat.N1.n ~domain_log2:14
        in
        let b0 =
          Common.time "b0" (fun () ->
              Promise.block_on_async_exn (fun () ->
                  step [ (s_neg_one, b_neg_one) ] Field.Constant.zero ) )
        in
        assert (
          Promise.block_on_async_exn (fun () ->
              Proof.verify_promise [ (Field.Constant.zero, b0) ] ) ) ;
        let b1 =
          Common.time "b1" (fun () ->
              Promise.block_on_async_exn (fun () ->
                  step [ (Field.Constant.zero, b0) ] Field.Constant.one ) )
        in
        assert (
          Promise.block_on_async_exn (fun () ->
              Proof.verify_promise [ (Field.Constant.one, b1) ] ) ) ;
        (Field.Constant.one, b1)
    end

    module Tree_proof = struct
      let tag, _, p, Provers.[ step ] =
        Common.time "compile" (fun () ->
            compile_promise
              (module Statement)
              (module Statement.Constant)
              ~typ:Field.typ
              ~branches:(module Nat.N1)
              ~max_proofs_verified:(module Nat.N2)
              ~name:"blockchain-snark"
              ~constraint_constants:
                (* Dummy values *)
                { sub_windows_per_window = 0
                ; ledger_depth = 0
                ; work_delay = 0
                ; block_window_duration_ms = 0
                ; transaction_capacity = Log_2 0
                ; pending_coinbase_depth = 0
                ; coinbase_amount = Unsigned.UInt64.of_int 0
                ; supercharged_coinbase_factor = 0
                ; account_creation_fee = Unsigned.UInt64.of_int 0
                ; fork = None
                }
              ~choices:(fun ~self ->
                [ { identifier = "main"
                  ; prevs = [ No_recursion.tag; self ]
                  ; main =
                      (fun [ _; prev ] self ->
                        let is_base_case = Field.equal Field.zero self in
                        let proof_must_verify = Boolean.not is_base_case in
                        let self_correct = Field.(equal (one + prev) self) in
                        Boolean.Assert.any [ self_correct; is_base_case ] ;
                        [ Boolean.true_; proof_must_verify ] )
                  }
                ] ) )

      module Proof = (val p)

      let example =
        let s_neg_one = Field.Constant.(negate one) in
        let b_neg_one : (Nat.N2.n, Nat.N2.n) Proof0.t =
          Proof0.dummy Nat.N2.n Nat.N2.n Nat.N2.n ~domain_log2:15
        in
        let b0 =
          Common.time "tree b0" (fun () ->
              Promise.block_on_async_exn (fun () ->
                  step
                    [ No_recursion.example; (s_neg_one, b_neg_one) ]
                    Field.Constant.zero ) )
        in
        assert (
          Promise.block_on_async_exn (fun () ->
              Proof.verify_promise [ (Field.Constant.zero, b0) ] ) ) ;
        let b1 =
          Common.time "tree b1" (fun () ->
              Promise.block_on_async_exn (fun () ->
                  step
                    [ No_recursion.example; (Field.Constant.zero, b0) ]
                    Field.Constant.one ) )
        in
        [ (Field.Constant.zero, b0); (Field.Constant.one, b1) ]
    end

    let%test_unit "verify" =
      assert (
        Promise.block_on_async_exn (fun () ->
            Tree_proof.Proof.verify_promise Tree_proof.example ) )
  end )

(*
let%test_module "test" =
  ( module struct
    let () =
      Tock.Keypair.set_urs_info
        [On_disk {directory= "/tmp/"; should_write= true}]

    let () =
      Tick.Keypair.set_urs_info
        [On_disk {directory= "/tmp/"; should_write= true}]

    open Impls.Step

    module Txn_snark = struct
      module Statement = struct
        type t = Field.t

        let to_field_elements x = [|x|]

        module Constant = struct
          type t = Field.Constant.t [@@deriving bin_io]

          let to_field_elements x = [|x|]
        end
      end

      (* A snark proving one knows a preimage of a hash *)
      module Know_preimage = struct
        module Statement = Statement

        type _ Snarky_backendless.Request.t +=
          | Preimage : Field.Constant.t Snarky_backendless.Request.t

        let hash_checked x =
          let open Step_main_inputs in
          let s = Sponge.create sponge_params in
          Sponge.absorb s (`Field x) ;
          Sponge.squeeze_field s

        let hash x =
          let open Tick_field_sponge in
          let s = Field.create params in
          Field.absorb s x ; Field.squeeze s

        let tag, _, p, Provers.[prove; _] =
          compile
            (module Statement)
            (module Statement.Constant)
            ~typ:Field.typ
            ~branches:(module Nat.N2) (* Should be able to set to 1 *)
            ~max_proofs_verified:
              (module Nat.N2) (* TODO: Should be able to set this to 0 *)
            ~name:"preimage"
            ~choices:(fun ~self ->
              (* TODO: Make it possible to have a system that doesn't use its "self" *)
              [ { prevs= []
                ; main=
                    (fun [] s ->
                       dummy_constraints () ;
                      let x = exists ~request:(fun () -> Preimage) Field.typ in
                      Field.Assert.equal s (hash_checked x) ;
                      [] ) }
                (* TODO: Shouldn't have to have this dummy *)
              ; { prevs= [self; self]
                ; main=
                    (fun [_; _] s ->
                       dummy_constraints () ;
                       (* Unsatisfiable. *)
                      Field.(Assert.equal s (s + one)) ;
                      [Boolean.true_; Boolean.true_] ) } ] )

        let prove ~preimage =
          let h = hash preimage in
          ( h
          , prove [] h ~handler:(fun (With {request; respond}) ->
                match request with
                | Preimage ->
                    respond (Provide preimage)
                | _ ->
                    unhandled ) )

        module Proof = (val p)

        let side_loaded_vk = Side_loaded.Verification_key.of_compiled tag
      end

      let side_loaded =
        Side_loaded.create
          ~max_proofs_verified:(module Nat.N2)
          ~name:"side-loaded"
          ~value_to_field_elements:Statement.to_field_elements
          ~var_to_field_elements:Statement.to_field_elements ~typ:Field.typ

      let tag, _, p, Provers.[base; preimage_base; merge] =
        compile
          (module Statement)
          (module Statement.Constant)
          ~typ:Field.typ
          ~branches:(module Nat.N3)
          ~max_proofs_verified:(module Nat.N2)
          ~name:"txn-snark"
          ~choices:(fun ~self ->
            [ { prevs= []
              ; main=
                  (fun [] x ->
                    let t = (Field.is_square x :> Field.t) in
                    for i = 0 to 10_000 do
                      assert_r1cs t t t
                    done ;
                    [] ) }
            ; { prevs= [side_loaded]
              ; main=
                  (fun [hash] x ->
                    Side_loaded.in_circuit side_loaded
                      (exists Side_loaded_verification_key.typ
                         ~compute:(fun () -> Know_preimage.side_loaded_vk)) ;
                    Field.Assert.equal hash x ;
                    [Boolean.true_] ) }
            ; { prevs= [self; self]
              ; main=
                  (fun [l; r] res ->
                    assert_r1cs l r res ;
                    [Boolean.true_; Boolean.true_] ) } ] )

      module Proof = (val p)
    end

    let t_proof =
      let preimage = Field.Constant.of_int 10 in
(*       let base1 = preimage in *)
      let base1, preimage_proof = Txn_snark.Know_preimage.prove ~preimage in
      let base2 = Field.Constant.of_int 9 in
      let base12 = Field.Constant.(base1 * base2) in
(*       let t1 = Common.time "t1" (fun () -> Txn_snark.base [] base1) in *)
      let t1 =
        Common.time "t1" (fun () ->
            Side_loaded.in_prover Txn_snark.side_loaded
              Txn_snark.Know_preimage.side_loaded_vk ;
            Txn_snark.preimage_base [(base1, preimage_proof)] base1 )
      in
      let module M = struct
        type t = Field.Constant.t * Txn_snark.Proof.t [@@deriving bin_io]
      end in
      Common.time "verif" (fun () ->
          assert (
            Txn_snark.Proof.verify (List.init 2 ~f:(fun _ -> (base1, t1))) ) ) ;
      Common.time "verif" (fun () ->
          assert (
            Txn_snark.Proof.verify (List.init 4 ~f:(fun _ -> (base1, t1))) ) ) ;
      Common.time "verif" (fun () ->
          assert (
            Txn_snark.Proof.verify (List.init 8 ~f:(fun _ -> (base1, t1))) ) ) ;
      let t2 = Common.time "t2" (fun () -> Txn_snark.base [] base2) in
      assert (Txn_snark.Proof.verify [(base1, t1); (base2, t2)]) ;
      (* Need two separate booleans.
         Should carry around prev should verify and self should verify *)
      let t12 =
        Common.time "t12" (fun () ->
            Txn_snark.merge [(base1, t1); (base2, t2)] base12 )
      in
      assert (Txn_snark.Proof.verify [(base1, t1); (base2, t2); (base12, t12)]) ;
      Common.time "verify" (fun () ->
          assert (
            Verify.verify_heterogenous
              [ T
                  ( (module Nat.N2)
                  , (module Txn_snark.Know_preimage.Statement.Constant)
                  , Lazy.force Txn_snark.Know_preimage.Proof.verification_key
                  , base1
                  , preimage_proof )
              ; T
                  ( (module Nat.N2)
                  , (module Txn_snark.Statement.Constant)
                  , Lazy.force Txn_snark.Proof.verification_key
                  , base1
                  , t1 )
              ; T
                  ( (module Nat.N2)
                  , (module Txn_snark.Statement.Constant)
                  , Lazy.force Txn_snark.Proof.verification_key
                  , base2
                  , t2 )
              ; T
                  ( (module Nat.N2)
                  , (module Txn_snark.Statement.Constant)
                  , Lazy.force Txn_snark.Proof.verification_key
                  , base12
                  , t12 ) ] ) ) ;
      (base12, t12)

    module Blockchain_snark = struct
      module Statement = Txn_snark.Statement

      let tag, _, p, Provers.[step] =
        Common.time "compile" (fun () ->
            compile
              (module Statement)
              (module Statement.Constant)
              ~typ:Field.typ
              ~branches:(module Nat.N1)
              ~max_proofs_verified:(module Nat.N2)
              ~name:"blockchain-snark"
              ~choices:(fun ~self ->
                [ { prevs= [self; Txn_snark.tag]
                  ; main=
                      (fun [prev; txn_snark] self ->
                        let is_base_case = Field.equal Field.zero self in
                        let proof_must_verify = Boolean.not is_base_case in
                        Boolean.Assert.any
                          [Field.(equal (one + prev) self); is_base_case] ;
                        [proof_must_verify; proof_must_verify] ) } ] ) )

      module Proof = (val p)
    end

    let xs =
      let s_neg_one = Field.Constant.(negate one) in
      let b_neg_one : (Nat.N2.n, Nat.N2.n) Proof0.t =
        Proof0.dummy Nat.N2.n Nat.N2.n Nat.N2.n
      in
      let b0 =
        Common.time "b0" (fun () ->
            Blockchain_snark.step
              [(s_neg_one, b_neg_one); t_proof]
              Field.Constant.zero )
      in
      let b1 =
        Common.time "b1" (fun () ->
            Blockchain_snark.step
              [(Field.Constant.zero, b0); t_proof]
              Field.Constant.one )
      in
      [(Field.Constant.zero, b0); (Field.Constant.one, b1)]

    let%test_unit "verify" = assert (Blockchain_snark.Proof.verify xs)
  end ) *)<|MERGE_RESOLUTION|>--- conflicted
+++ resolved
@@ -818,13 +818,8 @@
       let d = Types_map.lookup_compiled tag.Tag.id in
       { wrap_vk = Some (Lazy.force d.wrap_vk)
       ; wrap_index = Lazy.force d.wrap_key
-<<<<<<< HEAD
-      ; max_width =
-          Width.of_int_exn (Nat.to_int (Nat.Add.n d.max_proofs_verified))
-=======
       ; max_proofs_verified =
           Pickles_base.Proofs_verified.of_nat (Nat.Add.n d.max_proofs_verified)
->>>>>>> 70288505
       }
 
     module Max_width = Width.Max
