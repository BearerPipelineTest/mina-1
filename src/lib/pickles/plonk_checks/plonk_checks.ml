open Core_kernel
open Pickles_types
open Pickles_base
open Tuple_lib
module Scalars = Scalars
module Domain = Domain

type 'field vanishing_polynomial_domain =
  < vanishing_polynomial : 'field -> 'field >

type 'field plonk_domain =
  < vanishing_polynomial : 'field -> 'field
  ; shifts : 'field Plonk_types.Shifts.t
  ; generator : 'field
  ; size : 'field >

type 'field domain = < size : 'field ; vanishing_polynomial : 'field -> 'field >

let debug = false

module type Field_intf = sig
  type t

  val size_in_bits : int

  val one : t

  val of_int : int -> t

  val ( * ) : t -> t -> t

  val ( / ) : t -> t -> t

  val ( + ) : t -> t -> t

  val ( - ) : t -> t -> t

  val inv : t -> t

  val negate : t -> t
end

type 'f field = (module Field_intf with type t = 'f)

let map_reduce reduce xs map = List.reduce_exn (List.map xs ~f:map) ~f:reduce

let pow2pow (type t) ((module F) : t field) (x : t) n : t =
  let rec go acc i = if i = 0 then acc else go F.(acc * acc) (i - 1) in
  go x n

(* x^{2 ^ k} - 1 *)
let vanishing_polynomial (type t) ((module F) : t field) domain x =
  let k = Domain.log2_size domain in
  F.(pow2pow (module F) x k - one)

let domain (type t) ((module F) : t field) ~shifts ~domain_generator
    (domain : Domain.t) : t plonk_domain =
  let size = F.of_int (Domain.size domain) in
  let log2_size = Domain.log2_size domain in
  let shifts = shifts ~log2_size in
  let generator = domain_generator ~log2_size in
  object
    method size = size

    method shifts = shifts

    method vanishing_polynomial x = vanishing_polynomial (module F) domain x

    method generator = generator
  end

let all_but m =
  List.filter Abc.Label.all ~f:(fun label -> not (Abc.Label.equal label m))

let actual_evaluation (type f) (module Field : Field_intf with type t = f)
    (e : Field.t array) (pt : Field.t) ~rounds : Field.t =
  let pt_n =
    let rec go acc i = if i = 0 then acc else go Field.(acc * acc) (i - 1) in
    go pt rounds
  in
  match List.rev (Array.to_list e) with
  | e :: es ->
      List.fold ~init:e es ~f:(fun acc fx -> Field.(fx + (pt_n * acc)))
  | [] ->
      failwith "empty list"

let evals_of_split_evals field ~zeta ~zetaw
    ((es1, es2) : _ Plonk_types.Evals.t Double.t) ~rounds =
  let e = Fn.flip (actual_evaluation field ~rounds) in
  Plonk_types.Evals.(map es1 ~f:(e zeta), map es2 ~f:(e zetaw))

open Composition_types.Wrap.Proof_state.Deferred_values.Plonk

let scalars_env (type c t) (module F : Field_intf with type t = t) ~endo ~mds
    ~field_of_hex ~domain ~srs_length_log2
    ({ alpha; beta = _; gamma = _; zeta } : (c, _) Minimal.t)
    ((e0, e1) : _ Plonk_types.Evals.t Double.t) =
  let w0 = Vector.to_array e0.w in
  let w1 = Vector.to_array e1.w in
  let var (col, row) =
    let e, w =
      match (row : Scalars.curr_or_next) with
      | Curr ->
          (e0, w0)
      | Next ->
          (e1, w1)
    in
    match (col : Scalars.Column.t) with
    | Witness i ->
        w.(i)
    | Index Poseidon ->
        e.poseidon_selector
    | Index i ->
        failwithf
          !"Index %{sexp:Scalars.Gate_type.t}\n\
            %! should have been linearized away"
          i ()
    | Coefficient i ->
        failwithf
          !"Coefficient index %d\n%! should have been linearized away"
          i ()
  in
  let open F in
  let square x = x * x in
  let rec pow x n =
    if n = 0 then one
    else if n = 1 then x
    else
      let y = pow (square x) Int.(n / 2) in
      if n mod 2 = 0 then y else x * y
  in
  let alpha_pows =
    let arr = Array.create ~len:71 one in
    arr.(1) <- alpha ;
    for i = 2 to Int.(Array.length arr - 1) do
      arr.(i) <- alpha * arr.(Int.(i - 1))
    done ;
    arr
  in
  let w3, w2, w1 =
    (* generator^{n - 3} *)
    let gen = domain#generator in
    (* gen_inv = gen^{n - 1} = gen^{-1} *)
    let gen_inv = one / gen in
    let w3 = square gen_inv * gen_inv in
    let w2 = gen * w3 in
    (w3, w2, gen * w2)
  in
  let zk_polynomial =
    (* Vanishing polynomial of [w1, w2, w3]
        evaluated at x = zeta
    *)
    (zeta - w1) * (zeta - w2) * (zeta - w3)
  in
  { Scalars.Env.add = ( + )
  ; sub = ( - )
  ; mul = ( * )
  ; square
  ; alpha_pow = (fun i -> alpha_pows.(i))
  ; var
  ; pow = Tuple2.uncurry pow
  ; field = field_of_hex
  ; cell = Fn.id
  ; double = (fun x -> of_int 2 * x)
  ; zk_polynomial
  ; omega_to_minus_3 = w3
  ; zeta_to_n_minus_1 = domain#vanishing_polynomial zeta
  ; endo_coefficient = endo
  ; mds = (fun (row, col) -> mds.(row).(col))
  ; srs_length_log2
  }

(* TODO: not true anymore if lookup is used *)

(** The offset of the powers of alpha for the permutation. 
(see https://github.com/o1-labs/proof-systems/blob/516b16fc9b0fdcab5c608cd1aea07c0c66b6675d/kimchi/src/index.rs#L190) *)
let perm_alpha0 : int = 21

module Make (Shifted_value : Shifted_value.S) (Sc : Scalars.S) = struct
  (** Computes the ft evaluation at zeta. 
  (see https://o1-labs.github.io/mina-book/crypto/plonk/maller_15.html#the-evaluation-of-l)
  *)
  let ft_eval0 (type t) (module F : Field_intf with type t = t) ~domain
      ~(env : t Scalars.Env.t) ({ alpha = _; beta; gamma; zeta } : _ Minimal.t)
      ((e0, e1) : _ Plonk_types.Evals.t Double.t) p_eval0 =
    let zkp = env.zk_polynomial in
    let alpha_pow = env.alpha_pow in
    let zeta1m1 = env.zeta_to_n_minus_1 in
    let open F in
    let w0 = Vector.to_array e0.w in
    let ft_eval0 =
      let a0 = alpha_pow perm_alpha0 in
      let w_n = w0.(Nat.to_int Plonk_types.Permuts_minus_1.n) in
      let init = (w_n + gamma) * e1.z * a0 * zkp in
      (* TODO: This shares some computation with the permutation scalar in
         derive_plonk. Could share between them. *)
      Vector.foldi e0.s ~init ~f:(fun i acc s ->
          ((beta * s) + w0.(i) + gamma) * acc)
    in
    let shifts = domain#shifts in
    let ft_eval0 = ft_eval0 - p_eval0 in
    let ft_eval0 =
      ft_eval0
      - Array.foldi shifts
          ~init:(alpha_pow perm_alpha0 * zkp * e0.z)
          ~f:(fun i acc s -> acc * (gamma + (beta * zeta * s) + w0.(i)))
    in
    let nominator =
      ( zeta1m1
        * alpha_pow Int.(perm_alpha0 + 1)
        * (zeta - env.omega_to_minus_3)
      + (zeta1m1 * alpha_pow Int.(perm_alpha0 + 2) * (zeta - one)) )
      * (one - e0.z)
    in
    let denominator = (zeta - env.omega_to_minus_3) * (zeta - one) in
    let ft_eval0 = ft_eval0 + (nominator / denominator) in
    let constant_term = Sc.constant_term env in
    ft_eval0 - constant_term

  (** Computes the list of scalars used in the linearization. *)
  let derive_plonk (type t) ?(with_label = fun _ (f : unit -> t) -> f ())
      (module F : Field_intf with type t = t) ~(env : t Scalars.Env.t) ~shift =
    let _ = with_label in
    let open F in
    fun ({ alpha; beta; gamma; zeta } : _ Minimal.t)
        ((e0, e1) : _ Plonk_types.Evals.t Double.t) ->
      let zkp = env.zk_polynomial in
      let index_terms = Sc.index_terms env in
      let alpha_pow = env.alpha_pow in
      let perm =
        let w0 = Vector.to_array e0.w in
        with_label __LOC__ (fun () ->
<<<<<<< HEAD
            (e0.l + bz + gamma)
            * (e0.r + (bz * r) + gamma)
            * (e0.o + (bz * o) + gamma)
            * alpha * zkp
            + (alphas Range.perm 0 * vp_zeta / (zeta - one))
            + (alphas Range.perm 1 * vp_zeta / (zeta - w3)) )
      in
      let perm1 =
        let beta_sigma1 = with_label __LOC__ (fun () -> beta * e0.sigma1) in
        let beta_sigma2 = with_label __LOC__ (fun () -> beta * e0.sigma2) in
        let beta_alpha = with_label __LOC__ (fun () -> beta * alpha) in
        with_label __LOC__ (fun () ->
            negate (e0.l + beta_sigma1 + gamma)
            * (e0.r + beta_sigma2 + gamma)
            * (e1.z * beta_alpha * zkp) )
      in
      (perm0, perm1)
    in
    let gnrc_l = e0.l in
    let gnrc_r = e0.r in
    let gnrc_o = e0.o in
    let psdn0 =
      let lro =
        let s = [| sbox e0.l; sbox e0.r; sbox e0.o |] in
        Array.map mds ~f:(fun m ->
            Array.reduce_exn ~f:F.( + ) (Array.map2_exn s m ~f:F.( * )) )
      in
      with_label __LOC__ (fun () ->
          Array.mapi [| e1.l; e1.r; e1.o |] ~f:(fun i e ->
              (lro.(i) - e) * alphas Range.psdn i )
          |> Array.reduce_exn ~f:( + ) )
    in
    let ecad0 =
      with_label __LOC__ (fun () ->
          (((e1.r - e1.l) * (e0.o + e0.l)) - ((e1.l - e1.o) * (e0.r - e0.l)))
          * alphas Range.add 0
          + ( ((e1.l + e1.r + e1.o) * (e1.l - e1.o) * (e1.l - e1.o))
            - ((e0.o + e0.l) * (e0.o + e0.l)) )
            * alphas Range.add 1 )
    in
    let vbmul0, vbmul1 =
      let tmp = double e0.l - square e0.r + e1.r in
      ( with_label __LOC__ (fun () ->
            ((square e0.r - e0.r) * alphas Range.mul 0)
            + (((e1.l - e0.l) * e1.r) - e1.o + (e0.o * (double e0.r - one)))
              * alphas Range.mul 1 )
      , with_label __LOC__ (fun () ->
            ( square (double e0.o - (tmp * e0.r))
            - ((square e0.r - e1.r + e1.l) * square tmp) )
            * alphas Range.mul 2
            + ( ((e0.l - e1.l) * (double e0.o - (tmp * e0.r)))
              - ((e1.o + e0.o) * tmp) )
              * alphas Range.mul 3 ) )
    in
    let endomul0, endomul1, endomul2 =
      let xr = square e0.r - e0.l - e1.r in
      let t = e0.l - xr in
      let u = double e0.o - (t * e0.r) in
      ( with_label __LOC__ (fun () ->
            ((square e0.l - e0.l) * alphas Range.endml 0)
            + ((square e1.l - e1.l) * alphas Range.endml 1)
            + (e1.r - ((one + (e0.l * (endo - one))) * e0.r))
              * alphas Range.endml 2 )
      , with_label __LOC__ (fun () ->
            (((e1.l - e0.r) * e1.r) - e1.o + (e0.o * (double e0.l - one)))
            * alphas Range.endml 3 )
      , with_label __LOC__ (fun () ->
            ((square u - (square t * (xr + e0.l + e1.l))) * alphas Range.endml 4)
            + (((e0.l - e1.l) * u) - (t * (e0.o + e1.o)))
              * alphas Range.endml 5 ) )
    in
    let linearization_check =
      let w = w3 in
      `Check_equal
        ( ( e0.f + p_eval0
          - (e0.l + (beta * e0.sigma1) + gamma)
            * (e0.r + (beta * e0.sigma2) + gamma)
            * (e0.o + gamma) * e1.z * zkp * alpha
          - (e0.t * vp_zeta) )
          * (zeta - one) * (zeta - w)
        , (vp_zeta * alphas Range.perm 0 * (zeta - w))
          + (vp_zeta * alphas Range.perm 1 * (zeta - one)) )
    in
    ( In_circuit.map_fields
=======
            Vector.foldi e0.s
              ~init:(e1.z * beta * alpha_pow perm_alpha0 * zkp)
              ~f:(fun i acc s -> acc * (gamma + (beta * s) + w0.(i)))
            |> negate)
      in
      let generic =
        let open Vector in
        let (l1 :: r1 :: o1 :: l2 :: r2 :: o2 :: _) = e0.w in
        let m1 = l1 * r1 in
        let m2 = l2 * r2 in
        [ e0.generic_selector; l1; r1; o1; m1; l2; r2; o2; m2 ]
      in
      In_circuit.map_fields
>>>>>>> ea6c7ee8
        ~f:(Shifted_value.of_field (module F) ~shift)
        { alpha
        ; beta
        ; gamma
        ; zeta
        ; zeta_to_domain_size = env.zeta_to_n_minus_1 + F.one
        ; zeta_to_srs_length = pow2pow (module F) zeta env.srs_length_log2
        ; poseidon_selector = e0.poseidon_selector
        ; vbmul = Lazy.force (Hashtbl.find_exn index_terms (Index VarBaseMul))
        ; complete_add =
            Lazy.force (Hashtbl.find_exn index_terms (Index CompleteAdd))
        ; endomul = Lazy.force (Hashtbl.find_exn index_terms (Index EndoMul))
        ; endomul_scalar =
            Lazy.force (Hashtbl.find_exn index_terms (Index EndoMulScalar))
        ; perm
        ; generic
        }
<<<<<<< HEAD
    , linearization_check )

let checked (type t)
    (module Impl : Snarky_backendless.Snark_intf.Run with type field = t)
    ~domain ~shift ~endo ~mds (plonk : _ In_circuit.t) evals p0 =
  let actual, `Check_equal (lin1, lin2) =
    derive_plonk ~with_label:Impl.with_label
      (module Impl.Field)
      ~endo ~mds ~domain ~shift
      { alpha = plonk.alpha
      ; beta = plonk.beta
      ; gamma = plonk.gamma
      ; zeta = plonk.zeta
      }
      evals p0
  in
  let open Impl in
  let open In_circuit in
  with_label __LOC__ (fun () ->
      Field.equal lin1 lin2
      :: List.map
           ~f:(fun f -> Shifted_value.equal Field.equal (f plonk) (f actual))
           [ perm0
           ; perm1
           ; gnrc_l
           ; gnrc_r
           ; gnrc_o
           ; psdn0
           ; ecad0
           ; vbmul0
           ; vbmul1
           ; endomul0
           ; endomul1
           ; endomul2
           ]
      |> Boolean.all )
=======

  (** Check that computed proof scalars match the expected ones,
    using the native field.
    Note that the expected scalars are used to check 
    the linearization in a proof over the other field 
    (where those checks are more efficient), 
    but we deferred the arithmetic checks until here 
    so that we have the efficiency of the native field.
  *)
  let checked (type t)
      (module Impl : Snarky_backendless.Snark_intf.Run with type field = t)
      ~shift ~env (plonk : _ In_circuit.t) evals =
    let actual =
      derive_plonk ~with_label:Impl.with_label
        (module Impl.Field)
        ~shift ~env
        { alpha = plonk.alpha
        ; beta = plonk.beta
        ; gamma = plonk.gamma
        ; zeta = plonk.zeta
        }
        evals
    in
    let open Impl in
    let open In_circuit in
    with_label __LOC__ (fun () ->
        Vector.to_list
          (with_label __LOC__ (fun () ->
               Vector.map2 plonk.generic actual.generic
                 ~f:(Shifted_value.equal Field.equal)))
        @ with_label __LOC__ (fun () ->
              List.map
                ~f:(fun f ->
                  Shifted_value.equal Field.equal (f plonk) (f actual))
                [ poseidon_selector; vbmul; complete_add; endomul; perm ])
        |> Boolean.all)
end
>>>>>>> ea6c7ee8
<|MERGE_RESOLUTION|>--- conflicted
+++ resolved
@@ -195,7 +195,7 @@
       (* TODO: This shares some computation with the permutation scalar in
          derive_plonk. Could share between them. *)
       Vector.foldi e0.s ~init ~f:(fun i acc s ->
-          ((beta * s) + w0.(i) + gamma) * acc)
+          ((beta * s) + w0.(i) + gamma) * acc )
     in
     let shifts = domain#shifts in
     let ft_eval0 = ft_eval0 - p_eval0 in
@@ -230,96 +230,10 @@
       let perm =
         let w0 = Vector.to_array e0.w in
         with_label __LOC__ (fun () ->
-<<<<<<< HEAD
-            (e0.l + bz + gamma)
-            * (e0.r + (bz * r) + gamma)
-            * (e0.o + (bz * o) + gamma)
-            * alpha * zkp
-            + (alphas Range.perm 0 * vp_zeta / (zeta - one))
-            + (alphas Range.perm 1 * vp_zeta / (zeta - w3)) )
-      in
-      let perm1 =
-        let beta_sigma1 = with_label __LOC__ (fun () -> beta * e0.sigma1) in
-        let beta_sigma2 = with_label __LOC__ (fun () -> beta * e0.sigma2) in
-        let beta_alpha = with_label __LOC__ (fun () -> beta * alpha) in
-        with_label __LOC__ (fun () ->
-            negate (e0.l + beta_sigma1 + gamma)
-            * (e0.r + beta_sigma2 + gamma)
-            * (e1.z * beta_alpha * zkp) )
-      in
-      (perm0, perm1)
-    in
-    let gnrc_l = e0.l in
-    let gnrc_r = e0.r in
-    let gnrc_o = e0.o in
-    let psdn0 =
-      let lro =
-        let s = [| sbox e0.l; sbox e0.r; sbox e0.o |] in
-        Array.map mds ~f:(fun m ->
-            Array.reduce_exn ~f:F.( + ) (Array.map2_exn s m ~f:F.( * )) )
-      in
-      with_label __LOC__ (fun () ->
-          Array.mapi [| e1.l; e1.r; e1.o |] ~f:(fun i e ->
-              (lro.(i) - e) * alphas Range.psdn i )
-          |> Array.reduce_exn ~f:( + ) )
-    in
-    let ecad0 =
-      with_label __LOC__ (fun () ->
-          (((e1.r - e1.l) * (e0.o + e0.l)) - ((e1.l - e1.o) * (e0.r - e0.l)))
-          * alphas Range.add 0
-          + ( ((e1.l + e1.r + e1.o) * (e1.l - e1.o) * (e1.l - e1.o))
-            - ((e0.o + e0.l) * (e0.o + e0.l)) )
-            * alphas Range.add 1 )
-    in
-    let vbmul0, vbmul1 =
-      let tmp = double e0.l - square e0.r + e1.r in
-      ( with_label __LOC__ (fun () ->
-            ((square e0.r - e0.r) * alphas Range.mul 0)
-            + (((e1.l - e0.l) * e1.r) - e1.o + (e0.o * (double e0.r - one)))
-              * alphas Range.mul 1 )
-      , with_label __LOC__ (fun () ->
-            ( square (double e0.o - (tmp * e0.r))
-            - ((square e0.r - e1.r + e1.l) * square tmp) )
-            * alphas Range.mul 2
-            + ( ((e0.l - e1.l) * (double e0.o - (tmp * e0.r)))
-              - ((e1.o + e0.o) * tmp) )
-              * alphas Range.mul 3 ) )
-    in
-    let endomul0, endomul1, endomul2 =
-      let xr = square e0.r - e0.l - e1.r in
-      let t = e0.l - xr in
-      let u = double e0.o - (t * e0.r) in
-      ( with_label __LOC__ (fun () ->
-            ((square e0.l - e0.l) * alphas Range.endml 0)
-            + ((square e1.l - e1.l) * alphas Range.endml 1)
-            + (e1.r - ((one + (e0.l * (endo - one))) * e0.r))
-              * alphas Range.endml 2 )
-      , with_label __LOC__ (fun () ->
-            (((e1.l - e0.r) * e1.r) - e1.o + (e0.o * (double e0.l - one)))
-            * alphas Range.endml 3 )
-      , with_label __LOC__ (fun () ->
-            ((square u - (square t * (xr + e0.l + e1.l))) * alphas Range.endml 4)
-            + (((e0.l - e1.l) * u) - (t * (e0.o + e1.o)))
-              * alphas Range.endml 5 ) )
-    in
-    let linearization_check =
-      let w = w3 in
-      `Check_equal
-        ( ( e0.f + p_eval0
-          - (e0.l + (beta * e0.sigma1) + gamma)
-            * (e0.r + (beta * e0.sigma2) + gamma)
-            * (e0.o + gamma) * e1.z * zkp * alpha
-          - (e0.t * vp_zeta) )
-          * (zeta - one) * (zeta - w)
-        , (vp_zeta * alphas Range.perm 0 * (zeta - w))
-          + (vp_zeta * alphas Range.perm 1 * (zeta - one)) )
-    in
-    ( In_circuit.map_fields
-=======
             Vector.foldi e0.s
               ~init:(e1.z * beta * alpha_pow perm_alpha0 * zkp)
               ~f:(fun i acc s -> acc * (gamma + (beta * s) + w0.(i)))
-            |> negate)
+            |> negate )
       in
       let generic =
         let open Vector in
@@ -329,7 +243,6 @@
         [ e0.generic_selector; l1; r1; o1; m1; l2; r2; o2; m2 ]
       in
       In_circuit.map_fields
->>>>>>> ea6c7ee8
         ~f:(Shifted_value.of_field (module F) ~shift)
         { alpha
         ; beta
@@ -347,44 +260,6 @@
         ; perm
         ; generic
         }
-<<<<<<< HEAD
-    , linearization_check )
-
-let checked (type t)
-    (module Impl : Snarky_backendless.Snark_intf.Run with type field = t)
-    ~domain ~shift ~endo ~mds (plonk : _ In_circuit.t) evals p0 =
-  let actual, `Check_equal (lin1, lin2) =
-    derive_plonk ~with_label:Impl.with_label
-      (module Impl.Field)
-      ~endo ~mds ~domain ~shift
-      { alpha = plonk.alpha
-      ; beta = plonk.beta
-      ; gamma = plonk.gamma
-      ; zeta = plonk.zeta
-      }
-      evals p0
-  in
-  let open Impl in
-  let open In_circuit in
-  with_label __LOC__ (fun () ->
-      Field.equal lin1 lin2
-      :: List.map
-           ~f:(fun f -> Shifted_value.equal Field.equal (f plonk) (f actual))
-           [ perm0
-           ; perm1
-           ; gnrc_l
-           ; gnrc_r
-           ; gnrc_o
-           ; psdn0
-           ; ecad0
-           ; vbmul0
-           ; vbmul1
-           ; endomul0
-           ; endomul1
-           ; endomul2
-           ]
-      |> Boolean.all )
-=======
 
   (** Check that computed proof scalars match the expected ones,
     using the native field.
@@ -414,12 +289,11 @@
         Vector.to_list
           (with_label __LOC__ (fun () ->
                Vector.map2 plonk.generic actual.generic
-                 ~f:(Shifted_value.equal Field.equal)))
+                 ~f:(Shifted_value.equal Field.equal) ) )
         @ with_label __LOC__ (fun () ->
               List.map
                 ~f:(fun f ->
-                  Shifted_value.equal Field.equal (f plonk) (f actual))
-                [ poseidon_selector; vbmul; complete_add; endomul; perm ])
-        |> Boolean.all)
-end
->>>>>>> ea6c7ee8
+                  Shifted_value.equal Field.equal (f plonk) (f actual) )
+                [ poseidon_selector; vbmul; complete_add; endomul; perm ] )
+        |> Boolean.all )
+end