--- conflicted
+++ resolved
@@ -220,8 +220,7 @@
               ; srs = Backend.Tock.Keypair.load_urs ()
               ; evals =
                   (let g (x, y) =
-                     { Kimchi.Protocol.unshifted =
-                         [| Kimchi.Foundations.Finite (x, y) |]
+                     { Kimchi_types.unshifted = [| Kimchi_types.Finite (x, y) |]
                      ; shifted = None
                      }
                    in
@@ -239,33 +238,7 @@
               ; shifts = Common.tock_shifts ~log2_size
               ; lookup_index = None
               }
-<<<<<<< HEAD
           with _ -> None
-=======
-          ; max_poly_size = 1 lsl Nat.to_int Backend.Tock.Rounds.n
-          ; max_quot_size
-          ; srs = Backend.Tock.Keypair.load_urs ()
-          ; evals =
-              (let g (x, y) =
-                 { Kimchi_types.unshifted = [| Kimchi_types.Finite (x, y) |]
-                 ; shifted = None
-                 }
-               in
-               { sigma_comm = Array.map ~f:g (Vector.to_array c.sigma_comm)
-               ; coefficients_comm =
-                   Array.map ~f:g (Vector.to_array c.coefficients_comm)
-               ; generic_comm = g c.generic_comm
-               ; mul_comm = g c.mul_comm
-               ; psm_comm = g c.psm_comm
-               ; emul_comm = g c.emul_comm
-               ; complete_add_comm = g c.complete_add_comm
-               ; endomul_scalar_comm = g c.endomul_scalar_comm
-               ; chacha_comm = None
-               })
-          ; shifts = Common.tock_shifts ~log2_size
-          ; lookup_index = None
-          }
->>>>>>> 05af0521
         in
         { Poly.step_data; max_width; wrap_index = c; wrap_vk }
 
