--- conflicted
+++ resolved
@@ -591,11 +591,7 @@
               Impls.Step.handle
                 (fun () : unit -> branch_data.main ~step_domains (conv x))
                 handler)
-<<<<<<< HEAD
-            () next_statement_hashed)
-=======
             next_statement_hashed)
->>>>>>> 18ce40e8
     in
     let prev_evals =
       let module M =
