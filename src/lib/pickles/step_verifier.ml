--- conflicted
+++ resolved
@@ -798,16 +798,7 @@
           | `Known domains ->
               `Known domains
           | `Side_loaded ds ->
-<<<<<<< HEAD
               `Side_loaded (side_loaded_domains ds which_branch))
-=======
-              ( `Side_loaded (side_loaded_domains ds which_branch)
-              , (* This has to be the max_width of this proof system rather than actual width *)
-                side_loaded_input_domain
-                  ~width:
-                    (Side_loaded_verification_key.Width.Checked.to_field
-                       (Option.value_exn max_width) ) ) )
->>>>>>> 66da4ad5
     in
     let actual_width = Pseudo.choose (which_branch, step_widths) ~f:Fn.id in
     let T = Proofs_verified.eq in
