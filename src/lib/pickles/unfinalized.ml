--- conflicted
+++ resolved
@@ -64,38 +64,19 @@
         ~endo:Endo.Wrap_inner_curve.base ~mds:Tock_field_sponge.params.mds
         ~field_of_hex:
           (Core_kernel.Fn.compose Tock.Field.of_bigint
-             Kimchi_pasta.Pasta.Bigint256.of_hex_string)
+             Kimchi_pasta.Pasta.Bigint256.of_hex_string )
         ~domain:
           (Plonk_checks.domain
              (module Tock.Field)
              (wrap_domains ~proofs_verified:2).h ~shifts:Common.tock_shifts
-             ~domain_generator:Tock.Field.domain_generator)
+             ~domain_generator:Tock.Field.domain_generator )
         chals evals
     in
     { deferred_values =
         { plonk =
-<<<<<<< HEAD
-            { ( Plonk_checks.derive_plonk
-                  (module Tock.Field)
-                  ~shift ~endo:Endo.Wrap_inner_curve.base
-                  ~mds:Tock_field_sponge.params.mds
-                  ~domain:
-                    (Plonk_checks.domain
-                       (module Tock.Field)
-                       wrap_domains.h ~shifts:Common.tock_shifts
-                       ~domain_generator:Tock.Field.domain_generator )
-                  { alpha = Common.Ipa.Wrap.endo_to_field alpha
-                  ; beta = Challenge.Constant.to_tock_field beta
-                  ; gamma = Challenge.Constant.to_tock_field gamma
-                  ; zeta = Common.Ipa.Wrap.endo_to_field zeta
-                  }
-                  Dummy.evals_combined Tock.Field.zero
-              |> fst )
-=======
             { (Plonk_checks.derive_plonk
                  (module Tock.Field)
-                 ~env ~shift chals evals)
->>>>>>> ea6c7ee8
+                 ~env ~shift chals evals )
               with
               alpha
             ; beta
