--- conflicted
+++ resolved
@@ -102,11 +102,7 @@
         let tick_domain =
           Plonk_checks.domain
             (module Tick.Field)
-<<<<<<< HEAD
-            step_domains.h ~shifts:Common.tick_shifts
-=======
             step_domain ~shifts:Common.tick_shifts
->>>>>>> f9ce12b1
             ~domain_generator:Backend.Tick.Field.domain_generator
         in
         let tick_env =
@@ -241,11 +237,7 @@
                    deferred_values =
                      { t.statement.proof_state.deferred_values with plonk }
                  ; me_only =
-<<<<<<< HEAD
-                     Common.hash_dlog_me_only Max_proofs_verified.n
-=======
                      Wrap_hack.hash_dlog_me_only Max_proofs_verified.n
->>>>>>> f9ce12b1
                        (Reduced_me_only.Wrap.prepare
                           t.statement.proof_state.me_only )
                  }
