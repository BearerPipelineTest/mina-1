module SC = Scalar_challenge
module P = Proof
open Pickles_types
open Hlist
open Tuple_lib
open Common
open Core_kernel
open Async_kernel
open Import
open Types
open Backend

(* This contains the "wrap" prover *)

module Plonk_checks = struct
  include Plonk_checks
  module Type1 =
    Plonk_checks.Make (Shifted_value.Type1) (Plonk_checks.Scalars.Tick)
  module Type2 =
    Plonk_checks.Make (Shifted_value.Type2) (Plonk_checks.Scalars.Tock)
end

let vector_of_list (type a t)
    (module V : Snarky_intf.Vector.S with type elt = a and type t = t)
    (xs : a list) : t =
  let r = V.create () in
  List.iter xs ~f:(V.emplace_back r) ;
  r

let challenge_polynomial =
  Tick.Field.(Wrap_verifier.challenge_polynomial ~add ~mul ~one)

let tick_rounds = Nat.to_int Tick.Rounds.n

<<<<<<< HEAD
let combined_inner_product (type actual_branching)
    ~actual_branching:(module AB : Nat.Add.Intf with type n = actual_branching)
    (e1, e2) ~(old_bulletproof_challenges : (_, actual_branching) Vector.t) ~r
    ~xi ~zeta ~zetaw ~x_hat:(x_hat_1, x_hat_2) ~(step_branch_domains : Domains.t)
    =
=======
let combined_inner_product (type actual_proofs_verified) ~env ~domain ~ft_eval1
    ~actual_proofs_verified:
      (module AB : Nat.Add.Intf with type n = actual_proofs_verified) (e1, e2)
    ~(old_bulletproof_challenges : (_, actual_proofs_verified) Vector.t) ~r
    ~plonk ~xi ~zeta ~zetaw ~x_hat:(x_hat_1, x_hat_2)
    ~(step_branch_domains : Domains.t) =
  let combined_evals =
    Plonk_checks.evals_of_split_evals ~zeta ~zetaw
      (module Tick.Field)
      ~rounds:tick_rounds (e1, e2)
  in
  let ft_eval0 : Tick.Field.t =
    Plonk_checks.Type1.ft_eval0
      (module Tick.Field)
      ~env ~domain plonk combined_evals x_hat_1
  in
>>>>>>> ea6c7ee8
  let T = AB.eq in
  let challenge_polys =
    Vector.map
      ~f:(fun chals -> unstage (challenge_polynomial (Vector.to_array chals)))
      old_bulletproof_challenges
  in
  let pi = AB.add Nat.N26.n in
  let combine ~ft (x_hat : Tick.Field.t) pt e =
    let a, b = Plonk_types.Evals.(to_vectors (e : _ array t)) in
    let v : (Tick.Field.t array, _) Vector.t =
      Vector.append
        (Vector.map challenge_polys ~f:(fun f -> [| f pt |]))
        ([| x_hat |] :: [| ft |] :: a)
        (snd pi)
    in
    let open Tick.Field in
    Pcs_batch.combine_split_evaluations
<<<<<<< HEAD
      (Common.dlog_pcs_batch (AB.add Nat.N8.n)
         ~max_quot_size:
           (Common.max_quot_size_int (Domain.size step_branch_domains.h)) )
=======
      (Common.dlog_pcs_batch (AB.add Nat.N26.n))
>>>>>>> ea6c7ee8
      ~xi ~init:Fn.id ~mul
      ~mul_and_add:(fun ~acc ~xi fx -> fx + (xi * acc))
      ~last:Array.last ~evaluation_point:pt
      ~shifted_pow:(fun deg x ->
        Pcs_batch.pow ~one ~mul x
          Int.(Max_degree.step - (deg mod Max_degree.step)) )
      v b
  in
  let open Tick.Field in
  combine ~ft:ft_eval0 x_hat_1 zeta e1
  + (r * combine ~ft:ft_eval1 x_hat_2 zetaw e2)

module Step_acc = Tock.Inner_curve.Affine

(* The prover for wrapping a proof *)
<<<<<<< HEAD
let wrap (type actual_branching max_branching max_local_max_branchings)
    ~(max_branching : max_branching Nat.t)
    (module Max_local_max_branchings : Hlist.Maxes.S
      with type ns = max_local_max_branchings
       and type length = max_branching )
    ((module Req) : (max_branching, max_local_max_branchings) Requests.Wrap.t)
    ~dlog_plonk_index wrap_main to_field_elements ~pairing_vk ~step_domains
    ~wrap_domains ~pairing_plonk_indices pk
=======
let wrap
    (type actual_proofs_verified max_proofs_verified
    max_local_max_proofs_verifieds)
    ~(max_proofs_verified : max_proofs_verified Nat.t)
    (module Max_local_max_proof_verifieds : Hlist.Maxes.S
      with type ns = max_local_max_proofs_verifieds
       and type length = max_proofs_verified)
    (( module
      Req ) :
      (max_proofs_verified, max_local_max_proofs_verifieds) Requests.Wrap.t)
    ~dlog_plonk_index wrap_main to_field_elements ~step_vk ~step_domains
    ~wrap_domains ~step_plonk_indices pk
>>>>>>> ea6c7ee8
    ({ statement = prev_statement; prev_evals; proof; index = which_index } :
      ( _
      , _
      , (_, actual_proofs_verified) Vector.t
      , (_, actual_proofs_verified) Vector.t
      , max_local_max_proofs_verifieds H1.T(P.Base.Me_only.Wrap).t
      , ( (Tock.Field.t, Tock.Field.t array) Plonk_types.All_evals.t
        , max_proofs_verified )
        Vector.t )
<<<<<<< HEAD
      P.Base.Pairing_based.t ) =
  (*
  let pairing_marlin_index =
    (Vector.to_array pairing_marlin_indices).(Index.to_int which_index)
  in
*)
=======
      P.Base.Step.t) =
>>>>>>> ea6c7ee8
  let prev_me_only =
    let module M =
      H1.Map (P.Base.Me_only.Wrap) (P.Base.Me_only.Wrap.Prepared)
        (struct
          let f = P.Base.Me_only.Wrap.prepare
        end)
    in
    M.f prev_statement.pass_through
  in
  let prev_statement_with_hashes : _ Types.Step.Statement.t =
    { proof_state =
        { prev_statement.proof_state with
          me_only =
            (* TODO: Careful here... the length of
               old_buletproof_challenges inside the me_only
               might not be correct *)
<<<<<<< HEAD
            Common.hash_pairing_me_only ~app_state:to_field_elements
              (P.Base.Me_only.Pairing_based.prepare ~dlog_plonk_index
                 prev_statement.proof_state.me_only )
        }
    ; pass_through =
        (let module M =
           H1.Map (P.Base.Me_only.Dlog_based.Prepared) (E01 (Digest.Constant))
=======
            Common.hash_step_me_only ~app_state:to_field_elements
              (P.Base.Me_only.Step.prepare ~dlog_plonk_index
                 prev_statement.proof_state.me_only)
        }
    ; pass_through =
        (let module M =
           H1.Map
             (P.Base.Me_only.Wrap.Prepared)
             (E01 (Digest.Constant))
>>>>>>> ea6c7ee8
             (struct
               let f (type n) (m : n P.Base.Me_only.Wrap.Prepared.t) =
                 Common.hash_dlog_me_only
                   (Vector.length m.old_bulletproof_challenges)
                   m
             end)
         in
        let module V = H1.To_vector (Digest.Constant) in
<<<<<<< HEAD
        V.f Max_local_max_branchings.length (M.f prev_me_only) )
=======
        V.f Max_local_max_proof_verifieds.length (M.f prev_me_only))
>>>>>>> ea6c7ee8
    }
  in
  let handler (Snarky_backendless.Request.With { request; respond }) =
    let open Req in
    let k x = respond (Provide x) in
    match request with
    | Evals ->
        k prev_evals
    | Step_accs ->
        let module M =
<<<<<<< HEAD
          H1.Map (P.Base.Me_only.Dlog_based.Prepared) (E01 (Pairing_acc))
=======
          H1.Map
            (P.Base.Me_only.Wrap.Prepared)
            (E01 (Step_acc))
>>>>>>> ea6c7ee8
            (struct
              let f : type a. a P.Base.Me_only.Wrap.Prepared.t -> Step_acc.t =
               fun t -> t.challenge_polynomial_commitment
            end)
        in
        let module V = H1.To_vector (Step_acc) in
        k (V.f Max_local_max_proof_verifieds.length (M.f prev_me_only))
    | Old_bulletproof_challenges ->
        let module M =
          H1.Map (P.Base.Me_only.Wrap.Prepared) (Challenges_vector.Constant)
            (struct
              let f (t : _ P.Base.Me_only.Wrap.Prepared.t) =
                t.old_bulletproof_challenges
            end)
        in
        k (M.f prev_me_only)
    | Messages ->
        k proof.messages
    | Openings_proof ->
        k proof.openings.proof
    | Proof_state ->
        k prev_statement_with_hashes.proof_state
    | _ ->
        Snarky_backendless.Request.unhandled
  in
  let module O = Tick.Oracles in
  let public_input =
    tick_public_input_of_statement ~max_proofs_verified
      prev_statement_with_hashes
  in
  let prev_challenges =
    Vector.map ~f:Ipa.Step.compute_challenges
      prev_statement.proof_state.me_only.old_bulletproof_challenges
  in
  let actual_proofs_verified = Vector.length prev_challenges in
  let lte =
    Nat.lte_exn actual_proofs_verified
      (Length.to_nat Max_local_max_proof_verifieds.length)
  in
  let o =
    let sgs =
      let module M =
<<<<<<< HEAD
        H1.Map (P.Base.Me_only.Dlog_based.Prepared) (E01 (Tick.Curve.Affine))
=======
        H1.Map
          (P.Base.Me_only.Wrap.Prepared)
          (E01 (Tick.Curve.Affine))
>>>>>>> ea6c7ee8
          (struct
            let f : type n. n P.Base.Me_only.Wrap.Prepared.t -> _ =
             fun t -> t.challenge_polynomial_commitment
          end)
      in
      let module V = H1.To_vector (Tick.Curve.Affine) in
      V.f Max_local_max_proof_verifieds.length (M.f prev_me_only)
    in
    O.create step_vk
      Vector.(
        map2 (Vector.trim sgs lte) prev_challenges ~f:(fun commitment cs ->
            { Tick.Proof.Challenge_polynomial.commitment
            ; challenges = Vector.to_array cs
            } )
        |> to_list)
      public_input proof
  in
  let x_hat = O.(p_eval_1 o, p_eval_2 o) in
  let next_statement : _ Types.Wrap.Statement.In_circuit.t =
    let scalar_chal f =
      Scalar_challenge.map ~f:Challenge.Constant.of_tick_field (f o)
    in
    let sponge_digest_before_evaluations = O.digest_before_evaluations o in
    let plonk0 =
      { Types.Wrap.Proof_state.Deferred_values.Plonk.Minimal.alpha =
          scalar_chal O.alpha
      ; beta = O.beta o
      ; gamma = O.gamma o
      ; zeta = scalar_chal O.zeta
      }
    in
    let r = scalar_chal O.u in
    let xi = scalar_chal O.v in
    let to_field =
      SC.to_field_constant
        (module Tick.Field)
        ~endo:Endo.Wrap_inner_curve.scalar
    in
    let module As_field = struct
      let r = to_field r

      let xi = to_field xi

      let zeta = to_field plonk0.zeta

      let alpha = to_field plonk0.alpha
    end in
    let domain = Domain.Pow_2_roots_of_unity step_vk.domain.log_size_of_group in
    let w = step_vk.domain.group_gen in
    (* Debug *)
    [%test_eq: Tick.Field.t] w
      (Tick.Field.domain_generator ~log2_size:(Domain.log2_size domain)) ;
    let zetaw = Tick.Field.mul As_field.zeta w in
    let tick_plonk_minimal =
      { plonk0 with zeta = As_field.zeta; alpha = As_field.alpha }
    in
    let tick_combined_evals =
      Plonk_checks.evals_of_split_evals
        (module Tick.Field)
        proof.openings.evals ~rounds:(Nat.to_int Tick.Rounds.n)
        ~zeta:As_field.zeta ~zetaw
    in
    let tick_domain =
      Plonk_checks.domain
        (module Tick.Field)
        domain ~shifts:Common.tick_shifts
        ~domain_generator:Backend.Tick.Field.domain_generator
    in
    let tick_env =
      Plonk_checks.scalars_env
        (module Tick.Field)
        ~endo:Endo.Step_inner_curve.base ~mds:Tick_field_sponge.params.mds
        ~srs_length_log2:Common.Max_degree.step_log2
        ~field_of_hex:(fun s ->
          Kimchi_pasta.Pasta.Bigint256.of_hex_string s
          |> Kimchi_pasta.Pasta.Fp.of_bigint)
        ~domain:tick_domain tick_plonk_minimal tick_combined_evals
    in
    let combined_inner_product =
      let open As_field in
      combined_inner_product (* Note: We do not pad here. *)
        ~actual_proofs_verified:(Nat.Add.create actual_proofs_verified)
        proof.openings.evals ~x_hat ~r ~xi ~zeta ~zetaw
        ~step_branch_domains:step_domains
        ~old_bulletproof_challenges:prev_challenges ~env:tick_env
        ~domain:tick_domain ~ft_eval1:proof.openings.ft_eval1
        ~plonk:tick_plonk_minimal
    in
    let me_only : _ P.Base.Me_only.Wrap.t =
      { challenge_polynomial_commitment =
          proof.openings.proof.challenge_polynomial_commitment
      ; old_bulletproof_challenges =
          Vector.map prev_statement.proof_state.unfinalized_proofs ~f:(fun t ->
              t.deferred_values.bulletproof_challenges )
      }
    in
    let chal = Challenge.Constant.of_tick_field in
    let new_bulletproof_challenges, b =
      let prechals =
        Array.map (O.opening_prechallenges o) ~f:(fun x ->
<<<<<<< HEAD
            let x =
              Scalar_challenge.map ~f:Challenge.Constant.of_tick_field x
            in
            x )
=======
            Scalar_challenge.map ~f:Challenge.Constant.of_tick_field x)
>>>>>>> ea6c7ee8
      in
      let chals =
        Array.map prechals ~f:(fun x -> Ipa.Step.compute_challenge x)
      in
      let challenge_poly = unstage (challenge_polynomial chals) in
      let open As_field in
      let b =
        let open Tick.Field in
        challenge_poly zeta + (r * challenge_poly zetaw)
      in
      let prechals =
        Array.map prechals ~f:(fun x ->
            { Bulletproof_challenge.prechallenge = x } )
      in
      (prechals, b)
    in
    let plonk =
      Plonk_checks.Type1.derive_plonk
        (module Tick.Field)
<<<<<<< HEAD
        ~shift:Shifts.tick ~endo:Endo.Step_inner_curve.base
        ~mds:Tick_field_sponge.params.mds
        ~domain:
          (Plonk_checks.domain
             (module Tick.Field)
             domain ~shifts:Common.tick_shifts
             ~domain_generator:Backend.Tick.Field.domain_generator )
        { plonk0 with zeta = As_field.zeta; alpha = As_field.alpha }
        (Plonk_checks.evals_of_split_evals
           (module Tick.Field)
           proof.openings.evals ~rounds:(Nat.to_int Tick.Rounds.n)
           ~zeta:As_field.zeta ~zetaw )
        (fst x_hat)
=======
        ~shift:Shifts.tick1 ~env:tick_env tick_plonk_minimal tick_combined_evals
>>>>>>> ea6c7ee8
    in
    let shift_value =
      Shifted_value.Type1.of_field (module Tick.Field) ~shift:Shifts.tick1
    in
    { proof_state =
        { deferred_values =
            { xi
            ; b = shift_value b
            ; bulletproof_challenges =
                Vector.of_array_and_length_exn new_bulletproof_challenges
                  Tick.Rounds.n
            ; combined_inner_product = shift_value combined_inner_product
            ; which_branch = which_index
            ; plonk =
                { plonk with
                  zeta = plonk0.zeta
                ; alpha = plonk0.alpha
                ; beta = chal plonk0.beta
                ; gamma = chal plonk0.gamma
                }
            }
        ; sponge_digest_before_evaluations =
            Digest.Constant.of_tick_field sponge_digest_before_evaluations
        ; me_only
        }
    ; pass_through = prev_statement.proof_state.me_only
    }
  in
  let me_only_prepared =
    P.Base.Me_only.Wrap.prepare next_statement.proof_state.me_only
  in
  let%map.Promise next_proof =
    let (T (input, conv)) = Impls.Wrap.input () in
    Common.time "wrap proof" (fun () ->
        Impls.Wrap.generate_witness_conv
          ~f:
            (fun { Impls.Wrap.Proof_inputs.auxiliary_inputs; public_inputs } () ->
            Backend.Tock.Proof.create_async ~primary:public_inputs
              ~auxiliary:auxiliary_inputs pk
              ~message:
                ( Vector.map2
<<<<<<< HEAD
                    (Vector.extend_exn prev_statement.proof_state.me_only.sg
                       max_branching
                       (Lazy.force Dummy.Ipa.Wrap.sg) )
=======
                    (Vector.extend_exn
                       prev_statement.proof_state.me_only
                         .challenge_polynomial_commitments max_proofs_verified
                       (Lazy.force Dummy.Ipa.Wrap.sg))
>>>>>>> ea6c7ee8
                    me_only_prepared.old_bulletproof_challenges
                    ~f:(fun sg chals ->
                      { Tock.Proof.Challenge_polynomial.commitment = sg
                      ; challenges = Vector.to_array chals
                      } )
                |> Vector.to_list ) )
          [ input ]
          ~return_typ:(Snarky_backendless.Typ.unit ())
          (fun x () : unit ->
<<<<<<< HEAD
            Impls.Wrap.handle (fun () : unit -> wrap_main (conv x)) handler )
          ()
=======
            Impls.Wrap.handle (fun () : unit -> wrap_main (conv x)) handler)
>>>>>>> ea6c7ee8
          { pass_through = prev_statement_with_hashes.proof_state.me_only
          ; proof_state =
              { next_statement.proof_state with
                me_only =
                  Common.hash_dlog_me_only max_proofs_verified me_only_prepared
              }
          } )
  in
  ( { proof = next_proof
    ; statement = Types.Wrap.Statement.to_minimal next_statement
    ; prev_evals =
        { Plonk_types.All_evals.evals =
            Double.map2 x_hat proof.openings.evals ~f:(fun p e ->
                { Plonk_types.All_evals.With_public_input.public_input = p
                ; evals = e
                })
        ; ft_eval1 = proof.openings.ft_eval1
        }
    }
    : _ P.Base.Wrap.t )<|MERGE_RESOLUTION|>--- conflicted
+++ resolved
@@ -32,13 +32,6 @@
 
 let tick_rounds = Nat.to_int Tick.Rounds.n
 
-<<<<<<< HEAD
-let combined_inner_product (type actual_branching)
-    ~actual_branching:(module AB : Nat.Add.Intf with type n = actual_branching)
-    (e1, e2) ~(old_bulletproof_challenges : (_, actual_branching) Vector.t) ~r
-    ~xi ~zeta ~zetaw ~x_hat:(x_hat_1, x_hat_2) ~(step_branch_domains : Domains.t)
-    =
-=======
 let combined_inner_product (type actual_proofs_verified) ~env ~domain ~ft_eval1
     ~actual_proofs_verified:
       (module AB : Nat.Add.Intf with type n = actual_proofs_verified) (e1, e2)
@@ -55,7 +48,6 @@
       (module Tick.Field)
       ~env ~domain plonk combined_evals x_hat_1
   in
->>>>>>> ea6c7ee8
   let T = AB.eq in
   let challenge_polys =
     Vector.map
@@ -73,13 +65,7 @@
     in
     let open Tick.Field in
     Pcs_batch.combine_split_evaluations
-<<<<<<< HEAD
-      (Common.dlog_pcs_batch (AB.add Nat.N8.n)
-         ~max_quot_size:
-           (Common.max_quot_size_int (Domain.size step_branch_domains.h)) )
-=======
       (Common.dlog_pcs_batch (AB.add Nat.N26.n))
->>>>>>> ea6c7ee8
       ~xi ~init:Fn.id ~mul
       ~mul_and_add:(fun ~acc ~xi fx -> fx + (xi * acc))
       ~last:Array.last ~evaluation_point:pt
@@ -95,29 +81,18 @@
 module Step_acc = Tock.Inner_curve.Affine
 
 (* The prover for wrapping a proof *)
-<<<<<<< HEAD
-let wrap (type actual_branching max_branching max_local_max_branchings)
-    ~(max_branching : max_branching Nat.t)
-    (module Max_local_max_branchings : Hlist.Maxes.S
-      with type ns = max_local_max_branchings
-       and type length = max_branching )
-    ((module Req) : (max_branching, max_local_max_branchings) Requests.Wrap.t)
-    ~dlog_plonk_index wrap_main to_field_elements ~pairing_vk ~step_domains
-    ~wrap_domains ~pairing_plonk_indices pk
-=======
 let wrap
     (type actual_proofs_verified max_proofs_verified
-    max_local_max_proofs_verifieds)
+    max_local_max_proofs_verifieds )
     ~(max_proofs_verified : max_proofs_verified Nat.t)
     (module Max_local_max_proof_verifieds : Hlist.Maxes.S
       with type ns = max_local_max_proofs_verifieds
-       and type length = max_proofs_verified)
+       and type length = max_proofs_verified )
     (( module
       Req ) :
-      (max_proofs_verified, max_local_max_proofs_verifieds) Requests.Wrap.t)
+      (max_proofs_verified, max_local_max_proofs_verifieds) Requests.Wrap.t )
     ~dlog_plonk_index wrap_main to_field_elements ~step_vk ~step_domains
     ~wrap_domains ~step_plonk_indices pk
->>>>>>> ea6c7ee8
     ({ statement = prev_statement; prev_evals; proof; index = which_index } :
       ( _
       , _
@@ -127,16 +102,7 @@
       , ( (Tock.Field.t, Tock.Field.t array) Plonk_types.All_evals.t
         , max_proofs_verified )
         Vector.t )
-<<<<<<< HEAD
-      P.Base.Pairing_based.t ) =
-  (*
-  let pairing_marlin_index =
-    (Vector.to_array pairing_marlin_indices).(Index.to_int which_index)
-  in
-*)
-=======
-      P.Base.Step.t) =
->>>>>>> ea6c7ee8
+      P.Base.Step.t ) =
   let prev_me_only =
     let module M =
       H1.Map (P.Base.Me_only.Wrap) (P.Base.Me_only.Wrap.Prepared)
@@ -153,25 +119,13 @@
             (* TODO: Careful here... the length of
                old_buletproof_challenges inside the me_only
                might not be correct *)
-<<<<<<< HEAD
-            Common.hash_pairing_me_only ~app_state:to_field_elements
-              (P.Base.Me_only.Pairing_based.prepare ~dlog_plonk_index
+            Common.hash_step_me_only ~app_state:to_field_elements
+              (P.Base.Me_only.Step.prepare ~dlog_plonk_index
                  prev_statement.proof_state.me_only )
         }
     ; pass_through =
         (let module M =
-           H1.Map (P.Base.Me_only.Dlog_based.Prepared) (E01 (Digest.Constant))
-=======
-            Common.hash_step_me_only ~app_state:to_field_elements
-              (P.Base.Me_only.Step.prepare ~dlog_plonk_index
-                 prev_statement.proof_state.me_only)
-        }
-    ; pass_through =
-        (let module M =
-           H1.Map
-             (P.Base.Me_only.Wrap.Prepared)
-             (E01 (Digest.Constant))
->>>>>>> ea6c7ee8
+           H1.Map (P.Base.Me_only.Wrap.Prepared) (E01 (Digest.Constant))
              (struct
                let f (type n) (m : n P.Base.Me_only.Wrap.Prepared.t) =
                  Common.hash_dlog_me_only
@@ -180,11 +134,7 @@
              end)
          in
         let module V = H1.To_vector (Digest.Constant) in
-<<<<<<< HEAD
-        V.f Max_local_max_branchings.length (M.f prev_me_only) )
-=======
-        V.f Max_local_max_proof_verifieds.length (M.f prev_me_only))
->>>>>>> ea6c7ee8
+        V.f Max_local_max_proof_verifieds.length (M.f prev_me_only) )
     }
   in
   let handler (Snarky_backendless.Request.With { request; respond }) =
@@ -195,13 +145,7 @@
         k prev_evals
     | Step_accs ->
         let module M =
-<<<<<<< HEAD
-          H1.Map (P.Base.Me_only.Dlog_based.Prepared) (E01 (Pairing_acc))
-=======
-          H1.Map
-            (P.Base.Me_only.Wrap.Prepared)
-            (E01 (Step_acc))
->>>>>>> ea6c7ee8
+          H1.Map (P.Base.Me_only.Wrap.Prepared) (E01 (Step_acc))
             (struct
               let f : type a. a P.Base.Me_only.Wrap.Prepared.t -> Step_acc.t =
                fun t -> t.challenge_polynomial_commitment
@@ -244,13 +188,7 @@
   let o =
     let sgs =
       let module M =
-<<<<<<< HEAD
-        H1.Map (P.Base.Me_only.Dlog_based.Prepared) (E01 (Tick.Curve.Affine))
-=======
-        H1.Map
-          (P.Base.Me_only.Wrap.Prepared)
-          (E01 (Tick.Curve.Affine))
->>>>>>> ea6c7ee8
+        H1.Map (P.Base.Me_only.Wrap.Prepared) (E01 (Tick.Curve.Affine))
           (struct
             let f : type n. n P.Base.Me_only.Wrap.Prepared.t -> _ =
              fun t -> t.challenge_polynomial_commitment
@@ -326,7 +264,7 @@
         ~srs_length_log2:Common.Max_degree.step_log2
         ~field_of_hex:(fun s ->
           Kimchi_pasta.Pasta.Bigint256.of_hex_string s
-          |> Kimchi_pasta.Pasta.Fp.of_bigint)
+          |> Kimchi_pasta.Pasta.Fp.of_bigint )
         ~domain:tick_domain tick_plonk_minimal tick_combined_evals
     in
     let combined_inner_product =
@@ -351,14 +289,7 @@
     let new_bulletproof_challenges, b =
       let prechals =
         Array.map (O.opening_prechallenges o) ~f:(fun x ->
-<<<<<<< HEAD
-            let x =
-              Scalar_challenge.map ~f:Challenge.Constant.of_tick_field x
-            in
-            x )
-=======
-            Scalar_challenge.map ~f:Challenge.Constant.of_tick_field x)
->>>>>>> ea6c7ee8
+            Scalar_challenge.map ~f:Challenge.Constant.of_tick_field x )
       in
       let chals =
         Array.map prechals ~f:(fun x -> Ipa.Step.compute_challenge x)
@@ -378,23 +309,7 @@
     let plonk =
       Plonk_checks.Type1.derive_plonk
         (module Tick.Field)
-<<<<<<< HEAD
-        ~shift:Shifts.tick ~endo:Endo.Step_inner_curve.base
-        ~mds:Tick_field_sponge.params.mds
-        ~domain:
-          (Plonk_checks.domain
-             (module Tick.Field)
-             domain ~shifts:Common.tick_shifts
-             ~domain_generator:Backend.Tick.Field.domain_generator )
-        { plonk0 with zeta = As_field.zeta; alpha = As_field.alpha }
-        (Plonk_checks.evals_of_split_evals
-           (module Tick.Field)
-           proof.openings.evals ~rounds:(Nat.to_int Tick.Rounds.n)
-           ~zeta:As_field.zeta ~zetaw )
-        (fst x_hat)
-=======
         ~shift:Shifts.tick1 ~env:tick_env tick_plonk_minimal tick_combined_evals
->>>>>>> ea6c7ee8
     in
     let shift_value =
       Shifted_value.Type1.of_field (module Tick.Field) ~shift:Shifts.tick1
@@ -430,22 +345,15 @@
     let (T (input, conv)) = Impls.Wrap.input () in
     Common.time "wrap proof" (fun () ->
         Impls.Wrap.generate_witness_conv
-          ~f:
-            (fun { Impls.Wrap.Proof_inputs.auxiliary_inputs; public_inputs } () ->
+          ~f:(fun { Impls.Wrap.Proof_inputs.auxiliary_inputs; public_inputs } () ->
             Backend.Tock.Proof.create_async ~primary:public_inputs
               ~auxiliary:auxiliary_inputs pk
               ~message:
                 ( Vector.map2
-<<<<<<< HEAD
-                    (Vector.extend_exn prev_statement.proof_state.me_only.sg
-                       max_branching
-                       (Lazy.force Dummy.Ipa.Wrap.sg) )
-=======
                     (Vector.extend_exn
                        prev_statement.proof_state.me_only
                          .challenge_polynomial_commitments max_proofs_verified
-                       (Lazy.force Dummy.Ipa.Wrap.sg))
->>>>>>> ea6c7ee8
+                       (Lazy.force Dummy.Ipa.Wrap.sg) )
                     me_only_prepared.old_bulletproof_challenges
                     ~f:(fun sg chals ->
                       { Tock.Proof.Challenge_polynomial.commitment = sg
@@ -455,12 +363,7 @@
           [ input ]
           ~return_typ:(Snarky_backendless.Typ.unit ())
           (fun x () : unit ->
-<<<<<<< HEAD
             Impls.Wrap.handle (fun () : unit -> wrap_main (conv x)) handler )
-          ()
-=======
-            Impls.Wrap.handle (fun () : unit -> wrap_main (conv x)) handler)
->>>>>>> ea6c7ee8
           { pass_through = prev_statement_with_hashes.proof_state.me_only
           ; proof_state =
               { next_statement.proof_state with
@@ -476,7 +379,7 @@
             Double.map2 x_hat proof.openings.evals ~f:(fun p e ->
                 { Plonk_types.All_evals.With_public_input.public_input = p
                 ; evals = e
-                })
+                } )
         ; ft_eval1 = proof.openings.ft_eval1
         }
     }
