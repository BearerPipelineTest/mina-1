module type Inputs = Intf.Wrap_main_inputs.S

module S = Sponge
open Backend
open Core_kernel
open Util
module SC = Scalar_challenge
open Pickles_types
open Plonk_types
open Tuple_lib
open Import

let lookup_verification_enabled = false

(* given [chals], compute
   \prod_i (1 + chals.(i) * x^{2^{k - 1 - i}}) *)
let challenge_polynomial ~one ~add ~mul chals =
  let ( + ) = add and ( * ) = mul in
  stage (fun pt ->
      let k = Array.length chals in
      let pow_two_pows =
        let res = Array.init k ~f:(fun _ -> pt) in
        for i = 1 to k - 1 do
          let y = res.(i - 1) in
          res.(i) <- y * y
        done ;
        res
      in
      let prod f =
        let r = ref (f 0) in
        for i = 1 to k - 1 do
          r := f i * !r
        done ;
        !r
      in
      prod (fun i -> one + (chals.(i) * pow_two_pows.(k - 1 - i))) )

module Make
    (Inputs : Inputs
                with type Impl.field = Tock.Field.t
                 and type Impl.Bigint.t = Tock.Bigint.R.t
                 and type Inner_curve.Constant.Scalar.t = Tick.Field.t) =
struct
  open Inputs
  open Impl

  module Other_field = struct
    module Packed = struct
      module Constant = Other_field

      type t = Impls.Wrap.Other_field.t

      let typ = Impls.Wrap.Other_field.typ

      let to_bits_unsafe (x : t) = Wrap_main_inputs.Unsafe.unpack_unboolean x

      let absorb_shifted sponge (x : t Shifted_value.Type1.t) =
        match x with Shifted_value x -> Sponge.absorb sponge x
    end

    module With_top_bit0 = struct
      (* When the top bit is 0, there is no need to check that this is not
         equal to one of the forbidden values. The scaling is safe. *)
      module Constant = Other_field

      type t = Impls.Wrap.Other_field.t

      let typ = Impls.Wrap.Other_field.typ_unchecked

      let absorb_shifted sponge (x : t Shifted_value.Type1.t) =
        match x with Shifted_value x -> Sponge.absorb sponge x
    end
  end

  let print_g lab (x, y) =
    if debug then
      as_prover
        As_prover.(
          fun () ->
            printf
              !"%s: %{sexp:Backend.Tock.Field.t}, %{sexp:Backend.Tock.Field.t}\n\
                %!"
              lab (read_var x) (read_var y))

  let print_w lab gs =
    if debug then
      Array.iteri gs ~f:(fun i (fin, g) ->
          as_prover
            As_prover.(fun () -> printf "fin=%b %!" (read Boolean.typ fin)) ;
          ksprintf print_g "%s[%d]" lab i g )

  let print_chal lab x =
    if debug then
      as_prover
        As_prover.(
          fun () ->
            printf "in-snark %s:%!" lab ;
            Field.Constant.print
              (Field.Constant.project (List.map ~f:(read Boolean.typ) x)) ;
            printf "\n%!")

  let print_bool lab x =
    if debug then
      as_prover (fun () ->
          printf "%s: %b\n%!" lab (As_prover.read Boolean.typ x) )

  module Challenge = Challenge.Make (Impl)
  module Digest = Digest.Make (Impl)
  module Scalar_challenge =
    SC.Make (Impl) (Inner_curve) (Challenge) (Endo.Wrap_inner_curve)
  module Ops = Plonk_curve_ops.Make (Impl) (Inner_curve)

  let product m f = List.reduce_exn (List.init m ~f) ~f:Field.( * )

  let absorb sponge ty t =
    absorb
      ~mask_g1_opt:(fun () -> assert false)
      ~absorb_field:(Sponge.absorb sponge)
      ~g1_to_field_elements:Inner_curve.to_field_elements
      ~absorb_scalar:(Sponge.absorb sponge) ty t

  let scalar_to_field s =
    SC.to_field_checked (module Impl) s ~endo:Endo.Step_inner_curve.scalar

  let assert_n_bits ~n a =
    (* Scalar_challenge.to_field_checked has the side effect of
        checking that the input fits in n bits. *)
    ignore
      ( SC.to_field_checked
          (module Impl)
          (SC.SC.create a) ~endo:Endo.Step_inner_curve.scalar ~num_bits:n
        : Field.t )

  let lowest_128_bits ~constrain_low_bits x =
    let assert_128_bits = assert_n_bits ~n:128 in
    Util.lowest_128_bits ~constrain_low_bits ~assert_128_bits (module Impl) x

  let squeeze_challenge sponge : Field.t =
    lowest_128_bits (* I think you may not have to constrain these actually *)
      ~constrain_low_bits:true (Sponge.squeeze sponge)

  let squeeze_scalar sponge : Field.t SC.SC.t =
    (* No need to boolean constrain scalar challenges. *)
    SC.SC.create
      (lowest_128_bits ~constrain_low_bits:false (Sponge.squeeze sponge))

  let bullet_reduce sponge gammas =
    let absorb t = absorb sponge t in
    let prechallenges =
      Array.map gammas ~f:(fun gammas_i ->
          absorb (PC :: PC) gammas_i ;
          squeeze_scalar sponge )
    in
    let term_and_challenge (l, r) pre =
      let left_term = Scalar_challenge.endo_inv l pre in
      let right_term = Scalar_challenge.endo r pre in
      ( Ops.add_fast left_term right_term
      , { Bulletproof_challenge.prechallenge = pre } )
    in
    let terms, challenges =
      Array.map2_exn gammas prechallenges ~f:term_and_challenge |> Array.unzip
    in
    (Array.reduce_exn terms ~f:Ops.add_fast, challenges)

  let equal_g g1 g2 =
    List.map2_exn ~f:Field.equal
      (Inner_curve.to_field_elements g1)
      (Inner_curve.to_field_elements g2)
    |> Boolean.all

  module One_hot_vector = One_hot_vector.Make (Impl)

  type 'a index' = 'a Plonk_verification_key_evals.t

  type 'a index = 'a Plonk_verification_key_evals.t

  (* Mask out the given vector of indices with the given one-hot vector *)
  let choose_key :
      type n.
         n One_hot_vector.t
      -> (Inner_curve.t index', n) Vector.t
      -> Inner_curve.t index' =
    let open Tuple_lib in
    let map = Plonk_verification_key_evals.map in
    let map2 = Plonk_verification_key_evals.map2 in
    fun bs keys ->
      let open Field in
      Vector.map2
        (bs :> (Boolean.var, n) Vector.t)
        keys
        ~f:(fun b key -> map key ~f:(fun g -> Double.map g ~f:(( * ) (b :> t))))
      |> Vector.reduce_exn ~f:(map2 ~f:(Double.map2 ~f:( + )))
      |> map ~f:(fun g -> Double.map ~f:(Util.seal (module Impl)) g)

  (* TODO: Unify with the code in step_verifier *)
  let lagrange (type n)
      ~domain:
        ( (which_branch : n One_hot_vector.t)
        , (domains : (Domains.t, n) Vector.t) ) i =
    Vector.map domains ~f:(fun d ->
        let d =
          Precomputed.Lagrange_precomputations.index_of_domain_log2
            (Domain.log2_size d.h)
        in
        match Precomputed.Lagrange_precomputations.vesta.(d).(i) with
        | [| g |] ->
            let g = Inner_curve.Constant.of_affine g in
            Inner_curve.constant g
        | _ ->
            assert false )
    |> Vector.map2
         (which_branch :> (Boolean.var, n) Vector.t)
         ~f:(fun b (x, y) -> Field.((b :> t) * x, (b :> t) * y))
    |> Vector.reduce_exn ~f:(Double.map2 ~f:Field.( + ))

  let scaled_lagrange (type n) c
      ~domain:
        ( (which_branch : n One_hot_vector.t)
        , (domains : (Domains.t, n) Vector.t) ) i =
    Vector.map domains ~f:(fun d ->
        let d =
          Precomputed.Lagrange_precomputations.index_of_domain_log2
            (Domain.log2_size d.h)
        in
        match Precomputed.Lagrange_precomputations.vesta.(d).(i) with
        | [| g |] ->
            let g = Inner_curve.Constant.of_affine g in
            Inner_curve.Constant.scale g c |> Inner_curve.constant
        | _ ->
            assert false )
    |> Vector.map2
         (which_branch :> (Boolean.var, n) Vector.t)
         ~f:(fun b (x, y) -> Field.((b :> t) * x, (b :> t) * y))
    |> Vector.reduce_exn ~f:(Double.map2 ~f:Field.( + ))

  let lagrange_with_correction (type n) ~input_length
      ~domain:
        ( (which_branch : n One_hot_vector.t)
        , (domains : (Domains.t, n) Vector.t) ) i : Inner_curve.t Double.t =
    with_label __LOC__ (fun () ->
        let actual_shift =
          (* TODO: num_bits should maybe be input_length - 1. *)
          Ops.bits_per_chunk * Ops.chunks_needed ~num_bits:input_length
        in
        let rec pow2pow x i =
          if i = 0 then x else pow2pow Inner_curve.Constant.(x + x) (i - 1)
        in
        let base_and_correction (h : Domain.t) =
          let d =
            Precomputed.Lagrange_precomputations.index_of_domain_log2
              (Domain.log2_size h)
          in
          match Precomputed.Lagrange_precomputations.vesta.(d).(i) with
          | [| g |] ->
              let open Inner_curve.Constant in
              let g = of_affine g in
              ( Inner_curve.constant g
              , Inner_curve.constant (negate (pow2pow g actual_shift)) )
          | xs ->
              failwithf "expected commitment to have length 1. got %d"
                (Array.length xs) ()
        in
        match domains with
        | [] ->
            assert false
        | d :: ds ->
            if Vector.for_all ds ~f:(fun d' -> Domain.equal d.h d'.h) then
              base_and_correction d.h
            else
              Vector.map domains ~f:(fun (ds : Domains.t) ->
                  base_and_correction ds.h )
              |> Vector.map2
                   (which_branch :> (Boolean.var, n) Vector.t)
                   ~f:(fun b pr ->
                     Double.map pr ~f:(fun (x, y) ->
                         Field.((b :> t) * x, (b :> t) * y) ) )
              |> Vector.reduce_exn
                   ~f:(Double.map2 ~f:(Double.map2 ~f:Field.( + )))
              |> Double.map ~f:(Double.map ~f:(Util.seal (module Impl))) )

  let h_precomp =
    Lazy.map ~f:Inner_curve.Scaling_precomputation.create Generators.h

  let group_map =
    let f =
      lazy
        (let module M =
           Group_map.Bw19.Make (Field.Constant) (Field)
             (struct
               let params =
                 Group_map.Bw19.Params.create
                   (module Field.Constant)
                   { b = Inner_curve.Params.b }
             end)
         in
        let open M in
        Snarky_group_map.Checked.wrap
          (module Impl)
          ~potential_xs
          ~y_squared:(fun ~x ->
            Field.(
              (x * x * x)
              + (constant Inner_curve.Params.a * x)
              + constant Inner_curve.Params.b) )
        |> unstage )
    in
    fun x -> Lazy.force f x

  module Split_commitments = struct
    module Point = struct
      type t =
        [ `Finite of Inner_curve.t
        | `Maybe_finite of Boolean.var * Inner_curve.t ]

      let finite : t -> Boolean.var = function
        | `Finite _ ->
            Boolean.true_
        | `Maybe_finite (b, _) ->
            b

      let add (p : t) (q : Inner_curve.t) =
        match p with
        | `Finite p ->
            Ops.add_fast p q
        | `Maybe_finite (finite, p) ->
            Inner_curve.if_ finite ~then_:(Ops.add_fast p q) ~else_:q

      let underlying = function `Finite p -> p | `Maybe_finite (_, p) -> p
    end

    module Curve_opt = struct
      type t = { point : Inner_curve.t; non_zero : Boolean.var }
    end

    let combine batch ~xi without_bound with_bound =
      let { Curve_opt.non_zero; point } =
        Pcs_batch.combine_split_commitments batch
          ~scale_and_add:(fun ~(acc : Curve_opt.t) ~xi (keep, (p : Point.t)) ->
            (* match acc.non_zero, keep with
               | false, false -> acc
               | true, false -> acc
               | false, true -> { point= p; non_zero= true }
               | true, true -> { point= p + xi * acc; non_zero= true }
            *)
            let point =
              Inner_curve.(
                if_ keep
                  ~then_:
                    (if_ acc.non_zero
                       ~then_:(Point.add p (Scalar_challenge.endo acc.point xi))
                       ~else_:
                         ((* In this branch, the accumulator was zero, so there is no harm in
                             putting the potentially junk underlying point here. *)
                          Point.underlying p ) )
                  ~else_:acc.point)
            in
            let non_zero = Boolean.(keep &&& Point.finite p ||| acc.non_zero) in
            { Curve_opt.non_zero; point } )
          ~xi
          ~init:(fun (keep, p) ->
            { non_zero = Boolean.(keep &&& Point.finite p)
            ; point = Point.underlying p
            } )
          without_bound with_bound
      in
      Boolean.Assert.is_true non_zero ;
      point
  end

  let scale_fast = Ops.scale_fast

  let check_bulletproof ~pcs_batch ~(sponge : Sponge.t)
      ~(xi : Scalar_challenge.t)
      ~(advice :
         Other_field.Packed.t Shifted_value.Type1.t
         Types.Step.Bulletproof.Advice.t )
      ~polynomials:(without_degree_bound, with_degree_bound)
      ~openings_proof:
        ({ lr; delta; z_1; z_2; challenge_polynomial_commitment } :
          ( Inner_curve.t
          , Other_field.Packed.t Shifted_value.Type1.t )
          Openings.Bulletproof.t ) =
    with_label __LOC__ (fun () ->
        Other_field.Packed.absorb_shifted sponge advice.combined_inner_product ;
        (* combined_inner_product should be equal to
           sum_i < t, r^i pows(beta_i) >
           = sum_i r^i < t, pows(beta_i) >

           That is checked later.
        *)
        let u =
          let t = Sponge.squeeze_field sponge in
          group_map t
        in
        let open Inner_curve in
        let combined_polynomial (* Corresponds to xi in figure 7 of WTS *) =
          Split_commitments.combine pcs_batch ~xi without_degree_bound
            with_degree_bound
        in
        let scale_fast =
          scale_fast ~num_bits:Other_field.Packed.Constant.size_in_bits
        in
        let lr_prod, challenges = bullet_reduce sponge lr in
        let p_prime =
          let uc = scale_fast u advice.combined_inner_product in
          combined_polynomial + uc
        in
        let q = p_prime + lr_prod in
        absorb sponge PC delta ;
        let c = squeeze_scalar sponge in
        (* c Q + delta = z1 (G + b U) + z2 H *)
        let lhs =
          let cq = Scalar_challenge.endo q c in
          cq + delta
        in
        let rhs =
          let b_u = scale_fast u advice.b in
          let z_1_g_plus_b_u =
            scale_fast (challenge_polynomial_commitment + b_u) z_1
          in
          let z2_h =
            scale_fast (Inner_curve.constant (Lazy.force Generators.h)) z_2
          in
          z_1_g_plus_b_u + z2_h
        in
        (`Success (equal_g lhs rhs), challenges) )

  module Opt = struct
    include Opt_sponge.Make (Impl) (Wrap_main_inputs.Sponge.Permutation)

    let challenge (s : t) : Field.t =
      lowest_128_bits (squeeze s) ~constrain_low_bits:true

    (* No need to boolean constrain scalar challenges. *)
    let scalar_challenge (s : t) : Scalar_challenge.t =
      SC.SC.create (lowest_128_bits (squeeze s) ~constrain_low_bits:false)
  end

  (* TODO: This doesn't need to be an opt sponge *)
  let absorb sponge ty t =
    Util.absorb ~absorb_field:(Opt.absorb sponge)
      ~g1_to_field_elements:(fun (b, (x, y)) -> [ (b, x); (b, y) ])
      ~absorb_scalar:(fun x -> Opt.absorb sponge (Boolean.true_, x))
      ~mask_g1_opt:(fun ((finite : Boolean.var), (x, y)) ->
        (Boolean.true_, Field.((finite :> t) * x, (finite :> t) * y)) )
      ty t

  module Pseudo = Pseudo.Make (Impl)

  let mask (type n) (lengths : (int, n) Vector.t) (choice : n One_hot_vector.t)
      : Boolean.var array =
    let max =
      Option.value_exn
        (List.max_elt ~compare:Int.compare (Vector.to_list lengths))
    in
    let length = Pseudo.choose (choice, lengths) ~f:Field.of_int in
    let (T max) = Nat.of_int max in
    Vector.to_array (ones_vector (module Impl) ~first_zero:length max)

  module Plonk = Types.Wrap.Proof_state.Deferred_values.Plonk

  (* Just for exhaustiveness over fields *)
  let iter2 ~chal ~scalar_chal
      { Plonk.Minimal.alpha = alpha_0
      ; beta = beta_0
      ; gamma = gamma_0
      ; zeta = zeta_0
      }
      { Plonk.Minimal.alpha = alpha_1
      ; beta = beta_1
      ; gamma = gamma_1
      ; zeta = zeta_1
      } =
    if lookup_verification_enabled then failwith "TODO" else () ;
    chal beta_0 beta_1 ;
    chal gamma_0 gamma_1 ;
    scalar_chal alpha_0 alpha_1 ;
    scalar_chal zeta_0 zeta_1

  let assert_eq_marlin
      (m1 : (_, Field.t Import.Scalar_challenge.t) Plonk.Minimal.t)
      (m2 : (_, Scalar_challenge.t) Plonk.Minimal.t) =
    iter2 m1 m2
      ~chal:(fun c1 c2 -> Field.Assert.equal c1 c2)
      ~scalar_chal:(fun ({ inner = t1 } : _ Import.Scalar_challenge.t)
                        ({ inner = t2 } : Scalar_challenge.t) ->
        Field.Assert.equal t1 t2 )

  let incrementally_verify_proof (type b)
      (module Max_proofs_verified : Nat.Add.Intf with type n = b)
      ~actual_proofs_verified_mask ~step_domains
      ~verification_key:(m : _ Plonk_verification_key_evals.t) ~xi ~sponge
      ~(public_input :
         [ `Field of Field.t * Boolean.var | `Packed_bits of Field.t * int ]
         array ) ~(sg_old : (_, Max_proofs_verified.n) Vector.t) ~advice
      ~(messages : _ Messages.In_circuit.t) ~which_branch ~openings_proof
      ~(plonk : _ Types.Wrap.Proof_state.Deferred_values.Plonk.In_circuit.t) =
    let T = Max_proofs_verified.eq in
    let sg_old =
      with_label __LOC__ (fun () ->
          Vector.map2 actual_proofs_verified_mask sg_old ~f:(fun keep sg ->
              [| (keep, sg) |] ) )
    in
    with_label __LOC__ (fun () ->
        let sample () = Opt.challenge sponge in
        let sample_scalar () : Scalar_challenge.t =
          Opt.scalar_challenge sponge
        in
        let open Plonk_types.Messages in
        let without = Type.Without_degree_bound in
        let absorb_g gs =
          absorb sponge without (Array.map gs ~f:(fun g -> (Boolean.true_, g)))
        in
        Vector.iter ~f:(Array.iter ~f:(absorb sponge PC)) sg_old ;
        let x_hat =
          let domain = (which_branch, step_domains) in
          let public_input =
            Array.concat_map public_input ~f:(function
              | `Field (x, b) ->
                  [| `Field (x, Field.size_in_bits)
                   ; `Field ((b :> Field.t), 1)
                  |]
              | `Packed_bits (x, n) ->
                  [| `Field (x, n) |] )
          in
          let constant_part, non_constant_part =
            List.partition_map
              Array.(to_list (mapi public_input ~f:(fun i t -> (i, t))))
              ~f:(fun (i, t) ->
                match t with
                | `Field (Constant c, _) ->
                    First
                      ( if Field.Constant.(equal zero) c then None
                      else if Field.Constant.(equal one) c then
                        Some (lagrange ~domain i)
                      else
                        Some
                          (scaled_lagrange ~domain
                             (Inner_curve.Constant.Scalar.project
                                (Field.Constant.unpack c) )
                             i ) )
                | `Field x ->
                    Second (i, x) )
          in
          with_label __LOC__ (fun () ->
              let terms =
                List.map non_constant_part ~f:(fun (i, x) ->
                    match x with
                    | b, 1 ->
                        assert_ (Constraint.boolean (b :> Field.t)) ;
                        `Cond_add (Boolean.Unsafe.of_cvar b, lagrange ~domain i)
                    | x, n ->
                        `Add_with_correction
                          ( (x, n)
                          , lagrange_with_correction ~input_length:n ~domain i
                          ) )
              in
              let correction =
                with_label __LOC__ (fun () ->
                    List.reduce_exn
                      (List.filter_map terms ~f:(function
                        | `Cond_add _ ->
                            None
                        | `Add_with_correction (_, (_, corr)) ->
                            Some corr ) )
                      ~f:Ops.add_fast )
              in
              with_label __LOC__ (fun () ->
                  let init =
                    List.fold
                      (List.filter_map ~f:Fn.id constant_part)
                      ~init:correction ~f:Ops.add_fast
                  in
                  List.foldi terms ~init ~f:(fun i acc term ->
                      match term with
                      | `Cond_add (b, g) ->
                          with_label __LOC__ (fun () ->
                              Inner_curve.if_ b ~then_:(Ops.add_fast g acc)
                                ~else_:acc )
                      | `Add_with_correction ((x, num_bits), (g, _)) ->
                          Ops.add_fast acc
                            (Ops.scale_fast2'
                               (module Other_field.With_top_bit0)
                               g x ~num_bits ) ) ) )
          |> Inner_curve.negate
        in
        absorb sponge PC (Boolean.true_, x_hat) ;
        let w_comm = messages.w_comm in
        Vector.iter ~f:absorb_g w_comm ;
        let beta = sample () in
        let gamma = sample () in
        let z_comm = messages.z_comm in
        absorb_g z_comm ;
        let alpha = sample_scalar () in
        let t_comm :
            (Inputs.Impl.Field.t * Inputs.Impl.Field.t)
            Pickles_types__Plonk_types.Poly_comm.Without_degree_bound.t =
          messages.t_comm
        in
        absorb_g t_comm ;
        let zeta = sample_scalar () in
        (* At this point, we should use the previous "bulletproof_challenges" to
           compute to compute f(beta_1) outside the snark
           where f is the polynomial corresponding to sg_old
        *)
        let sponge =
          match sponge with
          | { state; sponge_state; params } -> (
              match sponge_state with
              | Squeezed n ->
                  S.make ~state ~sponge_state:(Squeezed n) ~params
              | _ ->
                  assert false )
        in
        let sponge_before_evaluations = Sponge.copy sponge in
        let sponge_digest_before_evaluations = Sponge.squeeze_field sponge in

        (* xi, r are sampled here using the other sponge. *)
        (* No need to expose the polynomial evaluations as deferred values as they're
           not needed here for the incremental verification. All we need is a_hat and
           "combined_inner_product".

           Then, in the other proof, we can witness the evaluations and check their correctness
           against "combined_inner_product" *)
        let sigma_comm_init, [ _ ] =
          Vector.split m.sigma_comm (snd (Permuts_minus_1.add Nat.N1.n))
        in
        let scale_fast =
          scale_fast ~num_bits:Other_field.Packed.Constant.size_in_bits
        in
        let ft_comm =
          with_label __LOC__ (fun () ->
              Common.ft_comm ~add:Ops.add_fast ~scale:scale_fast
                ~negate:Inner_curve.negate ~endoscale:Scalar_challenge.endo
                ~verification_key:m ~plonk ~alpha ~t_comm )
        in
        let bulletproof_challenges =
          (* This sponge needs to be initialized with (some derivative of)
             1. The polynomial commitments
             2. The combined inner product
             3. The challenge points.

             It should be sufficient to fork the sponge after squeezing beta_3 and then to absorb
             the combined inner product.
          *)
          let num_commitments_without_degree_bound = Nat.N26.n in
          let without_degree_bound =
            (* sg_old
               x_hat
               ft_comm
               z_comm
               generic selector
               poseidon selector
               w_comms
               all but last sigma_comm
            *)
            Vector.append sg_old
              ( [| x_hat |] :: [| ft_comm |] :: z_comm :: [| m.generic_comm |]
                :: [| m.psm_comm |]
                :: Vector.append w_comm
                     (Vector.map sigma_comm_init ~f:(fun g -> [| g |]))
                     (snd (Columns.add Permuts_minus_1.n))
              |> Vector.map ~f:(Array.map ~f:(fun g -> (Boolean.true_, g))) )
              (snd
                 (Max_proofs_verified.add num_commitments_without_degree_bound) )
          in
          check_bulletproof
            ~pcs_batch:
              (Common.dlog_pcs_batch
                 (Max_proofs_verified.add num_commitments_without_degree_bound) )
            ~sponge:sponge_before_evaluations ~xi ~advice ~openings_proof
            ~polynomials:
              ( Vector.map without_degree_bound
                  ~f:(Array.map ~f:(fun (keep, x) -> (keep, `Finite x)))
              , [] )
        in
        let joint_combiner =
          if lookup_verification_enabled then failwith "TODO" else None
        in
        assert_eq_marlin
          { alpha = plonk.alpha
          ; beta = plonk.beta
          ; gamma = plonk.gamma
          ; zeta = plonk.zeta
          ; joint_combiner
          }
          { alpha; beta; gamma; zeta; joint_combiner } ;
        (sponge_digest_before_evaluations, bulletproof_challenges) )

  let mask_evals (type n) ~(lengths : (int, n) Vector.t Evals.t)
      (choice : n One_hot_vector.t) (e : Field.t array Evals.t) :
      (Boolean.var * Field.t) array Evals.t =
    Evals.map2 lengths e ~f:(fun lengths e ->
        Array.zip_exn (mask lengths choice) e )

  let compute_challenges ~scalar chals =
    Vector.map chals ~f:(fun { Bulletproof_challenge.prechallenge } ->
        scalar prechallenge )

  let challenge_polynomial = Field.(challenge_polynomial ~add ~mul ~one)

  let pow2pow (pt : Field.t) (n : int) : Field.t =
    with_label __LOC__ (fun () ->
        let rec go acc i =
          if i = 0 then acc else go (Field.square acc) (i - 1)
        in
        go pt n )

  let actual_evaluation (e : Field.t array) ~(pt_to_n : Field.t) : Field.t =
    with_label __LOC__ (fun () ->
        match List.rev (Array.to_list e) with
        | e :: es ->
            List.fold ~init:e es ~f:(fun acc y ->
                let acc' =
                  exists Field.typ ~compute:(fun () ->
                      As_prover.read_var Field.(y + (pt_to_n * acc)) )
                in
                (* acc' = y + pt_n * acc *)
                let pt_n_acc = Field.(pt_to_n * acc) in
                let open
                  Kimchi_backend_common.Plonk_constraint_system.Plonk_constraint in
                (* 0 = - acc' + y + pt_n_acc *)
                let open Field.Constant in
                assert_
                  [ { annotation = None
                    ; basic =
                        T
                          (Basic
                             { l = (one, y)
                             ; r = (one, pt_n_acc)
                             ; o = (negate one, acc')
                             ; m = zero
                             ; c = zero
                             } )
                    }
                  ] ;
                acc' )
        | [] ->
            failwith "empty list" )

  let shift1 =
    Shifted_value.Type1.Shift.(
      map ~f:Field.constant (create (module Field.Constant)))

  let shift2 =
    Shifted_value.Type2.Shift.(
      map ~f:Field.constant (create (module Field.Constant)))

  let%test_unit "endo scalar" =
    SC.test (module Impl) ~endo:Endo.Step_inner_curve.scalar

  let map_plonk_to_field plonk =
    Types.Step.Proof_state.Deferred_values.Plonk.In_circuit.map_challenges
      ~f:(Util.seal (module Impl))
      ~scalar:scalar_to_field plonk
    |> Types.Step.Proof_state.Deferred_values.Plonk.In_circuit.map_fields
         ~f:(Shifted_value.Type2.map ~f:(Util.seal (module Impl)))

  module Plonk_checks = struct
    include Plonk_checks
    include Plonk_checks.Make (Shifted_value.Type2) (Plonk_checks.Scalars.Tock)
  end

  let field_array_if b ~then_ ~else_ =
    Array.map2_exn then_ else_ ~f:(fun x1 x2 -> Field.if_ b ~then_:x1 ~else_:x2)

  (* This finalizes the "deferred values" coming from a previous proof over the same field.
     It
     1. Checks that [xi] and [r] where sampled correctly. I.e., by absorbing all the
     evaluation openings and then squeezing.
     2. Checks that the "combined inner product" value used in the elliptic curve part of
     the opening proof was computed correctly, in terms of the evaluation openings and the
     evaluation points.
     3. Check that the "b" value was computed correctly.
     4. Perform the arithmetic checks from marlin. *)
  let finalize_other_proof (type b)
      (module Proofs_verified : Nat.Add.Intf with type n = b)
      ?actual_proofs_verified ~domain ~sponge
      ~(old_bulletproof_challenges : (_, b) Vector.t)
      ({ xi; combined_inner_product; bulletproof_challenges; b; plonk } :
        ( _
        , _
        , _ Shifted_value.Type2.t
        , _
        , _ )
        Types.Step.Proof_state.Deferred_values.In_circuit.t )
      { Plonk_types.All_evals.In_circuit.ft_eval1; evals } =
    let T = Proofs_verified.eq in
    let open Vector in
    (* You use the NEW bulletproof challenges to check b. Not the old ones. *)
    let open Field in
    let plonk = map_plonk_to_field plonk in
    let zetaw = Field.mul domain#generator plonk.zeta in
    let sg_evals1, sg_evals2 =
      let sg_olds =
        Vector.map old_bulletproof_challenges ~f:(fun chals ->
            unstage (challenge_polynomial (Vector.to_array chals)) )
      in
      let sg_evals pt = Vector.map sg_olds ~f:(fun f -> f pt) in
      (sg_evals plonk.zeta, sg_evals zetaw)
    in
    let sponge_state =
      (* Absorb bulletproof challenges *)
      let challenge_digest =
        let sponge = Sponge.create sponge_params in
        Vector.iter old_bulletproof_challenges
          ~f:(Vector.iter ~f:(Sponge.absorb sponge)) ;
        Sponge.squeeze sponge
      in
      Sponge.absorb sponge challenge_digest ;
      Sponge.absorb sponge ft_eval1 ;
      Sponge.absorb sponge (fst evals.public_input) ;
      Sponge.absorb sponge (snd evals.public_input) ;
      let xs = Evals.In_circuit.to_absorption_sequence evals.evals in
      Plonk_types.Opt.Early_stop_sequence.fold field_array_if xs ~init:()
        ~f:(fun () (x1, x2) ->
          let absorb = Array.iter ~f:(Sponge.absorb sponge) in
          absorb x1 ; absorb x2 )
        ~finish:(fun () -> Array.copy sponge.state)
    in
    sponge.state <- sponge_state ;
    let xi_actual = squeeze_scalar sponge in
    let r_actual = squeeze_challenge sponge in
    let xi_correct =
      with_label __LOC__ (fun () ->
          let { SC.SC.inner = xi_actual } = xi_actual in
          let { SC.SC.inner = xi } = xi in
          (* Sample new sg challenge point here *)
          Field.equal xi_actual xi )
    in
    let xi = scalar_to_field xi in
    (* TODO: r actually does not need to be a scalar challenge. *)
    let r = scalar_to_field (SC.SC.create r_actual) in
<<<<<<< HEAD
    let plonk_minimal = Plonk.to_minimal plonk in
=======
    let plonk = map_plonk_to_field plonk in
    let zetaw = Field.mul domain#generator plonk.zeta in
    let plonk_minimal =
      Plonk.to_minimal plonk ~to_option:Plonk_types.Opt.to_option
    in
>>>>>>> f424db2d
    let combined_evals =
      let n = Common.Max_degree.wrap_log2 in
      (* TODO: zeta_n is recomputed in [env] below *)
      let zeta_n = pow2pow plonk.zeta n in
      let zetaw_n = pow2pow zetaw n in
      Evals.In_circuit.map evals.evals ~f:(fun (x0, x1) ->
          ( actual_evaluation ~pt_to_n:zeta_n x0
          , actual_evaluation ~pt_to_n:zetaw_n x1 ) )
    in
    let env =
      Plonk_checks.scalars_env
        (module Field)
        ~srs_length_log2:Common.Max_degree.wrap_log2
        ~endo:(Impl.Field.constant Endo.Wrap_inner_curve.base)
        ~mds:sponge_params.mds
        ~field_of_hex:(fun s ->
          Kimchi_pasta.Pasta.Bigint256.of_hex_string s
          |> Kimchi_pasta.Pasta.Fq.of_bigint |> Field.constant )
        ~domain plonk_minimal combined_evals
    in
    let combined_inner_product_correct =
      let evals1, evals2 =
        All_evals.With_public_input.In_circuit.factor evals
      in
      with_label __LOC__ (fun () ->
          let ft_eval0 : Field.t =
            with_label __LOC__ (fun () ->
                Plonk_checks.ft_eval0
                  (module Field)
                  ~lookup_constant_term_part:None ~env ~domain plonk_minimal
                  combined_evals evals1.public_input )
          in
          (* sum_i r^i sum_j xi^j f_j(beta_i) *)
          let actual_combined_inner_product =
            let combine ~ft ~sg_evals x_hat
                (e : (Field.t array, _) Evals.In_circuit.t) =
              let a =
                Evals.In_circuit.to_list e
                |> List.map ~f:(function
                     | None ->
                         [||]
                     | Some a ->
                         Array.map a ~f:(fun x -> Plonk_types.Opt.Some x)
                     | Maybe (b, a) ->
                         Array.map a ~f:(fun x -> Plonk_types.Opt.Maybe (b, x)) )
              in
              let sg_evals =
                Vector.map sg_evals ~f:(fun x -> [| Plonk_types.Opt.Some x |])
                |> Vector.to_list
                (* TODO: This was the code before the wrap hack was put in
                   match actual_proofs_verified with
                   | None ->
                       Vector.map sg_olds ~f:(fun f -> [| f pt |])
                   | Some proofs_verified ->
                       let mask =
                         ones_vector
                           (module Impl)
                           ~first_zero:proofs_verified (Vector.length sg_olds)
                       in
                       with_label __LOC__ (fun () ->
                           Vector.map2 mask sg_olds ~f:(fun b f ->
                               [| Field.((b :> t) * f pt) |] ) ) *)
              in
              let v =
                List.append sg_evals ([| Some x_hat |] :: [| Some ft |] :: a)
              in
              Common.combined_evaluation (module Impl) ~xi v
            in
            combine ~ft:ft_eval0 ~sg_evals:sg_evals1 evals1.public_input
              evals1.evals
            + r
              * combine ~ft:ft_eval1 ~sg_evals:sg_evals2 evals2.public_input
                  evals2.evals
          in
          with_label __LOC__ (fun () ->
              equal
                (Shifted_value.Type2.to_field
                   (module Field)
                   ~shift:shift2 combined_inner_product )
                actual_combined_inner_product ) )
    in
    let bulletproof_challenges =
      with_label __LOC__ (fun () ->
          compute_challenges ~scalar:scalar_to_field bulletproof_challenges )
    in
    let b_correct =
      with_label __LOC__ (fun () ->
          let challenge_poly =
            unstage
              (challenge_polynomial (Vector.to_array bulletproof_challenges))
          in
          let b_actual =
            challenge_poly plonk.zeta + (r * challenge_poly zetaw)
          in
          equal
            (Shifted_value.Type2.to_field (module Field) ~shift:shift2 b)
            b_actual )
    in
    let plonk_checks_passed =
      with_label __LOC__ (fun () ->
          Plonk_checks.checked
            (module Impl)
            ~env ~shift:shift2 plonk combined_evals )
    in
    print_bool "xi_correct" xi_correct ;
    print_bool "combined_inner_product_correct" combined_inner_product_correct ;
    print_bool "plonk_checks_passed" plonk_checks_passed ;
    print_bool "b_correct" b_correct ;
    ( Boolean.all
        [ xi_correct
        ; b_correct
        ; combined_inner_product_correct
        ; plonk_checks_passed
        ]
    , bulletproof_challenges )

  let map_challenges
      { Types.Step.Proof_state.Deferred_values.plonk
      ; combined_inner_product
      ; xi
      ; bulletproof_challenges
      ; b
      } ~f ~scalar =
    { Types.Step.Proof_state.Deferred_values.plonk =
        Types.Step.Proof_state.Deferred_values.Plonk.In_circuit.map_challenges
          plonk ~f ~scalar
    ; combined_inner_product
    ; bulletproof_challenges =
        Vector.map bulletproof_challenges
          ~f:(fun (r : _ Bulletproof_challenge.t) ->
            { Bulletproof_challenge.prechallenge = scalar r.prechallenge } )
    ; xi = scalar xi
    ; b
    }
end<|MERGE_RESOLUTION|>--- conflicted
+++ resolved
@@ -831,15 +831,9 @@
     let xi = scalar_to_field xi in
     (* TODO: r actually does not need to be a scalar challenge. *)
     let r = scalar_to_field (SC.SC.create r_actual) in
-<<<<<<< HEAD
-    let plonk_minimal = Plonk.to_minimal plonk in
-=======
-    let plonk = map_plonk_to_field plonk in
-    let zetaw = Field.mul domain#generator plonk.zeta in
     let plonk_minimal =
       Plonk.to_minimal plonk ~to_option:Plonk_types.Opt.to_option
     in
->>>>>>> f424db2d
     let combined_evals =
       let n = Common.Max_degree.wrap_log2 in
       (* TODO: zeta_n is recomputed in [env] below *)
