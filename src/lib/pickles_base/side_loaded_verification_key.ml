open Core_kernel
open Pickles_types
module Ds = Domains

let bits ~len n = List.init len ~f:(fun i -> (n lsr i) land 1 = 1)

let max_log2_degree = 32

module Width : sig
  [%%versioned:
  module Stable : sig
    module V1 : sig
      type t [@@deriving sexp, equal, compare, hash, yojson]
    end
  end]

  val of_int_exn : int -> t

  val to_int : t -> int

  val to_bits : t -> bool list

  val zero : t

  module Max = Nat.N2

  module Max_vector : Vector.With_version(Max).S

  module Max_at_most : sig
    [%%versioned:
    module Stable : sig
      module V1 : sig
        type 'a t = ('a, Max.n) At_most.t
        [@@deriving compare, sexp, yojson, hash, equal]
      end
    end]
  end

  module Length : Nat.Add.Intf_transparent
end = struct
  [%%versioned
  module Stable = struct
    module V1 = struct
      type t = char [@@deriving sexp, equal, compare, hash, yojson]

      let to_latest = Fn.id
    end
  end]

  let zero = Char.of_int_exn 0

  module Max = Nat.N2

  (* Think about versioning here! These vector types *will* change
     serialization if the numbers above change, and so will require a new
     version number. Thus, it's important that these are modules with new
     versioned types, and not just module aliases to the corresponding vector
     implementation.
  *)
  module Max_vector = struct
    [%%versioned
    module Stable = struct
      [@@@no_toplevel_latest_type]

      module V1 = struct
        type 'a t = 'a Vector.Vector_2.Stable.V1.t
        [@@deriving compare, yojson, sexp, hash, equal]
      end
    end]

    type 'a t = 'a Vector.Vector_2.t
    [@@deriving compare, yojson, sexp, hash, equal]

    let map = Vector.map

    let of_list_exn = Vector.Vector_2.of_list_exn

    let to_list = Vector.to_list
  end

  module Max_at_most = struct
    [%%versioned
    module Stable = struct
      [@@@no_toplevel_latest_type]

      module V1 = struct
        type 'a t = 'a At_most.At_most_2.Stable.V1.t
        [@@deriving compare, yojson, sexp, hash, equal]
      end
    end]

    type 'a t = 'a At_most.At_most_2.t
    [@@deriving compare, yojson, sexp, hash, equal]
  end

  module Length = Nat.N4

  let to_int = Char.to_int

  let to_bits = Fn.compose (bits ~len:(Nat.to_int Length.n)) to_int

  let of_int_exn : int -> t =
    let m = Nat.to_int Max.n in
    fun n ->
      assert (n <= m) ;
      Char.of_int_exn n
end

module Max_branches = struct
  include Nat.N8
  module Log2 = Nat.N3

  let%test "check max_branches" = Nat.to_int n = 1 lsl Nat.to_int Log2.n
end

module Max_branches_vec = struct
  [%%versioned
  module Stable = struct
    module V1 = struct
      type 'a t = 'a At_most.At_most_8.Stable.V1.t
      [@@deriving sexp, equal, compare, hash, yojson]
    end
  end]

  let () =
    let _f : type a. unit -> (a t, (a, Max_branches.n) At_most.t) Type_equal.t =
     fun () -> Type_equal.T
    in
    ()
end

module Domains = struct
  [%%versioned
  module Stable = struct
    module V1 = struct
      type 'a t = { h : 'a }
      [@@deriving sexp, equal, compare, hash, yojson, hlist, fields]
    end
  end]

  let iter { h } ~f = f h

  let map { h } ~f = { h = f h }
end

module Repr = struct
  [%%versioned
  module Stable = struct
    module V2 = struct
      type 'g t =
        { step_data :
            (Domain.Stable.V1.t Domains.Stable.V1.t * Width.Stable.V1.t)
            Max_branches_vec.Stable.V1.t
        ; max_width : Width.Stable.V1.t
        ; wrap_index : 'g Plonk_verification_key_evals.Stable.V2.t
        }

      let to_latest = Fn.id
    end
  end]
end

module Poly = struct
  [%%versioned
  module Stable = struct
    module V2 = struct
      type ('g, 'vk) t =
        { step_data :
            (Domain.Stable.V1.t Domains.Stable.V1.t * Width.Stable.V1.t)
            Max_branches_vec.Stable.V1.t
        ; max_width : Width.Stable.V1.t
        ; wrap_index : 'g Plonk_verification_key_evals.Stable.V2.t
        ; wrap_vk : 'vk option
        }
      [@@deriving sexp, equal, compare, hash, yojson]
    end
  end]
end

let dummy_domains = { Domains.h = Domain.Pow_2_roots_of_unity 0 }

let dummy_width = Width.zero

let index_to_field_elements (k : 'a Plonk_verification_key_evals.t) ~g =
  let [ v1; v2; g1; g2; g3; g4; g5; g6 ] =
    Plonk_verification_key_evals.to_hlist k
  in
  List.map
    (Vector.to_list v1 @ Vector.to_list v2 @ [ g1; g2; g3; g4; g5; g6 ])
    ~f:g
  |> Array.concat

let wrap_index_to_input (type gs f) (g : gs -> f array) t =
<<<<<<< HEAD
  Random_oracle_input.field_elements (index_to_field_elements t ~g)
=======
  Random_oracle_input.Chunked.field_elements (index_to_field_elements t ~g)
>>>>>>> c0a6c8fa

let width_size = Nat.to_int Width.Length.n

let to_input (type a) ~(field_of_int : int -> a) :
<<<<<<< HEAD
    (a * a, _) Poly.t -> a Random_oracle_input.t =
  let open Random_oracle_input in
  let map_reduce t ~f = Array.map t ~f |> Array.reduce_exn ~f:append in
  fun { step_data; max_width; wrap_index } : _ Random_oracle_input.t ->
=======
    (a * a, _) Poly.t -> a Random_oracle_input.Chunked.t =
  let open Random_oracle_input.Chunked in
  let map_reduce t ~f = Array.map t ~f |> Array.reduce_exn ~f:append in
  fun { step_data; max_width; wrap_index } : _ Random_oracle_input.Chunked.t ->
>>>>>>> c0a6c8fa
    let num_branches =
      packed
        (field_of_int (At_most.length step_data), Nat.to_int Max_branches.Log2.n)
    in
    let step_domains, step_widths =
      At_most.extend_to_vector step_data
        (dummy_domains, dummy_width)
        Max_branches.n
      |> Vector.unzip
    in
    let width w = (field_of_int (Width.to_int w), width_size) in
    List.reduce_exn ~f:append
      [ map_reduce (Vector.to_array step_domains) ~f:(fun { Domains.h } ->
            map_reduce [| h |] ~f:(fun (Pow_2_roots_of_unity x) ->
                packed (field_of_int x, max_log2_degree)))
      ; Array.map (Vector.to_array step_widths) ~f:width |> packeds
      ; packed (width max_width)
      ; wrap_index_to_input
          (Fn.compose Array.of_list (fun (x, y) -> [ x; y ]))
          wrap_index
      ; num_branches
      ]<|MERGE_RESOLUTION|>--- conflicted
+++ resolved
@@ -191,26 +191,15 @@
   |> Array.concat
 
 let wrap_index_to_input (type gs f) (g : gs -> f array) t =
-<<<<<<< HEAD
-  Random_oracle_input.field_elements (index_to_field_elements t ~g)
-=======
   Random_oracle_input.Chunked.field_elements (index_to_field_elements t ~g)
->>>>>>> c0a6c8fa
 
 let width_size = Nat.to_int Width.Length.n
 
 let to_input (type a) ~(field_of_int : int -> a) :
-<<<<<<< HEAD
-    (a * a, _) Poly.t -> a Random_oracle_input.t =
-  let open Random_oracle_input in
-  let map_reduce t ~f = Array.map t ~f |> Array.reduce_exn ~f:append in
-  fun { step_data; max_width; wrap_index } : _ Random_oracle_input.t ->
-=======
     (a * a, _) Poly.t -> a Random_oracle_input.Chunked.t =
   let open Random_oracle_input.Chunked in
   let map_reduce t ~f = Array.map t ~f |> Array.reduce_exn ~f:append in
   fun { step_data; max_width; wrap_index } : _ Random_oracle_input.Chunked.t ->
->>>>>>> c0a6c8fa
     let num_branches =
       packed
         (field_of_int (At_most.length step_data), Nat.to_int Max_branches.Log2.n)
