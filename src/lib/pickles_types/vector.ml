open Core_kernel
module Nat = Nat

module type Nat_intf = Nat.Intf

type z = Nat.z

type 'a s = 'a Nat.s

type 'a nat = 'a Nat.t = Z : z nat | S : 'n nat -> 'n s nat

module T = struct
  type ('a, _) t = [] : ('a, z) t | ( :: ) : 'a * ('a, 'n) t -> ('a, 'n s) t
end

include T

let rec iter : type a n. (a, n) t -> f:(a -> unit) -> unit =
 fun t ~f -> match t with [] -> () | x :: xs -> f x ; iter xs ~f

let rec iter2 : type a b n. (a, n) t -> (b, n) t -> f:(a -> b -> unit) -> unit =
 fun t1 t2 ~f ->
  match (t1, t2) with
  | [], [] ->
      ()
  | x :: xs, y :: ys ->
      f x y ; iter2 xs ys ~f

let rec map2 : type a b c n. (a, n) t -> (b, n) t -> f:(a -> b -> c) -> (c, n) t
    =
 fun t1 t2 ~f ->
  match (t1, t2) with
  | [], [] ->
      []
  | x :: xs, y :: ys ->
      f x y :: map2 xs ys ~f

let rec hhead_off :
    type xs n.
    (xs, n s) Hlist0.H1_1(T).t -> xs Hlist0.HlistId.t * (xs, n) Hlist0.H1_1(T).t
    =
 fun xss ->
  match xss with
  | [] ->
      ([], [])
  | (x :: xs) :: xss ->
      let hds, tls = hhead_off xss in
      (x :: hds, xs :: tls)

let rec mapn :
    type xs y n.
    (xs, n) Hlist0.H1_1(T).t -> f:(xs Hlist0.HlistId.t -> y) -> (y, n) t =
 fun xss ~f ->
  match xss with
  | [] :: _xss ->
      []
  | (_ :: _) :: _ ->
      let hds, tls = hhead_off xss in
      let y = f hds in
      let ys = mapn tls ~f in
      y :: ys
  | [] ->
      failwith "mapn: Empty args"

let zip xs ys = map2 xs ys ~f:(fun x y -> (x, y))

let rec to_list : type a n. (a, n) t -> a list =
 fun t -> match t with [] -> [] | x :: xs -> x :: to_list xs

let sexp_of_t a _ v = List.sexp_of_t a (to_list v)

let to_array t = Array.of_list (to_list t)

let rec length : type a n. (a, n) t -> n nat = function
  | [] ->
      Z
  | _ :: xs ->
      S (length xs)

let rec init : type a n. int -> n nat -> f:(int -> a) -> (a, n) t =
 fun i n ~f -> match n with Z -> [] | S n -> f i :: init (i + 1) n ~f

let init n ~f = init 0 n ~f

let rec fold_map :
    type acc a b n.
    (a, n) t -> f:(acc -> a -> acc * b) -> init:acc -> acc * (b, n) t =
 fun t ~f ~init ->
  match t with
  | [] ->
      (init, [])
  | x :: xs ->
      let acc, y = f init x in
      let res, ys = fold_map xs ~f ~init:acc in
      (res, y :: ys)

let rec map : type a b n. (a, n) t -> f:(a -> b) -> (b, n) t =
 fun t ~f -> match t with [] -> [] | x :: xs -> f x :: map xs ~f

let mapi (type a b m) (t : (a, m) t) ~(f : int -> a -> b) =
  let rec go : type n. int -> (a, n) t -> (b, n) t =
   fun i t -> match t with [] -> [] | x :: xs -> f i x :: go (i + 1) xs
  in
  go 0 t

let unzip ts = (map ts ~f:fst, map ts ~f:snd)

let unzip3 ts =
  (map ts ~f:Tuple3.get1, map ts ~f:Tuple3.get2, map ts ~f:Tuple3.get3)

type _ e = T : ('a, 'n) t -> 'a e

let rec of_list : type a. a list -> a e = function
  | [] ->
      T []
  | x :: xs ->
      let (T xs) = of_list xs in
      T (x :: xs)

let to_sequence : type a n. (a, n) t -> a Sequence.t =
 fun t ->
  Sequence.unfold ~init:(T t) ~f:(fun (T t) ->
      match t with [] -> None | x :: xs -> Some (x, T xs))

let rec of_list_and_length_exn : type a n. a list -> n nat -> (a, n) t =
 fun xs n ->
  match (xs, n) with
  | [], Z ->
      []
  | x :: xs, S n ->
      x :: of_list_and_length_exn xs n
  | _ ->
      failwith "Vector: Length mismatch"

let of_list_and_length xs n =
  Option.try_with (fun () -> of_list_and_length_exn xs n)

let of_array_and_length_exn : type a n. a array -> n nat -> (a, n) t =
 fun xs n ->
  if Array.length xs <> Nat.to_int n then
    failwithf "of_array_and_length_exn: got %d (expected %d)" (Array.length xs)
      (Nat.to_int n) () ;
  init n ~f:(Array.get xs)

let rec take_from_list : type a n. a list -> n nat -> (a, n) t =
 fun xs n ->
  match (xs, n) with
  | _, Z ->
      []
  | x :: xs, S n ->
      x :: take_from_list xs n
  | _ ->
      failwith "take_from_list: Not enough to take"

let rec fold : type acc a n. (a, n) t -> f:(acc -> a -> acc) -> init:acc -> acc
    =
 fun t ~f ~init ->
  match t with
  | [] ->
      init
  | x :: xs ->
      let acc = f init x in
      fold xs ~f ~init:acc

let for_all : type a n. (a, n) t -> f:(a -> bool) -> bool =
 fun v ~f ->
  with_return (fun { return } ->
      iter v ~f:(fun x -> if not (f x) then return false) ;
      true)

let foldi t ~f ~init =
  snd (fold t ~f:(fun (i, acc) x -> (i + 1, f i acc x)) ~init:(0, init))

let reduce (init :: xs) ~f = fold xs ~f ~init

let reduce_exn (type n) (t : (_, n) t) ~f =
  match t with
  | [] ->
      failwith "reduce_exn: empty list"
  | init :: xs ->
      fold xs ~f ~init

module L = struct
  type 'a t = 'a list [@@deriving yojson]
end

module type Yojson_intf1 = sig
  type 'a t

  val to_yojson : ('a -> Yojson.Safe.t) -> 'a t -> Yojson.Safe.t

  val of_yojson :
       (Yojson.Safe.t -> 'a Ppx_deriving_yojson_runtime.error_or)
    -> Yojson.Safe.t
    -> 'a t Ppx_deriving_yojson_runtime.error_or
end

module Make = struct
  module Cata (F : sig
    type _ t

    val pair : 'a t -> 'b t -> ('a * 'b) t

    val cnv : ('a -> 'b) -> ('b -> 'a) -> 'b t -> 'a t

    val unit : unit t
  end) =
  struct
    let rec f : type n a. n nat -> a F.t -> (a, n) t F.t =
     fun n tc ->
      match n with
      | Z ->
          F.cnv (function [] -> ()) (fun () -> []) F.unit
      | S n ->
          let tl = f n tc in
          F.cnv
            (function x :: xs -> (x, xs))
            (fun (x, xs) -> x :: xs)
            (F.pair tc tl)
  end

  module Sexpable (N : Nat_intf) : Sexpable.S1 with type 'a t := ('a, N.n) t =
  struct
    let sexp_of_t f t = List.sexp_of_t f (to_list t)

    let t_of_sexp f s = of_list_and_length_exn (List.t_of_sexp f s) N.n
  end

  module Yojson (N : Nat_intf) : Yojson_intf1 with type 'a t := ('a, N.n) t =
  struct
    let to_yojson f t = L.to_yojson f (to_list t)

    let of_yojson f s =
      Result.map (L.of_yojson f s) ~f:(Fn.flip of_list_and_length_exn N.n)
  end

  module Binable (N : Nat_intf) : Binable.S1 with type 'a t := ('a, N.n) t =
  struct
    open Bin_prot

    module Tc = Cata (struct
      type 'a t = 'a Type_class.t

      let pair = Type_class.bin_pair

      let cnv t = Type_class.cnv Fn.id t

      let unit = Type_class.bin_unit
    end)

    module Shape = Cata (struct
      type _ t = Shape.t

      let pair = Shape.bin_shape_pair

      let cnv _ _ = Fn.id

      let unit = Shape.bin_shape_unit
    end)

    module Size = Cata (struct
      type 'a t = 'a Size.sizer

      let pair = Size.bin_size_pair

      let cnv a_to_b _b_to_a b_sizer a = b_sizer (a_to_b a)

      let unit = Size.bin_size_unit
    end)

    module Write = Cata (struct
      type 'a t = 'a Write.writer

      let pair = Write.bin_write_pair

      let cnv a_to_b _b_to_a b_writer buf ~pos a = b_writer buf ~pos (a_to_b a)

      let unit = Write.bin_write_unit
    end)

    module Writer = Cata (struct
      type 'a t = 'a Type_class.writer

      let pair = Type_class.bin_writer_pair

      let cnv a_to_b _b_to_a b_writer = Type_class.cnv_writer a_to_b b_writer

      let unit = Type_class.bin_writer_unit
    end)

    module Reader = Cata (struct
      type 'a t = 'a Type_class.reader

      let pair = Type_class.bin_reader_pair

      let cnv _a_to_b b_to_a b_reader = Type_class.cnv_reader b_to_a b_reader

      let unit = Type_class.bin_reader_unit
    end)

    module Read = Cata (struct
      type 'a t = 'a Read.reader

      let pair = Read.bin_read_pair

      let cnv _a_to_b b_to_a b_reader buf ~pos_ref =
        b_to_a (b_reader buf ~pos_ref)

      let unit = Read.bin_read_unit
    end)

    let bin_shape_t sh = Shape.f N.n sh

    let bin_size_t sz = Size.f N.n sz

    let bin_write_t wr = Write.f N.n wr

    let bin_writer_t wr = Writer.f N.n wr

    let bin_t tc = Tc.f N.n tc

    let bin_reader_t re = Reader.f N.n re

    let bin_read_t re = Read.f N.n re

    let __bin_read_t__ _f _buf ~pos_ref _vint =
      Common.raise_variant_wrong_type "vector" !pos_ref
  end
end

type ('a, 'n) vec = ('a, 'n) t

module With_length (N : Nat.Intf) = struct
  type 'a t = ('a, N.n) vec

  let compare c t1 t2 = Base.List.compare c (to_list t1) (to_list t2)

  let hash_fold_t f s v = List.hash_fold_t f s (to_list v)

  let equal f t1 t2 = List.equal f (to_list t1) (to_list t2)

  include Make.Yojson (N)
  include Make.Sexpable (N)

  let map (t : 'a t) = map t

  let of_list_exn : 'a list -> 'a t = fun ls -> of_list_and_length_exn ls N.n

  let to_list : 'a t -> 'a list = to_list
end

let rec typ' :
    type f var value n.
       ((var, value, f) Snarky_backendless.Typ.t, n) t
    -> ((var, n) t, (value, n) t, f) Snarky_backendless.Typ.t =
  let open Snarky_backendless.Typ in
  fun elts ->
    match elts with
    | elt :: elts ->
        let tl = typ' elts in
        let there = function x :: xs -> (x, xs) in
        let back (x, xs) = x :: xs in
        transport (elt * tl) ~there ~back |> transport_var ~there ~back
    | [] ->
        let there [] = () in
        let back () = [] in
        transport (unit ()) ~there ~back |> transport_var ~there ~back

let typ elt n = typ' (init n ~f:(fun _ -> elt))

let rec append :
    type n m n_m a. (a, n) t -> (a, m) t -> (n, m, n_m) Nat.Adds.t -> (a, n_m) t
    =
 fun t1 t2 adds ->
  match (t1, adds) with
  | [], Z ->
      t2
  | x :: t1, S adds ->
      x :: append t1 t2 adds

(* TODO: Make more efficient *)
let rev (type a n) (xs : (a, n) t) : (a, n) t =
  of_list_and_length_exn
    (fold ~init:[] ~f:(fun acc x -> List.cons x acc) xs)
    (length xs)

let rec last : type a n. (a, n s) t -> a = function
  | [ x ] ->
      x
  | _ :: (_ :: _ as xs) ->
      last xs

let rec split :
    type n m n_m a. (a, n_m) t -> (n, m, n_m) Nat.Adds.t -> (a, n) t * (a, m) t
    =
 fun t adds ->
  match (t, adds) with
  | [], Z ->
      ([], [])
  | _ :: _, Z ->
      ([], t)
  | x :: t1, S adds ->
      let xs, ys = split t1 adds in
      (x :: xs, ys)

let rec transpose : type a n m. ((a, n) t, m) t -> ((a, m) t, n) t =
 fun xss ->
  match xss with
  | [] ->
      failwith "transpose: empty list"
  | [] :: _ ->
      []
  | (_ :: _) :: _ ->
      let heads, tails = unzip (map xss ~f:(fun (x :: xs) -> (x, xs))) in
      heads :: transpose tails

let rec trim : type a n m. (a, m) t -> (n, m) Nat.Lte.t -> (a, n) t =
 fun v p -> match (v, p) with _, Z -> [] | x :: xs, S p -> x :: trim xs p

let rec extend_exn : type n m a. (a, n) t -> m Nat.t -> a -> (a, m) t =
 fun v m default ->
  match (v, m) with
  | [], Z ->
      []
  | [], S n ->
      default :: extend_exn [] n default
  | _x :: _xs, Z ->
      failwith "extend_exn: list too long"
  | x :: xs, S m ->
      let extended = extend_exn xs m default in
      x :: extended

let rec extend :
    type a n m. (a, n) t -> (n, m) Nat.Lte.t -> m Nat.t -> a -> (a, m) t =
 fun v p m default ->
  match (v, p, m) with
  | _, Z, Z ->
      []
  | _, Z, S m ->
      default :: extend [] Z m default
  | x :: xs, S p, S m ->
      x :: extend xs p m default

module With_version (N : Nat.Intf) = struct
  module type S = sig
    [%%versioned:
    module Stable : sig
      module V1 : sig
        type 'a t = ('a, N.n) vec
        [@@deriving compare, yojson, sexp, hash, equal]
      end
    end]

    val map : 'a t -> f:('a -> 'b) -> 'b t

    val of_list_exn : 'a list -> 'a t

    val to_list : 'a t -> 'a list
  end
end

module Vector_2 = struct
  module T = With_length (Nat.N2)

  [%%versioned_binable
  module Stable = struct
    [@@@no_toplevel_latest_type]

    module V1 = struct
      type 'a t = ('a, Nat.N2.n) vec

      include Make.Binable (Nat.N2)

      include (T : module type of T with type 'a t := 'a t)

      module Tests = struct
        (* TODO *)
      end
    end
  end]

  include T

  let () =
    let _f : type a. unit -> (a t, a Stable.Latest.t) Type_equal.t =
     fun () -> Type_equal.T
    in
    ()
end

module Vector_4 = struct
  module T = With_length (Nat.N4)

  [%%versioned_binable
  module Stable = struct
    [@@@no_toplevel_latest_type]

    module V1 = struct
      type 'a t = ('a, Nat.N4.n) vec

      include Make.Binable (Nat.N4)

      include (T : module type of T with type 'a t := 'a t)

      module Tests = struct
        (* TODO *)
      end
    end
  end]

  include T

  let () =
    let _f : type a. unit -> (a t, a Stable.Latest.t) Type_equal.t =
     fun () -> Type_equal.T
    in
    ()
end

module Vector_5 = struct
  module T = With_length (Nat.N5)

  [%%versioned_binable
  module Stable = struct
    [@@@no_toplevel_latest_type]

    module V1 = struct
      type 'a t = ('a, Nat.N5.n) vec

      include Make.Binable (Nat.N5)

      include (T : module type of T with type 'a t := 'a t)

      module Tests = struct
        (* TODO *)
      end
    end
  end]

  include T

  let () =
    let _f : type a. unit -> (a t, a Stable.Latest.t) Type_equal.t =
     fun () -> Type_equal.T
    in
    ()
end

<<<<<<< HEAD
=======
module Vector_6 = struct
  module T = With_length (Nat.N6)

  [%%versioned_binable
  module Stable = struct
    [@@@no_toplevel_latest_type]

    module V1 = struct
      type 'a t = ('a, Nat.N6.n) vec

      include Make.Binable (Nat.N6)

      include (T : module type of T with type 'a t := 'a t)

      module Tests = struct
        (* TODO *)
      end
    end
  end]

  include T

  let () =
    let _f : type a. unit -> (a t, a Stable.Latest.t) Type_equal.t =
     fun () -> Type_equal.T
    in
    ()
end

module Vector_7 = struct
  module T = With_length (Nat.N7)

  [%%versioned_binable
  module Stable = struct
    [@@@no_toplevel_latest_type]

    module V1 = struct
      type 'a t = ('a, Nat.N7.n) vec

      include Make.Binable (Nat.N7)

      include (T : module type of T with type 'a t := 'a t)

      module Tests = struct
        (* TODO *)
      end
    end
  end]

  include T

  let () =
    let _f : type a. unit -> (a t, a Stable.Latest.t) Type_equal.t =
     fun () -> Type_equal.T
    in
    ()
end

>>>>>>> f01d3925
module Vector_8 = struct
  module T = With_length (Nat.N8)

  [%%versioned_binable
  module Stable = struct
    [@@@no_toplevel_latest_type]

    module V1 = struct
      type 'a t = ('a, Nat.N8.n) vec

      include Make.Binable (Nat.N8)

      include (T : module type of T with type 'a t := 'a t)

      module Tests = struct
        (* TODO *)
      end
    end
  end]

  include T

  let () =
    let _f : type a. unit -> (a t, a Stable.Latest.t) Type_equal.t =
     fun () -> Type_equal.T
    in
    ()
end

module Vector_15 = struct
  module T = With_length (Nat.N15)

  [%%versioned_binable
  module Stable = struct
    [@@@no_toplevel_latest_type]

    module V1 = struct
      type 'a t = ('a, Nat.N15.n) vec

      include Make.Binable (Nat.N15)

      include (T : module type of T with type 'a t := 'a t)

      module Tests = struct
        (* TODO *)
      end
    end
  end]

  include T

  let () =
    let _f : type a. unit -> (a t, a Stable.Latest.t) Type_equal.t =
     fun () -> Type_equal.T
    in
    ()
end

module Vector_16 = struct
  module T = With_length (Nat.N16)

  [%%versioned_binable
  module Stable = struct
    [@@@no_toplevel_latest_type]

    module V1 = struct
      type 'a t = ('a, Nat.N16.n) vec

      include Make.Binable (Nat.N16)

      include (T : module type of T with type 'a t := 'a t)

      module Tests = struct
        (* TODO *)
      end
    end
  end]

  include T

  let () =
    let _f : type a. unit -> (a t, a Stable.Latest.t) Type_equal.t =
     fun () -> Type_equal.T
    in
    ()
end

module Vector_17 = struct
  module T = With_length (Nat.N17)

  [%%versioned_binable
  module Stable = struct
    [@@@no_toplevel_latest_type]

    module V1 = struct
      type 'a t = ('a, Nat.N17.n) vec

      include Make.Binable (Nat.N17)

      include (T : module type of T with type 'a t := 'a t)

      module Tests = struct
        (* TODO *)
      end
    end
  end]

  include T

  let () =
    let _f : type a. unit -> (a t, a Stable.Latest.t) Type_equal.t =
     fun () -> Type_equal.T
    in
    ()
end

module Vector_18 = struct
  module T = With_length (Nat.N18)

  [%%versioned_binable
  module Stable = struct
    [@@@no_toplevel_latest_type]

    module V1 = struct
      type 'a t = ('a, Nat.N18.n) vec

      include Make.Binable (Nat.N18)

      include (T : module type of T with type 'a t := 'a t)

      module Tests = struct
        (* TODO *)
      end
    end
  end]

  include T

  let () =
    let _f : type a. unit -> (a t, a Stable.Latest.t) Type_equal.t =
     fun () -> Type_equal.T
    in
    ()
end<|MERGE_RESOLUTION|>--- conflicted
+++ resolved
@@ -546,8 +546,6 @@
     ()
 end
 
-<<<<<<< HEAD
-=======
 module Vector_6 = struct
   module T = With_length (Nat.N6)
 
@@ -606,7 +604,6 @@
     ()
 end
 
->>>>>>> f01d3925
 module Vector_8 = struct
   module T = With_length (Nat.N8)
 
