[%%import
"/src/config.mlh"]

open Ppxlib
open Asttypes
open Parsetree
open Longident
open Core
open Coda_state

(* TODO: refactor to do compile time selection *)
[%%if
proof_level = "full"]

let use_dummy_values = false

[%%else]

let use_dummy_values = true

[%%endif]

module type S = sig
  val blockchain_proof_system_id : Parsetree.expression

  val base_proof_expr : Parsetree.expression

  val transaction_verification : Parsetree.expression

  val blockchain_verification : Parsetree.expression

  val key_hashes : Parsetree.expression
end

let hashes =
  let module E = Ppxlib.Ast_builder.Make (struct
    let loc = Location.none
  end) in
  let open E in
  let f (_, x) = estring (Core.Md5.to_hex x) in
  let ts = Transaction_snark.constraint_system_digests () in
  let bs =
    Blockchain_snark.Blockchain_snark_state.constraint_system_digests ()
  in
  elist (List.map ts ~f @ List.map bs ~f)

module Dummy = struct
  let loc = Ppxlib.Location.none

  let base_proof_expr = [%expr Coda_base.Proof.dummy]

  let blockchain_proof_system_id =
    [%expr fun () -> Pickles.Verification_key.Id.dummy ()]

  let transaction_verification =
    [%expr fun () -> Pickles.Verification_key.dummy]

  let blockchain_verification =
    [%expr fun () -> Pickles.Verification_key.dummy]

  let key_hashes = hashes
end

module Make_real () = struct
  let loc = Ppxlib.Location.none

  module E = Ppxlib.Ast_builder.Make (struct
    let loc = loc
  end)

  open E

  module T = Transaction_snark.Make ()

  module B = Blockchain_snark.Blockchain_snark_state.Make (T)

  let key_hashes = hashes

  let constraint_constants = Genesis_constants.Constraint_constants.compiled

  let genesis_constants = Genesis_constants.compiled

  let consensus_constants =
    Consensus.Constants.create ~constraint_constants
      ~protocol_constants:genesis_constants.protocol

  let protocol_state_with_hash =
    Genesis_protocol_state.t ~genesis_ledger:Test_genesis_ledger.t
      ~constraint_constants ~consensus_constants

  let compiled_values =
    Genesis_proof.create_values
<<<<<<< HEAD
      (module B)
      ~proof_level:Full
=======
      ~keys:(module Keys : Keys_lib.Keys.S)
>>>>>>> ee99d95a
      { constraint_constants
      ; proof_level= Full
      ; genesis_constants
      ; genesis_ledger= (module Test_genesis_ledger)
      ; consensus_constants
      ; protocol_state_with_hash
      ; blockchain_proof_system_id= Lazy.force B.Proof.id }

  let blockchain_proof_system_id =
    [%expr
      let t =
        lazy
          (Core.Sexp.of_string_conv_exn
             [%e
               estring
                 (Core.Sexp.to_string
                    (Pickles.Verification_key.Id.sexp_of_t
                       (Lazy.force B.Proof.id)))]
             Pickles.Verification_key.Id.t_of_sexp)
      in
      fun () -> Lazy.force t]

  let transaction_verification =
    [%expr
      let t =
        lazy
          (Core.Binable.of_string
             (module Pickles.Verification_key)
             [%e
               estring
                 (Binable.to_string
                    (module Pickles.Verification_key)
                    (Lazy.force T.verification_key))])
      in
      fun () -> Lazy.force t]

  let blockchain_verification =
    [%expr
      let t =
        lazy
          (Core.Binable.of_string
             (module Pickles.Verification_key)
             [%e
               estring
                 (Binable.to_string
                    (module Pickles.Verification_key)
                    (Lazy.force B.Proof.verification_key))])
      in
      fun () -> Lazy.force t]

  let base_proof_expr =
    [%expr
      Core.Binable.of_string
        (module Coda_base.Proof.Stable.V1)
        [%e
          estring
            (Binable.to_string
               (module Coda_base.Proof.Stable.V1)
               compiled_values.genesis_proof)]]
end

open Async

let main () =
  let target = Sys.argv.(1) in
  let fmt = Format.formatter_of_out_channel (Out_channel.create target) in
  let loc = Ppxlib.Location.none in
  let (module M) =
    if use_dummy_values then (module Dummy : S) else (module Make_real () : S)
  in
  let structure =
    [%str
      module T = Genesis_proof.T
      include T

      let blockchain_proof_system_id = [%e M.blockchain_proof_system_id]

      let compiled_base_proof = [%e M.base_proof_expr]

      let unit_test_base_proof = Coda_base.Proof.dummy

      let for_unit_tests =
        lazy
          (let protocol_state_with_hash =
             Coda_state.Genesis_protocol_state.t
               ~genesis_ledger:Genesis_ledger.(Packed.t for_unit_tests)
               ~constraint_constants:
                 Genesis_constants.Constraint_constants.for_unit_tests
               ~consensus_constants:
                 (Lazy.force Consensus.Constants.for_unit_tests)
           in
           { constraint_constants=
               Genesis_constants.Constraint_constants.for_unit_tests
           ; proof_level= Genesis_constants.Proof_level.for_unit_tests
           ; genesis_constants= Genesis_constants.for_unit_tests
           ; genesis_ledger= Genesis_ledger.for_unit_tests
           ; consensus_constants= Lazy.force Consensus.Constants.for_unit_tests
           ; protocol_state_with_hash
           ; genesis_proof= unit_test_base_proof })

      let key_hashes = [%e M.key_hashes]

      let blockchain_verification = [%e M.blockchain_verification]

      let transaction_verification = [%e M.transaction_verification]

      let compiled =
        lazy
          (let constraint_constants =
             Genesis_constants.Constraint_constants.compiled
           in
           let genesis_constants = Genesis_constants.compiled in
           let consensus_constants =
             Consensus.Constants.create ~constraint_constants
               ~protocol_constants:genesis_constants.protocol
           in
           let protocol_state_with_hash =
             Coda_state.Genesis_protocol_state.t
               ~genesis_ledger:Test_genesis_ledger.t ~constraint_constants
               ~consensus_constants
           in
           { constraint_constants
           ; proof_level= Genesis_constants.Proof_level.compiled
           ; genesis_constants
           ; genesis_ledger= (module Test_genesis_ledger)
           ; consensus_constants
           ; protocol_state_with_hash
           ; genesis_proof= compiled_base_proof })]
  in
  Pprintast.top_phrase fmt (Ptop_def structure) ;
  exit 0

let () =
  don't_wait_for (main ()) ;
  never_returns (Scheduler.go ())<|MERGE_RESOLUTION|>--- conflicted
+++ resolved
@@ -90,12 +90,7 @@
 
   let compiled_values =
     Genesis_proof.create_values
-<<<<<<< HEAD
       (module B)
-      ~proof_level:Full
-=======
-      ~keys:(module Keys : Keys_lib.Keys.S)
->>>>>>> ee99d95a
       { constraint_constants
       ; proof_level= Full
       ; genesis_constants
