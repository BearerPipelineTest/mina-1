--- conflicted
+++ resolved
@@ -143,20 +143,10 @@
 
   let hash ?init xs =
     O1trace.measure "Random_oracle.hash" (fun () ->
-<<<<<<< HEAD
         hash ?init:(Option.map init ~f:(State.map ~f:constant)) params xs )
-=======
-        hash
-          ?init:(Option.map init ~f:(State.map ~f:constant))
-          params (Array.map xs ~f:of_cvar)
-        |> to_cvar )
 
   let pack_input =
     Input.pack_to_fields ~size_in_bits:Field.size_in_bits ~pack:Field.Var.pack
->>>>>>> 9a3593c5
-
-  let pack_input =
-    pack_input ~project:Pickles.Impls.Pairing_based.Field.project
 
   let digest xs = xs.(0)
 end
