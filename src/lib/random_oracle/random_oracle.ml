[%%import "/src/config.mlh"]

open Core_kernel

[%%ifdef consensus_mechanism]

open Pickles.Impls.Step.Internal_Basic

[%%else]

open Snark_params.Tick

[%%endif]

module State = struct
  include Array

  let map2 = map2_exn
end

module Input = Random_oracle_input

let params : Field.t Sponge.Params.t =
  Sponge.Params.(map pasta_p_kimchi ~f:Field.of_string)

module Operations = struct
  let add_assign ~state i x = Field.(state.(i) <- state.(i) + x)

  let apply_affine_map (matrix, constants) v =
    let dotv row =
      Array.reduce_exn (Array.map2_exn row v ~f:Field.( * )) ~f:Field.( + )
    in
    let res = Array.map matrix ~f:dotv in
    Array.map2_exn res constants ~f:Field.( + )

  let copy a = Array.map a ~f:Fn.id
end

[%%ifdef consensus_mechanism]

module Inputs = Pickles.Tick_field_sponge.Inputs

[%%else]

module Inputs = struct
  module Field = Field

  let rounds_full = 55

  let initial_ark = false

  let rounds_partial = 0

  (* Computes x^7 *)
  let to_the_alpha x =
    let open Field in
    square (square x * x) * x

  module Operations = Operations
end

[%%endif]

module Digest = struct
  open Field

  type nonrec t = t

  let to_bits ?length x =
    match length with
    | None ->
        unpack x
    | Some length ->
        List.take (unpack x) length
end

module Ocaml_permutation = Sponge.Poseidon (Inputs)

[%%ifdef consensus_mechanism]

module Permutation : Sponge.Intf.Permutation with module Field = Field = struct
  module Field = Field

  let add_assign = Ocaml_permutation.add_assign

  let copy = Ocaml_permutation.copy

  let params = Kimchi_pasta_fp_poseidon.create ()

  let block_cipher _params (s : Field.t array) =
    let v = Kimchi.FieldVectors.Fp.create () in
    Array.iter s ~f:(Kimchi.FieldVectors.Fp.emplace_back v) ;
    Kimchi_pasta_fp_poseidon.block_cipher params v ;
    Array.init (Array.length s) ~f:(Kimchi.FieldVectors.Fp.get v)
end

[%%else]

module Permutation = Ocaml_permutation

[%%endif]

include Sponge.Make_hash (Permutation)

let update ~state = update ~state params

let hash ?init = hash ?init params

let pow2 =
  let rec pow2 acc n = if n = 0 then acc else pow2 Field.(acc + acc) (n - 1) in
  Memo.general ~hashable:Int.hashable (fun n -> pow2 Field.one n)

[%%ifdef consensus_mechanism]

module Checked = struct
  module Inputs = Pickles.Step_main_inputs.Sponge.Permutation

  module Digest = struct
    open Pickles.Impls.Step.Field

    type nonrec t = t

    let to_bits ?(length = Field.size_in_bits) (x : t) =
      List.take (choose_preimage_var ~length:Field.size_in_bits x) length
  end

  include Sponge.Make_hash (Inputs)

  let params = Sponge.Params.map ~f:Inputs.Field.constant params

  open Inputs.Field

  let update ~state xs = update params ~state xs

  let hash ?init xs =
    hash ?init:(Option.map init ~f:(State.map ~f:constant)) params xs

  let pack_input =
    Input.Chunked.pack_to_fields
      ~pow2:(Fn.compose Field.Var.constant pow2)
      (module Pickles.Impls.Step.Field)

  let digest xs = xs.(0)
end

let read_typ ({ field_elements; packeds } : _ Input.Chunked.t) =
  let open Pickles.Impls.Step in
  let open As_prover in
  { Input.Chunked.field_elements = Array.map ~f:(read Field.typ) field_elements
  ; packeds = Array.map packeds ~f:(fun (x, i) -> (read Field.typ x, i))
  }

let read_typ' input : _ Pickles.Impls.Step.Internal_Basic.As_prover.t =
 fun _ -> read_typ input

[%%endif]

let pack_input = Input.Chunked.pack_to_fields ~pow2 (module Field)

let prefix_to_field (s : string) =
  let bits_per_character = 8 in
  assert (bits_per_character * String.length s < Field.size_in_bits) ;
  Field.project Fold_lib.Fold.(to_list (string_bits (s :> string)))

let salt (s : string) = update ~state:initial_state [| prefix_to_field s |]

let%test_unit "iterativeness" =
  let x1 = Field.random () in
  let x2 = Field.random () in
  let x3 = Field.random () in
  let x4 = Field.random () in
  let s_full = update ~state:initial_state [| x1; x2; x3; x4 |] in
  let s_it =
    update ~state:(update ~state:initial_state [| x1; x2 |]) [| x3; x4 |]
  in
  [%test_eq: Field.t array] s_full s_it

[%%ifdef consensus_mechanism]

let%test_unit "sponge checked-unchecked" =
  let open Pickles.Impls.Step in
  let module T = Internal_Basic in
  let x = T.Field.random () in
  let y = T.Field.random () in
  T.Test.test_equal ~equal:T.Field.equal ~sexp_of_t:T.Field.sexp_of_t
    T.Typ.(field * field)
    T.Typ.field
    (fun (x, y) -> make_checked (fun () -> Checked.hash [| x; y |]))
    (fun (x, y) -> hash [| x; y |])
    (x, y)

let%test_unit "check rust implementation of block-cipher" =
  let open Pickles.Impls.Step in
  let module T = Internal_Basic in
  Quickcheck.test (Quickcheck.Generator.list_with_length 3 T.Field.gen)
    ~f:(fun s ->
      let s () = Array.of_list s in
      [%test_eq: T.Field.t array]
        (Ocaml_permutation.block_cipher params (s ()))
        (Permutation.block_cipher params (s ())))

[%%endif]

module Legacy = struct
  module Input = Random_oracle_input.Legacy
<<<<<<< HEAD
=======
  module State = State
>>>>>>> df2e688a

  let params : Field.t Sponge.Params.t =
    Sponge.Params.(map pasta_p_legacy ~f:Field.of_string)

  module Rounds = struct
    let rounds_full = 63

    let initial_ark = true

    let rounds_partial = 0
  end

  module Inputs = struct
    module Field = Field
    include Rounds

    (* Computes x^5 *)
    let to_the_alpha x =
      let open Field in
      let res = x in
      let res = res * res in
      (* x^2 *)
      let res = res * res in
      (* x^4 *)
      res * x

    module Operations = Operations
  end

  include Sponge.Make_hash (Sponge.Poseidon (Inputs))

  let hash ?init = hash ?init params

  let update ~state = update ~state params

  let salt (s : string) = update ~state:initial_state [| prefix_to_field s |]

  let pack_input =
    Input.pack_to_fields ~size_in_bits:Field.size_in_bits ~pack:Field.project

  module Digest = Digest

  [%%ifdef consensus_mechanism]

  module Checked = struct
    let pack_input =
      Input.pack_to_fields ~size_in_bits:Field.size_in_bits ~pack:Field.Var.pack

    module Digest = Checked.Digest

    module Inputs = struct
      include Rounds
      module Impl = Pickles.Impls.Step
      open Impl
      module Field = Field

      (* Computes x^5 *)
      let to_the_alpha x =
        let open Field in
        let res = x in
        let res = res * res in
        (* x^2 *)
        let res = res * res in
        (* x^4 *)
        res * x

      module Operations = struct
        open Field

        let seal = Pickles.Util.seal (module Impl)

        let add_assign ~state i x = state.(i) <- seal (state.(i) + x)

        let apply_affine_map (matrix, constants) v =
          let dotv row =
            Array.reduce_exn (Array.map2_exn row v ~f:( * )) ~f:( + )
          in
          let res = Array.map matrix ~f:dotv in
          Array.map2_exn res constants ~f:(fun x c -> seal (x + c))

        let copy a = Array.map a ~f:Fn.id
      end
    end

    include Sponge.Make_hash (Sponge.Poseidon (Inputs))

    let params = Sponge.Params.map ~f:Inputs.Field.constant params

    open Inputs.Field

    let update ~state xs = update params ~state xs

    let hash ?init xs =
      hash ?init:(Option.map init ~f:(State.map ~f:constant)) params xs
  end

  [%%endif]
end<|MERGE_RESOLUTION|>--- conflicted
+++ resolved
@@ -203,10 +203,7 @@
 
 module Legacy = struct
   module Input = Random_oracle_input.Legacy
-<<<<<<< HEAD
-=======
   module State = State
->>>>>>> df2e688a
 
   let params : Field.t Sponge.Params.t =
     Sponge.Params.(map pasta_p_legacy ~f:Field.of_string)
