--- conflicted
+++ resolved
@@ -48,11 +48,7 @@
 (** Read a value stored within a circuit. *)
 val read_typ' :
      Field.Var.t Input.Chunked.t
-<<<<<<< HEAD
-  -> (Field.t Input.Chunked.t, _) Pickles.Impls.Step.Internal_Basic.As_prover.t
-=======
   -> Field.t Input.Chunked.t Pickles.Impls.Step.Internal_Basic.As_prover.t
->>>>>>> 18ce40e8
 
 [%%endif]
 
