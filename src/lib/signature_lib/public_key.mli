[%%import "/src/config.mlh"]

open Core_kernel
open Snark_params
open Tick

type t = Field.t * Field.t [@@deriving sexp, hash]

include Codable.S with type t := t

module Stable : sig
  module V1 : sig
    type nonrec t = t [@@deriving bin_io, sexp, compare, hash, yojson, version]
  end

  module Latest = V1
end

include Comparable.S_binable with type t := t

[%%ifdef consensus_mechanism]

type var = Field.Var.t * Field.Var.t

val typ : (var, t) Typ.t

val var_of_t : t -> var

val assert_equal : var -> var -> unit Checked.t

[%%endif]

val of_private_key_exn : Private_key.t -> t

module Compressed : sig
  module Poly : sig
<<<<<<< HEAD
    type ('field, 'boolean) t =
          ('field, 'boolean) Mina_wire_types.Public_key.Compressed.Poly.V1.t =
      { x : 'field; is_odd : 'boolean }

=======
    [%%versioned:
>>>>>>> 11d14b3d
    module Stable : sig
      module V1 : sig
        type ('field, 'boolean) t = { x : 'field; is_odd : 'boolean }
      end
    end]
  end

  [%%versioned:
  module Stable : sig
    module V1 : sig
      type t = (Field.t, bool) Poly.t [@@deriving sexp, equal, compare, hash]

      include Codable.S with type t := t

      include Hashable.S_binable with type t := t
    end
  end]

  include Codable.S with type t := t

  val gen : t Quickcheck.Generator.t

  val empty : t

  include Comparable.S with type t := t

  include Hashable.S_binable with type t := t

  val to_input_legacy : t -> (Field.t, bool) Random_oracle.Input.Legacy.t

  val to_input : t -> Field.t Random_oracle.Input.Chunked.t

  val to_string : t -> string

  val to_base58_check : t -> string

  val of_base58_check_exn : string -> t

  val of_base58_check : string -> t Or_error.t

  [%%ifdef consensus_mechanism]

  type var = (Field.Var.t, Boolean.var) Poly.t

  val typ : (var, t) Typ.t

  val var_of_t : t -> var

  module Checked : sig
    val equal : var -> var -> Boolean.var Checked.t

    val to_input_legacy :
      var -> (Field.Var.t, Boolean.var) Random_oracle.Input.Legacy.t

    val to_input : var -> Field.Var.t Random_oracle.Input.Chunked.t

    val if_ : Boolean.var -> then_:var -> else_:var -> var Checked.t

    module Assert : sig
      val equal : var -> var -> unit Checked.t
    end
  end

  [%%endif]
end

val gen : t Quickcheck.Generator.t

val of_bigstring : Bigstring.t -> t Or_error.t

val to_bigstring : t -> Bigstring.t

val compress : t -> Compressed.t

val decompress : Compressed.t -> t option

val decompress_exn : Compressed.t -> t

(** Same as [Compressed.of_base58_check_exn] except that [of_base58_check_decompress_exn] fails if [decompress_exn] fails *)
val of_base58_check_decompress_exn : string -> Compressed.t

[%%ifdef consensus_mechanism]

val compress_var : var -> Compressed.var Checked.t

val decompress_var : Compressed.var -> var Checked.t

[%%endif]<|MERGE_RESOLUTION|>--- conflicted
+++ resolved
@@ -34,14 +34,7 @@
 
 module Compressed : sig
   module Poly : sig
-<<<<<<< HEAD
-    type ('field, 'boolean) t =
-          ('field, 'boolean) Mina_wire_types.Public_key.Compressed.Poly.V1.t =
-      { x : 'field; is_odd : 'boolean }
-
-=======
     [%%versioned:
->>>>>>> 11d14b3d
     module Stable : sig
       module V1 : sig
         type ('field, 'boolean) t = { x : 'field; is_odd : 'boolean }
