open Core
open Async
open Mina_base

module Cache = struct
  module T = Hash_heap.Make (Transaction_snark.Statement)

  type t = (Time.t * Transaction_snark.t) T.t

  let max_size = 100

  let create () : t = T.create (fun (t1, _) (t2, _) -> Time.compare t1 t2)

  let add t ~statement ~proof =
    T.push_exn t ~key:statement ~data:(Time.now (), proof) ;
    if Int.( > ) (T.length t) max_size then ignore (T.pop_exn t)

  let find (t : t) statement = Option.map ~f:snd (T.find t statement)
end

module Inputs = struct
  module Ledger_proof = Ledger_proof.Prod

  module Worker_state = struct
    module type S = Transaction_snark.S

    type t =
      { m : (module S) option
      ; cache : Cache.t
      ; proof_level : Genesis_constants.Proof_level.t
      }

    let create ~constraint_constants ~proof_level () =
      let m =
        match proof_level with
        | Genesis_constants.Proof_level.Full ->
            Some
              ( module Transaction_snark.Make (struct
                let constraint_constants = constraint_constants

                let proof_level = proof_level
              end) : S )
        | Check | None ->
            None
      in
      Deferred.return { m; cache = Cache.create (); proof_level }

    let worker_wait_time = 5.
  end

  type single_spec =
    ( Transaction_witness.t
    , Transaction_snark.t )
    Snark_work_lib.Work.Single.Spec.t
  [@@deriving sexp]

  let perform_single ({ m; cache; proof_level } : Worker_state.t) ~message =
    let open Deferred.Or_error.Let_syntax in
    let open Snark_work_lib in
    let sok_digest = Mina_base.Sok_message.digest message in
    fun (single : single_spec) ->
      match proof_level with
      | Genesis_constants.Proof_level.Full -> (
          let (module M) = Option.value_exn m in
          let statement = Work.Single.Spec.statement single in
          let process k =
            let start = Time.now () in
            match%map.Async.Deferred k () with
            | Error e ->
                let logger = Logger.create () in
                [%log error] "SNARK worker failed: $error"
                  ~metadata:
                    [ ("error", Error_json.error_to_yojson e)
                    ; ( "spec"
                        (* the [@sexp.opaque] in Work.Single.Spec.t means we can't derive yojson,
                           so we use the less-desirable sexp here
                        *)
                      , `String (Sexp.to_string (sexp_of_single_spec single)) )
                    ] ;
                Error.raise e
            | Ok res ->
                Cache.add cache ~statement ~proof:res ;
                let total = Time.abs_diff (Time.now ()) start in
                Ok (res, total)
          in
          match Cache.find cache statement with
          | Some proof ->
              Deferred.Or_error.return (proof, Time.Span.zero)
          | None -> (
              match single with
              | Work.Single.Spec.Transition (input, (w : Transaction_witness.t))
                ->
                  process (fun () ->
<<<<<<< HEAD
                      let%bind t =
                        Deferred.return
                        @@
                        (* Validate the received transaction *)
                        match t with
                        | Command (Signed_command cmd) -> (
                            match Signed_command.check cmd with
                            | Some cmd ->
                                ( Ok (Command (Signed_command cmd))
                                  : Transaction.Valid.t Or_error.t )
                            | None ->
                                Or_error.errorf
                                  "Command has an invalid signature" )
                        | Command (Parties _) ->
                            failwith "TODO"
                        | Fee_transfer ft ->
                            Ok (Fee_transfer ft)
                        | Coinbase cb ->
                            Ok (Coinbase cb)
                      in
                      Deferred.Or_error.try_with ~here:[%here] (fun () ->
                          M.of_transaction ~sok_digest ~snapp_account1:None
                            ~snapp_account2:None
                            ~source:input.Transaction_snark.Statement.source
                            ~target:input.target
                            { Transaction_protocol_state.Poly.transaction = t
                            ; block_data = w.protocol_state_body
                            }
                            ~init_stack:w.init_stack
                            ~next_available_token_before:
                              input.next_available_token_before
                            ~next_available_token_after:
                              input.next_available_token_after
                            ~pending_coinbase_stack_state:
                              input
                                .Transaction_snark.Statement
                                 .pending_coinbase_stack_state
                            (unstage (Mina_base.Sparse_ledger.handler w.ledger))))
=======
                      match w with
                      | Parties_segment witness ->
                          Deferred.Or_error.try_with ~here:[%here] (fun () ->
                              M.of_parties_segment_exn
                                ~statement:{ input with sok_digest } ~witness)
                      | Non_parties w ->
                          let%bind t =
                            Deferred.return
                            @@
                            (* Validate the received transaction *)
                            match w.transaction with
                            | Command (Signed_command cmd) -> (
                                match Signed_command.check cmd with
                                | Some cmd ->
                                    ( Ok (Command (Signed_command cmd))
                                      : Transaction.Valid.t Or_error.t )
                                | None ->
                                    Or_error.errorf
                                      "Command has an invalid signature" )
                            | Command (Parties cmd) ->
                                Ok (Command (Parties cmd))
                            | Fee_transfer ft ->
                                Ok (Fee_transfer ft)
                            | Coinbase cb ->
                                Ok (Coinbase cb)
                          in
                          Deferred.Or_error.try_with ~here:[%here] (fun () ->
                              M.of_non_parties_transaction
                                ~statement:{ input with sok_digest }
                                { Transaction_protocol_state.Poly.transaction =
                                    t
                                ; block_data = w.protocol_state_body
                                }
                                ~init_stack:w.init_stack
                                (unstage
                                   (Mina_base.Sparse_ledger.handler w.ledger))))
>>>>>>> 13f4f83e
              | Merge (_, proof1, proof2) ->
                  process (fun () -> M.merge ~sok_digest proof1 proof2) ) )
      | Check | None ->
          (* Use a dummy proof. *)
          let stmt =
            match single with
            | Work.Single.Spec.Transition (stmt, _) ->
                stmt
            | Merge (stmt, _, _) ->
                stmt
          in
          Deferred.Or_error.return
          @@ ( Transaction_snark.create ~statement:{ stmt with sok_digest }
                 ~proof:Proof.transaction_dummy
             , Time.Span.zero )
end<|MERGE_RESOLUTION|>--- conflicted
+++ resolved
@@ -91,46 +91,6 @@
               | Work.Single.Spec.Transition (input, (w : Transaction_witness.t))
                 ->
                   process (fun () ->
-<<<<<<< HEAD
-                      let%bind t =
-                        Deferred.return
-                        @@
-                        (* Validate the received transaction *)
-                        match t with
-                        | Command (Signed_command cmd) -> (
-                            match Signed_command.check cmd with
-                            | Some cmd ->
-                                ( Ok (Command (Signed_command cmd))
-                                  : Transaction.Valid.t Or_error.t )
-                            | None ->
-                                Or_error.errorf
-                                  "Command has an invalid signature" )
-                        | Command (Parties _) ->
-                            failwith "TODO"
-                        | Fee_transfer ft ->
-                            Ok (Fee_transfer ft)
-                        | Coinbase cb ->
-                            Ok (Coinbase cb)
-                      in
-                      Deferred.Or_error.try_with ~here:[%here] (fun () ->
-                          M.of_transaction ~sok_digest ~snapp_account1:None
-                            ~snapp_account2:None
-                            ~source:input.Transaction_snark.Statement.source
-                            ~target:input.target
-                            { Transaction_protocol_state.Poly.transaction = t
-                            ; block_data = w.protocol_state_body
-                            }
-                            ~init_stack:w.init_stack
-                            ~next_available_token_before:
-                              input.next_available_token_before
-                            ~next_available_token_after:
-                              input.next_available_token_after
-                            ~pending_coinbase_stack_state:
-                              input
-                                .Transaction_snark.Statement
-                                 .pending_coinbase_stack_state
-                            (unstage (Mina_base.Sparse_ledger.handler w.ledger))))
-=======
                       match w with
                       | Parties_segment witness ->
                           Deferred.Or_error.try_with ~here:[%here] (fun () ->
@@ -167,7 +127,6 @@
                                 ~init_stack:w.init_stack
                                 (unstage
                                    (Mina_base.Sparse_ledger.handler w.ledger))))
->>>>>>> 13f4f83e
               | Merge (_, proof1, proof2) ->
                   process (fun () -> M.merge ~sok_digest proof1 proof2) ) )
       | Check | None ->
