--- conflicted
+++ resolved
@@ -138,16 +138,12 @@
     (evalvec value_b) (evalvec value_c) (evalvec rc_a) (evalvec rc_b)
     (evalvec rc_c)
 
-<<<<<<< HEAD
-let to_backend vk primary_input
-=======
 let field_vector_of_list xs =
   let v = Fq.Vector.create () in
   List.iter ~f:(Fq.Vector.emplace_back v) xs ;
   v
 
 let to_backend' chal_polys primary_input
->>>>>>> 4dbf0994
     ({ messages=
          { w_hat= w_comm
          ; z_hat_a= za_comm
@@ -218,11 +214,6 @@
   Snarky_bn382.Fq_proof.delete res ;
   t
 
-<<<<<<< HEAD
-let verify ?message:_ proof vk auxiliary =
-  let t = to_backend vk auxiliary proof in
-  Snarky_bn382.Fq_proof.verify vk t
-=======
 let batch_verify' (conv : 'a -> Fq.Vector.t)
     (ts : (t * 'a * message option) list)
     (vk : Snarky_bn382.Fq_verifier_index.t) =
@@ -236,5 +227,4 @@
 
 let batch_verify = batch_verify' field_vector_of_list
 
-let verify ?message t vk xs : bool = batch_verify' Fn.id [(t, xs, message)] vk
->>>>>>> 4dbf0994
+let verify ?message t vk xs : bool = batch_verify' Fn.id [(t, xs, message)] vk