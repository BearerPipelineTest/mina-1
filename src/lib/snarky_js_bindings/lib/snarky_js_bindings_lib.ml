--- conflicted
+++ resolved
@@ -2412,13 +2412,9 @@
         ; token_symbol = keep Field.zero
         ; timing = keep (timing_info_dummy ())
         ; voting_for =
-<<<<<<< HEAD
             Snapp_basic.Set_or_keep.Checked.map
               (set_or_keep field u##.votingFor)
               ~f:Mina_base_kernel.State_hash.var_of_hash_packed
-=======
-            keep (Mina_base_kernel.State_hash.var_of_hash_packed Field.zero)
->>>>>>> a25e9bae
         }
       in
       { public_key = public_key b##.publicKey
@@ -2429,15 +2425,9 @@
       ; sequence_events = events b##.sequenceEvents
       ; call_data = field b##.callData
       ; call_depth = As_prover.Ref.create (fun () -> b##.depth)
-<<<<<<< HEAD
       ; increment_nonce = bool b##.incrementNonce
       ; use_full_commitment = bool b##.useFullCommitment
       ; protocol_state = protocol_state b##.protocolState
-=======
-      ; protocol_state = protocol_state b##.protocolState (* TODO *)
-      ; increment_nonce = Boolean.false_
-      ; use_full_commitment = Boolean.false_
->>>>>>> a25e9bae
       }
 
     let fee_payer_party (party : fee_payer_party) :
