--- conflicted
+++ resolved
@@ -2228,11 +2228,8 @@
   object%js
     val compile = pickles_compile
 
-<<<<<<< HEAD
     val circuitDigest = pickles_digest
 
-    val proofToString = proof_to_string
-=======
     val verify = verify
 
     val proofToBase64 = proof_to_base64
@@ -2243,7 +2240,6 @@
       fun (proof : proof) ->
         proof |> Pickles.Side_loaded.Proof.of_proof
         |> Pickles.Side_loaded.Proof.to_base64 |> Js.string
->>>>>>> 85a1a5f1
   end
 
 module Ledger = struct
