module Backend = Kimchi_backend.Pasta.Vesta_based_plonk
module Other_backend = Kimchi_backend.Pasta.Pallas_based_plonk
module Impl = Pickles.Impls.Step
module Other_impl = Pickles.Impls.Wrap
module Challenge = Limb_vector.Challenge.Make (Impl)
module Sc =
  Pickles.Scalar_challenge.Make (Impl) (Pickles.Step_main_inputs.Inner_curve)
    (Challenge)
    (Pickles.Endo.Step_inner_curve)
module Js = Js_of_ocaml.Js

let console_log_string s = Js_of_ocaml.Firebug.console##log (Js.string s)

let console_log s = Js_of_ocaml.Firebug.console##log s

let raise_error s =
  Js_of_ocaml.Js_error.(
    raise_ @@ of_error (new%js Js.error_constr (Js.string s)))

let raise_errorf fmt = Core_kernel.ksprintf raise_error fmt

class type field_class =
  object
    method value : Impl.Field.t Js.prop

    method toString : Js.js_string Js.t Js.meth

    method toJSON : < .. > Js.t Js.meth

    method toFields : field_class Js.t Js.js_array Js.t Js.meth
  end

and bool_class =
  object
    method value : Impl.Boolean.var Js.prop

    method toBoolean : bool Js.t Js.meth

    method toField : field_class Js.t Js.meth

    method toJSON : < .. > Js.t Js.meth

    method toFields : field_class Js.t Js.js_array Js.t Js.meth
  end

module As_field = struct
  (* number | string | boolean | field_class | cvar *)
  type t

  let of_field (x : Impl.Field.t) : t = Obj.magic x

  let of_field_obj (x : field_class Js.t) : t = Obj.magic x

  let of_number_exn (value : t) : Impl.Field.t =
    let number : Js.number Js.t = Obj.magic value in
    let float = Js.float_of_number number in
    if Float.is_integer float then
      if float >= 0. then
        Impl.Field.(
          constant @@ Constant.of_string @@ Js.to_string @@ number##toString)
      else
        let number : Js.number Js.t = Obj.magic (-.float) in
        Impl.Field.negate
          Impl.Field.(
            constant @@ Constant.of_string @@ Js.to_string @@ number##toString)
    else raise_error "Cannot convert a float to a field element"

  let of_boolean (value : t) : Impl.Field.t =
    let value = Js.to_bool (Obj.magic value) in
    if value then Impl.Field.one else Impl.Field.zero

  let of_string_exn (value : t) : Impl.Field.t =
    let value : Js.js_string Js.t = Obj.magic value in
    let s = Js.to_string value in
    try
      Impl.Field.constant
        ( if
          String.length s >= 2
          && Char.equal s.[0] '0'
          && Char.equal (Char.lowercase_ascii s.[1]) 'x'
        then Kimchi_pasta.Pasta.Fp.(of_bigint (Bigint.of_hex_string s))
        else if String.length s >= 1 && Char.equal s.[0] '-' then
          String.sub s 1 (String.length s - 1)
          |> Impl.Field.Constant.of_string |> Impl.Field.Constant.negate
        else Impl.Field.Constant.of_string s )
    with Failure e -> raise_error e

  let of_bigint_exn (value : t) : Impl.Field.t =
    let bigint : < toString : Js.js_string Js.t Js.meth > Js.t =
      Obj.magic value
    in
    bigint##toString |> Obj.magic |> of_string_exn

  let value (value : t) : Impl.Field.t =
    match Js.to_string (Js.typeof (Obj.magic value)) with
    | "number" ->
        of_number_exn value
    | "boolean" ->
        of_boolean value
    | "string" ->
        of_string_exn value
    | "bigint" ->
        of_bigint_exn value
    | "object" ->
        let is_array = Js.to_bool (Js.Unsafe.global ##. Array##isArray value) in
        if is_array then
          (* Cvar case *)
          (* TODO: Make this conversion more robust by rejecting invalid cases *)
          Obj.magic value
        else
          (* Object case *)
          Js.Optdef.get
            (Obj.magic value)##.value
            (fun () -> raise_error "Expected object with property \"value\"")
    | s ->
        raise_error
          (Core_kernel.sprintf
             "Type \"%s\" cannot be converted to a field element" s )

  let field_class : < .. > Js.t =
    let f =
      (* We could construct this using Js.wrap_meth_callback, but that returns a
         function that behaves weirdly (from the point-of-view of JS) when partially applied. *)
      Js.Unsafe.eval_string
        {js|
        (function(asFieldValue) {
          return function(x) {
            this.value = asFieldValue(x);
            return this;
          };
        })
      |js}
    in
    Js.Unsafe.(fun_call f [| inject (Js.wrap_callback value) |])

  let field_constr : (t -> field_class Js.t) Js.constr = Obj.magic field_class

  let to_field_obj (x : t) : field_class Js.t =
    match Js.to_string (Js.typeof (Obj.magic value)) with
    | "object" ->
        let is_array = Js.to_bool (Js.Unsafe.global ##. Array##isArray value) in
        if is_array then (* Cvar case *)
          new%js field_constr x else Obj.magic x
    | _ ->
        new%js field_constr x
end

let field_class = As_field.field_class

let field_constr = As_field.field_constr

open Core_kernel

let bool_constant (b : Impl.Boolean.var) =
  match (b :> Impl.Field.t) with
  | Constant b ->
      Some Impl.Field.Constant.(equal one b)
  | _ ->
      None

module As_bool = struct
  (* boolean | bool_class | Boolean.var *)
  type t

  let of_boolean (x : Impl.Boolean.var) : t = Obj.magic x

  let of_bool_obj (x : bool_class Js.t) : t = Obj.magic x

  let of_js_bool (b : bool Js.t) : t = Obj.magic b

  let value (value : t) : Impl.Boolean.var =
    match Js.to_string (Js.typeof (Obj.magic value)) with
    | "boolean" ->
        let value = Js.to_bool (Obj.magic value) in
        Impl.Boolean.var_of_value value
    | "object" ->
        let is_array = Js.to_bool (Js.Unsafe.global ##. Array##isArray value) in
        if is_array then
          (* Cvar case *)
          (* TODO: Make this conversion more robust by rejecting invalid cases *)
          Obj.magic value
        else
          (* Object case *)
          Js.Optdef.get
            (Obj.magic value)##.value
            (fun () -> raise_error "Expected object with property \"value\"")
    | s ->
        raise_error
          (Core_kernel.sprintf "Type \"%s\" cannot be converted to a boolean" s)
end

let bool_class : < .. > Js.t =
  let f =
    Js.Unsafe.eval_string
      {js|
      (function(asBoolValue) {
        return function(x) {
          this.value = asBoolValue(x);
          return this;
        }
      })
    |js}
  in
  Js.Unsafe.(fun_call f [| inject (Js.wrap_callback As_bool.value) |])

let bool_constr : (As_bool.t -> bool_class Js.t) Js.constr =
  Obj.magic bool_class

module Field = Impl.Field
module Boolean = Impl.Boolean
module As_prover = Impl.As_prover
module Constraint = Impl.Constraint
module Bigint = Impl.Bigint
module Keypair = Impl.Keypair
module Verification_key = Impl.Verification_key
module Typ = Impl.Typ

let singleton_array (type a) (x : a) : a Js.js_array Js.t =
  let arr = new%js Js.array_empty in
  arr##push x |> ignore ;
  arr

let handle_constants f f_constant (x : Field.t) =
  match x with Constant x -> f_constant x | _ -> f x

let handle_constants2 f f_constant (x : Field.t) (y : Field.t) =
  match (x, y) with Constant x, Constant y -> f_constant x y | _ -> f x y

let array_get_exn xs i =
  Js.Optdef.get (Js.array_get xs i) (fun () ->
      raise_error (sprintf "array_get_exn: index=%d, length=%d" i xs##.length) )

let array_check_length xs n =
  if xs##.length <> n then raise_error (sprintf "Expected array of length %d" n)

let method_ class_ (name : string) (f : _ Js.t -> _) =
  let prototype = Js.Unsafe.get class_ (Js.string "prototype") in
  Js.Unsafe.set prototype (Js.string name) (Js.wrap_meth_callback f)

let optdef_arg_method (type a) class_ (name : string)
    (f : _ Js.t -> a Js.Optdef.t -> _) =
  let prototype = Js.Unsafe.get class_ (Js.string "prototype") in
  let meth =
    let wrapper =
      Js.Unsafe.eval_string
        {js|
        (function(f) {
          return function(xOptdef) {
            return f(this, xOptdef);
          };
        })|js}
    in
    Js.Unsafe.(fun_call wrapper [| inject (Js.wrap_callback f) |])
  in
  Js.Unsafe.set prototype (Js.string name) meth

let to_js_bigint =
  let bigint_constr = Js.Unsafe.eval_string {js|BigInt|js} in
  fun (s : Js.js_string Js.t) ->
    Js.Unsafe.fun_call bigint_constr [| Js.Unsafe.inject s |]

let to_js_field x : field_class Js.t = new%js field_constr (As_field.of_field x)

let of_js_field (x : field_class Js.t) : Field.t = x##.value

let to_js_field_unchecked x : field_class Js.t =
  x |> Field.constant |> to_js_field

let to_unchecked (x : Field.t) =
  match x with Constant y -> y | y -> Impl.As_prover.read_var y

let of_js_field_unchecked (x : field_class Js.t) = to_unchecked @@ of_js_field x

let () =
  let method_ name (f : field_class Js.t -> _) = method_ field_class name f in
  let to_string (x : Field.t) =
    ( match x with
    | Constant x ->
        x
    | x ->
        (* TODO: Put good error message here. *)
        As_prover.read_var x )
    |> Field.Constant.to_string |> Js.string
  in
  let mk = to_js_field in
  let add_op1 name (f : Field.t -> Field.t) =
    method_ name (fun this : field_class Js.t -> mk (f this##.value))
  in
  let add_op2 name (f : Field.t -> Field.t -> Field.t) =
    method_ name (fun this (y : As_field.t) : field_class Js.t ->
        mk (f this##.value (As_field.value y)) )
  in
  let sub =
    handle_constants2 Field.sub (fun x y ->
        Field.constant (Field.Constant.sub x y) )
  in
  let div =
    handle_constants2 Field.div (fun x y ->
        Field.constant (Field.Constant.( / ) x y) )
  in
  let sqrt =
    handle_constants Field.sqrt (fun x ->
        Field.constant (Field.Constant.sqrt x) )
  in
  add_op2 "add" Field.add ;
  add_op2 "sub" sub ;
  add_op2 "div" div ;
  add_op2 "mul" Field.mul ;
  add_op1 "neg" Field.negate ;
  add_op1 "inv" Field.inv ;
  add_op1 "square" Field.square ;
  add_op1 "sqrt" sqrt ;
  method_ "toString" (fun this : Js.js_string Js.t -> to_string this##.value) ;
  method_ "sizeInFields" (fun _this : int -> 1) ;
  method_ "toFields" (fun this : field_class Js.t Js.js_array Js.t ->
      singleton_array this ) ;
  method_ "toBigInt" (fun this -> to_string this##.value |> to_js_bigint) ;
  ((* TODO: Make this work with arbitrary bit length *)
   let bit_length = Field.size_in_bits - 2 in
   let cmp_method (name, f) =
     method_ name (fun this (y : As_field.t) : unit ->
         f ~bit_length this##.value (As_field.value y) )
   in
   let bool_cmp_method (name, f) =
     method_ name (fun this (y : As_field.t) : bool_class Js.t ->
         new%js bool_constr
           (As_bool.of_boolean
              (f (Field.compare ~bit_length this##.value (As_field.value y))) ) )
   in
   (List.iter ~f:bool_cmp_method)
     [ ("lt", fun { less; _ } -> less)
     ; ("lte", fun { less_or_equal; _ } -> less_or_equal)
     ; ("gt", fun { less_or_equal; _ } -> Boolean.not less_or_equal)
     ; ("gte", fun { less; _ } -> Boolean.not less)
     ] ;
   List.iter ~f:cmp_method
     [ ("assertLt", Field.Assert.lt)
     ; ("assertLte", Field.Assert.lte)
     ; ("assertGt", Field.Assert.gt)
     ; ("assertGte", Field.Assert.gte)
     ] ) ;
  method_ "assertEquals" (fun this (y : As_field.t) : unit ->
      try Field.Assert.equal this##.value (As_field.value y)
      with _ ->
        console_log this ;
        console_log (As_field.to_field_obj y) ;
        let () = raise_error "assertEquals: not equal" in
        () ) ;

  (* TODO: bring back better error msg when .toString works in circuits *)
  (* sprintf "assertEquals: %s != %s"
         (Js.to_string this##toString)
         (Js.to_string (As_field.to_field_obj y)##toString)
     in
     Js.raise_js_error (new%js Js.error_constr (Js.string s))) ; *)
  method_ "assertBoolean" (fun this : unit ->
      Impl.assert_ (Constraint.boolean this##.value) ) ;
  method_ "isZero" (fun this : bool_class Js.t ->
      new%js bool_constr
        (As_bool.of_boolean (Field.equal this##.value Field.zero)) ) ;
  optdef_arg_method field_class "toBits"
    (fun this (length : int Js.Optdef.t) : bool_class Js.t Js.js_array Js.t ->
      let length = Js.Optdef.get length (fun () -> Field.size_in_bits) in
      let k f bits =
        let arr = new%js Js.array_empty in
        List.iter bits ~f:(fun x ->
            arr##push (new%js bool_constr (As_bool.of_boolean (f x))) |> ignore ) ;
        arr
      in
      handle_constants
        (fun v -> k Fn.id (Field.choose_preimage_var ~length v))
        (fun x ->
          let bits = Field.Constant.unpack x in
          let bits, high_bits = List.split_n bits length in
          if List.exists high_bits ~f:Fn.id then
            raise_error
              (sprintf "Value %s did not fit in %d bits"
                 (Field.Constant.to_string x)
                 length ) ;
          k Boolean.var_of_value bits )
        this##.value ) ;
  method_ "equals" (fun this (y : As_field.t) : bool_class Js.t ->
      new%js bool_constr
        (As_bool.of_boolean (Field.equal this##.value (As_field.value y))) ) ;
  let static_op1 name (f : Field.t -> Field.t) =
    Js.Unsafe.set field_class (Js.string name)
      (Js.wrap_callback (fun (x : As_field.t) : field_class Js.t ->
           mk (f (As_field.value x)) ) )
  in
  let static_op2 name (f : Field.t -> Field.t -> Field.t) =
    Js.Unsafe.set field_class (Js.string name)
      (Js.wrap_callback
         (fun (x : As_field.t) (y : As_field.t) : field_class Js.t ->
           mk (f (As_field.value x) (As_field.value y)) ) )
  in
  field_class##.one := mk Field.one ;
  field_class##.zero := mk Field.zero ;
  field_class##.minusOne := mk @@ Field.negate Field.one ;
  Js.Unsafe.set field_class (Js.string "ORDER")
    ( to_js_bigint @@ Js.string @@ Pasta_bindings.BigInt256.to_string
    @@ Pasta_bindings.Fp.size () ) ;
  field_class##.random :=
    Js.wrap_callback (fun () : field_class Js.t ->
        mk (Field.constant (Field.Constant.random ())) ) ;
  static_op2 "add" Field.add ;
  static_op2 "sub" sub ;
  static_op2 "mul" Field.mul ;
  static_op2 "div" div ;
  static_op1 "neg" Field.negate ;
  static_op1 "inv" Field.inv ;
  static_op1 "square" Field.square ;
  static_op1 "sqrt" sqrt ;
  field_class##.toString :=
    Js.wrap_callback (fun (x : As_field.t) : Js.js_string Js.t ->
        to_string (As_field.value x) ) ;
  field_class##.sizeInFields := Js.wrap_callback (fun () : int -> 1) ;
  field_class##.toFields :=
    Js.wrap_callback
      (fun (x : As_field.t) : field_class Js.t Js.js_array Js.t ->
        (As_field.to_field_obj x)##toFields ) ;
  field_class##.ofFields :=
    Js.wrap_callback
      (fun (xs : field_class Js.t Js.js_array Js.t) : field_class Js.t ->
        array_check_length xs 1 ; array_get_exn xs 0 ) ;
  field_class##.assertEqual :=
    Js.wrap_callback (fun (x : As_field.t) (y : As_field.t) : unit ->
        Field.Assert.equal (As_field.value x) (As_field.value y) ) ;
  field_class##.assertBoolean
  := Js.wrap_callback (fun (x : As_field.t) : unit ->
         Impl.assert_ (Constraint.boolean (As_field.value x)) ) ;
  field_class##.isZero :=
    Js.wrap_callback (fun (x : As_field.t) : bool_class Js.t ->
        new%js bool_constr
          (As_bool.of_boolean (Field.equal (As_field.value x) Field.zero)) ) ;
  field_class##.ofBits :=
    Js.wrap_callback
      (fun (bs : As_bool.t Js.js_array Js.t) : field_class Js.t ->
        try
          Array.map (Js.to_array bs) ~f:(fun b ->
              match (As_bool.value b :> Impl.Field.t) with
              | Constant b ->
                  Impl.Field.Constant.(equal one b)
              | _ ->
                  failwith "non-constant" )
          |> Array.to_list |> Field.Constant.project |> Field.constant |> mk
        with _ ->
          mk
            (Field.project
               (List.init bs##.length ~f:(fun i ->
                    Js.Optdef.case (Js.array_get bs i)
                      (fun () -> assert false)
                      As_bool.value ) ) ) ) ;
  (field_class##.toBits :=
     let wrapper =
       Js.Unsafe.eval_string
         {js|
          (function(toField) {
            return function(x, length) {
              return toField(x).toBits(length);
            };
          })|js}
     in
     Js.Unsafe.(
       fun_call wrapper [| inject (Js.wrap_callback As_field.to_field_obj) |])
  ) ;
  field_class##.equal :=
    Js.wrap_callback (fun (x : As_field.t) (y : As_field.t) : bool_class Js.t ->
        new%js bool_constr
          (As_bool.of_boolean
             (Field.equal (As_field.value x) (As_field.value y)) ) ) ;
  let static_method name f =
    Js.Unsafe.set field_class (Js.string name) (Js.wrap_callback f)
  in
  method_ "seal"
    (let seal = Pickles.Util.seal (module Impl) in
     fun (this : field_class Js.t) : field_class Js.t -> mk (seal this##.value)
    ) ;
  method_ "rangeCheckHelper"
    (fun (this : field_class Js.t) (num_bits : int) : field_class Js.t ->
      match this##.value with
      | Constant v ->
          let n = Bigint.of_field v in
          for i = num_bits to Field.size_in_bits - 1 do
            if Bigint.test_bit n i then
              raise_error
                (sprintf
                   !"rangeCheckHelper: Expected %{sexp:Field.Constant.t} to \
                     fit in %d bits"
                   v num_bits )
          done ;
          this
      | v ->
          let _a, _b, n =
            Pickles.Scalar_challenge.to_field_checked' ~num_bits
              (module Impl)
              { inner = v }
          in
          mk n ) ;
  method_ "isConstant" (fun (this : field_class Js.t) : bool Js.t ->
      match this##.value with Constant _ -> Js._true | _ -> Js._false ) ;
  method_ "toConstant" (fun (this : field_class Js.t) : field_class Js.t ->
      let x =
        match this##.value with Constant x -> x | x -> As_prover.read_var x
      in
      mk (Field.constant x) ) ;
  method_ "toJSON" (fun (this : field_class Js.t) : < .. > Js.t ->
      this##toString ) ;
  static_method "toJSON" (fun (this : field_class Js.t) : < .. > Js.t ->
      this##toJSON ) ;
  static_method "fromJSON"
    (fun (value : Js.Unsafe.any) : field_class Js.t Js.Opt.t ->
      let return x =
        Js.Opt.return (new%js field_constr (As_field.of_field x))
      in
      match Js.to_string (Js.typeof (Js.Unsafe.coerce value)) with
      | "number" ->
          let value = Js.float_of_number (Obj.magic value) in
          if Caml.Float.is_integer value then
            return (Field.of_int (Float.to_int value))
          else Js.Opt.empty
      | "boolean" ->
          let value = Js.to_bool (Obj.magic value) in
          return (if value then Field.one else Field.zero)
      | "string" -> (
          let value : Js.js_string Js.t = Obj.magic value in
          let s = Js.to_string value in
          try
            return
              (Field.constant
                 ( if
                   String.length s > 1
                   && Char.equal s.[0] '0'
                   && Char.equal (Char.lowercase s.[1]) 'x'
                 then Kimchi_pasta.Pasta.Fp.(of_bigint (Bigint.of_hex_string s))
                 else Field.Constant.of_string s ) )
          with Failure _ -> Js.Opt.empty )
      | _ ->
          Js.Opt.empty ) ;
  let from f x = new%js field_constr (As_field.of_field (f x)) in
  static_method "fromNumber" (from As_field.of_number_exn) ;
  static_method "fromString" (from As_field.of_string_exn) ;
  static_method "fromBigInt" (from As_field.of_bigint_exn) ;
  static_method "check" (fun _x -> ())

let () =
  let handle_constants2 f f_constant (x : Boolean.var) (y : Boolean.var) =
    match ((x :> Field.t), (y :> Field.t)) with
    | Constant x, Constant y ->
        f_constant x y
    | _ ->
        f x y
  in
  let equal =
    handle_constants2 Boolean.equal (fun x y ->
        Boolean.var_of_value (Field.Constant.equal x y) )
  in
  let mk x : bool_class Js.t = new%js bool_constr (As_bool.of_boolean x) in
  let method_ name (f : bool_class Js.t -> _) = method_ bool_class name f in
  let add_op1 name (f : Boolean.var -> Boolean.var) =
    method_ name (fun this : bool_class Js.t -> mk (f this##.value))
  in
  let add_op2 name (f : Boolean.var -> Boolean.var -> Boolean.var) =
    method_ name (fun this (y : As_bool.t) : bool_class Js.t ->
        mk (f this##.value (As_bool.value y)) )
  in
  Js.Unsafe.set bool_class (Js.string "true") (mk Boolean.true_) ;
  Js.Unsafe.set bool_class (Js.string "false") (mk Boolean.false_) ;
  method_ "toField" (fun this : field_class Js.t ->
      new%js field_constr (As_field.of_field (this##.value :> Field.t)) ) ;
  add_op1 "not" Boolean.not ;
  add_op2 "and" Boolean.( &&& ) ;
  add_op2 "or" Boolean.( ||| ) ;
  method_ "assertEquals" (fun this (y : As_bool.t) : unit ->
      Boolean.Assert.( = ) this##.value (As_bool.value y) ) ;
  method_ "assertTrue" (fun this : unit -> Boolean.Assert.is_true this##.value) ;
  method_ "assertFalse" (fun this : unit ->
      Boolean.Assert.( = ) this##.value Boolean.false_ ) ;
  add_op2 "equals" equal ;
  method_ "toBoolean" (fun this : bool Js.t ->
      match (this##.value :> Field.t) with
      | Constant x ->
          Js.bool Field.Constant.(equal one x)
      | _ -> (
          try Js.bool (As_prover.read Boolean.typ this##.value)
          with _ ->
            raise_error
              "Bool.toBoolean can only be called on non-witness values." ) ) ;
  method_ "sizeInFields" (fun _this : int -> 1) ;
  method_ "toString" (fun this ->
      let x =
        match (this##.value :> Field.t) with
        | Constant x ->
            x
        | x ->
            As_prover.read_var x
      in
      if Field.Constant.(equal one) x then "true" else "false" ) ;
  method_ "toFields" (fun this : field_class Js.t Js.js_array Js.t ->
      let arr = new%js Js.array_empty in
      arr##push this##toField |> ignore ;
      arr ) ;
  let static_method name f =
    Js.Unsafe.set bool_class (Js.string name) (Js.wrap_callback f)
  in
  let static_op1 name (f : Boolean.var -> Boolean.var) =
    static_method name (fun (x : As_bool.t) : bool_class Js.t ->
        mk (f (As_bool.value x)) )
  in
  let static_op2 name (f : Boolean.var -> Boolean.var -> Boolean.var) =
    static_method name (fun (x : As_bool.t) (y : As_bool.t) : bool_class Js.t ->
        mk (f (As_bool.value x) (As_bool.value y)) )
  in
  static_method "toField" (fun (x : As_bool.t) ->
      new%js field_constr (As_field.of_field (As_bool.value x :> Field.t)) ) ;
  Js.Unsafe.set bool_class (Js.string "Unsafe")
    (object%js
       method ofField (x : As_field.t) : bool_class Js.t =
         new%js bool_constr
           (As_bool.of_boolean (Boolean.Unsafe.of_cvar (As_field.value x)))
    end ) ;
  static_op1 "not" Boolean.not ;
  static_op2 "and" Boolean.( &&& ) ;
  static_op2 "or" Boolean.( ||| ) ;
  static_method "assertEqual" (fun (x : As_bool.t) (y : As_bool.t) : unit ->
      Boolean.Assert.( = ) (As_bool.value x) (As_bool.value y) ) ;
  static_op2 "equal" equal ;
  static_method "count"
    (fun (bs : As_bool.t Js.js_array Js.t) : field_class Js.t ->
      new%js field_constr
        (As_field.of_field
           (Field.sum
              (List.init bs##.length ~f:(fun i ->
                   ( Js.Optdef.case (Js.array_get bs i)
                       (fun () -> assert false)
                       As_bool.value
                     :> Field.t ) ) ) ) ) ) ;
  static_method "sizeInFields" (fun () : int -> 1) ;
  static_method "toFields"
    (fun (x : As_bool.t) : field_class Js.t Js.js_array Js.t ->
      singleton_array
        (new%js field_constr (As_field.of_field (As_bool.value x :> Field.t))) ) ;
  static_method "ofFields"
    (fun (xs : field_class Js.t Js.js_array Js.t) : bool_class Js.t ->
      if xs##.length = 1 then
        Js.Optdef.case (Js.array_get xs 0)
          (fun () -> assert false)
          (fun x -> mk (Boolean.Unsafe.of_cvar x##.value))
      else raise_error "Expected array of length 1" ) ;
  static_method "check" (fun (x : bool_class Js.t) : unit ->
      Impl.assert_ (Constraint.boolean (x##.value :> Field.t)) ) ;
  method_ "toJSON" (fun (this : bool_class Js.t) : < .. > Js.t ->
      Js.Unsafe.coerce this##toBoolean ) ;
  static_method "toJSON" (fun (this : bool_class Js.t) : < .. > Js.t ->
      this##toJSON ) ;
  static_method "fromJSON"
    (fun (value : Js.Unsafe.any) : bool_class Js.t Js.Opt.t ->
      match Js.to_string (Js.typeof (Js.Unsafe.coerce value)) with
      | "boolean" ->
          Js.Opt.return
            (new%js bool_constr (As_bool.of_js_bool (Js.Unsafe.coerce value)))
      | _ ->
          Js.Opt.empty )

type coords = < x : As_field.t Js.prop ; y : As_field.t Js.prop > Js.t

let group_class : < .. > Js.t =
  let f =
    Js.Unsafe.eval_string
      {js|
      (function(toFieldObj) {
        return function() {
          var err = 'Group constructor expects either 2 arguments (x, y) or a single argument object { x, y }';
          if (arguments.length == 1) {
            var t = arguments[0];
            if (t.x === undefined || t.y === undefined) {
              throw (Error(err));
            } else {
              this.x = toFieldObj(t.x);
              this.y = toFieldObj(t.y);
            }
          } else if (arguments.length == 2) {
            this.x = toFieldObj(arguments[0]);
            this.y = toFieldObj(arguments[1]);
          } else {
            throw (Error(err));
          }
          return this;
        }
      })
      |js}
  in
  Js.Unsafe.fun_call f
    [| Js.Unsafe.inject (Js.wrap_callback As_field.to_field_obj) |]

class type scalar_class =
  object
    method value : Boolean.var array Js.prop

    method constantValue : Other_impl.Field.Constant.t Js.Optdef.t Js.prop

    method toJSON : < .. > Js.t Js.meth
  end

class type endo_scalar_class =
  object
    method value : Boolean.var list Js.prop
  end

module As_group = struct
  (* { x: as_field, y : as_field } | group_class *)
  type t

  class type group_class =
    object
      method x : field_class Js.t Js.prop

      method y : field_class Js.t Js.prop

      method add : group_class Js.t -> group_class Js.t Js.meth

      method add_ : t -> group_class Js.t Js.meth

      method sub_ : t -> group_class Js.t Js.meth

      method neg : group_class Js.t Js.meth

      method scale : scalar_class Js.t -> group_class Js.t Js.meth

      method endoScale : endo_scalar_class Js.t -> group_class Js.t Js.meth

      method assertEquals : t -> unit Js.meth

      method equals : t -> bool_class Js.t Js.meth

      method toJSON : < .. > Js.t Js.meth

      method toFields : field_class Js.t Js.js_array Js.t Js.meth
    end

  let group_constr : (As_field.t -> As_field.t -> group_class Js.t) Js.constr =
    Obj.magic group_class

  let to_coords (t : t) : coords = Obj.magic t

  let value (t : t) =
    let t = to_coords t in
    (As_field.value t##.x, As_field.value t##.y)

  let of_group_obj (t : group_class Js.t) : t = Obj.magic t

  let to_group_obj (t : t) : group_class Js.t =
    if Js.instanceof (Obj.magic t) group_constr then Obj.magic t
    else
      let t = to_coords t in
      new%js group_constr t##.x t##.y
end

class type group_class = As_group.group_class

let group_constr = As_group.group_constr

let to_js_group (x : Impl.Field.t) (y : Impl.Field.t) : group_class Js.t =
  new%js group_constr
    (As_field.of_field_obj (to_js_field x))
    (As_field.of_field_obj (to_js_field y))

let scalar_shift =
  Pickles_types.Shifted_value.Type1.Shift.create (module Other_backend.Field)

let to_constant_scalar (bs : Boolean.var array) :
    Other_backend.Field.t Js.Optdef.t =
  with_return (fun { return } ->
      let bs =
        Array.map bs ~f:(fun b ->
            match (b :> Field.t) with
            | Constant b ->
                Impl.Field.Constant.(equal one b)
            | _ ->
                return Js.Optdef.empty )
      in
      Js.Optdef.return
        (Pickles_types.Shifted_value.Type1.to_field
           (module Other_backend.Field)
           ~shift:scalar_shift
           (Shifted_value (Other_backend.Field.of_bits (Array.to_list bs))) ) )

let scalar_class : < .. > Js.t =
  let f =
    Js.Unsafe.eval_string
      {js|
      (function(toConstantFieldElt) {
        return function(bits, constantValue) {
          this.value = bits;
          if (constantValue !== undefined) {
            this.constantValue = constantValue;
            return this;
          }
          let c = toConstantFieldElt(bits);
          if (c !== undefined) {
            this.constantValue = c;
          }
          return this;
        };
      })
    |js}
  in
  Js.Unsafe.(fun_call f [| inject (Js.wrap_callback to_constant_scalar) |])

let scalar_constr : (Boolean.var array -> scalar_class Js.t) Js.constr =
  Obj.magic scalar_class

let scalar_constr_const :
    (Boolean.var array -> Other_backend.Field.t -> scalar_class Js.t) Js.constr
    =
  Obj.magic scalar_class

let scalar_to_bits x =
  let (Shifted_value x) =
    Pickles_types.Shifted_value.Type1.of_field ~shift:scalar_shift
      (module Other_backend.Field)
      x
  in
  Array.of_list_map (Other_backend.Field.to_bits x) ~f:Boolean.var_of_value

let to_js_scalar x = new%js scalar_constr_const (scalar_to_bits x) x

let () =
  let num_bits = Field.size_in_bits in
  let method_ name (f : scalar_class Js.t -> _) = method_ scalar_class name f in
  let static_method name f =
    Js.Unsafe.set scalar_class (Js.string name) (Js.wrap_callback f)
  in
  let ( ! ) name x =
    Js.Optdef.get x (fun () ->
        raise_error
          (sprintf "Scalar.%s can only be called on non-witness values." name) )
  in
  let bits = scalar_to_bits in
  let constant_op1 name (f : Other_backend.Field.t -> Other_backend.Field.t) =
    method_ name (fun x : scalar_class Js.t ->
        let z = f (!name x##.constantValue) in
        new%js scalar_constr_const (bits z) z )
  in
  let constant_op2 name
      (f :
        Other_backend.Field.t -> Other_backend.Field.t -> Other_backend.Field.t
        ) =
    let ( ! ) = !name in
    method_ name (fun x (y : scalar_class Js.t) : scalar_class Js.t ->
        let z = f !(x##.constantValue) !(y##.constantValue) in
        new%js scalar_constr_const (bits z) z )
  in

  (* It is not necessary to boolean constrain the bits of a scalar for the following
     reasons:

     The only type-safe functions which can be called with a scalar value are

     - if
     - assertEqual
     - equal
     - Group.scale

     The only one of these whose behavior depends on the bit values of the input scalars
     is Group.scale, and that function boolean constrains the scalar input itself.
  *)
  static_method "check" (fun _x -> ()) ;
  constant_op1 "neg" Other_backend.Field.negate ;
  constant_op2 "add" Other_backend.Field.add ;
  constant_op2 "mul" Other_backend.Field.mul ;
  constant_op2 "sub" Other_backend.Field.sub ;
  constant_op2 "div" Other_backend.Field.div ;
  method_ "toFields" (fun x : field_class Js.t Js.js_array Js.t ->
      Array.map x##.value ~f:(fun b ->
          new%js field_constr (As_field.of_field (b :> Field.t)) )
      |> Js.array ) ;
  static_method "toFields"
    (fun (x : scalar_class Js.t) : field_class Js.t Js.js_array Js.t ->
      (Js.Unsafe.coerce x)##toFields ) ;
  static_method "sizeInFields" (fun () : int -> num_bits) ;
  static_method "ofFields"
    (fun (xs : field_class Js.t Js.js_array Js.t) : scalar_class Js.t ->
      new%js scalar_constr
        (Array.map (Js.to_array xs) ~f:(fun x ->
             Boolean.Unsafe.of_cvar x##.value ) ) ) ;
  static_method "random" (fun () : scalar_class Js.t ->
      let x = Other_backend.Field.random () in
      new%js scalar_constr_const (bits x) x ) ;
  static_method "ofBits"
    (fun (bits : bool_class Js.t Js.js_array Js.t) : scalar_class Js.t ->
      new%js scalar_constr
        (Array.map (Js.to_array bits) ~f:(fun b ->
             As_bool.(value (of_bool_obj b)) ) ) ) ;
  method_ "toJSON" (fun (s : scalar_class Js.t) : < .. > Js.t ->
      let s =
        Js.Optdef.case s##.constantValue
          (fun () ->
            Js.Optdef.get
              (to_constant_scalar s##.value)
              (fun () -> raise_error "Cannot convert in-circuit value to JSON")
            )
          Fn.id
      in
      Js.string (Other_impl.Field.Constant.to_string s) ) ;
  static_method "toJSON" (fun (s : scalar_class Js.t) : < .. > Js.t ->
      s##toJSON ) ;
  static_method "fromJSON"
    (fun (value : Js.Unsafe.any) : scalar_class Js.t Js.Opt.t ->
      let return x = Js.Opt.return (new%js scalar_constr_const (bits x) x) in
      match Js.to_string (Js.typeof (Js.Unsafe.coerce value)) with
      | "number" ->
          let value = Js.float_of_number (Obj.magic value) in
          if Caml.Float.is_integer value then
            return (Other_backend.Field.of_int (Float.to_int value))
          else Js.Opt.empty
      | "boolean" ->
          let value = Js.to_bool (Obj.magic value) in
          return Other_backend.(if value then Field.one else Field.zero)
      | "string" -> (
          let value : Js.js_string Js.t = Obj.magic value in
          let s = Js.to_string value in
          try
            return
              ( if Char.equal s.[0] '0' && Char.equal (Char.lowercase s.[1]) 'x'
              then Kimchi_pasta.Pasta.Fq.(of_bigint (Bigint.of_hex_string s))
              else Other_impl.Field.Constant.of_string s )
          with Failure _ -> Js.Opt.empty )
      | _ ->
          Js.Opt.empty )

let () =
  let mk (x, y) : group_class Js.t =
    new%js group_constr (As_field.of_field x) (As_field.of_field y)
  in
  let method_ name (f : group_class Js.t -> _) = method_ group_class name f in
  let static name x = Js.Unsafe.set group_class (Js.string name) x in
  let static_method name f = static name (Js.wrap_callback f) in
  let constant (x, y) = mk Field.(constant x, constant y) in
  method_ "add"
    (fun (p1 : group_class Js.t) (p2 : As_group.t) : group_class Js.t ->
      let p1, p2 =
        (As_group.value (As_group.of_group_obj p1), As_group.value p2)
      in
      match (p1, p2) with
      | (Constant x1, Constant y1), (Constant x2, Constant y2) ->
          constant
            (Pickles.Step_main_inputs.Inner_curve.Constant.( + ) (x1, y1)
               (x2, y2) )
      | _ ->
          Pickles.Step_main_inputs.Ops.add_fast p1 p2 |> mk ) ;
  method_ "neg" (fun (p1 : group_class Js.t) : group_class Js.t ->
      Pickles.Step_main_inputs.Inner_curve.negate
        (As_group.value (As_group.of_group_obj p1))
      |> mk ) ;
  method_ "sub"
    (fun (p1 : group_class Js.t) (p2 : As_group.t) : group_class Js.t ->
      p1##add (As_group.to_group_obj p2)##neg ) ;
  method_ "scale"
    (fun (p1 : group_class Js.t) (s : scalar_class Js.t) : group_class Js.t ->
      match
        ( As_group.(value (of_group_obj p1))
        , Js.Optdef.to_option s##.constantValue )
      with
      | (Constant x, Constant y), Some s ->
          Pickles.Step_main_inputs.Inner_curve.Constant.scale (x, y) s
          |> constant
      | _ ->
          let bits = Array.copy s##.value in
          (* Have to convert LSB -> MSB *)
          Array.rev_inplace bits ;
          Pickles.Step_main_inputs.Ops.scale_fast_msb_bits
            (As_group.value (As_group.of_group_obj p1))
            (Shifted_value bits)
          |> mk ) ;
  (* TODO
     method_ "endoScale"
       (fun (p1 : group_class Js.t) (s : endo_scalar_class Js.t) : group_class Js.t
       ->
         Sc.endo
           (As_group.value (As_group.of_group_obj p1))
           (Scalar_challenge s##.value)
         |> mk) ; *)
  method_ "assertEquals"
    (fun (p1 : group_class Js.t) (p2 : As_group.t) : unit ->
      let x1, y1 = As_group.value (As_group.of_group_obj p1) in
      let x2, y2 = As_group.value p2 in
      Field.Assert.equal x1 x2 ; Field.Assert.equal y1 y2 ) ;
  method_ "equals"
    (fun (p1 : group_class Js.t) (p2 : As_group.t) : bool_class Js.t ->
      let x1, y1 = As_group.value (As_group.of_group_obj p1) in
      let x2, y2 = As_group.value p2 in
      new%js bool_constr
        (As_bool.of_boolean
           (Boolean.all [ Field.equal x1 x2; Field.equal y1 y2 ]) ) ) ;
  static "generator"
    (mk Pickles.Step_main_inputs.Inner_curve.one : group_class Js.t) ;
  static_method "add"
    (fun (p1 : As_group.t) (p2 : As_group.t) : group_class Js.t ->
      (As_group.to_group_obj p1)##add_ p2 ) ;
  static_method "sub"
    (fun (p1 : As_group.t) (p2 : As_group.t) : group_class Js.t ->
      (As_group.to_group_obj p1)##sub_ p2 ) ;
  static_method "sub"
    (fun (p1 : As_group.t) (p2 : As_group.t) : group_class Js.t ->
      (As_group.to_group_obj p1)##sub_ p2 ) ;
  static_method "neg" (fun (p1 : As_group.t) : group_class Js.t ->
      (As_group.to_group_obj p1)##neg ) ;
  static_method "scale"
    (fun (p1 : As_group.t) (s : scalar_class Js.t) : group_class Js.t ->
      (As_group.to_group_obj p1)##scale s ) ;
  static_method "assertEqual" (fun (p1 : As_group.t) (p2 : As_group.t) : unit ->
      (As_group.to_group_obj p1)##assertEquals p2 ) ;
  static_method "equal"
    (fun (p1 : As_group.t) (p2 : As_group.t) : bool_class Js.t ->
      (As_group.to_group_obj p1)##equals p2 ) ;
  method_ "toFields"
    (fun (p1 : group_class Js.t) : field_class Js.t Js.js_array Js.t ->
      let arr = singleton_array p1##.x in
      arr##push p1##.y |> ignore ;
      arr ) ;
  static_method "toFields" (fun (p1 : group_class Js.t) -> p1##toFields) ;
  static_method "ofFields" (fun (xs : field_class Js.t Js.js_array Js.t) ->
      array_check_length xs 2 ;
      new%js group_constr
        (As_field.of_field_obj (array_get_exn xs 0))
        (As_field.of_field_obj (array_get_exn xs 1)) ) ;
  static_method "sizeInFields" (fun () : int -> 2) ;
  static_method "check" (fun (p : group_class Js.t) : unit ->
      Pickles.Step_main_inputs.Inner_curve.assert_on_curve
        Field.((p##.x##.value :> t), (p##.y##.value :> t)) ) ;
  method_ "toJSON" (fun (p : group_class Js.t) : < .. > Js.t ->
      object%js
        val x = (Obj.magic field_class)##toJSON p##.x

        val y = (Obj.magic field_class)##toJSON p##.y
      end ) ;
  static_method "toJSON" (fun (p : group_class Js.t) : < .. > Js.t -> p##toJSON) ;
  static_method "fromJSON"
    (fun (value : Js.Unsafe.any) : group_class Js.t Js.Opt.t ->
      let get field_name =
        Js.Optdef.case
          (Js.Unsafe.get value (Js.string field_name))
          (fun () -> Js.Opt.empty)
          (fun x -> field_class##fromJSON x)
      in
      Js.Opt.bind (get "x") (fun x ->
          Js.Opt.map (get "y") (fun y ->
              new%js group_constr
                (As_field.of_field_obj x) (As_field.of_field_obj y) ) ) )

class type ['a] as_field_elements =
  object
    method toFields : 'a -> field_class Js.t Js.js_array Js.t Js.meth

    method ofFields : field_class Js.t Js.js_array Js.t -> 'a Js.meth

    method sizeInFields : int Js.meth
  end

let array_iter t1 ~f =
  for i = 0 to t1##.length - 1 do
    f (array_get_exn t1 i)
  done

let array_iter2 t1 t2 ~f =
  for i = 0 to t1##.length - 1 do
    f (array_get_exn t1 i) (array_get_exn t2 i)
  done

let array_map t1 ~f =
  let res = new%js Js.array_empty in
  array_iter t1 ~f:(fun x1 -> res##push (f x1) |> ignore) ;
  res

let array_map2 t1 t2 ~f =
  let res = new%js Js.array_empty in
  array_iter2 t1 t2 ~f:(fun x1 x2 -> res##push (f x1 x2) |> ignore) ;
  res

module Poseidon_sponge_checked =
  Sponge.Make_sponge (Pickles.Step_main_inputs.Sponge.Permutation)
module Poseidon_sponge =
  Sponge.Make_sponge (Sponge.Poseidon (Pickles.Tick_field_sponge.Inputs))

let sponge_params_checked =
  Sponge.Params.(
    map pasta_p_kimchi ~f:(Fn.compose Field.constant Field.Constant.of_string))

let sponge_params =
  Sponge.Params.(map pasta_p_kimchi ~f:Field.Constant.of_string)

type sponge =
  | Checked of Poseidon_sponge_checked.t
  | Unchecked of Poseidon_sponge.t

let poseidon =
  object%js
    method hash (xs : field_class Js.t Js.js_array Js.t) : field_class Js.t =
      let input = Array.map (Js.to_array xs) ~f:of_js_field in
      let digest =
        try Random_oracle.Checked.hash input
        with _ ->
          Random_oracle.hash (Array.map ~f:to_unchecked input) |> Field.constant
      in
      to_js_field digest

    (* returns a "sponge" that stays opaque to JS *)
    method spongeCreate () : sponge =
      if Impl.in_checked_computation () then
        Checked
          (Poseidon_sponge_checked.create ?init:None sponge_params_checked)
      else Unchecked (Poseidon_sponge.create ?init:None sponge_params)

    method spongeAbsorb (sponge : sponge) field : unit =
      match sponge with
      | Checked s ->
          Poseidon_sponge_checked.absorb s (of_js_field field)
      | Unchecked s ->
          Poseidon_sponge.absorb s (to_unchecked @@ of_js_field field)

    method spongeSqueeze (sponge : sponge) =
      match sponge with
      | Checked s ->
          Poseidon_sponge_checked.squeeze s |> to_js_field
      | Unchecked s ->
          Poseidon_sponge.squeeze s |> Field.constant |> to_js_field
  end

class type verification_key_class =
  object
    method value : Verification_key.t Js.prop

    method verify :
      Js.Unsafe.any Js.js_array Js.t -> proof_class Js.t -> bool Js.t Js.meth
  end

and proof_class =
  object
    method value : Backend.Proof.t Js.prop
  end

class type keypair_class =
  object
    method value : Keypair.t Js.prop
  end

let keypair_class : < .. > Js.t =
  Js.Unsafe.eval_string {js|(function(v) { this.value = v; return this })|js}

let keypair_constr : (Keypair.t -> keypair_class Js.t) Js.constr =
  Obj.magic keypair_class

let verification_key_class : < .. > Js.t =
  Js.Unsafe.eval_string {js|(function(v) { this.value = v; return this })|js}

let verification_key_constr :
    (Verification_key.t -> verification_key_class Js.t) Js.constr =
  Obj.magic verification_key_class

let proof_class : < .. > Js.t =
  Js.Unsafe.eval_string {js|(function(v) { this.value = v; return this })|js}

let proof_constr : (Backend.Proof.t -> proof_class Js.t) Js.constr =
  Obj.magic proof_class

module Circuit = struct
  let check_lengths s t1 t2 =
    if t1##.length <> t2##.length then
      raise_error
        (sprintf "%s: Got mismatched lengths, %d != %d" s t1##.length
           t2##.length )
    else ()

  let wrap name ~pre_args ~post_args ~explicit ~implicit =
    let total_implicit = pre_args + post_args in
    let total_explicit = 1 + total_implicit in
    let wrapped =
      let err =
        if pre_args > 0 then
          sprintf
            "%s: Must be called with %d arguments, or, if passing constructor \
             explicitly, with %d arguments, followed by the constructor, \
             followed by %d arguments"
            name total_implicit pre_args post_args
        else
          sprintf
            "%s: Must be called with %d arguments, or, if passing constructor \
             explicitly, with the constructor as the first argument, followed \
             by %d arguments"
            name total_implicit post_args
      in
      ksprintf Js.Unsafe.eval_string
        {js|
        (function(explicit, implicit) {
          return function() {
            var err = '%s';
            if (arguments.length === %d) {
              return explicit.apply(this, arguments);
            } else if (arguments.length === %d) {
              return implicit.apply(this, arguments);
            } else {
              throw (Error(err));
            }
          }
        } )
      |js}
        err total_explicit total_implicit
    in
    Js.Unsafe.(
      fun_call wrapped
        [| inject (Js.wrap_callback explicit)
         ; inject (Js.wrap_callback implicit)
        |])

  let if_array b t1 t2 =
    check_lengths "if" t1 t2 ;
    array_map2 t1 t2 ~f:(fun x1 x2 ->
        new%js field_constr
          (As_field.of_field (Field.if_ b ~then_:x1##.value ~else_:x2##.value)) )

  let js_equal (type b) (x : b) (y : b) : bool =
    let f = Js.Unsafe.eval_string "(function(x, y) { return x === y; })" in
    Js.to_bool Js.Unsafe.(fun_call f [| inject x; inject y |])

  let keys (type a) (a : a) : Js.js_string Js.t Js.js_array Js.t =
    Js.Unsafe.global ##. Object##keys a

  let check_type name t =
    let t = Js.to_string t in
    let ok =
      match t with
      | "object" ->
          true
      | "function" ->
          false
      | "number" ->
          false
      | "boolean" ->
          false
      | "string" ->
          false
      | _ ->
          false
    in
    if ok then ()
    else
      raise_error
        (sprintf "Type \"%s\" cannot be used with function \"%s\"" t name)

  let rec to_field_elts_magic :
      type a. a Js.t -> field_class Js.t Js.js_array Js.t =
    fun (type a) (t1 : a Js.t) : field_class Js.t Js.js_array Js.t ->
     let t1_is_array = Js.Unsafe.global ##. Array##isArray t1 in
     check_type "toFields" (Js.typeof t1) ;
     match t1_is_array with
     | true ->
         let arr = array_map (Obj.magic t1) ~f:to_field_elts_magic in
         (Obj.magic arr)##flat
     | false -> (
         let ctor1 : _ Js.Optdef.t = (Obj.magic t1)##.constructor in
         let has_methods ctor =
           let has s = Js.to_bool (ctor##hasOwnProperty (Js.string s)) in
           has "toFields" && has "ofFields"
         in
         match Js.Optdef.(to_option ctor1) with
         | Some ctor1 when has_methods ctor1 ->
             ctor1##toFields t1
         | Some _ ->
             let arr =
               array_map
                 (keys t1)##sort_asStrings
                 ~f:(fun k -> to_field_elts_magic (Js.Unsafe.get t1 k))
             in
             (Obj.magic arr)##flat
         | None ->
             raise_error "toFields: Argument did not have a constructor." )

  let assert_equal =
    let f t1 t2 =
      (* TODO: Have better error handling here that throws at proving time
         for the specific position where they differ. *)
      check_lengths "assertEqual" t1 t2 ;
      for i = 0 to t1##.length - 1 do
        Field.Assert.equal
          (array_get_exn t1 i)##.value
          (array_get_exn t2 i)##.value
      done
    in
    let implicit
        (t1 :
          < toFields : field_class Js.t Js.js_array Js.t Js.meth > Js.t as 'a )
        (t2 : 'a) : unit =
      f (to_field_elts_magic t1) (to_field_elts_magic t2)
    in
    let explicit
        (ctor :
          < toFields : 'a -> field_class Js.t Js.js_array Js.t Js.meth > Js.t )
        (t1 : 'a) (t2 : 'a) : unit =
      f (ctor##toFields t1) (ctor##toFields t2)
    in
    wrap "assertEqual" ~pre_args:0 ~post_args:2 ~explicit ~implicit

  let equal =
    let f t1 t2 =
      check_lengths "equal" t1 t2 ;
      (* TODO: Have better error handling here that throws at proving time
         for the specific position where they differ. *)
      new%js bool_constr
        ( Boolean.Array.all
            (Array.init t1##.length ~f:(fun i ->
                 Field.equal
                   (array_get_exn t1 i)##.value
                   (array_get_exn t2 i)##.value ) )
        |> As_bool.of_boolean )
    in
    let _implicit
        (t1 :
          < toFields : field_class Js.t Js.js_array Js.t Js.meth > Js.t as 'a )
        (t2 : 'a) : bool_class Js.t =
      f t1##toFields t2##toFields
    in
    let implicit t1 t2 = f (to_field_elts_magic t1) (to_field_elts_magic t2) in
    let explicit
        (ctor :
          < toFields : 'a -> field_class Js.t Js.js_array Js.t Js.meth > Js.t )
        (t1 : 'a) (t2 : 'a) : bool_class Js.t =
      f (ctor##toFields t1) (ctor##toFields t2)
    in
    wrap "equal" ~pre_args:0 ~post_args:2 ~explicit ~implicit

  let if_explicit (type a) (b : As_bool.t) (ctor : a as_field_elements Js.t)
      (x1 : a) (x2 : a) =
    let b = As_bool.value b in
    match (b :> Field.t) with
    | Constant b ->
        if Field.Constant.(equal one b) then x1 else x2
    | _ ->
        let t1 = ctor##toFields x1 in
        let t2 = ctor##toFields x2 in
        let arr = if_array b t1 t2 in
        ctor##ofFields arr

  let rec if_magic : type a. As_bool.t -> a Js.t -> a Js.t -> a Js.t =
    fun (type a) (b : As_bool.t) (t1 : a Js.t) (t2 : a Js.t) : a Js.t ->
     check_type "if" (Js.typeof t1) ;
     check_type "if" (Js.typeof t2) ;
     let t1_is_array = Js.Unsafe.global ##. Array##isArray t1 in
     let t2_is_array = Js.Unsafe.global ##. Array##isArray t2 in
     match (t1_is_array, t2_is_array) with
     | false, true | true, false ->
         raise_error "if: Mismatched argument types"
     | true, true ->
         array_map2 (Obj.magic t1) (Obj.magic t2) ~f:(fun x1 x2 ->
             if_magic b x1 x2 )
         |> Obj.magic
     | false, false -> (
         let ctor1 : _ Js.Optdef.t = (Obj.magic t1)##.constructor in
         let ctor2 : _ Js.Optdef.t = (Obj.magic t2)##.constructor in
         let has_methods ctor =
           let has s = Js.to_bool (ctor##hasOwnProperty (Js.string s)) in
           has "toFields" && has "ofFields"
         in
         if not (js_equal ctor1 ctor2) then
           raise_error "if: Mismatched argument types" ;
         match Js.Optdef.(to_option ctor1, to_option ctor2) with
         | Some ctor1, Some _ when has_methods ctor1 ->
             if_explicit b ctor1 t1 t2
         | Some ctor1, Some _ ->
             (* Try to match them as generic objects *)
             let ks1 = (keys t1)##sort_asStrings in
             let ks2 = (keys t2)##sort_asStrings in
             check_lengths
               (sprintf "if (%s vs %s)"
                  (Js.to_string (ks1##join (Js.string ", ")))
                  (Js.to_string (ks2##join (Js.string ", "))) )
               ks1 ks2 ;
             array_iter2 ks1 ks2 ~f:(fun k1 k2 ->
                 if not (js_equal k1 k2) then
                   raise_error "if: Arguments had mismatched types" ) ;
             let result = new%js ctor1 in
             array_iter ks1 ~f:(fun k ->
                 Js.Unsafe.set result k
                   (if_magic b (Js.Unsafe.get t1 k) (Js.Unsafe.get t2 k)) ) ;
             Obj.magic result
         | Some _, None | None, Some _ ->
             assert false
         | None, None ->
             raise_error "if: Arguments did not have a constructor." )

  let if_ =
    wrap "if" ~pre_args:1 ~post_args:2 ~explicit:if_explicit ~implicit:if_magic

  let typ_ (type a) (typ : a as_field_elements Js.t) : (a, a) Typ.t =
    let to_array conv a =
      Js.to_array (typ##toFields a) |> Array.map ~f:(fun x -> conv x##.value)
    in
    let of_array conv xs =
      typ##ofFields
        (Js.array
           (Array.map xs ~f:(fun x ->
                new%js field_constr (As_field.of_field (conv x)) ) ) )
    in
    Typ.transport
      (Typ.array ~length:typ##sizeInFields Field.typ)
      ~there:(to_array (fun x -> Option.value_exn (Field.to_constant x)))
      ~back:(of_array Field.constant)
    |> Typ.transport_var ~there:(to_array Fn.id) ~back:(of_array Fn.id)

  let witness (type a) (typ : a as_field_elements Js.t)
      (f : (unit -> a) Js.callback) : a =
    let a =
      Impl.exists (typ_ typ) ~compute:(fun () : a -> Js.Unsafe.fun_call f [||])
    in
    if Js.Optdef.test (Js.Unsafe.coerce typ)##.check then
      let () = (Js.Unsafe.coerce typ)##check a in
      ()
    else failwith "Circuit.witness: input does not have a `check` method" ;
    a

  module Circuit_main = struct
    type ('w, 'p) t =
      < snarkyMain : ('w -> 'p -> unit) Js.callback Js.prop
      ; snarkyWitnessTyp : 'w as_field_elements Js.t Js.prop
      ; snarkyPublicTyp : 'p as_field_elements Js.t Js.prop >
      Js.t
  end

  let main_and_input (type w p) (c : (w, p) Circuit_main.t) =
    let main ?(w : w option) (public : p) () =
      let w : w =
        witness c##.snarkyWitnessTyp
          (Js.wrap_callback (fun () -> Option.value_exn w))
      in
      Js.Unsafe.(fun_call c##.snarkyMain [| inject w; inject public |])
    in
    (main, Impl.Data_spec.[ typ_ c##.snarkyPublicTyp ])

  let generate_keypair (type w p) (c : (w, p) Circuit_main.t) :
      keypair_class Js.t =
    let main, spec = main_and_input c in
    let cs =
      Impl.constraint_system ~exposing:spec
        ~return_typ:Snark_params.Tick.Typ.unit (fun x -> main x)
    in
    let kp = Impl.Keypair.generate cs in
    new%js keypair_constr kp

  let prove (type w p) (c : (w, p) Circuit_main.t) (priv : w) (pub : p) kp :
      proof_class Js.t =
    let main, spec = main_and_input c in
    let pk = Keypair.pk kp in
    let p =
      Impl.generate_witness_conv ~return_typ:Snark_params.Tick.Typ.unit
        ~f:(fun { Impl.Proof_inputs.auxiliary_inputs; public_inputs } () ->
          Backend.Proof.create pk ~auxiliary:auxiliary_inputs
            ~primary:public_inputs )
        spec (main ~w:priv) pub
    in
    new%js proof_constr p

  let circuit = Js.Unsafe.eval_string {js|(function() { return this })|js}

  let () =
    circuit##.runAndCheck :=
      Js.wrap_callback (fun (f : unit -> 'a) ->
          Impl.run_and_check (fun () -> f) |> Or_error.ok_exn ) ;

    circuit##.asProver :=
      Js.wrap_callback (fun (f : (unit -> unit) Js.callback) : unit ->
          Impl.as_prover (fun () -> Js.Unsafe.fun_call f [||]) ) ;
    circuit##.witness := Js.wrap_callback witness ;
    circuit##.generateKeypair :=
      Js.wrap_meth_callback
        (fun (this : _ Circuit_main.t) : keypair_class Js.t ->
          generate_keypair this ) ;
    circuit##.prove :=
      Js.wrap_meth_callback
        (fun (this : _ Circuit_main.t) w p (kp : keypair_class Js.t) ->
          prove this w p kp##.value ) ;
    (circuit##.verify :=
       fun (pub : Js.Unsafe.any Js.js_array Js.t)
           (vk : verification_key_class Js.t) (pi : proof_class Js.t) :
           bool Js.t ->
         vk##verify pub pi ) ;
    circuit##.assertEqual := assert_equal ;
    circuit##.equal := equal ;
    circuit##.toFields := Js.wrap_callback to_field_elts_magic ;
    circuit##.inProver :=
      Js.wrap_callback (fun () : bool Js.t -> Js.bool (Impl.in_prover ())) ;
    circuit##.inCheckedComputation
    := Js.wrap_callback (fun () : bool Js.t ->
           Js.bool (Impl.in_checked_computation ()) ) ;
    Js.Unsafe.set circuit (Js.string "if") if_ ;
    circuit##.getVerificationKey
    := fun (vk : Verification_key.t) -> new%js verification_key_constr vk
end

let () =
  let method_ name (f : keypair_class Js.t -> _) =
    method_ keypair_class name f
  in
  method_ "verificationKey"
    (fun (this : keypair_class Js.t) : verification_key_class Js.t ->
      new%js verification_key_constr (Keypair.vk this##.value) )

(* TODO: add verificationKey.toString / fromString *)
let () =
  let method_ name (f : verification_key_class Js.t -> _) =
    method_ verification_key_class name f
  in
  (* TODO
     let module M = struct
       type t =
         ( Backend.Field.t
         , Kimchi.Protocol.SRS.Fp. Marlin_plonk_bindings_pasta_fp_urs.t
         , Pasta.Vesta.Affine.Stable.Latest.t
             Marlin_plonk_bindings.Types.Poly_comm.t
         )
         Marlin_plonk_bindings.Types.Plonk_verifier_index.t
       [@@deriving bin_io_unversioned]
     end in
     method_ "toString"
       (fun this : Js.js_string Js.t ->
          Binable.to_string (module Backend.Verification_key) this##.value
        |> Js.string ) ;
  *)
  proof_class##.ofString :=
    Js.wrap_callback (fun (s : Js.js_string Js.t) : proof_class Js.t ->
        new%js proof_constr
          (Js.to_string s |> Binable.of_string (module Backend.Proof)) ) ;
  method_ "verify"
    (fun
      (this : verification_key_class Js.t)
      (pub : Js.Unsafe.any Js.js_array Js.t)
      (pi : proof_class Js.t)
      :
      bool Js.t
    ->
      let v = Backend.Field.Vector.create () in
      array_iter (Circuit.to_field_elts_magic pub) ~f:(fun x ->
          match x##.value with
          | Constant x ->
              Backend.Field.Vector.emplace_back v x
          | _ ->
              raise_error "verify: Expected non-circuit values for input" ) ;
      Backend.Proof.verify pi##.value this##.value v |> Js.bool )

let () =
  let method_ name (f : proof_class Js.t -> _) = method_ proof_class name f in
  method_ "toString" (fun this : Js.js_string Js.t ->
      Binable.to_string (module Backend.Proof) this##.value |> Js.string ) ;
  proof_class##.ofString :=
    Js.wrap_callback (fun (s : Js.js_string Js.t) : proof_class Js.t ->
        new%js proof_constr
          (Js.to_string s |> Binable.of_string (module Backend.Proof)) ) ;
  method_ "verify"
    (fun
      (this : proof_class Js.t)
      (vk : verification_key_class Js.t)
      (pub : Js.Unsafe.any Js.js_array Js.t)
      :
      bool Js.t
    -> vk##verify pub this )

(* helpers for pickles_compile *)

type 'a public_input = 'a array

type public_input_js = field_class Js.t Js.js_array Js.t

type 'proof public_input_with_proof_js =
  < publicInput : public_input_js Js.prop ; proof : 'proof Js.prop > Js.t

module Public_input = struct
  type t = Field.t public_input

  let to_field_elements (t : t) : Field.t array = t

  let to_constant (t : t) = Array.map ~f:to_unchecked t

  let to_js (t : t) : public_input_js = Array.map ~f:to_js_field t |> Js.array

  let of_js (a : public_input_js) : t =
    Js.to_array a |> Array.map ~f:of_js_field

  let list_to_js (public_inputs : t list) =
    List.map ~f:to_js public_inputs |> Array.of_list |> Js.array

  module Constant = struct
    type t = Field.Constant.t public_input

    let to_field_elements (t : t) : Field.Constant.t array = t

    let to_js (t : t) : public_input_js =
      Array.map ~f:to_js_field_unchecked t |> Js.array

    let of_js (a : public_input_js) : t =
      Js.to_array a |> Array.map ~f:of_js_field_unchecked
  end
end

let public_input_typ (i : int) = Typ.array ~length:i Field.typ

let dummy_constraints =
  let module Inner_curve = Kimchi_pasta.Pasta.Pallas in
  let module Step_main_inputs = Pickles.Step_main_inputs in
  let inner_curve_typ : (Field.t * Field.t, Inner_curve.t) Typ.t =
    Typ.transport Step_main_inputs.Inner_curve.typ
      ~there:Inner_curve.to_affine_exn ~back:Inner_curve.of_affine
  in
  fun () ->
    let x =
      Impl.exists Field.typ ~compute:(fun () -> Field.Constant.of_int 3)
    in
    let g = Impl.exists inner_curve_typ ~compute:(fun _ -> Inner_curve.one) in
    ignore
      ( Pickles.Scalar_challenge.to_field_checked'
          (module Impl)
          ~num_bits:16
          (Kimchi_backend_common.Scalar_challenge.create x)
        : Field.t * Field.t * Field.t ) ;
    ignore
      ( Step_main_inputs.Ops.scale_fast g ~num_bits:5 (Shifted_value x)
        : Step_main_inputs.Inner_curve.t ) ;
    ignore
      ( Pickles.Step_verifier.Scalar_challenge.endo g ~num_bits:4
          (Kimchi_backend_common.Scalar_challenge.create x)
        : Field.t * Field.t )

type pickles_rule_js =
  < identifier : Js.js_string Js.t Js.prop
  ; main :
      (   public_input_js
       -> public_input_js Js.js_array Js.t
       -> bool_class Js.t Js.js_array Js.t )
      Js.prop
  ; proofsToVerify :
      < isSelf : bool Js.t Js.prop ; tag : Js.Unsafe.any Js.t Js.prop > Js.t
      Js.js_array
      Js.t
      Js.prop >
  Js.t

module Choices = struct
  open Pickles_types
  open Hlist

  module Prevs = struct
    type ('var, 'value, 'width, 'height) t =
      | Prevs :
          (   self:('var, 'value, 'width, 'height) Pickles.Tag.t
           -> ('prev_var, 'prev_values, 'widths, 'heights) H4.T(Pickles.Tag).t
          )
          -> ('var, 'value, 'width, 'height) t

    let of_rule (rule : pickles_rule_js) =
      let js_prevs = rule##.proofsToVerify in
      let rec get_tags (Prevs prevs) index =
        if index < 0 then Prevs prevs
        else
          let js_tag =
            Js.Optdef.get (Js.array_get js_prevs index) (fun () ->
                raise_errorf
                  "proofsToVerify array is sparse; the entry at index %i is \
                   missing"
                  index )
          in
          (* We introduce new opaque types to make sure that the type in the tag
             doesn't escape into the environment or have other ill effects.
          *)
          let module Types = struct
            type var

            type value

            type width

            type height
          end in
          let open Types in
          let to_tag ~self tag : (var, value, width, height) Pickles.Tag.t =
            (* The magic here isn't ideal, but it's safe enough if we immediately
               hide it behind [Types].
            *)
            if Js.to_bool tag##.isSelf then Obj.magic self
            else Obj.magic tag##.tag
          in
          let tag = to_tag js_tag in
          let prevs ~self : _ H4.T(Pickles.Tag).t = tag ~self :: prevs ~self in
          get_tags (Prevs prevs) (index - 1)
      in
      get_tags (Prevs (fun ~self:_ -> [])) (js_prevs##.length - 1)
  end

  module Inductive_rule = struct
    type ( 'var
         , 'value
         , 'width
         , 'height
         , 'arg_var
         , 'arg_value
         , 'ret_var
         , 'ret_value
         , 'auxiliary_var
         , 'auxiliary_value )
         t =
      | Rule :
          (   self:('var, 'value, 'width, 'height) Pickles.Tag.t
           -> ( 'prev_vars
              , 'prev_values
              , 'widths
              , 'heights
              , 'arg_var
              , 'arg_value
              , 'ret_var
              , 'ret_value
              , 'auxiliary_var
              , 'auxiliary_value )
              Pickles.Inductive_rule.t )
          -> ( 'var
             , 'value
             , 'width
             , 'height
             , 'arg_var
             , 'arg_value
             , 'ret_var
             , 'ret_value
             , 'auxiliary_var
             , 'auxiliary_value )
             t

    let rec should_verifys :
        type prev_vars prev_values widths heights.
           int
        -> (prev_vars, prev_values, widths, heights) H4.T(Pickles.Tag).t
        -> bool_class Js.t Js.js_array Js.t
        -> prev_vars H1.T(E01(Pickles.Inductive_rule.B)).t =
     fun index tags should_verifys_js ->
      match tags with
      | [] ->
          []
      | _ :: tags ->
          let js_bool =
            Js.Optdef.get (Js.array_get should_verifys_js index) (fun () ->
                raise_errorf
                  "Returned array is sparse; the entry at index %i is missing"
                  index )
          in
          let should_verifys =
            should_verifys (index + 1) tags should_verifys_js
          in
          js_bool##.value :: should_verifys

    let should_verifys tags should_verifys_js =
      should_verifys 0 tags should_verifys_js

    let rec vars_to_public_input :
        type prev_vars prev_values widths heights width height.
           public_input_size:int
        -> self:
             ( Public_input.t
             , Public_input.Constant.t
             , width
             , height )
             Pickles.Tag.t
        -> (prev_vars, prev_values, widths, heights) H4.T(Pickles.Tag).t
        -> prev_vars H1.T(Id).t
        -> Public_input.t list =
     fun ~public_input_size ~self tags inputs ->
      match (tags, inputs) with
      | [], [] ->
          []
      | tag :: tags, input :: inputs ->
          let (Typ typ) =
            match Type_equal.Id.same_witness tag.id self.id with
            | None ->
                Pickles.Types_map.public_input tag
            | Some T ->
                public_input_typ public_input_size
          in
          let input = fst (typ.var_to_fields input) in
          let inputs =
            vars_to_public_input ~public_input_size ~self tags inputs
          in
          input :: inputs

    type _ Snarky_backendless.Request.t +=
      | Get_public_input :
          int * (_, 'value, _, _) Pickles.Tag.t
          -> 'value Snarky_backendless.Request.t
      | Get_prev_proof : int -> _ Pickles.Proof.t Snarky_backendless.Request.t

    let create ~public_input_size (rule : pickles_rule_js) :
        ( _
        , _
        , _
        , _
        , Public_input.t
        , Public_input.Constant.t
        , unit
        , unit
        , unit
        , unit )
        t =
      let (Prevs prevs) = Prevs.of_rule rule in
      Rule
        (fun ~self ->
          let prevs = prevs ~self in
          { Pickles.Inductive_rule.identifier = Js.to_string rule##.identifier
          ; prevs
          ; main =
              (fun { public_input } ->
                dummy_constraints () ;
                (* TODO: Push this down into SnarkyJS so that it controls the
                   public inputs of prev proofs, and we can delete this
                   annoying logic.
                *)
                let previous_public_inputs =
                  let rec go :
                      type prev_vars prev_values widths heights.
                         int
                      -> ( prev_vars
                         , prev_values
                         , widths
                         , heights )
                         H4.T(Pickles.Tag).t
                      -> prev_vars H1.T(Id).t =
                   fun i tags ->
                    match tags with
                    | [] ->
                        []
                    | tag :: tags ->
                        let typ =
                          (fun (type a1 a2 a3 a4 b3 b4)
                               (tag : (a1, a2, a3, a4) Pickles.Tag.t)
                               (self :
                                 ( Field.t public_input
                                 , Impl.field public_input
                                 , b3
                                 , b4 )
                                 Pickles.Tag.t ) ->
                            match Type_equal.Id.same_witness tag.id self.id with
                            | None ->
                                Pickles.Types_map.public_input tag
                            | Some T ->
                                public_input_typ public_input_size )
                            tag self
                        in
                        let public_input =
                          Impl.exists typ ~request:(fun () ->
                              Get_public_input (i, tag) )
                        in
                        let public_inputs = go (i + 1) tags in
                        public_input :: public_inputs
                  in

                  go 0 prevs
                in
                let previous_proofs_should_verify =
                  rule##.main
                    (Public_input.to_js public_input)
                    (Public_input.list_to_js
                       (vars_to_public_input ~public_input_size ~self prevs
                          previous_public_inputs ) )
                  |> should_verifys prevs
                in
                let previous_proof_statements =
                  let rec go :
                      type prev_vars prev_values widths heights.
                         int
                      -> prev_vars H1.T(Id).t
                      -> prev_vars H1.T(E01(Pickles.Inductive_rule.B)).t
                      -> ( prev_vars
                         , prev_values
                         , widths
                         , heights )
                         H4.T(Pickles.Tag).t
                      -> ( prev_vars
                         , widths )
                         H2.T(Pickles.Inductive_rule.Previous_proof_statement).t
                      =
                   fun i public_inputs should_verifys tags ->
                    match (public_inputs, should_verifys, tags) with
                    | [], [], [] ->
                        []
                    | ( public_input :: public_inputs
                      , proof_must_verify :: should_verifys
                      , _tag :: tags ) ->
                        let proof =
                          Impl.exists (Impl.Typ.Internal.ref ())
                            ~request:(fun () -> Get_prev_proof i)
                        in
                        { public_input; proof; proof_must_verify }
                        :: go (i + 1) public_inputs should_verifys tags
                  in
                  go 0 previous_public_inputs previous_proofs_should_verify
                    prevs
                in
                { previous_proof_statements
                ; public_output = ()
                ; auxiliary_output = ()
                } )
          } )
  end

  type ( 'var
       , 'value
       , 'width
       , 'height
       , 'arg_var
       , 'arg_value
       , 'ret_var
       , 'ret_value
       , 'auxiliary_var
       , 'auxiliary_value )
       t =
    | Choices :
        (   self:('var, 'value, 'width, 'height) Pickles.Tag.t
         -> ( 'prev_vars
            , 'prev_values
            , 'widths
            , 'heights
            , 'arg_var
            , 'arg_value
            , 'ret_var
            , 'ret_value
            , 'auxiliary_var
            , 'auxiliary_value )
            H4_6.T(Pickles.Inductive_rule).t )
        -> ( 'var
           , 'value
           , 'width
           , 'height
           , 'arg_var
           , 'arg_value
           , 'ret_var
           , 'ret_value
           , 'auxiliary_var
           , 'auxiliary_value )
           t

  let of_js ~public_input_size js_rules =
    let rec get_rules (Choices rules) index :
        ( _
        , _
        , _
        , _
        , Public_input.t
        , Public_input.Constant.t
        , unit
        , unit
        , unit
        , unit )
        t =
      if index < 0 then Choices rules
      else
        let js_rule =
          Js.Optdef.get (Js.array_get js_rules index) (fun () ->
              raise_errorf
                "Rules array is sparse; the entry at index %i is missing" index )
        in
        let (Rule rule) = Inductive_rule.create ~public_input_size js_rule in
        let rules ~self : _ H4_6.T(Pickles.Inductive_rule).t =
          rule ~self :: rules ~self
        in
        get_rules (Choices rules) (index - 1)
    in
    get_rules (Choices (fun ~self:_ -> [])) (js_rules##.length - 1)
end

let other_verification_key_constr :
    (Other_impl.Verification_key.t -> verification_key_class Js.t) Js.constr =
  Obj.magic verification_key_class

type proof = (Pickles_types.Nat.N0.n, Pickles_types.Nat.N0.n) Pickles.Proof.t

module Public_inputs_with_proofs =
  Pickles_types.Hlist.H3.T (Pickles.Statement_with_proof)

let nat_modules_list : (module Pickles_types.Nat.Intf) list =
  let open Pickles_types.Nat in
  [ (module N0)
  ; (module N1)
  ; (module N2)
  ; (module N3)
  ; (module N4)
  ; (module N5)
  ; (module N6)
  ; (module N7)
  ; (module N8)
  ; (module N9)
  ; (module N10)
  ; (module N11)
  ; (module N12)
  ; (module N13)
  ; (module N14)
  ; (module N15)
  ; (module N16)
  ; (module N17)
  ; (module N18)
  ; (module N19)
  ; (module N20)
  ]

let nat_add_modules_list : (module Pickles_types.Nat.Add.Intf) list =
  let open Pickles_types.Nat in
  [ (module N0)
  ; (module N1)
  ; (module N2)
  ; (module N3)
  ; (module N4)
  ; (module N5)
  ; (module N6)
  ; (module N7)
  ; (module N8)
  ; (module N9)
  ; (module N10)
  ; (module N11)
  ; (module N12)
  ; (module N13)
  ; (module N14)
  ; (module N15)
  ; (module N16)
  ; (module N17)
  ; (module N18)
  ; (module N19)
  ; (module N20)
  ]

let nat_module (i : int) : (module Pickles_types.Nat.Intf) =
  List.nth_exn nat_modules_list i

<<<<<<< HEAD
let pickles_digest' ~constraint_constants ~name
    (choices : pickles_rule_js Js.js_array Js.t) =
  let choices = choices |> Js.to_array |> Array.to_list in
  let branches = List.length choices in
  let choices ~self:_ = List.map choices ~f:create_pickles_rule in
  let (module Branches) = nat_module branches in
  (* TODO get rid of Obj.magic for choices *)
  try
    let _ =
      Pickles.compile_promise ~choices:(Obj.magic choices)
        ~return_early_digest_exception:true
        (module Zkapp_statement)
        (module Zkapp_statement.Constant)
        ~typ:zkapp_statement_typ
        ~branches:(module Branches)
        ~max_proofs_verified:(module Pickles_types.Nat.N0)
          (* ^ TODO make max_branching configurable -- needs refactor in party types *)
        ~name ~constraint_constants
    in
    failwith "Unexpected: The exception will always fire"
  with Pickles.Return_digest md5 -> Md5.to_hex md5 |> Js.string

let pickles_compile' ~constraint_constants ~name
    (choices : pickles_rule_js Js.js_array Js.t) =
  let choices = choices |> Js.to_array |> Array.to_list in
  let branches = List.length choices in
  let choices ~self:_ = List.map choices ~f:create_pickles_rule in
=======
let nat_add_module (i : int) : (module Pickles_types.Nat.Add.Intf) =
  List.nth_exn nat_add_modules_list i

let pickles_compile (choices : pickles_rule_js Js.js_array Js.t)
    (public_input_size : int) =
  let branches = choices##.length in
  let max_proofs =
    let choices = choices |> Js.to_array |> Array.to_list in
    List.map choices ~f:(fun c ->
        c##.proofsToVerify |> Js.to_array |> Array.length )
    |> List.max_elt ~compare |> Option.value ~default:0
  in
>>>>>>> 4859e20d
  let (module Branches) = nat_module branches in
  let (module Max_proofs_verified) = nat_add_module max_proofs in
  let (Choices choices) = Choices.of_js ~public_input_size choices in
  let tag, _cache, p, provers =
    Pickles.compile_promise ~choices
      (module Public_input)
      (module Public_input.Constant)
      ~public_input:(Input (public_input_typ public_input_size))
      ~auxiliary_typ:Typ.unit
      ~branches:(module Branches)
      ~max_proofs_verified:(module Max_proofs_verified)
        (* ^ TODO make max_branching configurable -- needs refactor in party types *)
      ~name ~constraint_constants
  in
  let module Proof = (val p) in
  let to_js_prover prover =
    let prove (public_input_js : public_input_js)
        (prevs_js : Proof.t public_input_with_proof_js Js.js_array Js.t) =
      let to_prev (previous : Proof.t public_input_with_proof_js) =
        (Public_input.Constant.of_js previous##.publicInput, previous##.proof)
      in
      let prevs : (Field.Constant.t public_input * Proof.t) array =
        prevs_js |> Js.to_array |> Array.map ~f:to_prev
      in
      let public_input =
        Public_input.(public_input_js |> of_js |> to_constant)
      in
      let handler (Snarky_backendless.Request.With { request; respond }) =
        match request with
        | Choices.Inductive_rule.Get_public_input (i, prev_tag) -> (
            match Type_equal.Id.same_witness tag.id prev_tag.id with
            | Some T ->
                let public_input = fst (Array.get prevs i) in
                respond (Provide public_input)
            | None ->
                let (Typ typ) = Pickles.Types_map.public_input prev_tag in
                let public_input_fields = fst (Array.get prevs i) in
                let public_input =
                  typ.value_of_fields
                    (public_input_fields, typ.constraint_system_auxiliary ())
                in
                respond (Provide public_input) )
        | Choices.Inductive_rule.Get_prev_proof i ->
            respond (Provide (Obj.magic (snd (Array.get prevs i))))
        | _ ->
            respond Unhandled
      in
      prover ?handler:(Some handler) public_input
      |> Promise.map ~f:(fun ((), (), proof) -> proof)
      |> Promise_js_helpers.to_js
    in
    prove
  in
  let rec to_js_provers :
      type a b c.
         ( a
         , b
         , c
         , Public_input.Constant.t
         , (unit * unit * Proof.t) Promise.t )
         Pickles.Provers.t
      -> (   public_input_js
          -> Proof.t public_input_with_proof_js Js.js_array Js.t
          -> Proof.t Promise_js_helpers.js_promise )
         list = function
    | [] ->
        []
    | p :: ps ->
        to_js_prover p :: to_js_provers ps
  in
  let provers = provers |> to_js_provers |> Array.of_list |> Js.array in
  let verify (public_input_js : public_input_js) (proof : _ Pickles.Proof.t) =
    let public_input = Public_input.(public_input_js |> of_js |> to_constant) in
    Proof.verify_promise [ (public_input, proof) ] |> Promise_js_helpers.to_js
  in
  object%js
    val provers = Obj.magic provers

    val verify = Obj.magic verify

    val tag = Obj.magic tag

    val getVerificationKeyArtifact =
      fun () ->
        let vk = Pickles.Side_loaded.Verification_key.of_compiled tag in
        object%js
          val data =
            Pickles.Side_loaded.Verification_key.to_base58_check vk |> Js.string

          val hash =
            Mina_base.Zkapp_account.digest_vk vk
            |> Field.Constant.to_string |> Js.string
        end

    val getVerificationKey =
      fun () ->
        let key = Lazy.force Proof.verification_key in
        new%js other_verification_key_constr
          (Pickles.Verification_key.index key)
  end

<<<<<<< HEAD
let pickles_digest, pickles_compile =
  let constraint_constants =
    (* TODO these are dummy values *)
    { Snark_keys_header.Constraint_constants.sub_windows_per_window = 0
    ; ledger_depth = 0
    ; work_delay = 0
    ; block_window_duration_ms = 0
    ; transaction_capacity = Log_2 0
    ; pending_coinbase_depth = 0
    ; coinbase_amount = Unsigned.UInt64.of_int 0
    ; supercharged_coinbase_factor = 0
    ; account_creation_fee = Unsigned.UInt64.of_int 0
    ; fork = None
    }
  in
  let name = "smart-contract" in
  ( pickles_digest' ~constraint_constants ~name
  , pickles_compile' ~constraint_constants ~name )

let proof_to_string proof =
  proof |> Pickles.Side_loaded.Proof.to_base64 |> Js.string
=======
let proof_to_string (proof : proof) =
  proof |> Pickles.Side_loaded.Proof.of_proof
  |> Pickles.Side_loaded.Proof.to_base64 |> Js.string
>>>>>>> 4859e20d

let pickles =
  object%js
    val compile = pickles_compile

    val circuit_digest = pickles_digest

    val proofToString = proof_to_string
  end

module Ledger = struct
  type js_uint32 = < value : field_class Js.t Js.readonly_prop > Js.t

  type js_uint64 = < value : field_class Js.t Js.readonly_prop > Js.t

  type private_key = < s : scalar_class Js.t Js.prop > Js.t

  type public_key = < g : group_class Js.t Js.prop > Js.t

  type zkapp_account =
    < appState : field_class Js.t Js.js_array Js.t Js.readonly_prop > Js.t

  type account =
    < publicKey : group_class Js.t Js.readonly_prop
    ; balance : js_uint64 Js.readonly_prop
    ; nonce : js_uint32 Js.readonly_prop
    ; zkapp : zkapp_account Js.readonly_prop >
    Js.t

  let ledger_class : < .. > Js.t =
    Js.Unsafe.eval_string {js|(function(v) { this.value = v; return this })|js}

  let loose_permissions : Mina_base.Permissions.t =
    { edit_state = None
    ; send = None
    ; receive = None
    ; set_delegate = None
    ; set_permissions = None
    ; set_verification_key = None
    ; set_zkapp_uri = None
    ; edit_sequence_state = None
    ; set_token_symbol = None
    ; increment_nonce = None
    ; set_voting_for = None
    }

  module L : Mina_base.Ledger_intf.S = struct
    module Account = Mina_base.Account
    module Account_id = Mina_base.Account_id
    module Ledger_hash = Mina_base.Ledger_hash
    module Token_id = Mina_base.Token_id

    type t_ =
      { next_location : int
      ; accounts : Account.t Int.Map.t
      ; locations : int Account_id.Map.t
      }

    type t = t_ ref

    type location = int

    let get (t : t) (loc : location) : Account.t option =
      Map.find !t.accounts loc

    let location_of_account (t : t) (a : Account_id.t) : location option =
      Map.find !t.locations a

    let set (t : t) (loc : location) (a : Account.t) : unit =
      t := { !t with accounts = Map.set !t.accounts ~key:loc ~data:a }

    let next_location (t : t) : int =
      let loc = !t.next_location in
      t := { !t with next_location = loc + 1 } ;
      loc

    let get_or_create (t : t) (id : Account_id.t) :
        (Mina_base.Ledger_intf.account_state * Account.t * location) Or_error.t
        =
      let loc = location_of_account t id in
      let res =
        match loc with
        | None ->
            let loc = next_location t in
            let a =
              { (Account.create id Currency.Balance.zero) with
                permissions = loose_permissions
              }
            in
            t := { !t with locations = Map.set !t.locations ~key:id ~data:loc } ;
            set t loc a ;
            (`Added, a, loc)
        | Some loc ->
            (`Existed, Option.value_exn (get t loc), loc)
      in
      Ok res

    let create_new_account (t : t) (id : Account_id.t) (a : Account.t) :
        unit Or_error.t =
      match location_of_account t id with
      | Some _ ->
          Or_error.errorf !"account %{sexp: Account_id.t} already present" id
      | None ->
          let loc = next_location t in
          t := { !t with locations = Map.set !t.locations ~key:id ~data:loc } ;
          set t loc a ;
          Ok ()

    let remove_accounts_exn (t : t) (ids : Account_id.t list) : unit =
      let locs = List.filter_map ids ~f:(fun id -> Map.find !t.locations id) in
      t :=
        { !t with
          locations = List.fold ids ~init:!t.locations ~f:Map.remove
        ; accounts = List.fold locs ~init:!t.accounts ~f:Map.remove
        }

    (* TODO *)
    let merkle_root (_ : t) : Ledger_hash.t = Field.Constant.zero

    let empty ~depth:_ () : t =
      ref
        { next_location = 0
        ; accounts = Int.Map.empty
        ; locations = Account_id.Map.empty
        }

    let with_ledger (type a) ~depth ~(f : t -> a) : a = f (empty ~depth ())

    let create_masked (t : t) : t = ref !t

    let apply_mask (t : t) ~(masked : t) = t := !masked
  end

  module T = Mina_transaction_logic.Make (L)

  type ledger_class = < value : L.t Js.prop >

  let ledger_constr : (L.t -> ledger_class Js.t) Js.constr =
    Obj.magic ledger_class

  let create_new_account_exn (t : L.t) account_id account =
    L.create_new_account t account_id account |> Or_error.ok_exn

  let public_key (pk : public_key) : Signature_lib.Public_key.Compressed.t =
    { x = to_unchecked pk##.g##.x##.value
    ; is_odd = Bigint.(test_bit (of_field (to_unchecked pk##.g##.y##.value)) 0)
    }

  let private_key (key : private_key) : Signature_lib.Private_key.t =
    Js.Optdef.case
      key##.s##.constantValue
      (fun () -> failwith "invalid scalar")
      Fn.id

  let account_id pk =
    Mina_base.Account_id.create (public_key pk) Mina_base.Token_id.default

  let max_state_size =
    Pickles_types.Nat.to_int Mina_base.Zkapp_state.Max_state_size.n

  module Checked = struct
    let fields_to_hash
        (typ : ('var, 'value, Field.Constant.t, _) Impl.Internal_Basic.Typ.typ)
        (digest : 'var -> Field.t) (fields : field_class Js.t Js.js_array Js.t)
        =
      let fields = fields |> Js.to_array |> Array.map ~f:of_js_field in
      let (Typ typ) = typ in
      let variable =
        typ.var_of_fields (fields, typ.constraint_system_auxiliary ())
      in
      digest variable |> to_js_field
  end

  (* helper function to check whether the fields we produce from JS are correct *)
  let fields_of_json
      (typ : ('var, 'value, Field.Constant.t, 'tmp) Impl.Internal_Basic.Typ.typ)
      of_json (json : Js.js_string Js.t) : field_class Js.t Js.js_array Js.t =
    let json = json |> Js.to_string |> Yojson.Safe.from_string in
    let value = of_json json in
    let (Typ typ) = typ in
    let fields, _ = typ.value_to_fields value in
    Js.array
    @@ Array.map ~f:(fun x -> x |> Field.constant |> to_js_field) fields

  (* TODO: need to construct `aux` in JS, which has some extra data needed for `value_of_fields`  *)
  let fields_to_json
      (typ : ('var, 'value, Field.Constant.t, _) Impl.Internal_Basic.Typ.typ)
      to_json (fields : field_class Js.t Js.js_array Js.t) aux :
      Js.js_string Js.t =
    let fields =
      fields |> Js.to_array
      |> Array.map ~f:(fun x -> x |> of_js_field |> to_unchecked)
    in
    let (Typ typ) = typ in
    let value = typ.value_of_fields (fields, Obj.magic aux) in
    let json = to_json value in
    json |> Yojson.Safe.to_string |> Js.string

  module To_js = struct
    let field x = to_js_field @@ Field.constant x

    let uint32 n =
      object%js
        val value =
          Unsigned.UInt32.to_string n |> Field.Constant.of_string |> field
      end

    let uint64 n =
      object%js
        val value =
          Unsigned.UInt64.to_string n |> Field.Constant.of_string |> field
      end

    let app_state (a : Mina_base.Account.t) =
      let xs = new%js Js.array_empty in
      ( match a.zkapp with
      | Some s ->
          Pickles_types.Vector.iter s.app_state ~f:(fun x ->
              ignore (xs##push (field x)) )
      | None ->
          for _ = 0 to max_state_size - 1 do
            xs##push (field Field.Constant.zero) |> ignore
          done ) ;
      xs

    let public_key (pk : Signature_lib.Public_key.Compressed.t) =
      let x, y = Signature_lib.Public_key.decompress_exn pk in
      to_js_group (Field.constant x) (Field.constant y)

    let private_key (sk : Signature_lib.Private_key.t) = to_js_scalar sk

    let signature (sg : Signature_lib.Schnorr.Chunked.Signature.t) =
      let r, s = sg in
      object%js
        val r = to_js_field_unchecked r

        val s = to_js_scalar s
      end

    let account (a : Mina_base.Account.t) : account =
      object%js
        val publicKey = public_key a.public_key

        val balance = uint64 (Currency.Balance.to_uint64 a.balance)

        val nonce = uint32 (Mina_numbers.Account_nonce.to_uint32 a.nonce)

        val zkapp =
          object%js
            val appState = app_state a
          end
      end

    let option (transform : 'a -> 'b) (x : 'a option) =
      Js.Optdef.option (Option.map x ~f:transform)
  end

  module Party = Mina_base.Party
  module Parties = Mina_base.Parties

  let party_of_json =
    let deriver =
      Party.Graphql_repr.deriver @@ Fields_derivers_zkapps.Derivers.o ()
    in
    let party_of_json (party : Js.js_string Js.t) : Party.t =
      Fields_derivers_zkapps.of_json deriver
        (party |> Js.to_string |> Yojson.Safe.from_string)
      |> Party.of_graphql_repr
    in
    party_of_json

  (* TODO hash two parties together in the correct way *)

  let hash_party (p : Js.js_string Js.t) =
    Party.digest (p |> party_of_json) |> Field.constant |> to_js_field

  let forest_digest_of_field : Field.Constant.t -> Parties.Digest.Forest.t =
    Obj.magic

  let forest_digest_of_field_checked :
      Field.t -> Parties.Digest.Forest.Checked.t =
    Obj.magic

  let hash_transaction other_parties_hash =
    let other_parties_hash =
      other_parties_hash |> of_js_field |> to_unchecked
      |> forest_digest_of_field
    in
    Parties.Transaction_commitment.create ~other_parties_hash
    |> Field.constant |> to_js_field

  let hash_transaction_checked other_parties_hash =
    let other_parties_hash =
      other_parties_hash |> of_js_field |> forest_digest_of_field_checked
    in
    Parties.Transaction_commitment.Checked.create ~other_parties_hash
    |> to_js_field

  type party_index = Fee_payer | Other_party of int

  let transaction_commitment
      ({ fee_payer; other_parties; memo } as tx : Parties.t)
      (party_index : party_index) =
    let commitment = Parties.commitment tx in
    let full_commitment =
      Parties.Transaction_commitment.create_complete commitment
        ~memo_hash:(Mina_base.Signed_command_memo.hash memo)
        ~fee_payer_hash:
          (Parties.Digest.Party.create (Party.of_fee_payer fee_payer))
    in
    let use_full_commitment =
      match party_index with
      | Fee_payer ->
          true
      | Other_party i ->
          (List.nth_exn (Parties.Call_forest.to_parties_list other_parties) i)
            .body
            .use_full_commitment
    in
    if use_full_commitment then full_commitment else commitment

  let transaction_commitments (tx_json : Js.js_string Js.t) =
    let tx =
      Parties.of_json @@ Yojson.Safe.from_string @@ Js.to_string tx_json
    in
    let commitment = Parties.commitment tx in
    let full_commitment =
      Parties.Transaction_commitment.create_complete commitment
        ~memo_hash:(Mina_base.Signed_command_memo.hash tx.memo)
        ~fee_payer_hash:
          (Parties.Digest.Party.create (Party.of_fee_payer tx.fee_payer))
    in
    object%js
      val commitment = to_js_field_unchecked commitment

      val fullCommitment = to_js_field_unchecked full_commitment
    end

  let zkapp_public_input (tx_json : Js.js_string Js.t) (party_index : int) =
    let tx =
      Parties.of_json @@ Yojson.Safe.from_string @@ Js.to_string tx_json
    in
    let party = List.nth_exn tx.other_parties party_index in
    Public_input.Constant.to_js
      [| (party.elt.party_digest :> Impl.field)
       ; (Parties.Digest.Forest.empty :> Impl.field)
      |]

  let sign_field_element (x : field_class Js.t) (key : private_key) =
    Signature_lib.Schnorr.Chunked.sign (private_key key)
      (Random_oracle.Input.Chunked.field (x |> of_js_field |> to_unchecked))
    |> Mina_base.Signature.to_base58_check |> Js.string

  let sign_party (tx_json : Js.js_string Js.t) (key : private_key)
      (party_index : party_index) =
    let tx =
      Parties.of_json @@ Yojson.Safe.from_string @@ Js.to_string tx_json
    in
    let signature =
      Signature_lib.Schnorr.Chunked.sign (private_key key)
        (Random_oracle.Input.Chunked.field
           (transaction_commitment tx party_index) )
    in
    ( match party_index with
    | Fee_payer ->
        { tx with fee_payer = { tx.fee_payer with authorization = signature } }
    | Other_party i ->
        { tx with
          other_parties =
            Parties.Call_forest.mapi tx.other_parties
              ~f:(fun i' (p : Party.t) ->
                if i' = i then { p with authorization = Signature signature }
                else p )
        } )
    |> Parties.to_json |> Yojson.Safe.to_string |> Js.string

  let sign_fee_payer tx_json key = sign_party tx_json key Fee_payer

  let sign_other_party tx_json key i = sign_party tx_json key (Other_party i)

  let check_party_signatures parties =
    let ({ fee_payer; other_parties; memo } : Parties.t) = parties in
    let tx_commitment = Parties.commitment parties in
    let full_tx_commitment =
      Parties.Transaction_commitment.create_complete tx_commitment
        ~memo_hash:(Mina_base.Signed_command_memo.hash memo)
        ~fee_payer_hash:
          (Parties.Digest.Party.create (Party.of_fee_payer fee_payer))
    in
    let key_to_string = Signature_lib.Public_key.Compressed.to_base58_check in
    let check_signature who s pk msg =
      match Signature_lib.Public_key.decompress pk with
      | None ->
          failwith
            (sprintf "Check signature: Invalid key on %s: %s" who
               (key_to_string pk) )
      | Some pk_ ->
          if
            not
              (Signature_lib.Schnorr.Chunked.verify s
                 (Kimchi_pasta.Pasta.Pallas.of_affine pk_)
                 (Random_oracle_input.Chunked.field msg) )
          then
            failwith
              (sprintf "Check signature: Invalid signature on %s for key %s" who
                 (key_to_string pk) )
          else ()
    in

    check_signature "fee payer" fee_payer.authorization
      fee_payer.body.public_key full_tx_commitment ;
    List.iteri (Parties.Call_forest.to_parties_list other_parties)
      ~f:(fun i p ->
        let commitment =
          if p.body.use_full_commitment then full_tx_commitment
          else tx_commitment
        in
        match p.authorization with
        | Signature s ->
            check_signature (sprintf "party %d" i) s p.body.public_key
              commitment
        | Proof _ | None_given ->
            () )

  let verify_party_proof (public_input : public_input_js)
      (proof : Js.js_string Js.t) (vk : Js.js_string Js.t) =
    let public_input = Public_input.Constant.of_js public_input in
    let proof =
      Result.ok_or_failwith
        (Pickles.Side_loaded.Proof.of_base64 (Js.to_string proof))
    in
    let vk =
      Pickles.Side_loaded.Verification_key.of_base58_check_exn (Js.to_string vk)
    in
    Pickles.Side_loaded.verify_promise ~typ:(public_input_typ 2)
      [ (vk, public_input, proof) ]
    |> Promise.map ~f:Js.bool |> Promise_js_helpers.to_js

  let public_key_to_string (pk : public_key) : Js.js_string Js.t =
    pk |> public_key |> Signature_lib.Public_key.Compressed.to_base58_check
    |> Js.string

  let public_key_of_string (pk_base58 : Js.js_string Js.t) : group_class Js.t =
    pk_base58 |> Js.to_string
    |> Signature_lib.Public_key.Compressed.of_base58_check_exn
    |> To_js.public_key

  let private_key_to_string (sk : private_key) : Js.js_string Js.t =
    sk |> private_key |> Signature_lib.Private_key.to_base58_check |> Js.string

  let private_key_of_string (sk_base58 : Js.js_string Js.t) : scalar_class Js.t
      =
    sk_base58 |> Js.to_string |> Signature_lib.Private_key.of_base58_check_exn
    |> To_js.private_key

  let field_to_base58 (field : field_class Js.t) : Js.js_string Js.t =
    field |> of_js_field |> to_unchecked |> Mina_base.Account_id.Digest.of_field
    |> Mina_base.Account_id.Digest.to_string |> Js.string

  let field_of_base58 (field : Js.js_string Js.t) : field_class Js.t =
    to_js_field @@ Field.constant @@ Mina_base.Account_id.Digest.to_field_unsafe
    @@ Mina_base.Account_id.Digest.of_string @@ Js.to_string field

  let memo_to_base58 (memo : Js.js_string Js.t) : Js.js_string Js.t =
    Js.string @@ Mina_base.Signed_command_memo.to_base58_check
    @@ Mina_base.Signed_command_memo.create_from_string_exn @@ Js.to_string memo

  let add_account_exn (l : L.t) pk (balance : string) =
    let account_id = account_id pk in
    let bal_u64 = Unsigned.UInt64.of_string balance in
    let balance = Currency.Balance.of_uint64 bal_u64 in
    let a : Mina_base.Account.t =
      { (Mina_base.Account.create account_id balance) with
        permissions = loose_permissions
      }
    in
    create_new_account_exn l account_id a

  let create
      (genesis_accounts :
        < publicKey : public_key Js.prop ; balance : Js.js_string Js.t Js.prop >
        Js.t
        Js.js_array
        Js.t ) : ledger_class Js.t =
    let l = L.empty ~depth:20 () in
    array_iter genesis_accounts ~f:(fun a ->
        add_account_exn l a##.publicKey (Js.to_string a##.balance) ) ;
    new%js ledger_constr l

  let get_account l (pk : public_key) : account Js.optdef =
    let loc = L.location_of_account l##.value (account_id pk) in
    let account = Option.bind loc ~f:(L.get l##.value) in
    To_js.option To_js.account account

  let add_account l (pk : public_key) (balance : Js.js_string Js.t) =
    add_account_exn l##.value pk (Js.to_string balance)

  let dummy_state_view : Mina_base.Zkapp_precondition.Protocol_state.View.t =
    let epoch_data =
      { Mina_base.Zkapp_precondition.Protocol_state.Epoch_data.Poly.ledger =
          { Mina_base.Epoch_ledger.Poly.hash = Field.Constant.zero
          ; total_currency = Currency.Amount.zero
          }
      ; seed = Field.Constant.zero
      ; start_checkpoint = Field.Constant.zero
      ; lock_checkpoint = Field.Constant.zero
      ; epoch_length = Mina_numbers.Length.zero
      }
    in
    { snarked_ledger_hash = Field.Constant.zero
    ; timestamp = Block_time.zero
    ; blockchain_length = Mina_numbers.Length.zero
    ; min_window_density = Mina_numbers.Length.zero
    ; last_vrf_output = ()
    ; total_currency = Currency.Amount.zero
    ; global_slot_since_hard_fork = Mina_numbers.Global_slot.zero
    ; global_slot_since_genesis = Mina_numbers.Global_slot.zero
    ; staking_epoch_data = epoch_data
    ; next_epoch_data = epoch_data
    }

  let apply_parties_transaction l (txn : Parties.t)
      (account_creation_fee : string) =
    check_party_signatures txn ;
    let ledger = l##.value in
    let applied_exn =
      T.apply_parties_unchecked ~state_view:dummy_state_view
        ~constraint_constants:
          { Genesis_constants.Constraint_constants.compiled with
            account_creation_fee = Currency.Fee.of_string account_creation_fee
          }
        ledger txn
    in
    let applied, _ = Or_error.ok_exn applied_exn in
    let T.Transaction_applied.Parties_applied.{ accounts; command; _ } =
      applied
    in
    let () =
      match command.status with
      | Applied ->
          ()
      | Failed failures ->
          raise_error
            ( Mina_base.Transaction_status.Failure.Collection.to_yojson failures
            |> Yojson.Safe.to_string )
    in
    let account_list =
      List.map accounts ~f:(fun (_, a) -> To_js.option To_js.account a)
    in
    Js.array @@ Array.of_list account_list

  let apply_json_transaction l (tx_json : Js.js_string Js.t)
      (account_creation_fee : Js.js_string Js.t) =
    let txn =
      Parties.of_json @@ Yojson.Safe.from_string @@ Js.to_string tx_json
    in
    apply_parties_transaction l txn (Js.to_string account_creation_fee)

  let () =
    let static_method name f =
      Js.Unsafe.set ledger_class (Js.string name) (Js.wrap_callback f)
    in
    let method_ name (f : ledger_class Js.t -> _) =
      method_ ledger_class name f
    in
    static_method "create" create ;

    static_method "hashParty" hash_party ;
    static_method "hashTransaction" hash_transaction ;
    static_method "hashTransactionChecked" hash_transaction_checked ;

    static_method "transactionCommitments" transaction_commitments ;
    static_method "zkappPublicInput" zkapp_public_input ;
    static_method "signFieldElement" sign_field_element ;
    static_method "signFeePayer" sign_fee_payer ;
    static_method "signOtherParty" sign_other_party ;
    static_method "verifyPartyProof" verify_party_proof ;

    static_method "publicKeyToString" public_key_to_string ;
    static_method "publicKeyOfString" public_key_of_string ;
    static_method "privateKeyToString" private_key_to_string ;
    static_method "privateKeyOfString" private_key_of_string ;
    static_method "fieldToBase58" field_to_base58 ;
    static_method "fieldOfBase58" field_of_base58 ;
    static_method "memoToBase58" memo_to_base58 ;

    static_method "hashPartyFromFields"
      (Checked.fields_to_hash
         (Mina_base.Party.Body.typ ())
         Mina_base.Party.Checked.digest ) ;

    (* TODO this is for debugging, maybe remove later *)
    let body_deriver =
      Mina_base.Party.Body.Graphql_repr.deriver @@ Fields_derivers_zkapps.o ()
    in
    let body_to_json value =
      value
      |> Party.Body.to_graphql_repr ~call_depth:0
      |> Fields_derivers_zkapps.to_json body_deriver
    in
    let body_of_json json =
      json
      |> Fields_derivers_zkapps.of_json body_deriver
      |> Party.Body.of_graphql_repr
    in
    static_method "fieldsToJson"
      (fields_to_json (Mina_base.Party.Body.typ ()) body_to_json) ;
    static_method "fieldsOfJson"
      (fields_of_json (Mina_base.Party.Body.typ ()) body_of_json) ;

    method_ "getAccount" get_account ;
    method_ "addAccount" add_account ;
    method_ "applyJsonTransaction" apply_json_transaction
end

let export () =
  Js.export "Field" field_class ;
  Js.export "Scalar" scalar_class ;
  Js.export "Bool" bool_class ;
  Js.export "Group" group_class ;
  Js.export "Poseidon" poseidon ;
  Js.export "Circuit" Circuit.circuit ;
  Js.export "Ledger" Ledger.ledger_class ;
  Js.export "Pickles" pickles

let export_global () =
  let snarky_obj =
    Js.Unsafe.(
      let i = inject in
      obj
        [| ("Field", i field_class)
         ; ("Scalar", i scalar_class)
         ; ("Bool", i bool_class)
         ; ("Group", i group_class)
         ; ("Poseidon", i poseidon)
         ; ("Circuit", i Circuit.circuit)
         ; ("Ledger", i Ledger.ledger_class)
         ; ("Pickles", i pickles)
        |])
  in
  Js.Unsafe.(set global (Js.string "__snarky") snarky_obj)<|MERGE_RESOLUTION|>--- conflicted
+++ resolved
@@ -2030,14 +2030,37 @@
 let nat_module (i : int) : (module Pickles_types.Nat.Intf) =
   List.nth_exn nat_modules_list i
 
-<<<<<<< HEAD
-let pickles_digest' ~constraint_constants ~name
-    (choices : pickles_rule_js Js.js_array Js.t) =
-  let choices = choices |> Js.to_array |> Array.to_list in
-  let branches = List.length choices in
-  let choices ~self:_ = List.map choices ~f:create_pickles_rule in
+let nat_add_module (i : int) : (module Pickles_types.Nat.Add.Intf) =
+  List.nth_exn nat_add_modules_list i
+
+let name = "smart-contract"
+
+let constraint_constants =
+  (* TODO these are dummy values *)
+  { Constraint_constants.sub_windows_per_window = 0
+  ; ledger_depth = 0
+  ; work_delay = 0
+  ; block_window_duration_ms = 0
+  ; transaction_capacity = Log_2 0
+  ; pending_coinbase_depth = 0
+  ; coinbase_amount = Unsigned.UInt64.of_int 0
+  ; supercharged_coinbase_factor = 0
+  ; account_creation_fee = Unsigned.UInt64.of_int 0
+  ; fork = None
+  }
+
+let pickles_digest (choices : pickles_rule_js Js.js_array Js.t)
+    (public_input_size : int) =
+  let branches = choices##.length in
+  let max_proofs =
+    let choices = choices |> Js.to_array |> Array.to_list in
+    List.map choices ~f:(fun c ->
+        c##.proofsToVerify |> Js.to_array |> Array.length )
+    |> List.max_elt ~compare |> Option.value ~default:0
+  in
   let (module Branches) = nat_module branches in
-  (* TODO get rid of Obj.magic for choices *)
+  let (module Max_proofs_verified) = nat_add_module max_proofs in
+  let (Choices choices) = Choices.of_js ~public_input_size choices in
   try
     let _ =
       Pickles.compile_promise ~choices:(Obj.magic choices)
@@ -2053,15 +2076,6 @@
     failwith "Unexpected: The exception will always fire"
   with Pickles.Return_digest md5 -> Md5.to_hex md5 |> Js.string
 
-let pickles_compile' ~constraint_constants ~name
-    (choices : pickles_rule_js Js.js_array Js.t) =
-  let choices = choices |> Js.to_array |> Array.to_list in
-  let branches = List.length choices in
-  let choices ~self:_ = List.map choices ~f:create_pickles_rule in
-=======
-let nat_add_module (i : int) : (module Pickles_types.Nat.Add.Intf) =
-  List.nth_exn nat_add_modules_list i
-
 let pickles_compile (choices : pickles_rule_js Js.js_array Js.t)
     (public_input_size : int) =
   let branches = choices##.length in
@@ -2071,7 +2085,6 @@
         c##.proofsToVerify |> Js.to_array |> Array.length )
     |> List.max_elt ~compare |> Option.value ~default:0
   in
->>>>>>> 4859e20d
   let (module Branches) = nat_module branches in
   let (module Max_proofs_verified) = nat_add_module max_proofs in
   let (Choices choices) = Choices.of_js ~public_input_size choices in
@@ -2173,39 +2186,15 @@
           (Pickles.Verification_key.index key)
   end
 
-<<<<<<< HEAD
-let pickles_digest, pickles_compile =
-  let constraint_constants =
-    (* TODO these are dummy values *)
-    { Snark_keys_header.Constraint_constants.sub_windows_per_window = 0
-    ; ledger_depth = 0
-    ; work_delay = 0
-    ; block_window_duration_ms = 0
-    ; transaction_capacity = Log_2 0
-    ; pending_coinbase_depth = 0
-    ; coinbase_amount = Unsigned.UInt64.of_int 0
-    ; supercharged_coinbase_factor = 0
-    ; account_creation_fee = Unsigned.UInt64.of_int 0
-    ; fork = None
-    }
-  in
-  let name = "smart-contract" in
-  ( pickles_digest' ~constraint_constants ~name
-  , pickles_compile' ~constraint_constants ~name )
-
-let proof_to_string proof =
-  proof |> Pickles.Side_loaded.Proof.to_base64 |> Js.string
-=======
 let proof_to_string (proof : proof) =
   proof |> Pickles.Side_loaded.Proof.of_proof
   |> Pickles.Side_loaded.Proof.to_base64 |> Js.string
->>>>>>> 4859e20d
 
 let pickles =
   object%js
     val compile = pickles_compile
 
-    val circuit_digest = pickles_digest
+    val circuitDigest = pickles_digest
 
     val proofToString = proof_to_string
   end
