--- conflicted
+++ resolved
@@ -1564,45 +1564,18 @@
 
 (* helpers for pickles_compile *)
 
-<<<<<<< HEAD
-type 'a zkapp_statement = { party : 'a; calls : 'a }
-
-let zkapp_statement_to_fields { party; calls } = [| party; calls |]
-
-type zkapp_statement_js =
-  < party : field_class Js.t Js.readonly_prop
-  ; calls : field_class Js.t Js.readonly_prop >
-  Js.t
-=======
 type 'a public_input = 'a array
 
 type public_input_js = field_class Js.t Js.js_array Js.t
 
 type 'proof public_input_with_proof_js =
   < publicInput : public_input_js Js.prop ; proof : 'proof Js.prop > Js.t
->>>>>>> 831a470f
 
 module Public_input = struct
   type t = Field.t public_input
 
   let to_field_elements (t : t) : Field.t array = t
 
-<<<<<<< HEAD
-  let to_constant ({ party; calls } : t) =
-    { party = to_unchecked party; calls = to_unchecked calls }
-
-  let to_js ({ party; calls } : t) =
-    object%js
-      val party = to_js_field party
-
-      val calls = to_js_field calls
-    end
-
-  let of_js (statement : zkapp_statement_js) : t =
-    { party = of_js_field statement##.party
-    ; calls = of_js_field statement##.calls
-    }
-=======
   let to_constant (t : t) = Array.map ~f:to_unchecked t
 
   let to_js (t : t) : public_input_js = Array.map ~f:to_js_field t |> Js.array
@@ -1612,30 +1585,12 @@
 
   let list_to_js (public_inputs : t list) =
     List.map ~f:to_js public_inputs |> Array.of_list |> Js.array
->>>>>>> 831a470f
 
   module Constant = struct
     type t = Field.Constant.t public_input
 
     let to_field_elements (t : t) : Field.Constant.t array = t
 
-<<<<<<< HEAD
-    let to_js ({ party; calls } : t) =
-      to_js { party = Field.constant party; calls = Field.constant calls }
-
-    let of_js (statement : zkapp_statement_js) : t =
-      { party = of_js_field statement##.party |> to_unchecked
-      ; calls = of_js_field statement##.calls |> to_unchecked
-      }
-  end
-end
-
-let zkapp_statement_typ =
-  let to_hlist { party; calls } = H_list.[ party; calls ] in
-  let of_hlist ([ party; calls ] : (unit, _) H_list.t) = { party; calls } in
-  Typ.of_hlistable [ Field.typ; Field.typ ] ~var_to_hlist:to_hlist
-    ~var_of_hlist:of_hlist ~value_to_hlist:to_hlist ~value_of_hlist:of_hlist
-=======
     let to_js (t : t) : public_input_js =
       Array.map ~f:to_js_field_unchecked t |> Js.array
 
@@ -1645,7 +1600,6 @@
 end
 
 let public_input_typ (i : int) = Typ.array ~length:i Field.typ
->>>>>>> 831a470f
 
 let dummy_constraints =
   let module Inner_curve = Kimchi_pasta.Pasta.Pallas in
@@ -2227,20 +2181,11 @@
     let tx =
       Parties.of_json @@ Yojson.Safe.from_string @@ Js.to_string tx_json
     in
-<<<<<<< HEAD
     let party = List.nth_exn tx.other_parties party_index in
-    Zkapp_statement.Constant.to_js
-      { party = (party.elt.party_digest :> Impl.field)
-      ; calls = (Parties.Digest.Forest.empty :> Impl.field)
-      }
-=======
-    let at_party =
-      let ps = List.drop tx.other_parties party_index in
-      (Parties.Call_forest.hash ps :> Impl.field)
-    in
-    let transaction = transaction_commitment tx (Other_party party_index) in
-    Public_input.Constant.to_js [| transaction; at_party |]
->>>>>>> 831a470f
+    Public_input.Constant.to_js
+      [| (party.elt.party_digest :> Impl.field)
+       ; (Parties.Digest.Forest.empty :> Impl.field)
+      |]
 
   let sign_field_element (x : field_class Js.t) (key : private_key) =
     Signature_lib.Schnorr.Chunked.sign (private_key key)
