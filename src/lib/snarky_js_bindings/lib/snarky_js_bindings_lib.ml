module Backend = Kimchi_backend.Pasta.Vesta_based_plonk
module Other_backend = Kimchi_backend.Pasta.Pallas_based_plonk
module Impl = Pickles.Impls.Step
module Other_impl = Pickles.Impls.Wrap
module Challenge = Limb_vector.Challenge.Make (Impl)
module Sc =
  Pickles.Scalar_challenge.Make (Impl) (Pickles.Step_main_inputs.Inner_curve)
    (Challenge)
    (Pickles.Endo.Step_inner_curve)
module Js = Js_of_ocaml.Js

let console_log_string s = Js_of_ocaml.Firebug.console##log (Js.string s)

let console_log s = Js_of_ocaml.Firebug.console##log s

let raise_error s =
  Js_of_ocaml.Js_error.(
    raise_ @@ of_error (new%js Js.error_constr (Js.string s)))

let raise_errorf fmt = Core_kernel.ksprintf raise_error fmt

class type field_class =
  object
    method value : Impl.Field.t Js.prop

    method toString : Js.js_string Js.t Js.meth

    method toJSON : < .. > Js.t Js.meth

    method toFields : field_class Js.t Js.js_array Js.t Js.meth
  end

and bool_class =
  object
    method value : Impl.Boolean.var Js.prop

    method toBoolean : bool Js.t Js.meth

    method toField : field_class Js.t Js.meth

    method toJSON : < .. > Js.t Js.meth

    method toFields : field_class Js.t Js.js_array Js.t Js.meth
  end

module As_field = struct
  (* number | string | boolean | field_class | cvar *)
  type t

  let of_field (x : Impl.Field.t) : t = Obj.magic x

  let of_field_obj (x : field_class Js.t) : t = Obj.magic x

  let of_number_exn (value : t) : Impl.Field.t =
    let number : Js.number Js.t = Obj.magic value in
    let float = Js.float_of_number number in
    if Float.is_integer float then
      if float >= 0. then
        Impl.Field.(
          constant @@ Constant.of_string @@ Js.to_string @@ number##toString)
      else
        let number : Js.number Js.t = Obj.magic (-.float) in
        Impl.Field.negate
          Impl.Field.(
            constant @@ Constant.of_string @@ Js.to_string @@ number##toString)
    else raise_error "Cannot convert a float to a field element"

  let of_boolean (value : t) : Impl.Field.t =
    let value = Js.to_bool (Obj.magic value) in
    if value then Impl.Field.one else Impl.Field.zero

  let of_string_exn (value : t) : Impl.Field.t =
    let value : Js.js_string Js.t = Obj.magic value in
    let s = Js.to_string value in
    try
      Impl.Field.constant
        ( if
          String.length s >= 2
          && Char.equal s.[0] '0'
          && Char.equal (Char.lowercase_ascii s.[1]) 'x'
        then Kimchi_pasta.Pasta.Fp.(of_bigint (Bigint.of_hex_string s))
        else if String.length s >= 1 && Char.equal s.[0] '-' then
          String.sub s 1 (String.length s - 1)
          |> Impl.Field.Constant.of_string |> Impl.Field.Constant.negate
        else Impl.Field.Constant.of_string s )
    with Failure e -> raise_error e

  let of_bigint_exn (value : t) : Impl.Field.t =
    let bigint : < toString : Js.js_string Js.t Js.meth > Js.t =
      Obj.magic value
    in
    bigint##toString |> Obj.magic |> of_string_exn

  let value (value : t) : Impl.Field.t =
    match Js.to_string (Js.typeof (Obj.magic value)) with
    | "number" ->
        of_number_exn value
    | "boolean" ->
        of_boolean value
    | "string" ->
        of_string_exn value
    | "bigint" ->
        of_bigint_exn value
    | "object" ->
        let is_array = Js.to_bool (Js.Unsafe.global ##. Array##isArray value) in
        if is_array then
          (* Cvar case *)
          (* TODO: Make this conversion more robust by rejecting invalid cases *)
          Obj.magic value
        else
          (* Object case *)
          Js.Optdef.get
            (Obj.magic value)##.value
            (fun () -> raise_error "Expected object with property \"value\"")
    | s ->
        raise_error
          (Core_kernel.sprintf
             "Type \"%s\" cannot be converted to a field element" s )

  let field_class : < .. > Js.t =
    let f =
      (* We could construct this using Js.wrap_meth_callback, but that returns a
         function that behaves weirdly (from the point-of-view of JS) when partially applied. *)
      Js.Unsafe.eval_string
        {js|
        (function(asFieldValue) {
          return function(x) {
            this.value = asFieldValue(x);
            return this;
          };
        })
      |js}
    in
    Js.Unsafe.(fun_call f [| inject (Js.wrap_callback value) |])

  let field_constr : (t -> field_class Js.t) Js.constr = Obj.magic field_class

  let to_field_obj (x : t) : field_class Js.t =
    match Js.to_string (Js.typeof (Obj.magic value)) with
    | "object" ->
        let is_array = Js.to_bool (Js.Unsafe.global ##. Array##isArray value) in
        if is_array then (* Cvar case *)
          new%js field_constr x else Obj.magic x
    | _ ->
        new%js field_constr x
end

let field_class = As_field.field_class

let field_constr = As_field.field_constr

open Core_kernel

let bool_constant (b : Impl.Boolean.var) =
  match (b :> Impl.Field.t) with
  | Constant b ->
      Some Impl.Field.Constant.(equal one b)
  | _ ->
      None

module As_bool = struct
  (* boolean | bool_class | Boolean.var *)
  type t

  let of_boolean (x : Impl.Boolean.var) : t = Obj.magic x

  let of_bool_obj (x : bool_class Js.t) : t = Obj.magic x

  let of_js_bool (b : bool Js.t) : t = Obj.magic b

  let value (value : t) : Impl.Boolean.var =
    match Js.to_string (Js.typeof (Obj.magic value)) with
    | "boolean" ->
        let value = Js.to_bool (Obj.magic value) in
        Impl.Boolean.var_of_value value
    | "object" ->
        let is_array = Js.to_bool (Js.Unsafe.global ##. Array##isArray value) in
        if is_array then
          (* Cvar case *)
          (* TODO: Make this conversion more robust by rejecting invalid cases *)
          Obj.magic value
        else
          (* Object case *)
          Js.Optdef.get
            (Obj.magic value)##.value
            (fun () -> raise_error "Expected object with property \"value\"")
    | s ->
        raise_error
          (Core_kernel.sprintf "Type \"%s\" cannot be converted to a boolean" s)
end

let bool_class : < .. > Js.t =
  let f =
    Js.Unsafe.eval_string
      {js|
      (function(asBoolValue) {
        return function(x) {
          this.value = asBoolValue(x);
          return this;
        }
      })
    |js}
  in
  Js.Unsafe.(fun_call f [| inject (Js.wrap_callback As_bool.value) |])

let bool_constr : (As_bool.t -> bool_class Js.t) Js.constr =
  Obj.magic bool_class

module Field = Impl.Field
module Boolean = Impl.Boolean
module As_prover = Impl.As_prover
module Constraint = Impl.Constraint
module Bigint = Impl.Bigint
module Keypair = Impl.Keypair
module Verification_key = Impl.Verification_key
module Typ = Impl.Typ

let singleton_array (type a) (x : a) : a Js.js_array Js.t =
  let arr = new%js Js.array_empty in
  arr##push x |> ignore ;
  arr

let handle_constants f f_constant (x : Field.t) =
  match x with Constant x -> f_constant x | _ -> f x

let handle_constants2 f f_constant (x : Field.t) (y : Field.t) =
  match (x, y) with Constant x, Constant y -> f_constant x y | _ -> f x y

let array_get_exn xs i =
  Js.Optdef.get (Js.array_get xs i) (fun () ->
      raise_error (sprintf "array_get_exn: index=%d, length=%d" i xs##.length) )

let array_check_length xs n =
  if xs##.length <> n then raise_error (sprintf "Expected array of length %d" n)

let method_ class_ (name : string) (f : _ Js.t -> _) =
  let prototype = Js.Unsafe.get class_ (Js.string "prototype") in
  Js.Unsafe.set prototype (Js.string name) (Js.wrap_meth_callback f)

let optdef_arg_method (type a) class_ (name : string)
    (f : _ Js.t -> a Js.Optdef.t -> _) =
  let prototype = Js.Unsafe.get class_ (Js.string "prototype") in
  let meth =
    let wrapper =
      Js.Unsafe.eval_string
        {js|
        (function(f) {
          return function(xOptdef) {
            return f(this, xOptdef);
          };
        })|js}
    in
    Js.Unsafe.(fun_call wrapper [| inject (Js.wrap_callback f) |])
  in
  Js.Unsafe.set prototype (Js.string name) meth

let to_js_bigint =
  let bigint_constr = Js.Unsafe.eval_string {js|BigInt|js} in
  fun (s : Js.js_string Js.t) ->
    Js.Unsafe.fun_call bigint_constr [| Js.Unsafe.inject s |]

let to_js_field x : field_class Js.t = new%js field_constr (As_field.of_field x)

let of_js_field (x : field_class Js.t) : Field.t = x##.value

let to_js_field_unchecked x : field_class Js.t =
  x |> Field.constant |> to_js_field

let to_unchecked (x : Field.t) =
  match x with Constant y -> y | y -> Impl.As_prover.read_var y

let of_js_field_unchecked (x : field_class Js.t) = to_unchecked @@ of_js_field x

let () =
  let method_ name (f : field_class Js.t -> _) = method_ field_class name f in
  let to_string (x : Field.t) =
    ( match x with
    | Constant x ->
        x
    | x ->
        (* TODO: Put good error message here. *)
        As_prover.read_var x )
    |> Field.Constant.to_string |> Js.string
  in
  let mk = to_js_field in
  let add_op1 name (f : Field.t -> Field.t) =
    method_ name (fun this : field_class Js.t -> mk (f this##.value))
  in
  let add_op2 name (f : Field.t -> Field.t -> Field.t) =
    method_ name (fun this (y : As_field.t) : field_class Js.t ->
        mk (f this##.value (As_field.value y)) )
  in
  let sub =
    handle_constants2 Field.sub (fun x y ->
        Field.constant (Field.Constant.sub x y) )
  in
  let div =
    handle_constants2 Field.div (fun x y ->
        Field.constant (Field.Constant.( / ) x y) )
  in
  let sqrt =
    handle_constants Field.sqrt (fun x ->
        Field.constant (Field.Constant.sqrt x) )
  in
  add_op2 "add" Field.add ;
  add_op2 "sub" sub ;
  add_op2 "div" div ;
  add_op2 "mul" Field.mul ;
  add_op1 "neg" Field.negate ;
  add_op1 "inv" Field.inv ;
  add_op1 "square" Field.square ;
  add_op1 "sqrt" sqrt ;
  method_ "toString" (fun this : Js.js_string Js.t -> to_string this##.value) ;
  method_ "sizeInFields" (fun _this : int -> 1) ;
  method_ "toFields" (fun this : field_class Js.t Js.js_array Js.t ->
      singleton_array this ) ;
  method_ "toBigInt" (fun this -> to_string this##.value |> to_js_bigint) ;
  ((* TODO: Make this work with arbitrary bit length *)
   let bit_length = Field.size_in_bits - 2 in
   let cmp_method (name, f) =
     method_ name (fun this (y : As_field.t) : unit ->
         f ~bit_length this##.value (As_field.value y) )
   in
   let bool_cmp_method (name, f) =
     method_ name (fun this (y : As_field.t) : bool_class Js.t ->
         new%js bool_constr
           (As_bool.of_boolean
              (f (Field.compare ~bit_length this##.value (As_field.value y))) ) )
   in
   (List.iter ~f:bool_cmp_method)
     [ ("lt", fun { less; _ } -> less)
     ; ("lte", fun { less_or_equal; _ } -> less_or_equal)
     ; ("gt", fun { less_or_equal; _ } -> Boolean.not less_or_equal)
     ; ("gte", fun { less; _ } -> Boolean.not less)
     ] ;
   List.iter ~f:cmp_method
     [ ("assertLt", Field.Assert.lt)
     ; ("assertLte", Field.Assert.lte)
     ; ("assertGt", Field.Assert.gt)
     ; ("assertGte", Field.Assert.gte)
     ] ) ;
  method_ "assertEquals" (fun this (y : As_field.t) : unit ->
      Field.Assert.equal this##.value (As_field.value y) ) ;

  method_ "assertBoolean" (fun this : unit ->
      Impl.assert_ (Constraint.boolean this##.value) ) ;
  method_ "isZero" (fun this : bool_class Js.t ->
      new%js bool_constr
        (As_bool.of_boolean (Field.equal this##.value Field.zero)) ) ;
  optdef_arg_method field_class "toBits"
    (fun this (length : int Js.Optdef.t) : bool_class Js.t Js.js_array Js.t ->
      let length = Js.Optdef.get length (fun () -> Field.size_in_bits) in
      let k f bits =
        let arr = new%js Js.array_empty in
        List.iter bits ~f:(fun x ->
            arr##push (new%js bool_constr (As_bool.of_boolean (f x))) |> ignore ) ;
        arr
      in
      handle_constants
        (fun v -> k Fn.id (Field.choose_preimage_var ~length v))
        (fun x ->
          let bits = Field.Constant.unpack x in
          let bits, high_bits = List.split_n bits length in
          if List.exists high_bits ~f:Fn.id then
            raise_error
              (sprintf "Value %s did not fit in %d bits"
                 (Field.Constant.to_string x)
                 length ) ;
          k Boolean.var_of_value bits )
        this##.value ) ;
  method_ "equals" (fun this (y : As_field.t) : bool_class Js.t ->
      new%js bool_constr
        (As_bool.of_boolean (Field.equal this##.value (As_field.value y))) ) ;
  let static_op1 name (f : Field.t -> Field.t) =
    Js.Unsafe.set field_class (Js.string name)
      (Js.wrap_callback (fun (x : As_field.t) : field_class Js.t ->
           mk (f (As_field.value x)) ) )
  in
  let static_op2 name (f : Field.t -> Field.t -> Field.t) =
    Js.Unsafe.set field_class (Js.string name)
      (Js.wrap_callback
         (fun (x : As_field.t) (y : As_field.t) : field_class Js.t ->
           mk (f (As_field.value x) (As_field.value y)) ) )
  in
  field_class##.one := mk Field.one ;
  field_class##.zero := mk Field.zero ;
  field_class##.minusOne := mk @@ Field.negate Field.one ;
  Js.Unsafe.set field_class (Js.string "ORDER")
    ( to_js_bigint @@ Js.string @@ Pasta_bindings.BigInt256.to_string
    @@ Pasta_bindings.Fp.size () ) ;
  field_class##.random :=
    Js.wrap_callback (fun () : field_class Js.t ->
        mk (Field.constant (Field.Constant.random ())) ) ;
  static_op2 "add" Field.add ;
  static_op2 "sub" sub ;
  static_op2 "mul" Field.mul ;
  static_op2 "div" div ;
  static_op1 "neg" Field.negate ;
  static_op1 "inv" Field.inv ;
  static_op1 "square" Field.square ;
  static_op1 "sqrt" sqrt ;
  field_class##.toString :=
    Js.wrap_callback (fun (x : As_field.t) : Js.js_string Js.t ->
        to_string (As_field.value x) ) ;
  field_class##.sizeInFields := Js.wrap_callback (fun () : int -> 1) ;
  field_class##.toFields :=
    Js.wrap_callback
      (fun (x : As_field.t) : field_class Js.t Js.js_array Js.t ->
        (As_field.to_field_obj x)##toFields ) ;
  field_class##.ofFields :=
    Js.wrap_callback
      (fun (xs : field_class Js.t Js.js_array Js.t) : field_class Js.t ->
        array_check_length xs 1 ; array_get_exn xs 0 ) ;
  field_class##.assertEqual :=
    Js.wrap_callback (fun (x : As_field.t) (y : As_field.t) : unit ->
        Field.Assert.equal (As_field.value x) (As_field.value y) ) ;
  field_class##.assertBoolean
  := Js.wrap_callback (fun (x : As_field.t) : unit ->
         Impl.assert_ (Constraint.boolean (As_field.value x)) ) ;
  field_class##.isZero :=
    Js.wrap_callback (fun (x : As_field.t) : bool_class Js.t ->
        new%js bool_constr
          (As_bool.of_boolean (Field.equal (As_field.value x) Field.zero)) ) ;
  field_class##.ofBits :=
    Js.wrap_callback
      (fun (bs : As_bool.t Js.js_array Js.t) : field_class Js.t ->
        try
          Array.map (Js.to_array bs) ~f:(fun b ->
              match (As_bool.value b :> Impl.Field.t) with
              | Constant b ->
                  Impl.Field.Constant.(equal one b)
              | _ ->
                  failwith "non-constant" )
          |> Array.to_list |> Field.Constant.project |> Field.constant |> mk
        with _ ->
          mk
            (Field.project
               (List.init bs##.length ~f:(fun i ->
                    Js.Optdef.case (Js.array_get bs i)
                      (fun () -> assert false)
                      As_bool.value ) ) ) ) ;
  (field_class##.toBits :=
     let wrapper =
       Js.Unsafe.eval_string
         {js|
          (function(toField) {
            return function(x, length) {
              return toField(x).toBits(length);
            };
          })|js}
     in
     Js.Unsafe.(
       fun_call wrapper [| inject (Js.wrap_callback As_field.to_field_obj) |])
  ) ;
  field_class##.equal :=
    Js.wrap_callback (fun (x : As_field.t) (y : As_field.t) : bool_class Js.t ->
        new%js bool_constr
          (As_bool.of_boolean
             (Field.equal (As_field.value x) (As_field.value y)) ) ) ;
  let static_method name f =
    Js.Unsafe.set field_class (Js.string name) (Js.wrap_callback f)
  in
  method_ "seal"
    (let seal = Pickles.Util.seal (module Impl) in
     fun (this : field_class Js.t) : field_class Js.t -> mk (seal this##.value)
    ) ;
  method_ "rangeCheckHelper"
    (fun (this : field_class Js.t) (num_bits : int) : field_class Js.t ->
      match this##.value with
      | Constant v ->
          let n = Bigint.of_field v in
          for i = num_bits to Field.size_in_bits - 1 do
            if Bigint.test_bit n i then
              raise_error
                (sprintf
                   !"rangeCheckHelper: Expected %{sexp:Field.Constant.t} to \
                     fit in %d bits"
                   v num_bits )
          done ;
          this
      | v ->
          let _a, _b, n =
            Pickles.Scalar_challenge.to_field_checked' ~num_bits
              (module Impl)
              { inner = v }
          in
          mk n ) ;
  method_ "isConstant" (fun (this : field_class Js.t) : bool Js.t ->
      match this##.value with Constant _ -> Js._true | _ -> Js._false ) ;
  method_ "toConstant" (fun (this : field_class Js.t) : field_class Js.t ->
      let x =
        match this##.value with Constant x -> x | x -> As_prover.read_var x
      in
      mk (Field.constant x) ) ;
  method_ "toJSON" (fun (this : field_class Js.t) : < .. > Js.t ->
      this##toString ) ;
  static_method "toJSON" (fun (this : field_class Js.t) : < .. > Js.t ->
      this##toJSON ) ;
  static_method "fromJSON"
    (fun (value : Js.Unsafe.any) : field_class Js.t Js.Opt.t ->
      let return x =
        Js.Opt.return (new%js field_constr (As_field.of_field x))
      in
      match Js.to_string (Js.typeof (Js.Unsafe.coerce value)) with
      | "number" ->
          let value = Js.float_of_number (Obj.magic value) in
          if Caml.Float.is_integer value then
            return (Field.of_int (Float.to_int value))
          else Js.Opt.empty
      | "boolean" ->
          let value = Js.to_bool (Obj.magic value) in
          return (if value then Field.one else Field.zero)
      | "string" -> (
          let value : Js.js_string Js.t = Obj.magic value in
          let s = Js.to_string value in
          try
            return
              (Field.constant
                 ( if
                   String.length s > 1
                   && Char.equal s.[0] '0'
                   && Char.equal (Char.lowercase s.[1]) 'x'
                 then Kimchi_pasta.Pasta.Fp.(of_bigint (Bigint.of_hex_string s))
                 else Field.Constant.of_string s ) )
          with Failure _ -> Js.Opt.empty )
      | _ ->
          Js.Opt.empty ) ;
  let from f x = new%js field_constr (As_field.of_field (f x)) in
  static_method "fromNumber" (from As_field.of_number_exn) ;
  static_method "fromString" (from As_field.of_string_exn) ;
  static_method "fromBigInt" (from As_field.of_bigint_exn) ;
  static_method "check" (fun _x -> ())

let () =
  let handle_constants2 f f_constant (x : Boolean.var) (y : Boolean.var) =
    match ((x :> Field.t), (y :> Field.t)) with
    | Constant x, Constant y ->
        f_constant x y
    | _ ->
        f x y
  in
  let equal =
    handle_constants2 Boolean.equal (fun x y ->
        Boolean.var_of_value (Field.Constant.equal x y) )
  in
  let mk x : bool_class Js.t = new%js bool_constr (As_bool.of_boolean x) in
  let method_ name (f : bool_class Js.t -> _) = method_ bool_class name f in
  let add_op1 name (f : Boolean.var -> Boolean.var) =
    method_ name (fun this : bool_class Js.t -> mk (f this##.value))
  in
  let add_op2 name (f : Boolean.var -> Boolean.var -> Boolean.var) =
    method_ name (fun this (y : As_bool.t) : bool_class Js.t ->
        mk (f this##.value (As_bool.value y)) )
  in
  Js.Unsafe.set bool_class (Js.string "true") (mk Boolean.true_) ;
  Js.Unsafe.set bool_class (Js.string "false") (mk Boolean.false_) ;
  method_ "toField" (fun this : field_class Js.t ->
      new%js field_constr (As_field.of_field (this##.value :> Field.t)) ) ;
  add_op1 "not" Boolean.not ;
  add_op2 "and" Boolean.( &&& ) ;
  add_op2 "or" Boolean.( ||| ) ;
  method_ "assertEquals" (fun this (y : As_bool.t) : unit ->
      Boolean.Assert.( = ) this##.value (As_bool.value y) ) ;
  method_ "assertTrue" (fun this : unit -> Boolean.Assert.is_true this##.value) ;
  method_ "assertFalse" (fun this : unit ->
      Boolean.Assert.( = ) this##.value Boolean.false_ ) ;
  add_op2 "equals" equal ;
  method_ "toBoolean" (fun this : bool Js.t ->
      match (this##.value :> Field.t) with
      | Constant x ->
          Js.bool Field.Constant.(equal one x)
      | _ -> (
          try Js.bool (As_prover.read Boolean.typ this##.value)
          with _ ->
            raise_error
              "Bool.toBoolean can only be called on non-witness values." ) ) ;
  method_ "sizeInFields" (fun _this : int -> 1) ;
  method_ "toString" (fun this ->
      let x =
        match (this##.value :> Field.t) with
        | Constant x ->
            x
        | x ->
            As_prover.read_var x
      in
      if Field.Constant.(equal one) x then "true" else "false" ) ;
  method_ "toFields" (fun this : field_class Js.t Js.js_array Js.t ->
      let arr = new%js Js.array_empty in
      arr##push this##toField |> ignore ;
      arr ) ;
  let static_method name f =
    Js.Unsafe.set bool_class (Js.string name) (Js.wrap_callback f)
  in
  let static_op1 name (f : Boolean.var -> Boolean.var) =
    static_method name (fun (x : As_bool.t) : bool_class Js.t ->
        mk (f (As_bool.value x)) )
  in
  let static_op2 name (f : Boolean.var -> Boolean.var -> Boolean.var) =
    static_method name (fun (x : As_bool.t) (y : As_bool.t) : bool_class Js.t ->
        mk (f (As_bool.value x) (As_bool.value y)) )
  in
  static_method "toField" (fun (x : As_bool.t) ->
      new%js field_constr (As_field.of_field (As_bool.value x :> Field.t)) ) ;
  Js.Unsafe.set bool_class (Js.string "Unsafe")
    (object%js
       method ofField (x : As_field.t) : bool_class Js.t =
         new%js bool_constr
           (As_bool.of_boolean (Boolean.Unsafe.of_cvar (As_field.value x)))
    end ) ;
  static_op1 "not" Boolean.not ;
  static_op2 "and" Boolean.( &&& ) ;
  static_op2 "or" Boolean.( ||| ) ;
  static_method "assertEqual" (fun (x : As_bool.t) (y : As_bool.t) : unit ->
      Boolean.Assert.( = ) (As_bool.value x) (As_bool.value y) ) ;
  static_op2 "equal" equal ;
  static_method "count"
    (fun (bs : As_bool.t Js.js_array Js.t) : field_class Js.t ->
      new%js field_constr
        (As_field.of_field
           (Field.sum
              (List.init bs##.length ~f:(fun i ->
                   ( Js.Optdef.case (Js.array_get bs i)
                       (fun () -> assert false)
                       As_bool.value
                     :> Field.t ) ) ) ) ) ) ;
  static_method "sizeInFields" (fun () : int -> 1) ;
  static_method "toFields"
    (fun (x : As_bool.t) : field_class Js.t Js.js_array Js.t ->
      singleton_array
        (new%js field_constr (As_field.of_field (As_bool.value x :> Field.t))) ) ;
  static_method "ofFields"
    (fun (xs : field_class Js.t Js.js_array Js.t) : bool_class Js.t ->
      if xs##.length = 1 then
        Js.Optdef.case (Js.array_get xs 0)
          (fun () -> assert false)
          (fun x -> mk (Boolean.Unsafe.of_cvar x##.value))
      else raise_error "Expected array of length 1" ) ;
  static_method "check" (fun (x : bool_class Js.t) : unit ->
      Impl.assert_ (Constraint.boolean (x##.value :> Field.t)) ) ;
  method_ "toJSON" (fun (this : bool_class Js.t) : < .. > Js.t ->
      Js.Unsafe.coerce this##toBoolean ) ;
  static_method "toJSON" (fun (this : bool_class Js.t) : < .. > Js.t ->
      this##toJSON ) ;
  static_method "fromJSON"
    (fun (value : Js.Unsafe.any) : bool_class Js.t Js.Opt.t ->
      match Js.to_string (Js.typeof (Js.Unsafe.coerce value)) with
      | "boolean" ->
          Js.Opt.return
            (new%js bool_constr (As_bool.of_js_bool (Js.Unsafe.coerce value)))
      | _ ->
          Js.Opt.empty )

type coords = < x : As_field.t Js.prop ; y : As_field.t Js.prop > Js.t

let group_class : < .. > Js.t =
  let f =
    Js.Unsafe.eval_string
      {js|
      (function(toFieldObj) {
        return function() {
          var err = 'Group constructor expects either 2 arguments (x, y) or a single argument object { x, y }';
          if (arguments.length == 1) {
            var t = arguments[0];
            if (t.x === undefined || t.y === undefined) {
              throw (Error(err));
            } else {
              this.x = toFieldObj(t.x);
              this.y = toFieldObj(t.y);
            }
          } else if (arguments.length == 2) {
            this.x = toFieldObj(arguments[0]);
            this.y = toFieldObj(arguments[1]);
          } else {
            throw (Error(err));
          }
          return this;
        }
      })
      |js}
  in
  Js.Unsafe.fun_call f
    [| Js.Unsafe.inject (Js.wrap_callback As_field.to_field_obj) |]

class type scalar_class =
  object
    method value : Boolean.var array Js.prop

    method constantValue : Other_impl.Field.Constant.t Js.Optdef.t Js.prop

    method toJSON : < .. > Js.t Js.meth
  end

class type endo_scalar_class =
  object
    method value : Boolean.var list Js.prop
  end

module As_group = struct
  (* { x: as_field, y : as_field } | group_class *)
  type t

  class type group_class =
    object
      method x : field_class Js.t Js.prop

      method y : field_class Js.t Js.prop

      method add : group_class Js.t -> group_class Js.t Js.meth

      method add_ : t -> group_class Js.t Js.meth

      method sub_ : t -> group_class Js.t Js.meth

      method neg : group_class Js.t Js.meth

      method scale : scalar_class Js.t -> group_class Js.t Js.meth

      method endoScale : endo_scalar_class Js.t -> group_class Js.t Js.meth

      method assertEquals : t -> unit Js.meth

      method equals : t -> bool_class Js.t Js.meth

      method toJSON : < .. > Js.t Js.meth

      method toFields : field_class Js.t Js.js_array Js.t Js.meth
    end

  let group_constr : (As_field.t -> As_field.t -> group_class Js.t) Js.constr =
    Obj.magic group_class

  let to_coords (t : t) : coords = Obj.magic t

  let value (t : t) =
    let t = to_coords t in
    (As_field.value t##.x, As_field.value t##.y)

  let of_group_obj (t : group_class Js.t) : t = Obj.magic t

  let to_group_obj (t : t) : group_class Js.t =
    if Js.instanceof (Obj.magic t) group_constr then Obj.magic t
    else
      let t = to_coords t in
      new%js group_constr t##.x t##.y
end

class type group_class = As_group.group_class

let group_constr = As_group.group_constr

let to_js_group (x : Impl.Field.t) (y : Impl.Field.t) : group_class Js.t =
  new%js group_constr
    (As_field.of_field_obj (to_js_field x))
    (As_field.of_field_obj (to_js_field y))

let scalar_shift =
  Pickles_types.Shifted_value.Type1.Shift.create (module Other_backend.Field)

let to_constant_scalar (bs : Boolean.var array) :
    Other_backend.Field.t Js.Optdef.t =
  with_return (fun { return } ->
      let bs =
        Array.map bs ~f:(fun b ->
            match (b :> Field.t) with
            | Constant b ->
                Impl.Field.Constant.(equal one b)
            | _ ->
                return Js.Optdef.empty )
      in
      Js.Optdef.return
        (Pickles_types.Shifted_value.Type1.to_field
           (module Other_backend.Field)
           ~shift:scalar_shift
           (Shifted_value (Other_backend.Field.of_bits (Array.to_list bs))) ) )

let scalar_class : < .. > Js.t =
  let f =
    Js.Unsafe.eval_string
      {js|
      (function(toConstantFieldElt) {
        return function(bits, constantValue) {
          this.value = bits;
          if (constantValue !== undefined) {
            this.constantValue = constantValue;
            return this;
          }
          let c = toConstantFieldElt(bits);
          if (c !== undefined) {
            this.constantValue = c;
          }
          return this;
        };
      })
    |js}
  in
  Js.Unsafe.(fun_call f [| inject (Js.wrap_callback to_constant_scalar) |])

let scalar_constr : (Boolean.var array -> scalar_class Js.t) Js.constr =
  Obj.magic scalar_class

let scalar_constr_const :
    (Boolean.var array -> Other_backend.Field.t -> scalar_class Js.t) Js.constr
    =
  Obj.magic scalar_class

let scalar_to_bits x =
  let (Shifted_value x) =
    Pickles_types.Shifted_value.Type1.of_field ~shift:scalar_shift
      (module Other_backend.Field)
      x
  in
  Array.of_list_map (Other_backend.Field.to_bits x) ~f:Boolean.var_of_value

let to_js_scalar x = new%js scalar_constr_const (scalar_to_bits x) x

let () =
  let num_bits = Field.size_in_bits in
  let method_ name (f : scalar_class Js.t -> _) = method_ scalar_class name f in
  let static_method name f =
    Js.Unsafe.set scalar_class (Js.string name) (Js.wrap_callback f)
  in
  let ( ! ) name x =
    Js.Optdef.get x (fun () ->
        raise_error
          (sprintf "Scalar.%s can only be called on non-witness values." name) )
  in
  let bits = scalar_to_bits in
  let constant_op1 name (f : Other_backend.Field.t -> Other_backend.Field.t) =
    method_ name (fun x : scalar_class Js.t ->
        let z = f (!name x##.constantValue) in
        new%js scalar_constr_const (bits z) z )
  in
  let constant_op2 name
      (f :
        Other_backend.Field.t -> Other_backend.Field.t -> Other_backend.Field.t
        ) =
    let ( ! ) = !name in
    method_ name (fun x (y : scalar_class Js.t) : scalar_class Js.t ->
        let z = f !(x##.constantValue) !(y##.constantValue) in
        new%js scalar_constr_const (bits z) z )
  in

  (* It is not necessary to boolean constrain the bits of a scalar for the following
     reasons:

     The only type-safe functions which can be called with a scalar value are

     - if
     - assertEqual
     - equal
     - Group.scale

     The only one of these whose behavior depends on the bit values of the input scalars
     is Group.scale, and that function boolean constrains the scalar input itself.
  *)
  static_method "check" (fun _x -> ()) ;
  constant_op1 "neg" Other_backend.Field.negate ;
  constant_op2 "add" Other_backend.Field.add ;
  constant_op2 "mul" Other_backend.Field.mul ;
  constant_op2 "sub" Other_backend.Field.sub ;
  constant_op2 "div" Other_backend.Field.div ;
  method_ "toFields" (fun x : field_class Js.t Js.js_array Js.t ->
      Array.map x##.value ~f:(fun b ->
          new%js field_constr (As_field.of_field (b :> Field.t)) )
      |> Js.array ) ;
  static_method "toFields"
    (fun (x : scalar_class Js.t) : field_class Js.t Js.js_array Js.t ->
      (Js.Unsafe.coerce x)##toFields ) ;
  static_method "sizeInFields" (fun () : int -> num_bits) ;
  static_method "ofFields"
    (fun (xs : field_class Js.t Js.js_array Js.t) : scalar_class Js.t ->
      new%js scalar_constr
        (Array.map (Js.to_array xs) ~f:(fun x ->
             Boolean.Unsafe.of_cvar x##.value ) ) ) ;
  static_method "random" (fun () : scalar_class Js.t ->
      let x = Other_backend.Field.random () in
      new%js scalar_constr_const (bits x) x ) ;
  static_method "ofBits"
    (fun (bits : bool_class Js.t Js.js_array Js.t) : scalar_class Js.t ->
      new%js scalar_constr
        (Array.map (Js.to_array bits) ~f:(fun b ->
             As_bool.(value (of_bool_obj b)) ) ) ) ;
  method_ "toJSON" (fun (s : scalar_class Js.t) : < .. > Js.t ->
      let s =
        Js.Optdef.case s##.constantValue
          (fun () ->
            Js.Optdef.get
              (to_constant_scalar s##.value)
              (fun () -> raise_error "Cannot convert in-circuit value to JSON")
            )
          Fn.id
      in
      Js.string (Other_impl.Field.Constant.to_string s) ) ;
  static_method "toJSON" (fun (s : scalar_class Js.t) : < .. > Js.t ->
      s##toJSON ) ;
  static_method "fromJSON"
    (fun (value : Js.Unsafe.any) : scalar_class Js.t Js.Opt.t ->
      let return x = Js.Opt.return (new%js scalar_constr_const (bits x) x) in
      match Js.to_string (Js.typeof (Js.Unsafe.coerce value)) with
      | "number" ->
          let value = Js.float_of_number (Obj.magic value) in
          if Caml.Float.is_integer value then
            return (Other_backend.Field.of_int (Float.to_int value))
          else Js.Opt.empty
      | "boolean" ->
          let value = Js.to_bool (Obj.magic value) in
          return Other_backend.(if value then Field.one else Field.zero)
      | "string" -> (
          let value : Js.js_string Js.t = Obj.magic value in
          let s = Js.to_string value in
          try
            return
              ( if Char.equal s.[0] '0' && Char.equal (Char.lowercase s.[1]) 'x'
              then Kimchi_pasta.Pasta.Fq.(of_bigint (Bigint.of_hex_string s))
              else Other_impl.Field.Constant.of_string s )
          with Failure _ -> Js.Opt.empty )
      | _ ->
          Js.Opt.empty )

let () =
  let mk (x, y) : group_class Js.t =
    new%js group_constr (As_field.of_field x) (As_field.of_field y)
  in
  let method_ name (f : group_class Js.t -> _) = method_ group_class name f in
  let static name x = Js.Unsafe.set group_class (Js.string name) x in
  let static_method name f = static name (Js.wrap_callback f) in
  let constant (x, y) = mk Field.(constant x, constant y) in
  method_ "add"
    (fun (p1 : group_class Js.t) (p2 : As_group.t) : group_class Js.t ->
      let p1, p2 =
        (As_group.value (As_group.of_group_obj p1), As_group.value p2)
      in
      match (p1, p2) with
      | (Constant x1, Constant y1), (Constant x2, Constant y2) ->
          constant
            (Pickles.Step_main_inputs.Inner_curve.Constant.( + ) (x1, y1)
               (x2, y2) )
      | _ ->
          Pickles.Step_main_inputs.Ops.add_fast p1 p2 |> mk ) ;
  method_ "neg" (fun (p1 : group_class Js.t) : group_class Js.t ->
      Pickles.Step_main_inputs.Inner_curve.negate
        (As_group.value (As_group.of_group_obj p1))
      |> mk ) ;
  method_ "sub"
    (fun (p1 : group_class Js.t) (p2 : As_group.t) : group_class Js.t ->
      p1##add (As_group.to_group_obj p2)##neg ) ;
  method_ "scale"
    (fun (p1 : group_class Js.t) (s : scalar_class Js.t) : group_class Js.t ->
      match
        ( As_group.(value (of_group_obj p1))
        , Js.Optdef.to_option s##.constantValue )
      with
      | (Constant x, Constant y), Some s ->
          Pickles.Step_main_inputs.Inner_curve.Constant.scale (x, y) s
          |> constant
      | _ ->
          let bits = Array.copy s##.value in
          (* Have to convert LSB -> MSB *)
          Array.rev_inplace bits ;
          Pickles.Step_main_inputs.Ops.scale_fast_msb_bits
            (As_group.value (As_group.of_group_obj p1))
            (Shifted_value bits)
          |> mk ) ;
  (* TODO
     method_ "endoScale"
       (fun (p1 : group_class Js.t) (s : endo_scalar_class Js.t) : group_class Js.t
       ->
         Sc.endo
           (As_group.value (As_group.of_group_obj p1))
           (Scalar_challenge s##.value)
         |> mk) ; *)
  method_ "assertEquals"
    (fun (p1 : group_class Js.t) (p2 : As_group.t) : unit ->
      let x1, y1 = As_group.value (As_group.of_group_obj p1) in
      let x2, y2 = As_group.value p2 in
      Field.Assert.equal x1 x2 ; Field.Assert.equal y1 y2 ) ;
  method_ "equals"
    (fun (p1 : group_class Js.t) (p2 : As_group.t) : bool_class Js.t ->
      let x1, y1 = As_group.value (As_group.of_group_obj p1) in
      let x2, y2 = As_group.value p2 in
      new%js bool_constr
        (As_bool.of_boolean
           (Boolean.all [ Field.equal x1 x2; Field.equal y1 y2 ]) ) ) ;
  static "generator"
    (mk Pickles.Step_main_inputs.Inner_curve.one : group_class Js.t) ;
  static_method "add"
    (fun (p1 : As_group.t) (p2 : As_group.t) : group_class Js.t ->
      (As_group.to_group_obj p1)##add_ p2 ) ;
  static_method "sub"
    (fun (p1 : As_group.t) (p2 : As_group.t) : group_class Js.t ->
      (As_group.to_group_obj p1)##sub_ p2 ) ;
  static_method "sub"
    (fun (p1 : As_group.t) (p2 : As_group.t) : group_class Js.t ->
      (As_group.to_group_obj p1)##sub_ p2 ) ;
  static_method "neg" (fun (p1 : As_group.t) : group_class Js.t ->
      (As_group.to_group_obj p1)##neg ) ;
  static_method "scale"
    (fun (p1 : As_group.t) (s : scalar_class Js.t) : group_class Js.t ->
      (As_group.to_group_obj p1)##scale s ) ;
  static_method "assertEqual" (fun (p1 : As_group.t) (p2 : As_group.t) : unit ->
      (As_group.to_group_obj p1)##assertEquals p2 ) ;
  static_method "equal"
    (fun (p1 : As_group.t) (p2 : As_group.t) : bool_class Js.t ->
      (As_group.to_group_obj p1)##equals p2 ) ;
  method_ "toFields"
    (fun (p1 : group_class Js.t) : field_class Js.t Js.js_array Js.t ->
      let arr = singleton_array p1##.x in
      arr##push p1##.y |> ignore ;
      arr ) ;
  static_method "toFields" (fun (p1 : group_class Js.t) -> p1##toFields) ;
  static_method "ofFields" (fun (xs : field_class Js.t Js.js_array Js.t) ->
      array_check_length xs 2 ;
      new%js group_constr
        (As_field.of_field_obj (array_get_exn xs 0))
        (As_field.of_field_obj (array_get_exn xs 1)) ) ;
  static_method "sizeInFields" (fun () : int -> 2) ;
  static_method "check" (fun (p : group_class Js.t) : unit ->
      Pickles.Step_main_inputs.Inner_curve.assert_on_curve
        Field.((p##.x##.value :> t), (p##.y##.value :> t)) ) ;
  method_ "toJSON" (fun (p : group_class Js.t) : < .. > Js.t ->
      object%js
        val x = (Obj.magic field_class)##toJSON p##.x

        val y = (Obj.magic field_class)##toJSON p##.y
      end ) ;
  static_method "toJSON" (fun (p : group_class Js.t) : < .. > Js.t -> p##toJSON) ;
  static_method "fromJSON"
    (fun (value : Js.Unsafe.any) : group_class Js.t Js.Opt.t ->
      let get field_name =
        Js.Optdef.case
          (Js.Unsafe.get value (Js.string field_name))
          (fun () -> Js.Opt.empty)
          (fun x -> field_class##fromJSON x)
      in
      Js.Opt.bind (get "x") (fun x ->
          Js.Opt.map (get "y") (fun y ->
              new%js group_constr
                (As_field.of_field_obj x) (As_field.of_field_obj y) ) ) )

class type ['a] as_field_elements =
  object
    method toFields : 'a -> field_class Js.t Js.js_array Js.t Js.meth

    method ofFields : field_class Js.t Js.js_array Js.t -> 'a Js.meth

    method sizeInFields : int Js.meth
  end

let array_iter t1 ~f =
  for i = 0 to t1##.length - 1 do
    f (array_get_exn t1 i)
  done

let array_iter2 t1 t2 ~f =
  for i = 0 to t1##.length - 1 do
    f (array_get_exn t1 i) (array_get_exn t2 i)
  done

let array_map t1 ~f =
  let res = new%js Js.array_empty in
  array_iter t1 ~f:(fun x1 -> res##push (f x1) |> ignore) ;
  res

let array_map2 t1 t2 ~f =
  let res = new%js Js.array_empty in
  array_iter2 t1 t2 ~f:(fun x1 x2 -> res##push (f x1 x2) |> ignore) ;
  res

module Poseidon_sponge_checked =
  Sponge.Make_sponge (Pickles.Step_main_inputs.Sponge.Permutation)
module Poseidon_sponge =
  Sponge.Make_sponge (Sponge.Poseidon (Pickles.Tick_field_sponge.Inputs))

let sponge_params_checked =
  Sponge.Params.(
    map pasta_p_kimchi ~f:(Fn.compose Field.constant Field.Constant.of_string))

let sponge_params =
  Sponge.Params.(map pasta_p_kimchi ~f:Field.Constant.of_string)

type sponge =
  | Checked of Poseidon_sponge_checked.t
  | Unchecked of Poseidon_sponge.t

let poseidon =
  object%js
    (* this could be removed eventually since it's easily implemented using `update` *)
    method hash (xs : field_class Js.t Js.js_array Js.t)
        (is_checked : bool Js.t) : field_class Js.t =
      let input = Array.map (Js.to_array xs) ~f:of_js_field in
      let digest =
        if Js.to_bool is_checked then Random_oracle.Checked.hash input
        else
          Random_oracle.hash (Array.map ~f:to_unchecked input) |> Field.constant
      in
      to_js_field digest

    method update (state : field_class Js.t Js.js_array Js.t)
        (xs : field_class Js.t Js.js_array Js.t) (is_checked : bool Js.t)
        : field_class Js.t Js.js_array Js.t =
      let state : Field.t Random_oracle.State.t =
        Array.map (Js.to_array state) ~f:of_js_field |> Obj.magic
      in
      let input = Array.map (Js.to_array xs) ~f:of_js_field in
      let new_state : field_class Js.t array =
        ( if Js.to_bool is_checked then Random_oracle.Checked.update ~state input
        else
          Random_oracle.update
            ~state:(Random_oracle.State.map ~f:to_unchecked state)
            (Array.map ~f:to_unchecked input)
          |> Random_oracle.State.map ~f:Field.constant )
        |> Random_oracle.State.map ~f:to_js_field
        |> Obj.magic
      in
      new_state |> Js.array

    (* returns a "sponge" that stays opaque to JS *)
    method spongeCreate (is_checked : bool Js.t) =
      if Js.to_bool is_checked then
        Checked
          (Poseidon_sponge_checked.create ?init:None sponge_params_checked)
      else Unchecked (Poseidon_sponge.create ?init:None sponge_params)

    method spongeAbsorb (sponge : sponge) field : unit =
      match sponge with
      | Checked s ->
          Poseidon_sponge_checked.absorb s (of_js_field field)
      | Unchecked s ->
          Poseidon_sponge.absorb s (to_unchecked @@ of_js_field field)

    method spongeSqueeze (sponge : sponge) =
      match sponge with
      | Checked s ->
          Poseidon_sponge_checked.squeeze s |> to_js_field
      | Unchecked s ->
          Poseidon_sponge.squeeze s |> Field.constant |> to_js_field

    val prefixes =
      let open Hash_prefixes in
      object%js
        val event = Js.string (zkapp_event :> string)

        val events = Js.string (zkapp_events :> string)

        val sequenceEvents = Js.string (zkapp_sequence_events :> string)
      end
  end

class type verification_key_class =
  object
    method value : Verification_key.t Js.prop

    method verify :
      Js.Unsafe.any Js.js_array Js.t -> proof_class Js.t -> bool Js.t Js.meth
  end

and proof_class =
  object
    method value : Backend.Proof.t Js.prop
  end

class type keypair_class =
  object
    method value : Keypair.t Js.prop
  end

let keypair_class : < .. > Js.t =
  Js.Unsafe.eval_string {js|(function(v) { this.value = v; return this })|js}

let keypair_constr : (Keypair.t -> keypair_class Js.t) Js.constr =
  Obj.magic keypair_class

let verification_key_class : < .. > Js.t =
  Js.Unsafe.eval_string {js|(function(v) { this.value = v; return this })|js}

let verification_key_constr :
    (Verification_key.t -> verification_key_class Js.t) Js.constr =
  Obj.magic verification_key_class

let proof_class : < .. > Js.t =
  Js.Unsafe.eval_string {js|(function(v) { this.value = v; return this })|js}

let proof_constr : (Backend.Proof.t -> proof_class Js.t) Js.constr =
  Obj.magic proof_class

module Circuit = struct
  let check_lengths s t1 t2 =
    if t1##.length <> t2##.length then
      raise_error
        (sprintf "%s: Got mismatched lengths, %d != %d" s t1##.length
           t2##.length )
    else ()

  let wrap name ~pre_args ~post_args ~explicit ~implicit =
    let total_implicit = pre_args + post_args in
    let total_explicit = 1 + total_implicit in
    let wrapped =
      let err =
        if pre_args > 0 then
          sprintf
            "%s: Must be called with %d arguments, or, if passing constructor \
             explicitly, with %d arguments, followed by the constructor, \
             followed by %d arguments"
            name total_implicit pre_args post_args
        else
          sprintf
            "%s: Must be called with %d arguments, or, if passing constructor \
             explicitly, with the constructor as the first argument, followed \
             by %d arguments"
            name total_implicit post_args
      in
      ksprintf Js.Unsafe.eval_string
        {js|
        (function(explicit, implicit) {
          return function() {
            var err = '%s';
            if (arguments.length === %d) {
              return explicit.apply(this, arguments);
            } else if (arguments.length === %d) {
              return implicit.apply(this, arguments);
            } else {
              throw (Error(err));
            }
          }
        } )
      |js}
        err total_explicit total_implicit
    in
    Js.Unsafe.(
      fun_call wrapped
        [| inject (Js.wrap_callback explicit)
         ; inject (Js.wrap_callback implicit)
        |])

  let if_array b t1 t2 =
    check_lengths "if" t1 t2 ;
    array_map2 t1 t2 ~f:(fun x1 x2 ->
        new%js field_constr
          (As_field.of_field (Field.if_ b ~then_:x1##.value ~else_:x2##.value)) )

  let js_equal (type b) (x : b) (y : b) : bool =
    let f = Js.Unsafe.eval_string "(function(x, y) { return x === y; })" in
    Js.to_bool Js.Unsafe.(fun_call f [| inject x; inject y |])

  let keys (type a) (a : a) : Js.js_string Js.t Js.js_array Js.t =
    Js.Unsafe.global ##. Object##keys a

  let check_type name t =
    let t = Js.to_string t in
    let ok =
      match t with
      | "object" ->
          true
      | "function" ->
          false
      | "number" ->
          false
      | "boolean" ->
          false
      | "string" ->
          false
      | _ ->
          false
    in
    if ok then ()
    else
      raise_error
        (sprintf "Type \"%s\" cannot be used with function \"%s\"" t name)

  let rec to_field_elts_magic :
      type a. a Js.t -> field_class Js.t Js.js_array Js.t =
    fun (type a) (t1 : a Js.t) : field_class Js.t Js.js_array Js.t ->
     let t1_is_array = Js.Unsafe.global ##. Array##isArray t1 in
     check_type "toFields" (Js.typeof t1) ;
     match t1_is_array with
     | true ->
         let arr = array_map (Obj.magic t1) ~f:to_field_elts_magic in
         (Obj.magic arr)##flat
     | false -> (
         let ctor1 : _ Js.Optdef.t = (Obj.magic t1)##.constructor in
         let has_methods ctor =
           let has s = Js.to_bool (ctor##hasOwnProperty (Js.string s)) in
           has "toFields" && has "ofFields"
         in
         match Js.Optdef.(to_option ctor1) with
         | Some ctor1 when has_methods ctor1 ->
             ctor1##toFields t1
         | Some _ ->
             let arr =
               array_map
                 (keys t1)##sort_asStrings
                 ~f:(fun k -> to_field_elts_magic (Js.Unsafe.get t1 k))
             in
             (Obj.magic arr)##flat
         | None ->
             raise_error "toFields: Argument did not have a constructor." )

  let assert_equal =
    let f t1 t2 =
      (* TODO: Have better error handling here that throws at proving time
         for the specific position where they differ. *)
      check_lengths "assertEqual" t1 t2 ;
      for i = 0 to t1##.length - 1 do
        Field.Assert.equal
          (array_get_exn t1 i)##.value
          (array_get_exn t2 i)##.value
      done
    in
    let implicit
        (t1 :
          < toFields : field_class Js.t Js.js_array Js.t Js.meth > Js.t as 'a )
        (t2 : 'a) : unit =
      f (to_field_elts_magic t1) (to_field_elts_magic t2)
    in
    let explicit
        (ctor :
          < toFields : 'a -> field_class Js.t Js.js_array Js.t Js.meth > Js.t )
        (t1 : 'a) (t2 : 'a) : unit =
      f (ctor##toFields t1) (ctor##toFields t2)
    in
    wrap "assertEqual" ~pre_args:0 ~post_args:2 ~explicit ~implicit

  let equal =
    let f t1 t2 =
      check_lengths "equal" t1 t2 ;
      (* TODO: Have better error handling here that throws at proving time
         for the specific position where they differ. *)
      new%js bool_constr
        ( Boolean.Array.all
            (Array.init t1##.length ~f:(fun i ->
                 Field.equal
                   (array_get_exn t1 i)##.value
                   (array_get_exn t2 i)##.value ) )
        |> As_bool.of_boolean )
    in
    let _implicit
        (t1 :
          < toFields : field_class Js.t Js.js_array Js.t Js.meth > Js.t as 'a )
        (t2 : 'a) : bool_class Js.t =
      f t1##toFields t2##toFields
    in
    let implicit t1 t2 = f (to_field_elts_magic t1) (to_field_elts_magic t2) in
    let explicit
        (ctor :
          < toFields : 'a -> field_class Js.t Js.js_array Js.t Js.meth > Js.t )
        (t1 : 'a) (t2 : 'a) : bool_class Js.t =
      f (ctor##toFields t1) (ctor##toFields t2)
    in
    wrap "equal" ~pre_args:0 ~post_args:2 ~explicit ~implicit

  let if_explicit (type a) (b : As_bool.t) (ctor : a as_field_elements Js.t)
      (x1 : a) (x2 : a) =
    let b = As_bool.value b in
    match (b :> Field.t) with
    | Constant b ->
        if Field.Constant.(equal one b) then x1 else x2
    | _ ->
        let t1 = ctor##toFields x1 in
        let t2 = ctor##toFields x2 in
        let arr = if_array b t1 t2 in
        ctor##ofFields arr

  let rec if_magic : type a. As_bool.t -> a Js.t -> a Js.t -> a Js.t =
    fun (type a) (b : As_bool.t) (t1 : a Js.t) (t2 : a Js.t) : a Js.t ->
     check_type "if" (Js.typeof t1) ;
     check_type "if" (Js.typeof t2) ;
     let t1_is_array = Js.Unsafe.global ##. Array##isArray t1 in
     let t2_is_array = Js.Unsafe.global ##. Array##isArray t2 in
     match (t1_is_array, t2_is_array) with
     | false, true | true, false ->
         raise_error "if: Mismatched argument types"
     | true, true ->
         array_map2 (Obj.magic t1) (Obj.magic t2) ~f:(fun x1 x2 ->
             if_magic b x1 x2 )
         |> Obj.magic
     | false, false -> (
         let ctor1 : _ Js.Optdef.t = (Obj.magic t1)##.constructor in
         let ctor2 : _ Js.Optdef.t = (Obj.magic t2)##.constructor in
         let has_methods ctor =
           let has s = Js.Optdef.test (Js.Unsafe.get ctor (Js.string s)) in
           has "toFields" && has "ofFields"
         in
         if not (js_equal ctor1 ctor2) then
           raise_error "if: Mismatched argument types" ;
         match Js.Optdef.(to_option ctor1, to_option ctor2) with
         | Some ctor1, Some _ when has_methods ctor1 ->
             if_explicit b ctor1 t1 t2
         | Some ctor1, Some _ ->
             (* Try to match them as generic objects *)
             let ks1 = (keys t1)##sort_asStrings in
             let ks2 = (keys t2)##sort_asStrings in
             check_lengths
               (sprintf "if (%s vs %s)"
                  (Js.to_string (ks1##join (Js.string ", ")))
                  (Js.to_string (ks2##join (Js.string ", "))) )
               ks1 ks2 ;
             array_iter2 ks1 ks2 ~f:(fun k1 k2 ->
                 if not (js_equal k1 k2) then
                   raise_error "if: Arguments had mismatched types" ) ;
<<<<<<< HEAD
             (* we use Object.create to avoid calling the constructor with the wrong number of arguments *)
=======
>>>>>>> 09b44eac
             let result =
               Js.Unsafe.global ##. Object##create
                 (Js.Unsafe.coerce ctor1)##.prototype
             in
             array_iter ks1 ~f:(fun k ->
                 Js.Unsafe.set result k
                   (if_magic b (Js.Unsafe.get t1 k) (Js.Unsafe.get t2 k)) ) ;
             Obj.magic result
         | Some _, None | None, Some _ ->
             assert false
         | None, None ->
             raise_error "if: Arguments did not have a constructor." )

  let if_ =
    wrap "if" ~pre_args:1 ~post_args:2 ~explicit:if_explicit ~implicit:if_magic

  let typ_ (type a) (typ : a as_field_elements Js.t) : (a, a) Typ.t =
    let to_array conv a =
      Js.to_array (typ##toFields a) |> Array.map ~f:(fun x -> conv x##.value)
    in
    let of_array conv xs =
      typ##ofFields
        (Js.array
           (Array.map xs ~f:(fun x ->
                new%js field_constr (As_field.of_field (conv x)) ) ) )
    in
    Typ.transport
      (Typ.array ~length:typ##sizeInFields Field.typ)
      ~there:(to_array (fun x -> Option.value_exn (Field.to_constant x)))
      ~back:(of_array Field.constant)
    |> Typ.transport_var ~there:(to_array Fn.id) ~back:(of_array Fn.id)

  let witness (type a) (typ : a as_field_elements Js.t)
      (f : (unit -> a) Js.callback) : a =
    let a =
      Impl.exists (typ_ typ) ~compute:(fun () : a -> Js.Unsafe.fun_call f [||])
    in
    if Js.Optdef.test (Js.Unsafe.coerce typ)##.check then
      let () = (Js.Unsafe.coerce typ)##check a in
      ()
    else failwith "Circuit.witness: input does not have a `check` method" ;
    a

  module Circuit_main = struct
    type ('w, 'p) t =
      < snarkyMain : ('w -> 'p -> unit) Js.callback Js.prop
      ; snarkyWitnessTyp : 'w as_field_elements Js.t Js.prop
      ; snarkyPublicTyp : 'p as_field_elements Js.t Js.prop >
      Js.t
  end

  let main_and_input (type w p) (c : (w, p) Circuit_main.t) =
    let main ?(w : w option) (public : p) () =
      let w : w =
        witness c##.snarkyWitnessTyp
          (Js.wrap_callback (fun () -> Option.value_exn w))
      in
      Js.Unsafe.(fun_call c##.snarkyMain [| inject w; inject public |])
    in
    (main, Impl.Data_spec.[ typ_ c##.snarkyPublicTyp ])

  let generate_keypair (type w p) (c : (w, p) Circuit_main.t) :
      keypair_class Js.t =
    let main, spec = main_and_input c in
    let cs =
      Impl.constraint_system ~exposing:spec
        ~return_typ:Snark_params.Tick.Typ.unit (fun x -> main x)
    in
    let kp = Impl.Keypair.generate cs in
    new%js keypair_constr kp

  let prove (type w p) (c : (w, p) Circuit_main.t) (priv : w) (pub : p) kp :
      proof_class Js.t =
    let main, spec = main_and_input c in
    let pk = Keypair.pk kp in
    let p =
      Impl.generate_witness_conv ~return_typ:Snark_params.Tick.Typ.unit
        ~f:(fun { Impl.Proof_inputs.auxiliary_inputs; public_inputs } () ->
          Backend.Proof.create pk ~auxiliary:auxiliary_inputs
            ~primary:public_inputs )
        spec (main ~w:priv) pub
    in
    new%js proof_constr p

  let circuit = Js.Unsafe.eval_string {js|(function() { return this })|js}

  let () =
    circuit##.runAndCheck :=
      Js.wrap_callback (fun (f : unit -> 'a) ->
          Impl.run_and_check (fun () -> f) |> Or_error.ok_exn ) ;

    circuit##.asProver :=
      Js.wrap_callback (fun (f : (unit -> unit) Js.callback) : unit ->
          Impl.as_prover (fun () -> Js.Unsafe.fun_call f [||]) ) ;
    circuit##.witness := Js.wrap_callback witness ;
    circuit##.generateKeypair :=
      Js.wrap_meth_callback
        (fun (this : _ Circuit_main.t) : keypair_class Js.t ->
          generate_keypair this ) ;
    circuit##.prove :=
      Js.wrap_meth_callback
        (fun (this : _ Circuit_main.t) w p (kp : keypair_class Js.t) ->
          prove this w p kp##.value ) ;
    (circuit##.verify :=
       fun (pub : Js.Unsafe.any Js.js_array Js.t)
           (vk : verification_key_class Js.t) (pi : proof_class Js.t) :
           bool Js.t ->
         vk##verify pub pi ) ;
    circuit##.assertEqual := assert_equal ;
    circuit##.equal := equal ;
    circuit##.toFields := Js.wrap_callback to_field_elts_magic ;
    circuit##.inProver :=
      Js.wrap_callback (fun () : bool Js.t -> Js.bool (Impl.in_prover ())) ;
    circuit##.inCheckedComputation
    := Js.wrap_callback (fun () : bool Js.t ->
           Js.bool (Impl.in_checked_computation ()) ) ;
    Js.Unsafe.set circuit (Js.string "if") if_ ;
    circuit##.getVerificationKey
    := fun (vk : Verification_key.t) -> new%js verification_key_constr vk
end

let () =
  let method_ name (f : keypair_class Js.t -> _) =
    method_ keypair_class name f
  in
  method_ "verificationKey"
    (fun (this : keypair_class Js.t) : verification_key_class Js.t ->
      new%js verification_key_constr (Keypair.vk this##.value) )

(* TODO: add verificationKey.toString / fromString *)
let () =
  let method_ name (f : verification_key_class Js.t -> _) =
    method_ verification_key_class name f
  in
  (* TODO
     let module M = struct
       type t =
         ( Backend.Field.t
         , Kimchi.Protocol.SRS.Fp. Marlin_plonk_bindings_pasta_fp_urs.t
         , Pasta.Vesta.Affine.Stable.Latest.t
             Marlin_plonk_bindings.Types.Poly_comm.t
         )
         Marlin_plonk_bindings.Types.Plonk_verifier_index.t
       [@@deriving bin_io_unversioned]
     end in
     method_ "toString"
       (fun this : Js.js_string Js.t ->
          Binable.to_string (module Backend.Verification_key) this##.value
        |> Js.string ) ;
  *)
  proof_class##.ofString :=
    Js.wrap_callback (fun (s : Js.js_string Js.t) : proof_class Js.t ->
        new%js proof_constr
          (Js.to_string s |> Binable.of_string (module Backend.Proof)) ) ;
  method_ "verify"
    (fun
      (this : verification_key_class Js.t)
      (pub : Js.Unsafe.any Js.js_array Js.t)
      (pi : proof_class Js.t)
      :
      bool Js.t
    ->
      let v = Backend.Field.Vector.create () in
      array_iter (Circuit.to_field_elts_magic pub) ~f:(fun x ->
          match x##.value with
          | Constant x ->
              Backend.Field.Vector.emplace_back v x
          | _ ->
              raise_error "verify: Expected non-circuit values for input" ) ;
      Backend.Proof.verify pi##.value this##.value v |> Js.bool )

let () =
  let method_ name (f : proof_class Js.t -> _) = method_ proof_class name f in
  method_ "toString" (fun this : Js.js_string Js.t ->
      Binable.to_string (module Backend.Proof) this##.value |> Js.string ) ;
  proof_class##.ofString :=
    Js.wrap_callback (fun (s : Js.js_string Js.t) : proof_class Js.t ->
        new%js proof_constr
          (Js.to_string s |> Binable.of_string (module Backend.Proof)) ) ;
  method_ "verify"
    (fun
      (this : proof_class Js.t)
      (vk : verification_key_class Js.t)
      (pub : Js.Unsafe.any Js.js_array Js.t)
      :
      bool Js.t
    -> vk##verify pub this )

(* helpers for pickles_compile *)

type 'a public_input = 'a array

type public_input_js = field_class Js.t Js.js_array Js.t

type 'proof public_input_with_proof_js =
  < publicInput : public_input_js Js.prop ; proof : 'proof Js.prop > Js.t

module Public_input = struct
  type t = Field.t public_input

  let to_field_elements (t : t) : Field.t array = t

  let to_constant (t : t) = Array.map ~f:to_unchecked t

  let to_js (t : t) : public_input_js = Array.map ~f:to_js_field t |> Js.array

  let of_js (a : public_input_js) : t =
    Js.to_array a |> Array.map ~f:of_js_field

  let list_to_js (public_inputs : t list) =
    List.map ~f:to_js public_inputs |> Array.of_list |> Js.array

  module Constant = struct
    type t = Field.Constant.t public_input

    let to_field_elements (t : t) : Field.Constant.t array = t

    let to_js (t : t) : public_input_js =
      Array.map ~f:to_js_field_unchecked t |> Js.array

    let of_js (a : public_input_js) : t =
      Js.to_array a |> Array.map ~f:of_js_field_unchecked
  end
end

let public_input_typ (i : int) = Typ.array ~length:i Field.typ

let dummy_constraints =
  let module Inner_curve = Kimchi_pasta.Pasta.Pallas in
  let module Step_main_inputs = Pickles.Step_main_inputs in
  let inner_curve_typ : (Field.t * Field.t, Inner_curve.t) Typ.t =
    Typ.transport Step_main_inputs.Inner_curve.typ
      ~there:Inner_curve.to_affine_exn ~back:Inner_curve.of_affine
  in
  fun () ->
    let x =
      Impl.exists Field.typ ~compute:(fun () -> Field.Constant.of_int 3)
    in
    let g = Impl.exists inner_curve_typ ~compute:(fun _ -> Inner_curve.one) in
    ignore
      ( Pickles.Scalar_challenge.to_field_checked'
          (module Impl)
          ~num_bits:16
          (Kimchi_backend_common.Scalar_challenge.create x)
        : Field.t * Field.t * Field.t ) ;
    ignore
      ( Step_main_inputs.Ops.scale_fast g ~num_bits:5 (Shifted_value x)
        : Step_main_inputs.Inner_curve.t ) ;
    ignore
      ( Pickles.Step_verifier.Scalar_challenge.endo g ~num_bits:4
          (Kimchi_backend_common.Scalar_challenge.create x)
        : Field.t * Field.t )

type pickles_rule_js =
  < identifier : Js.js_string Js.t Js.prop
  ; main :
      (   public_input_js
       -> public_input_js Js.js_array Js.t
       -> bool_class Js.t Js.js_array Js.t )
      Js.prop
  ; proofsToVerify :
      < isSelf : bool Js.t Js.prop ; tag : Js.Unsafe.any Js.t Js.prop > Js.t
      Js.js_array
      Js.t
      Js.prop >
  Js.t

module Choices = struct
  open Pickles_types
  open Hlist

  module Prevs = struct
    type ('var, 'value, 'width, 'height) t =
      | Prevs :
          (   self:('var, 'value, 'width, 'height) Pickles.Tag.t
           -> ('prev_var, 'prev_values, 'widths, 'heights) H4.T(Pickles.Tag).t
          )
          -> ('var, 'value, 'width, 'height) t

    let of_rule (rule : pickles_rule_js) =
      let js_prevs = rule##.proofsToVerify in
      let rec get_tags (Prevs prevs) index =
        if index < 0 then Prevs prevs
        else
          let js_tag =
            Js.Optdef.get (Js.array_get js_prevs index) (fun () ->
                raise_errorf
                  "proofsToVerify array is sparse; the entry at index %i is \
                   missing"
                  index )
          in
          (* We introduce new opaque types to make sure that the type in the tag
             doesn't escape into the environment or have other ill effects.
          *)
          let module Types = struct
            type var

            type value

            type width

            type height
          end in
          let open Types in
          let to_tag ~self tag : (var, value, width, height) Pickles.Tag.t =
            (* The magic here isn't ideal, but it's safe enough if we immediately
               hide it behind [Types].
            *)
            if Js.to_bool tag##.isSelf then Obj.magic self
            else Obj.magic tag##.tag
          in
          let tag = to_tag js_tag in
          let prevs ~self : _ H4.T(Pickles.Tag).t = tag ~self :: prevs ~self in
          get_tags (Prevs prevs) (index - 1)
      in
      get_tags (Prevs (fun ~self:_ -> [])) (js_prevs##.length - 1)
  end

  module Inductive_rule = struct
    type ( 'var
         , 'value
         , 'width
         , 'height
         , 'arg_var
         , 'arg_value
         , 'ret_var
         , 'ret_value
         , 'auxiliary_var
         , 'auxiliary_value )
         t =
      | Rule :
          (   self:('var, 'value, 'width, 'height) Pickles.Tag.t
           -> ( 'prev_vars
              , 'prev_values
              , 'widths
              , 'heights
              , 'arg_var
              , 'arg_value
              , 'ret_var
              , 'ret_value
              , 'auxiliary_var
              , 'auxiliary_value )
              Pickles.Inductive_rule.t )
          -> ( 'var
             , 'value
             , 'width
             , 'height
             , 'arg_var
             , 'arg_value
             , 'ret_var
             , 'ret_value
             , 'auxiliary_var
             , 'auxiliary_value )
             t

    let rec should_verifys :
        type prev_vars prev_values widths heights.
           int
        -> (prev_vars, prev_values, widths, heights) H4.T(Pickles.Tag).t
        -> bool_class Js.t Js.js_array Js.t
        -> prev_vars H1.T(E01(Pickles.Inductive_rule.B)).t =
     fun index tags should_verifys_js ->
      match tags with
      | [] ->
          []
      | _ :: tags ->
          let js_bool =
            Js.Optdef.get (Js.array_get should_verifys_js index) (fun () ->
                raise_errorf
                  "Returned array is sparse; the entry at index %i is missing"
                  index )
          in
          let should_verifys =
            should_verifys (index + 1) tags should_verifys_js
          in
          js_bool##.value :: should_verifys

    let should_verifys tags should_verifys_js =
      should_verifys 0 tags should_verifys_js

    let rec vars_to_public_input :
        type prev_vars prev_values widths heights width height.
           public_input_size:int
        -> self:
             ( Public_input.t
             , Public_input.Constant.t
             , width
             , height )
             Pickles.Tag.t
        -> (prev_vars, prev_values, widths, heights) H4.T(Pickles.Tag).t
        -> prev_vars H1.T(Id).t
        -> Public_input.t list =
     fun ~public_input_size ~self tags inputs ->
      match (tags, inputs) with
      | [], [] ->
          []
      | tag :: tags, input :: inputs ->
          let (Typ typ) =
            match Type_equal.Id.same_witness tag.id self.id with
            | None ->
                Pickles.Types_map.public_input tag
            | Some T ->
                public_input_typ public_input_size
          in
          let input = fst (typ.var_to_fields input) in
          let inputs =
            vars_to_public_input ~public_input_size ~self tags inputs
          in
          input :: inputs

    type _ Snarky_backendless.Request.t +=
      | Get_public_input :
          int * (_, 'value, _, _) Pickles.Tag.t
          -> 'value Snarky_backendless.Request.t
      | Get_prev_proof : int -> _ Pickles.Proof.t Snarky_backendless.Request.t

    let create ~public_input_size (rule : pickles_rule_js) :
        ( _
        , _
        , _
        , _
        , Public_input.t
        , Public_input.Constant.t
        , unit
        , unit
        , unit
        , unit )
        t =
      let (Prevs prevs) = Prevs.of_rule rule in
      Rule
        (fun ~self ->
          let prevs = prevs ~self in
          { Pickles.Inductive_rule.identifier = Js.to_string rule##.identifier
          ; prevs
          ; main =
              (fun { public_input } ->
                dummy_constraints () ;
                (* TODO: Push this down into SnarkyJS so that it controls the
                   public inputs of prev proofs, and we can delete this
                   annoying logic.
                *)
                let previous_public_inputs =
                  let rec go :
                      type prev_vars prev_values widths heights.
                         int
                      -> ( prev_vars
                         , prev_values
                         , widths
                         , heights )
                         H4.T(Pickles.Tag).t
                      -> prev_vars H1.T(Id).t =
                   fun i tags ->
                    match tags with
                    | [] ->
                        []
                    | tag :: tags ->
                        let typ =
                          (fun (type a1 a2 a3 a4 b3 b4)
                               (tag : (a1, a2, a3, a4) Pickles.Tag.t)
                               (self :
                                 ( Field.t public_input
                                 , Impl.field public_input
                                 , b3
                                 , b4 )
                                 Pickles.Tag.t ) ->
                            match Type_equal.Id.same_witness tag.id self.id with
                            | None ->
                                Pickles.Types_map.public_input tag
                            | Some T ->
                                public_input_typ public_input_size )
                            tag self
                        in
                        let public_input =
                          Impl.exists typ ~request:(fun () ->
                              Get_public_input (i, tag) )
                        in
                        let public_inputs = go (i + 1) tags in
                        public_input :: public_inputs
                  in

                  go 0 prevs
                in
                let previous_proofs_should_verify =
                  rule##.main
                    (Public_input.to_js public_input)
                    (Public_input.list_to_js
                       (vars_to_public_input ~public_input_size ~self prevs
                          previous_public_inputs ) )
                  |> should_verifys prevs
                in
                let previous_proof_statements =
                  let rec go :
                      type prev_vars prev_values widths heights.
                         int
                      -> prev_vars H1.T(Id).t
                      -> prev_vars H1.T(E01(Pickles.Inductive_rule.B)).t
                      -> ( prev_vars
                         , prev_values
                         , widths
                         , heights )
                         H4.T(Pickles.Tag).t
                      -> ( prev_vars
                         , widths )
                         H2.T(Pickles.Inductive_rule.Previous_proof_statement).t
                      =
                   fun i public_inputs should_verifys tags ->
                    match (public_inputs, should_verifys, tags) with
                    | [], [], [] ->
                        []
                    | ( public_input :: public_inputs
                      , proof_must_verify :: should_verifys
                      , _tag :: tags ) ->
                        let proof =
                          Impl.exists (Impl.Typ.Internal.ref ())
                            ~request:(fun () -> Get_prev_proof i)
                        in
                        { public_input; proof; proof_must_verify }
                        :: go (i + 1) public_inputs should_verifys tags
                  in
                  go 0 previous_public_inputs previous_proofs_should_verify
                    prevs
                in
                { previous_proof_statements
                ; public_output = ()
                ; auxiliary_output = ()
                } )
          } )
  end

  type ( 'var
       , 'value
       , 'width
       , 'height
       , 'arg_var
       , 'arg_value
       , 'ret_var
       , 'ret_value
       , 'auxiliary_var
       , 'auxiliary_value )
       t =
    | Choices :
        (   self:('var, 'value, 'width, 'height) Pickles.Tag.t
         -> ( 'prev_vars
            , 'prev_values
            , 'widths
            , 'heights
            , 'arg_var
            , 'arg_value
            , 'ret_var
            , 'ret_value
            , 'auxiliary_var
            , 'auxiliary_value )
            H4_6.T(Pickles.Inductive_rule).t )
        -> ( 'var
           , 'value
           , 'width
           , 'height
           , 'arg_var
           , 'arg_value
           , 'ret_var
           , 'ret_value
           , 'auxiliary_var
           , 'auxiliary_value )
           t

  let of_js ~public_input_size js_rules =
    let rec get_rules (Choices rules) index :
        ( _
        , _
        , _
        , _
        , Public_input.t
        , Public_input.Constant.t
        , unit
        , unit
        , unit
        , unit )
        t =
      if index < 0 then Choices rules
      else
        let js_rule =
          Js.Optdef.get (Js.array_get js_rules index) (fun () ->
              raise_errorf
                "Rules array is sparse; the entry at index %i is missing" index )
        in
        let (Rule rule) = Inductive_rule.create ~public_input_size js_rule in
        let rules ~self : _ H4_6.T(Pickles.Inductive_rule).t =
          rule ~self :: rules ~self
        in
        get_rules (Choices rules) (index - 1)
    in
    get_rules (Choices (fun ~self:_ -> [])) (js_rules##.length - 1)
end

let other_verification_key_constr :
    (Other_impl.Verification_key.t -> verification_key_class Js.t) Js.constr =
  Obj.magic verification_key_class

type proof = (Pickles_types.Nat.N0.n, Pickles_types.Nat.N0.n) Pickles.Proof.t

module Public_inputs_with_proofs =
  Pickles_types.Hlist.H3.T (Pickles.Statement_with_proof)

let nat_modules_list : (module Pickles_types.Nat.Intf) list =
  let open Pickles_types.Nat in
  [ (module N0)
  ; (module N1)
  ; (module N2)
  ; (module N3)
  ; (module N4)
  ; (module N5)
  ; (module N6)
  ; (module N7)
  ; (module N8)
  ; (module N9)
  ; (module N10)
  ; (module N11)
  ; (module N12)
  ; (module N13)
  ; (module N14)
  ; (module N15)
  ; (module N16)
  ; (module N17)
  ; (module N18)
  ; (module N19)
  ; (module N20)
  ]

let nat_add_modules_list : (module Pickles_types.Nat.Add.Intf) list =
  let open Pickles_types.Nat in
  [ (module N0)
  ; (module N1)
  ; (module N2)
  ; (module N3)
  ; (module N4)
  ; (module N5)
  ; (module N6)
  ; (module N7)
  ; (module N8)
  ; (module N9)
  ; (module N10)
  ; (module N11)
  ; (module N12)
  ; (module N13)
  ; (module N14)
  ; (module N15)
  ; (module N16)
  ; (module N17)
  ; (module N18)
  ; (module N19)
  ; (module N20)
  ]

let nat_module (i : int) : (module Pickles_types.Nat.Intf) =
  List.nth_exn nat_modules_list i

let nat_add_module (i : int) : (module Pickles_types.Nat.Add.Intf) =
  List.nth_exn nat_add_modules_list i

let name = "smart-contract"

let constraint_constants =
  (* TODO these are dummy values *)
  { Snark_keys_header.Constraint_constants.sub_windows_per_window = 0
  ; ledger_depth = 0
  ; work_delay = 0
  ; block_window_duration_ms = 0
  ; transaction_capacity = Log_2 0
  ; pending_coinbase_depth = 0
  ; coinbase_amount = Unsigned.UInt64.of_int 0
  ; supercharged_coinbase_factor = 0
  ; account_creation_fee = Unsigned.UInt64.of_int 0
  ; fork = None
  }

let pickles_digest (choices : pickles_rule_js Js.js_array Js.t)
    (public_input_size : int) =
  let branches = choices##.length in
  let max_proofs =
    let choices = choices |> Js.to_array |> Array.to_list in
    List.map choices ~f:(fun c ->
        c##.proofsToVerify |> Js.to_array |> Array.length )
    |> List.max_elt ~compare |> Option.value ~default:0
  in
  let (module Branches) = nat_module branches in
  let (module Max_proofs_verified) = nat_add_module max_proofs in
  let (Choices choices) = Choices.of_js ~public_input_size choices in
  try
    let _ =
      Pickles.compile_promise ~choices ~return_early_digest_exception:true
        (module Public_input)
        (module Public_input.Constant)
        ~public_input:(Input (public_input_typ public_input_size))
        ~auxiliary_typ:Typ.unit
        ~branches:(module Branches)
        ~max_proofs_verified:(module Pickles_types.Nat.N0)
          (* ^ TODO make max_branching configurable -- needs refactor in party types *)
        ~name ~constraint_constants
    in
    failwith "Unexpected: The exception will always fire"
  with Pickles.Return_digest md5 -> Md5.to_hex md5 |> Js.string

let pickles_compile (choices : pickles_rule_js Js.js_array Js.t)
    (public_input_size : int) =
  let branches = choices##.length in
  let max_proofs =
    let choices = choices |> Js.to_array |> Array.to_list in
    List.map choices ~f:(fun c ->
        c##.proofsToVerify |> Js.to_array |> Array.length )
    |> List.max_elt ~compare |> Option.value ~default:0
  in
  let (module Branches) = nat_module branches in
  let (module Max_proofs_verified) = nat_add_module max_proofs in
  let (Choices choices) = Choices.of_js ~public_input_size choices in
  let tag, _cache, p, provers =
    Pickles.compile_promise ~choices
      (module Public_input)
      (module Public_input.Constant)
      ~public_input:(Input (public_input_typ public_input_size))
      ~auxiliary_typ:Typ.unit
      ~branches:(module Branches)
      ~max_proofs_verified:(module Max_proofs_verified)
        (* ^ TODO make max_branching configurable -- needs refactor in party types *)
      ~name ~constraint_constants
  in
  let module Proof = (val p) in
  let to_js_prover prover =
    let prove (public_input_js : public_input_js)
        (prevs_js : Proof.t public_input_with_proof_js Js.js_array Js.t) =
      let to_prev (previous : Proof.t public_input_with_proof_js) =
        (Public_input.Constant.of_js previous##.publicInput, previous##.proof)
      in
      let prevs : (Field.Constant.t public_input * Proof.t) array =
        prevs_js |> Js.to_array |> Array.map ~f:to_prev
      in
      let public_input =
        Public_input.(public_input_js |> of_js |> to_constant)
      in
      let handler (Snarky_backendless.Request.With { request; respond }) =
        match request with
        | Choices.Inductive_rule.Get_public_input (i, prev_tag) -> (
            match Type_equal.Id.same_witness tag.id prev_tag.id with
            | Some T ->
                let public_input = fst (Array.get prevs i) in
                respond (Provide public_input)
            | None ->
                let (Typ typ) = Pickles.Types_map.public_input prev_tag in
                let public_input_fields = fst (Array.get prevs i) in
                let public_input =
                  typ.value_of_fields
                    (public_input_fields, typ.constraint_system_auxiliary ())
                in
                respond (Provide public_input) )
        | Choices.Inductive_rule.Get_prev_proof i ->
            respond (Provide (Obj.magic (snd (Array.get prevs i))))
        | _ ->
            respond Unhandled
      in
      prover ?handler:(Some handler) public_input
      |> Promise.map ~f:(fun ((), (), proof) -> proof)
      |> Promise_js_helpers.to_js
    in
    prove
  in
  let rec to_js_provers :
      type a b c.
         ( a
         , b
         , c
         , Public_input.Constant.t
         , (unit * unit * Proof.t) Promise.t )
         Pickles.Provers.t
      -> (   public_input_js
          -> Proof.t public_input_with_proof_js Js.js_array Js.t
          -> Proof.t Promise_js_helpers.js_promise )
         list = function
    | [] ->
        []
    | p :: ps ->
        to_js_prover p :: to_js_provers ps
  in
  let provers = provers |> to_js_provers |> Array.of_list |> Js.array in
  let verify (public_input_js : public_input_js) (proof : _ Pickles.Proof.t) =
    let public_input = Public_input.(public_input_js |> of_js |> to_constant) in
    Proof.verify_promise [ (public_input, proof) ]
    |> Promise.map ~f:Js.bool |> Promise_js_helpers.to_js
  in
  object%js
    val provers = Obj.magic provers

    val verify = Obj.magic verify

    val tag = Obj.magic tag

    val getVerificationKeyArtifact =
      fun () ->
        let vk = Pickles.Side_loaded.Verification_key.of_compiled tag in
        object%js
          val data =
            Pickles.Side_loaded.Verification_key.to_base58_check vk |> Js.string

          val hash =
            Mina_base.Zkapp_account.digest_vk vk
            |> Field.Constant.to_string |> Js.string
        end

    val getVerificationKey =
      fun () ->
        let key = Lazy.force Proof.verification_key in
        new%js other_verification_key_constr
          (Pickles.Verification_key.index key)
  end

module Proof0 = Pickles.Proof.Make (Pickles_types.Nat.N0) (Pickles_types.Nat.N0)
module Proof1 = Pickles.Proof.Make (Pickles_types.Nat.N1) (Pickles_types.Nat.N1)
module Proof2 = Pickles.Proof.Make (Pickles_types.Nat.N2) (Pickles_types.Nat.N2)

type some_proof = Proof0 of Proof0.t | Proof1 of Proof1.t | Proof2 of Proof2.t

let proof_to_base64 = function
  | Proof0 proof ->
      Proof0.to_base64 proof |> Js.string
  | Proof1 proof ->
      Proof1.to_base64 proof |> Js.string
  | Proof2 proof ->
      Proof2.to_base64 proof |> Js.string

let proof_of_base64 str i : some_proof =
  let str = Js.to_string str in
  match i with
  | 0 ->
      Proof0 (Proof0.of_base64 str |> Result.ok_or_failwith)
  | 1 ->
      Proof1 (Proof1.of_base64 str |> Result.ok_or_failwith)
  | 2 ->
      Proof2 (Proof2.of_base64 str |> Result.ok_or_failwith)
  | _ ->
      failwith "invalid proof index"

let verify (public_input : public_input_js) (proof : proof)
    (vk : Js.js_string Js.t) =
  let public_input = Public_input.Constant.of_js public_input in
  let typ = public_input_typ (Array.length public_input) in
  let proof = Pickles.Side_loaded.Proof.of_proof proof in
  let vk =
    Pickles.Side_loaded.Verification_key.of_base58_check_exn (Js.to_string vk)
  in
  Pickles.Side_loaded.verify_promise ~typ [ (vk, public_input, proof) ]
  |> Promise.map ~f:Js.bool |> Promise_js_helpers.to_js

let pickles =
  object%js
    val compile = pickles_compile

    val circuitDigest = pickles_digest

    val verify = verify

    val proofToBase64 = proof_to_base64

    val proofOfBase64 = proof_of_base64

    val proofToBase64Transaction =
      fun (proof : proof) ->
        proof |> Pickles.Side_loaded.Proof.of_proof
        |> Pickles.Side_loaded.Proof.to_base64 |> Js.string
  end

module Ledger = struct
  type js_uint32 = < value : field_class Js.t Js.readonly_prop > Js.t

  type js_uint64 = < value : field_class Js.t Js.readonly_prop > Js.t

  type private_key = < s : scalar_class Js.t Js.prop > Js.t

  type public_key = < g : group_class Js.t Js.prop > Js.t

  type zkapp_account =
    < appState : field_class Js.t Js.js_array Js.t Js.readonly_prop > Js.t

  type account =
    < publicKey : group_class Js.t Js.readonly_prop
    ; balance : js_uint64 Js.readonly_prop
    ; nonce : js_uint32 Js.readonly_prop
    ; zkapp : zkapp_account Js.readonly_prop >
    Js.t

  let ledger_class : < .. > Js.t =
    Js.Unsafe.eval_string {js|(function(v) { this.value = v; return this })|js}

  let loose_permissions : Mina_base.Permissions.t =
    { edit_state = None
    ; send = None
    ; receive = None
    ; set_delegate = None
    ; set_permissions = None
    ; set_verification_key = None
    ; set_zkapp_uri = None
    ; edit_sequence_state = None
    ; set_token_symbol = None
    ; increment_nonce = None
    ; set_voting_for = None
    }

  module L : Mina_base.Ledger_intf.S = struct
    module Account = Mina_base.Account
    module Account_id = Mina_base.Account_id
    module Ledger_hash = Mina_base.Ledger_hash
    module Token_id = Mina_base.Token_id

    type t_ =
      { next_location : int
      ; accounts : Account.t Int.Map.t
      ; locations : int Account_id.Map.t
      }

    type t = t_ ref

    type location = int

    let get (t : t) (loc : location) : Account.t option =
      Map.find !t.accounts loc

    let location_of_account (t : t) (a : Account_id.t) : location option =
      Map.find !t.locations a

    let set (t : t) (loc : location) (a : Account.t) : unit =
      t := { !t with accounts = Map.set !t.accounts ~key:loc ~data:a }

    let next_location (t : t) : int =
      let loc = !t.next_location in
      t := { !t with next_location = loc + 1 } ;
      loc

    let get_or_create (t : t) (id : Account_id.t) :
        (Mina_base.Ledger_intf.account_state * Account.t * location) Or_error.t
        =
      let loc = location_of_account t id in
      let res =
        match loc with
        | None ->
            let loc = next_location t in
            let a =
              { (Account.create id Currency.Balance.zero) with
                permissions = loose_permissions
              }
            in
            t := { !t with locations = Map.set !t.locations ~key:id ~data:loc } ;
            set t loc a ;
            (`Added, a, loc)
        | Some loc ->
            (`Existed, Option.value_exn (get t loc), loc)
      in
      Ok res

    let create_new_account (t : t) (id : Account_id.t) (a : Account.t) :
        unit Or_error.t =
      match location_of_account t id with
      | Some _ ->
          Or_error.errorf !"account %{sexp: Account_id.t} already present" id
      | None ->
          let loc = next_location t in
          t := { !t with locations = Map.set !t.locations ~key:id ~data:loc } ;
          set t loc a ;
          Ok ()

    let remove_accounts_exn (t : t) (ids : Account_id.t list) : unit =
      let locs = List.filter_map ids ~f:(fun id -> Map.find !t.locations id) in
      t :=
        { !t with
          locations = List.fold ids ~init:!t.locations ~f:Map.remove
        ; accounts = List.fold locs ~init:!t.accounts ~f:Map.remove
        }

    (* TODO *)
    let merkle_root (_ : t) : Ledger_hash.t = Field.Constant.zero

    let empty ~depth:_ () : t =
      ref
        { next_location = 0
        ; accounts = Int.Map.empty
        ; locations = Account_id.Map.empty
        }

    let with_ledger (type a) ~depth ~(f : t -> a) : a = f (empty ~depth ())

    let create_masked (t : t) : t = ref !t

    let apply_mask (t : t) ~(masked : t) = t := !masked
  end

  module T = Mina_transaction_logic.Make (L)

  type ledger_class = < value : L.t Js.prop >

  let ledger_constr : (L.t -> ledger_class Js.t) Js.constr =
    Obj.magic ledger_class

  let create_new_account_exn (t : L.t) account_id account =
    L.create_new_account t account_id account |> Or_error.ok_exn

  let public_key (pk : public_key) : Signature_lib.Public_key.Compressed.t =
    { x = to_unchecked pk##.g##.x##.value
    ; is_odd = Bigint.(test_bit (of_field (to_unchecked pk##.g##.y##.value)) 0)
    }

  let private_key (key : private_key) : Signature_lib.Private_key.t =
    Js.Optdef.case
      key##.s##.constantValue
      (fun () -> failwith "invalid scalar")
      Fn.id

  let account_id pk =
    Mina_base.Account_id.create (public_key pk) Mina_base.Token_id.default

  let max_state_size =
    Pickles_types.Nat.to_int Mina_base.Zkapp_state.Max_state_size.n

  module Checked = struct
    let fields_to_hash
        (typ : ('var, 'value, Field.Constant.t, _) Impl.Internal_Basic.Typ.typ)
        (digest : 'var -> Field.t) (fields : field_class Js.t Js.js_array Js.t)
        =
      let fields = fields |> Js.to_array |> Array.map ~f:of_js_field in
      let (Typ typ) = typ in
      let variable =
        typ.var_of_fields (fields, typ.constraint_system_auxiliary ())
      in
      digest variable |> to_js_field
  end

  (* helper function to check whether the fields we produce from JS are correct *)
  let fields_of_json
      (typ : ('var, 'value, Field.Constant.t, 'tmp) Impl.Internal_Basic.Typ.typ)
      of_json (json : Js.js_string Js.t) : field_class Js.t Js.js_array Js.t =
    let json = json |> Js.to_string |> Yojson.Safe.from_string in
    let value = of_json json in
    let (Typ typ) = typ in
    let fields, _ = typ.value_to_fields value in
    Js.array
    @@ Array.map ~f:(fun x -> x |> Field.constant |> to_js_field) fields

  (* TODO: need to construct `aux` in JS, which has some extra data needed for `value_of_fields`  *)
  let fields_to_json
      (typ : ('var, 'value, Field.Constant.t, _) Impl.Internal_Basic.Typ.typ)
      to_json (fields : field_class Js.t Js.js_array Js.t) aux :
      Js.js_string Js.t =
    let fields =
      fields |> Js.to_array
      |> Array.map ~f:(fun x -> x |> of_js_field |> to_unchecked)
    in
    let (Typ typ) = typ in
    let value = typ.value_of_fields (fields, Obj.magic aux) in
    let json = to_json value in
    json |> Yojson.Safe.to_string |> Js.string

  module To_js = struct
    let field x = to_js_field @@ Field.constant x

    let uint32 n =
      object%js
        val value =
          Unsigned.UInt32.to_string n |> Field.Constant.of_string |> field
      end

    let uint64 n =
      object%js
        val value =
          Unsigned.UInt64.to_string n |> Field.Constant.of_string |> field
      end

    let app_state (a : Mina_base.Account.t) =
      let xs = new%js Js.array_empty in
      ( match a.zkapp with
      | Some s ->
          Pickles_types.Vector.iter s.app_state ~f:(fun x ->
              ignore (xs##push (field x)) )
      | None ->
          for _ = 0 to max_state_size - 1 do
            xs##push (field Field.Constant.zero) |> ignore
          done ) ;
      xs

    let public_key (pk : Signature_lib.Public_key.Compressed.t) =
      let x, y = Signature_lib.Public_key.decompress_exn pk in
      to_js_group (Field.constant x) (Field.constant y)

    let private_key (sk : Signature_lib.Private_key.t) = to_js_scalar sk

    let signature (sg : Signature_lib.Schnorr.Chunked.Signature.t) =
      let r, s = sg in
      object%js
        val r = to_js_field_unchecked r

        val s = to_js_scalar s
      end

    let account (a : Mina_base.Account.t) : account =
      object%js
        val publicKey = public_key a.public_key

        val balance = uint64 (Currency.Balance.to_uint64 a.balance)

        val nonce = uint32 (Mina_numbers.Account_nonce.to_uint32 a.nonce)

        val zkapp =
          object%js
            val appState = app_state a
          end
      end

    let option (transform : 'a -> 'b) (x : 'a option) =
      Js.Optdef.option (Option.map x ~f:transform)
  end

  module Party = Mina_base.Party
  module Parties = Mina_base.Parties

  let party_of_json =
    let deriver =
      Party.Graphql_repr.deriver @@ Fields_derivers_zkapps.Derivers.o ()
    in
    let party_of_json (party : Js.js_string Js.t) : Party.t =
      Fields_derivers_zkapps.of_json deriver
        (party |> Js.to_string |> Yojson.Safe.from_string)
      |> Party.of_graphql_repr
    in
    party_of_json

  (* TODO hash two parties together in the correct way *)

  let hash_party (p : Js.js_string Js.t) =
    Party.digest (p |> party_of_json) |> Field.constant |> to_js_field

  let forest_digest_of_field : Field.Constant.t -> Parties.Digest.Forest.t =
    Obj.magic

  let forest_digest_of_field_checked :
      Field.t -> Parties.Digest.Forest.Checked.t =
    Obj.magic

  let hash_transaction other_parties_hash =
    let other_parties_hash =
      other_parties_hash |> of_js_field |> to_unchecked
      |> forest_digest_of_field
    in
    Parties.Transaction_commitment.create ~other_parties_hash
    |> Field.constant |> to_js_field

  let hash_transaction_checked other_parties_hash =
    let other_parties_hash =
      other_parties_hash |> of_js_field |> forest_digest_of_field_checked
    in
    Parties.Transaction_commitment.Checked.create ~other_parties_hash
    |> to_js_field

  type party_index = Fee_payer | Other_party of int

  let transaction_commitment
      ({ fee_payer; other_parties; memo } as tx : Parties.t)
      (party_index : party_index) =
    let commitment = Parties.commitment tx in
    let full_commitment =
      Parties.Transaction_commitment.create_complete commitment
        ~memo_hash:(Mina_base.Signed_command_memo.hash memo)
        ~fee_payer_hash:
          (Parties.Digest.Party.create (Party.of_fee_payer fee_payer))
    in
    let use_full_commitment =
      match party_index with
      | Fee_payer ->
          true
      | Other_party i ->
          (List.nth_exn (Parties.Call_forest.to_parties_list other_parties) i)
            .body
            .use_full_commitment
    in
    if use_full_commitment then full_commitment else commitment

  let transaction_commitments (tx_json : Js.js_string Js.t) =
    let tx =
      Parties.of_json @@ Yojson.Safe.from_string @@ Js.to_string tx_json
    in
    let commitment = Parties.commitment tx in
    let full_commitment =
      Parties.Transaction_commitment.create_complete commitment
        ~memo_hash:(Mina_base.Signed_command_memo.hash tx.memo)
        ~fee_payer_hash:
          (Parties.Digest.Party.create (Party.of_fee_payer tx.fee_payer))
    in
    object%js
      val commitment = to_js_field_unchecked commitment

      val fullCommitment = to_js_field_unchecked full_commitment
    end

  let zkapp_public_input (tx_json : Js.js_string Js.t) (party_index : int) =
    let tx =
      Parties.of_json @@ Yojson.Safe.from_string @@ Js.to_string tx_json
    in
    let party = List.nth_exn tx.other_parties party_index in
    Public_input.Constant.to_js
      [| (party.elt.party_digest :> Impl.field)
       ; (Parties.Digest.Forest.empty :> Impl.field)
      |]

  let sign_field_element (x : field_class Js.t) (key : private_key) =
    Signature_lib.Schnorr.Chunked.sign (private_key key)
      (Random_oracle.Input.Chunked.field (x |> of_js_field |> to_unchecked))
    |> Mina_base.Signature.to_base58_check |> Js.string

  let dummy_signature () =
    Mina_base.Signature.(dummy |> to_base58_check) |> Js.string

  let sign_party (tx_json : Js.js_string Js.t) (key : private_key)
      (party_index : party_index) =
    let tx =
      Parties.of_json @@ Yojson.Safe.from_string @@ Js.to_string tx_json
    in
    let signature =
      Signature_lib.Schnorr.Chunked.sign (private_key key)
        (Random_oracle.Input.Chunked.field
           (transaction_commitment tx party_index) )
    in
    ( match party_index with
    | Fee_payer ->
        { tx with fee_payer = { tx.fee_payer with authorization = signature } }
    | Other_party i ->
        { tx with
          other_parties =
            Parties.Call_forest.mapi tx.other_parties
              ~f:(fun i' (p : Party.t) ->
                if i' = i then { p with authorization = Signature signature }
                else p )
        } )
    |> Parties.to_json |> Yojson.Safe.to_string |> Js.string

  let sign_fee_payer tx_json key = sign_party tx_json key Fee_payer

  let sign_other_party tx_json key i = sign_party tx_json key (Other_party i)

  let check_party_signatures parties =
    let ({ fee_payer; other_parties; memo } : Parties.t) = parties in
    let tx_commitment = Parties.commitment parties in
    let full_tx_commitment =
      Parties.Transaction_commitment.create_complete tx_commitment
        ~memo_hash:(Mina_base.Signed_command_memo.hash memo)
        ~fee_payer_hash:
          (Parties.Digest.Party.create (Party.of_fee_payer fee_payer))
    in
    let key_to_string = Signature_lib.Public_key.Compressed.to_base58_check in
    let check_signature who s pk msg =
      match Signature_lib.Public_key.decompress pk with
      | None ->
          failwith
            (sprintf "Check signature: Invalid key on %s: %s" who
               (key_to_string pk) )
      | Some pk_ ->
          if
            not
              (Signature_lib.Schnorr.Chunked.verify s
                 (Kimchi_pasta.Pasta.Pallas.of_affine pk_)
                 (Random_oracle_input.Chunked.field msg) )
          then
            failwith
              (sprintf "Check signature: Invalid signature on %s for key %s" who
                 (key_to_string pk) )
          else ()
    in

    check_signature "fee payer" fee_payer.authorization
      fee_payer.body.public_key full_tx_commitment ;
    List.iteri (Parties.Call_forest.to_parties_list other_parties)
      ~f:(fun i p ->
        let commitment =
          if p.body.use_full_commitment then full_tx_commitment
          else tx_commitment
        in
        match p.authorization with
        | Signature s ->
            check_signature (sprintf "party %d" i) s p.body.public_key
              commitment
        | Proof _ | None_given ->
            () )

  let public_key_to_string (pk : public_key) : Js.js_string Js.t =
    pk |> public_key |> Signature_lib.Public_key.Compressed.to_base58_check
    |> Js.string

  let public_key_of_string (pk_base58 : Js.js_string Js.t) : group_class Js.t =
    pk_base58 |> Js.to_string
    |> Signature_lib.Public_key.Compressed.of_base58_check_exn
    |> To_js.public_key

  let private_key_to_string (sk : private_key) : Js.js_string Js.t =
    sk |> private_key |> Signature_lib.Private_key.to_base58_check |> Js.string

  let private_key_of_string (sk_base58 : Js.js_string Js.t) : scalar_class Js.t
      =
    sk_base58 |> Js.to_string |> Signature_lib.Private_key.of_base58_check_exn
    |> To_js.private_key

  let field_to_base58 (field : field_class Js.t) : Js.js_string Js.t =
    field |> of_js_field |> to_unchecked |> Mina_base.Account_id.Digest.of_field
    |> Mina_base.Account_id.Digest.to_string |> Js.string

  let field_of_base58 (field : Js.js_string Js.t) : field_class Js.t =
    to_js_field @@ Field.constant @@ Mina_base.Account_id.Digest.to_field_unsafe
    @@ Mina_base.Account_id.Digest.of_string @@ Js.to_string field

  let memo_to_base58 (memo : Js.js_string Js.t) : Js.js_string Js.t =
    Js.string @@ Mina_base.Signed_command_memo.to_base58_check
    @@ Mina_base.Signed_command_memo.create_from_string_exn @@ Js.to_string memo

  let add_account_exn (l : L.t) pk (balance : string) =
    let account_id = account_id pk in
    let bal_u64 = Unsigned.UInt64.of_string balance in
    let balance = Currency.Balance.of_uint64 bal_u64 in
    let a : Mina_base.Account.t =
      { (Mina_base.Account.create account_id balance) with
        permissions = loose_permissions
      }
    in
    create_new_account_exn l account_id a

  let create
      (genesis_accounts :
        < publicKey : public_key Js.prop ; balance : Js.js_string Js.t Js.prop >
        Js.t
        Js.js_array
        Js.t ) : ledger_class Js.t =
    let l = L.empty ~depth:20 () in
    array_iter genesis_accounts ~f:(fun a ->
        add_account_exn l a##.publicKey (Js.to_string a##.balance) ) ;
    new%js ledger_constr l

  let get_account l (pk : public_key) : account Js.optdef =
    let loc = L.location_of_account l##.value (account_id pk) in
    let account = Option.bind loc ~f:(L.get l##.value) in
    To_js.option To_js.account account

  let add_account l (pk : public_key) (balance : Js.js_string Js.t) =
    add_account_exn l##.value pk (Js.to_string balance)

  let dummy_state_view : Mina_base.Zkapp_precondition.Protocol_state.View.t =
    let epoch_data =
      { Mina_base.Zkapp_precondition.Protocol_state.Epoch_data.Poly.ledger =
          { Mina_base.Epoch_ledger.Poly.hash = Field.Constant.zero
          ; total_currency = Currency.Amount.zero
          }
      ; seed = Field.Constant.zero
      ; start_checkpoint = Field.Constant.zero
      ; lock_checkpoint = Field.Constant.zero
      ; epoch_length = Mina_numbers.Length.zero
      }
    in
    { snarked_ledger_hash = Field.Constant.zero
    ; timestamp = Block_time.zero
    ; blockchain_length = Mina_numbers.Length.zero
    ; min_window_density = Mina_numbers.Length.zero
    ; last_vrf_output = ()
    ; total_currency = Currency.Amount.zero
    ; global_slot_since_hard_fork = Mina_numbers.Global_slot.zero
    ; global_slot_since_genesis = Mina_numbers.Global_slot.zero
    ; staking_epoch_data = epoch_data
    ; next_epoch_data = epoch_data
    }

  let apply_parties_transaction l (txn : Parties.t)
      (account_creation_fee : string) =
    check_party_signatures txn ;
    let ledger = l##.value in
    let applied_exn =
      T.apply_parties_unchecked ~state_view:dummy_state_view
        ~constraint_constants:
          { Genesis_constants.Constraint_constants.compiled with
            account_creation_fee = Currency.Fee.of_string account_creation_fee
          }
        ledger txn
    in
    let applied, _ = Or_error.ok_exn applied_exn in
    let T.Transaction_applied.Parties_applied.{ accounts; command; _ } =
      applied
    in
    let () =
      match command.status with
      | Applied ->
          ()
      | Failed failures ->
          raise_error
            ( Mina_base.Transaction_status.Failure.Collection.to_yojson failures
            |> Yojson.Safe.to_string )
    in
    let account_list =
      List.map accounts ~f:(fun (_, a) -> To_js.option To_js.account a)
    in
    Js.array @@ Array.of_list account_list

  let apply_json_transaction l (tx_json : Js.js_string Js.t)
      (account_creation_fee : Js.js_string Js.t) =
    let txn =
      Parties.of_json @@ Yojson.Safe.from_string @@ Js.to_string tx_json
    in
    apply_parties_transaction l txn (Js.to_string account_creation_fee)

  let () =
    let static_method name f =
      Js.Unsafe.set ledger_class (Js.string name) (Js.wrap_callback f)
    in
    let method_ name (f : ledger_class Js.t -> _) =
      method_ ledger_class name f
    in
    static_method "create" create ;

    static_method "hashParty" hash_party ;
    static_method "hashTransaction" hash_transaction ;
    static_method "hashTransactionChecked" hash_transaction_checked ;

    static_method "transactionCommitments" transaction_commitments ;
    static_method "zkappPublicInput" zkapp_public_input ;
    static_method "signFieldElement" sign_field_element ;
    static_method "dummySignature" dummy_signature ;
    static_method "signFeePayer" sign_fee_payer ;
    static_method "signOtherParty" sign_other_party ;

    static_method "publicKeyToString" public_key_to_string ;
    static_method "publicKeyOfString" public_key_of_string ;
    static_method "privateKeyToString" private_key_to_string ;
    static_method "privateKeyOfString" private_key_of_string ;
    static_method "fieldToBase58" field_to_base58 ;
    static_method "fieldOfBase58" field_of_base58 ;
    static_method "memoToBase58" memo_to_base58 ;

    static_method "hashPartyFromFields"
      (Checked.fields_to_hash
         (Mina_base.Party.Body.typ ())
         Mina_base.Party.Checked.digest ) ;

    (* TODO this is for debugging, maybe remove later *)
    let body_deriver =
      Mina_base.Party.Body.Graphql_repr.deriver @@ Fields_derivers_zkapps.o ()
    in
    let body_to_json value =
      value
      |> Party.Body.to_graphql_repr ~call_depth:0
      |> Fields_derivers_zkapps.to_json body_deriver
    in
    let body_of_json json =
      json
      |> Fields_derivers_zkapps.of_json body_deriver
      |> Party.Body.of_graphql_repr
    in
    static_method "fieldsToJson"
      (fields_to_json (Mina_base.Party.Body.typ ()) body_to_json) ;
    static_method "fieldsOfJson"
      (fields_of_json (Mina_base.Party.Body.typ ()) body_of_json) ;

    method_ "getAccount" get_account ;
    method_ "addAccount" add_account ;
    method_ "applyJsonTransaction" apply_json_transaction
end

let export () =
  Js.export "Field" field_class ;
  Js.export "Scalar" scalar_class ;
  Js.export "Bool" bool_class ;
  Js.export "Group" group_class ;
  Js.export "Poseidon" poseidon ;
  Js.export "Circuit" Circuit.circuit ;
  Js.export "Ledger" Ledger.ledger_class ;
  Js.export "Pickles" pickles

let export_global () =
  let snarky_obj =
    Js.Unsafe.(
      let i = inject in
      obj
        [| ("Field", i field_class)
         ; ("Scalar", i scalar_class)
         ; ("Bool", i bool_class)
         ; ("Group", i group_class)
         ; ("Poseidon", i poseidon)
         ; ("Circuit", i Circuit.circuit)
         ; ("Ledger", i Ledger.ledger_class)
         ; ("Pickles", i pickles)
        |])
  in
  Js.Unsafe.(set global (Js.string "__snarky") snarky_obj)<|MERGE_RESOLUTION|>--- conflicted
+++ resolved
@@ -1397,10 +1397,7 @@
              array_iter2 ks1 ks2 ~f:(fun k1 k2 ->
                  if not (js_equal k1 k2) then
                    raise_error "if: Arguments had mismatched types" ) ;
-<<<<<<< HEAD
              (* we use Object.create to avoid calling the constructor with the wrong number of arguments *)
-=======
->>>>>>> 09b44eac
              let result =
                Js.Unsafe.global ##. Object##create
                  (Js.Unsafe.coerce ctor1)##.prototype
