--- conflicted
+++ resolved
@@ -1318,11 +1318,7 @@
       let budget =
         Or_error.map2
           (sum_fees (Sequence.to_list uc_seq) ~f:(fun t ->
-<<<<<<< HEAD
-               User_command.fee (User_command.forget_check t.data)))
-=======
-               User_command.fee (t.data :> User_command.t) ) )
->>>>>>> 2a77cca7
+               User_command.fee (User_command.forget_check t.data) ) )
           (sum_fees
              (List.filter
                 ~f:(fun (k, _) ->
@@ -1403,11 +1399,7 @@
       let open Or_error.Let_syntax in
       let payment_fees =
         sum_fees (Sequence.to_list t.commands_rev) ~f:(fun t ->
-<<<<<<< HEAD
-            User_command.(fee (forget_check t.data)))
-=======
-            User_command.fee (t.data :> User_command.t) )
->>>>>>> 2a77cca7
+            User_command.(fee (forget_check t.data)) )
       in
       let prover_fee_others =
         Public_key.Compressed.Map.fold t.fee_transfers ~init:(Ok Fee.zero)
@@ -1627,13 +1619,8 @@
           check_constraints_and_update ~constraint_constants resources'
             (Option.value_map uc_opt ~default:log ~f:(fun uc ->
                  Diff_creation_log.discard_command `No_space
-<<<<<<< HEAD
                    (User_command.forget_check uc.data)
-                   log))
-=======
-                   (uc.data :> User_command.t)
                    log ) )
->>>>>>> 2a77cca7
       else
         (* insufficient budget; reduce the cost*)
         let resources', work_opt =
@@ -1649,13 +1636,8 @@
       check_constraints_and_update ~constraint_constants resources'
         (Option.value_map uc_opt ~default:log ~f:(fun uc ->
              Diff_creation_log.discard_command `No_work
-<<<<<<< HEAD
                (User_command.forget_check uc.data)
-               log))
-=======
-               (uc.data :> User_command.t)
                log ) )
->>>>>>> 2a77cca7
 
   let one_prediff ~constraint_constants cw_seq ts_seq ~receiver ~add_coinbase
       slot_job_count logger ~is_coinbase_receiver_new partition
@@ -1928,7 +1910,7 @@
                                 "Staged_ledger_diff creation: Verification key \
                                  not found for party with proof authorization \
                                  and account_id $account_id" ;
-                              Stop Account_id.Map.empty)
+                              Stop Account_id.Map.empty )
                         ~finish:Fn.id
                     in
                     let valid_proofs () =
@@ -1956,14 +1938,14 @@
                                       * Parties.Valid.Verification_key_hash.t )
                                       list]
                                       (Account_id.Map.to_alist
-                                         checked_verification_keys) )
+                                         checked_verification_keys ) )
                                 ; ( "current_verification_keys"
                                   , [%to_yojson:
                                       ( Account_id.t
                                       * Parties.Valid.Verification_key_hash.t )
                                       list]
                                       (Account_id.Map.to_alist
-                                         current_verification_keys) )
+                                         current_verification_keys ) )
                                 ]
                               "Staged_ledger_diff creation: Verifcation keys \
                                used for verifying proofs \
@@ -1982,11 +1964,7 @@
                     Transaction_validator.apply_transaction
                       ~constraint_constants validating_ledger
                       ~txn_state_view:current_state_view
-<<<<<<< HEAD
-                      (Command (User_command.forget_check txn)))
-=======
-                      (Command (txn :> User_command.t)) )
->>>>>>> 2a77cca7
+                      (Command (User_command.forget_check txn)) )
               with
               | Error e ->
                   [%log error]
@@ -2614,7 +2592,7 @@
                 }
               in
               let (`If_this_is_used_it_should_have_a_comment_justifying_it
-                    parties') =
+                    parties' ) =
                 Parties.to_valid_unsafe parties'
               in
               User_command.Parties parties'
