--- conflicted
+++ resolved
@@ -3465,13 +3465,10 @@
                     { Staged_ledger_diff.With_valid_signatures_and_proofs.diff=
                         ({f with commands= [failed_command]}, s) }
                   in
-<<<<<<< HEAD
-=======
                   let pids = Child_processes.Termination.create_pid_table () in
                   let%bind verifier =
                     Verifier.create ~logger ~proof_level ~pids ~conf_dir:None
                   in
->>>>>>> b10c0e3d
                   let%map res =
                     Sl.apply ~constraint_constants !sl
                       (Staged_ledger_diff.forget diff)
