open Core_kernel
open Mina_base

module At_most_two = struct
  [%%versioned
  module Stable = struct
    [@@@no_toplevel_latest_type]

    module V1 = struct
      type 'a t = Zero | One of 'a option | Two of ('a * 'a option) option
      [@@deriving compare, sexp, yojson]
    end
  end]

  type 'a t = 'a Stable.Latest.t =
    | Zero
    | One of 'a option
    | Two of ('a * 'a option) option
  [@@deriving compare, sexp, yojson]

  let increase t ws =
    match (t, ws) with
    | Zero, [] ->
        Ok (One None)
    | Zero, [ a ] ->
        Ok (One (Some a))
    | One _, [] ->
        Ok (Two None)
    | One _, [ a ] ->
        Ok (Two (Some (a, None)))
    | One _, [ a; a' ] ->
        Ok (Two (Some (a', Some a)))
    | _ ->
        Or_error.error_string "Error incrementing coinbase parts"
end

module At_most_one = struct
  [%%versioned
  module Stable = struct
    [@@@no_toplevel_latest_type]

    module V1 = struct
      type 'a t = Zero | One of 'a option [@@deriving compare, sexp, yojson]
    end
  end]

  type 'a t = 'a Stable.Latest.t = Zero | One of 'a option
  [@@deriving compare, sexp, yojson]

  let increase t ws =
    match (t, ws) with
    | Zero, [] ->
        Ok (One None)
    | Zero, [ a ] ->
        Ok (One (Some a))
    | _ ->
        Or_error.error_string "Error incrementing coinbase parts"
end

module Ft = struct
  [%%versioned
  module Stable = struct
    [@@@no_toplevel_latest_type]

    module V1 = struct
      type t = Coinbase.Fee_transfer.Stable.V1.t
      [@@deriving compare, sexp, yojson]

      let to_latest = Fn.id
    end
  end]

  type t = Stable.Latest.t [@@deriving compare, sexp, yojson]
end

module Pre_diff_two = struct
  [%%versioned
  module Stable = struct
    [@@@no_toplevel_latest_type]

    module V2 = struct
      type ('a, 'b) t =
        { completed_works : 'a list
        ; commands : 'b list
        ; coinbase : Ft.Stable.V1.t At_most_two.Stable.V1.t
        }
      [@@deriving compare, sexp, yojson]
    end
  end]

  type ('a, 'b) t = ('a, 'b) Stable.Latest.t =
    { completed_works : 'a list
    ; commands : 'b list
    ; coinbase : Ft.t At_most_two.t
    }
  [@@deriving compare, sexp, yojson]

  let map t ~f1 ~f2 =
    { completed_works = List.map t.completed_works ~f:f1
    ; commands = List.map t.commands ~f:f2
    ; coinbase = t.coinbase
    }
end

module Pre_diff_one = struct
  [%%versioned
  module Stable = struct
    [@@@no_toplevel_latest_type]

    module V2 = struct
      type ('a, 'b) t =
        { completed_works : 'a list
        ; commands : 'b list
        ; coinbase : Ft.Stable.V1.t At_most_one.Stable.V1.t
        }
      [@@deriving compare, sexp, yojson]
    end
  end]

  type ('a, 'b) t = ('a, 'b) Stable.Latest.t =
    { completed_works : 'a list
    ; commands : 'b list
    ; coinbase : Ft.t At_most_one.t
    }
  [@@deriving compare, sexp, yojson]

  let map t ~f1 ~f2 =
    { completed_works = List.map t.completed_works ~f:f1
    ; commands = List.map t.commands ~f:f2
    ; coinbase = t.coinbase
    }
end

module Pre_diff_with_at_most_two_coinbase = struct
  [%%versioned
  module Stable = struct
    [@@@no_toplevel_latest_type]

    module V2 = struct
      type t =
        ( Transaction_snark_work.Stable.V2.t
        , User_command.Stable.V2.t With_status.Stable.V2.t )
        Pre_diff_two.Stable.V2.t
      [@@deriving compare, sexp, yojson]

      let to_latest = Fn.id
    end
  end]

  type t = Stable.Latest.t [@@deriving compare, sexp, yojson]
end

module Pre_diff_with_at_most_one_coinbase = struct
  [%%versioned
  module Stable = struct
    [@@@no_toplevel_latest_type]

    module V2 = struct
      type t =
        ( Transaction_snark_work.Stable.V2.t
        , User_command.Stable.V2.t With_status.Stable.V2.t )
        Pre_diff_one.Stable.V2.t
      [@@deriving compare, sexp, yojson]

      let to_latest = Fn.id
    end
  end]

  type t = Stable.Latest.t [@@deriving compare, sexp, yojson]
end

module Diff = struct
  [%%versioned
  module Stable = struct
    [@@@no_toplevel_latest_type]

    module V2 = struct
      type t =
        Pre_diff_with_at_most_two_coinbase.Stable.V2.t
        * Pre_diff_with_at_most_one_coinbase.Stable.V2.t option
      [@@deriving compare, sexp, yojson]

      let to_latest = Fn.id
    end
  end]

  type t = Stable.Latest.t [@@deriving compare, sexp, yojson]
end

[%%versioned
module Stable = struct
  [@@@no_toplevel_latest_type]

  module V2 = struct
    type t = { diff : Diff.Stable.V2.t } [@@deriving compare, sexp, yojson]

    let to_latest = Fn.id
  end
end]

type t = Stable.Latest.t = { diff : Diff.t }
[@@deriving compare, sexp, yojson, fields]

module With_valid_signatures_and_proofs = struct
  type pre_diff_with_at_most_two_coinbase =
    ( Transaction_snark_work.Checked.t
    , User_command.Valid.t With_status.t )
    Pre_diff_two.t
  [@@deriving compare, sexp, to_yojson]

  type pre_diff_with_at_most_one_coinbase =
    ( Transaction_snark_work.Checked.t
    , User_command.Valid.t With_status.t )
    Pre_diff_one.t
  [@@deriving compare, sexp, to_yojson]

  type diff =
    pre_diff_with_at_most_two_coinbase
    * pre_diff_with_at_most_one_coinbase option
  [@@deriving compare, sexp, to_yojson]

  type t = { diff : diff } [@@deriving compare, sexp, to_yojson]

  let empty_diff : t =
    { diff =
        ( { completed_works = []; commands = []; coinbase = At_most_two.Zero }
        , None )
    }

  let commands t =
    (fst t.diff).commands
    @ Option.value_map (snd t.diff) ~default:[] ~f:(fun d -> d.commands)
end

let forget_cw cw_list = List.map ~f:Transaction_snark_work.forget cw_list

let coinbase_amount
    ~(constraint_constants : Genesis_constants.Constraint_constants.t)
    ~supercharge_coinbase =
  if supercharge_coinbase then
    Currency.Amount.scale constraint_constants.coinbase_amount
      constraint_constants.supercharged_coinbase_factor
  else Some constraint_constants.coinbase_amount

let coinbase ~(constraint_constants : Genesis_constants.Constraint_constants.t)
    ~supercharge_coinbase t =
  let first_pre_diff, second_pre_diff_opt = t.diff in
  let coinbase_amount =
    coinbase_amount ~constraint_constants ~supercharge_coinbase
  in
  match
    ( first_pre_diff.coinbase
    , Option.value_map second_pre_diff_opt ~default:At_most_one.Zero
        ~f:(fun d -> d.coinbase) )
  with
  | At_most_two.Zero, At_most_one.Zero ->
      Some Currency.Amount.zero
  | _ ->
      coinbase_amount

module With_valid_signatures = struct
  type pre_diff_with_at_most_two_coinbase =
    ( Transaction_snark_work.t
    , User_command.Valid.t With_status.t )
    Pre_diff_two.t
  [@@deriving compare, sexp, to_yojson]

  type pre_diff_with_at_most_one_coinbase =
    ( Transaction_snark_work.t
    , User_command.Valid.t With_status.t )
    Pre_diff_one.t
  [@@deriving compare, sexp, to_yojson]

  type diff =
    pre_diff_with_at_most_two_coinbase
    * pre_diff_with_at_most_one_coinbase option
  [@@deriving compare, sexp, to_yojson]

  type t = { diff : diff } [@@deriving compare, sexp, to_yojson]

  let coinbase
      ~(constraint_constants : Genesis_constants.Constraint_constants.t)
      ~supercharge_coinbase (t : t) =
    let first_pre_diff, second_pre_diff_opt = t.diff in
    let coinbase_amount =
      coinbase_amount ~constraint_constants ~supercharge_coinbase
    in
    match
      ( first_pre_diff.coinbase
      , Option.value_map second_pre_diff_opt ~default:At_most_one.Zero
          ~f:(fun d -> d.coinbase) )
    with
    | At_most_two.Zero, At_most_one.Zero ->
        Some Currency.Amount.zero
    | _ ->
        coinbase_amount
end

let validate_commands (t : t)
    ~(check :
          User_command.t list
       -> (User_command.Valid.t list, 'e) Result.t Async.Deferred.Or_error.t ) :
    (With_valid_signatures.t, 'e) Result.t Async.Deferred.Or_error.t =
  let map t ~f = Async.Deferred.Or_error.map t ~f:(Result.map ~f) in
  let validate cs =
    map
      (check (List.map cs ~f:With_status.data))
      ~f:
        (List.map2_exn cs ~f:(fun c data ->
             { With_status.data; status = c.status } ) )
  in
  let d1, d2 = t.diff in
  map
    (validate
       (d1.commands @ Option.value_map d2 ~default:[] ~f:(fun d2 -> d2.commands)) )
    ~f:(fun commands_all ->
      let commands1, commands2 =
        List.split_n commands_all (List.length d1.commands)
      in
      let p1 : With_valid_signatures.pre_diff_with_at_most_two_coinbase =
        { completed_works = d1.completed_works
        ; commands = commands1
        ; coinbase = d1.coinbase
        }
      in
      let p2 =
        Option.value_map ~default:None d2 ~f:(fun d2 ->
            Some
              { Pre_diff_one.completed_works = d2.completed_works
              ; commands = commands2
              ; coinbase = d2.coinbase
<<<<<<< HEAD
              ; internal_command_balances = d2.internal_command_balances
              } )
=======
              })
>>>>>>> ea6c7ee8
      in
      ({ diff = (p1, p2) } : With_valid_signatures.t) )

let forget_proof_checks (d : With_valid_signatures_and_proofs.t) :
    With_valid_signatures.t =
  let d1 = fst d.diff in
  let p1 : With_valid_signatures.pre_diff_with_at_most_two_coinbase =
    { completed_works = forget_cw d1.completed_works
    ; commands = d1.commands
    ; coinbase = d1.coinbase
    }
  in
  let p2 =
    Option.map (snd d.diff)
      ~f:(fun d2 : With_valid_signatures.pre_diff_with_at_most_one_coinbase ->
        { completed_works = forget_cw d2.completed_works
        ; commands = d2.commands
        ; coinbase = d2.coinbase
<<<<<<< HEAD
        ; internal_command_balances = d2.internal_command_balances
        } )
=======
        })
>>>>>>> ea6c7ee8
  in
  { diff = (p1, p2) }

let forget_pre_diff_with_at_most_two
    (pre_diff :
      With_valid_signatures_and_proofs.pre_diff_with_at_most_two_coinbase ) :
    Pre_diff_with_at_most_two_coinbase.t =
  { completed_works = forget_cw pre_diff.completed_works
  ; commands = (pre_diff.commands :> User_command.t With_status.t list)
  ; coinbase = pre_diff.coinbase
  }

let forget_pre_diff_with_at_most_one
    (pre_diff :
      With_valid_signatures_and_proofs.pre_diff_with_at_most_one_coinbase ) =
  { Pre_diff_one.completed_works = forget_cw pre_diff.completed_works
  ; commands = (pre_diff.commands :> User_command.t With_status.t list)
  ; coinbase = pre_diff.coinbase
  }

let forget (t : With_valid_signatures_and_proofs.t) =
  { diff =
      ( forget_pre_diff_with_at_most_two (fst t.diff)
      , Option.map (snd t.diff) ~f:forget_pre_diff_with_at_most_one )
  }

let commands (t : t) =
  (fst t.diff).commands
  @ Option.value_map (snd t.diff) ~default:[] ~f:(fun d -> d.commands)

let completed_works (t : t) =
  (fst t.diff).completed_works
  @ Option.value_map (snd t.diff) ~default:[] ~f:(fun d -> d.completed_works)

let net_return
    ~(constraint_constants : Genesis_constants.Constraint_constants.t)
    ~supercharge_coinbase (t : t) =
  let open Currency in
  let open Option.Let_syntax in
  let%bind coinbase = coinbase ~constraint_constants ~supercharge_coinbase t in
  let%bind total_reward =
    List.fold
      ~init:(Some (Amount.to_fee coinbase))
      (commands t)
      ~f:(fun sum cmd ->
        let%bind sum = sum in
<<<<<<< HEAD
        Fee.( + ) sum (User_command.fee_exn (With_status.data cmd)) )
=======
        Fee.( + ) sum (User_command.fee (With_status.data cmd)))
>>>>>>> ea6c7ee8
  in
  let%bind completed_works_fees =
    List.fold ~init:(Some Fee.zero) (completed_works t) ~f:(fun sum work ->
        let%bind sum = sum in
        Fee.( + ) sum work.Transaction_snark_work.fee )
  in
  Amount.(of_fee total_reward - of_fee completed_works_fees)

let empty_diff : t =
  { diff =
      ( { completed_works = []; commands = []; coinbase = At_most_two.Zero }
      , None )
  }<|MERGE_RESOLUTION|>--- conflicted
+++ resolved
@@ -329,12 +329,7 @@
               { Pre_diff_one.completed_works = d2.completed_works
               ; commands = commands2
               ; coinbase = d2.coinbase
-<<<<<<< HEAD
-              ; internal_command_balances = d2.internal_command_balances
               } )
-=======
-              })
->>>>>>> ea6c7ee8
       in
       ({ diff = (p1, p2) } : With_valid_signatures.t) )
 
@@ -353,12 +348,7 @@
         { completed_works = forget_cw d2.completed_works
         ; commands = d2.commands
         ; coinbase = d2.coinbase
-<<<<<<< HEAD
-        ; internal_command_balances = d2.internal_command_balances
         } )
-=======
-        })
->>>>>>> ea6c7ee8
   in
   { diff = (p1, p2) }
 
@@ -405,11 +395,7 @@
       (commands t)
       ~f:(fun sum cmd ->
         let%bind sum = sum in
-<<<<<<< HEAD
-        Fee.( + ) sum (User_command.fee_exn (With_status.data cmd)) )
-=======
-        Fee.( + ) sum (User_command.fee (With_status.data cmd)))
->>>>>>> ea6c7ee8
+        Fee.( + ) sum (User_command.fee (With_status.data cmd)) )
   in
   let%bind completed_works_fees =
     List.fold ~init:(Some Fee.zero) (completed_works t) ~f:(fun sum work ->
