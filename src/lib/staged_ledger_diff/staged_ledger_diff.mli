open Core_kernel
open Mina_base

module At_most_two : sig
  type 'a t = Zero | One of 'a option | Two of ('a * 'a option) option
  [@@deriving compare, sexp, yojson]

  module Stable : sig
    module V1 : sig
      type 'a t [@@deriving compare, sexp, yojson, bin_io, version]
    end
  end
  with type 'a V1.t = 'a t

  val increase : 'a t -> 'a list -> 'a t Or_error.t
end

module At_most_one : sig
  type 'a t = Zero | One of 'a option [@@deriving compare, sexp, yojson]

  module Stable : sig
    module V1 : sig
      type 'a t [@@deriving compare, sexp, yojson, bin_io, version]
    end
  end
  with type 'a V1.t = 'a t

  val increase : 'a t -> 'a list -> 'a t Or_error.t
end

module Pre_diff_two : sig
  type ('a, 'b) t =
    { completed_works : 'a list
    ; commands : 'b list
    ; coinbase : Coinbase.Fee_transfer.t At_most_two.t
    ; internal_command_balances :
        Transaction_status.Internal_command_balance_data.t list
    }
  [@@deriving compare, sexp, yojson]

  module Stable : sig
    module V1 : sig
      type ('a, 'b) t [@@deriving compare, sexp, yojson, bin_io, version]
    end
  end
  with type ('a, 'b) V1.t = ('a, 'b) t
end

module Pre_diff_one : sig
  type ('a, 'b) t =
    { completed_works : 'a list
    ; commands : 'b list
    ; coinbase : Coinbase.Fee_transfer.t At_most_one.t
    ; internal_command_balances :
        Transaction_status.Internal_command_balance_data.t list
    }
  [@@deriving compare, sexp, yojson]

  module Stable : sig
    module V1 : sig
      type ('a, 'b) t [@@deriving compare, sexp, yojson, bin_io, version]
    end
  end
  with type ('a, 'b) V1.t = ('a, 'b) t
end

module Pre_diff_with_at_most_two_coinbase : sig
  type t =
    (Transaction_snark_work.t, User_command.t With_status.t) Pre_diff_two.t
  [@@deriving compare, sexp, yojson]

  module Stable : sig
    module V2 : sig
      type t [@@deriving compare, sexp, yojson, bin_io, version]
    end

    module V1 : sig
      type t [@@deriving compare, sexp, yojson, bin_io, version]
    end
  end
  with type V2.t = t
end

module Pre_diff_with_at_most_one_coinbase : sig
  type t =
    (Transaction_snark_work.t, User_command.t With_status.t) Pre_diff_one.t
  [@@deriving compare, sexp, yojson]

  module Stable : sig
    module V2 : sig
      type t [@@deriving compare, sexp, yojson, bin_io, version]
    end

    module V1 : sig
      type t [@@deriving compare, sexp, yojson, bin_io, version]
    end
  end
  with type V2.t = t
end

module Diff : sig
  type t =
    Pre_diff_with_at_most_two_coinbase.t
    * Pre_diff_with_at_most_one_coinbase.t option
  [@@deriving compare, sexp, yojson]

  module Stable : sig
    module V2 : sig
      type t [@@deriving compare, sexp, bin_io, yojson, version]
    end

    module V1 : sig
      type t [@@deriving compare, sexp, bin_io, yojson, version]
    end
  end
  with type V2.t = t
end

type t = { diff : Diff.t } [@@deriving compare, sexp, compare, yojson, fields]

module Stable : sig
  module V2 : sig
    type t = { diff : Diff.t }
    [@@deriving compare, sexp, compare, yojson, bin_io, version]

    val to_latest : t -> t
  end

  module V1 : sig
    type t = { diff : Diff.Stable.V1.t }
    [@@deriving compare, sexp, compare, yojson, bin_io, version]

    val to_latest : t -> V2.t
  end

<<<<<<< HEAD
  module V1 : sig
    type t [@@deriving compare, sexp, compare, yojson, bin_io, version]

    val to_latest : t -> V2.t
  end

=======
>>>>>>> 1575d595
  module Latest = V2
end
with type V2.t = t

module With_valid_signatures_and_proofs : sig
  type pre_diff_with_at_most_two_coinbase =
    ( Transaction_snark_work.Checked.t
    , User_command.Valid.t With_status.t )
    Pre_diff_two.t
  [@@deriving compare, sexp, to_yojson]

  type pre_diff_with_at_most_one_coinbase =
    ( Transaction_snark_work.Checked.t
    , User_command.Valid.t With_status.t )
    Pre_diff_one.t
  [@@deriving compare, sexp, to_yojson]

  type diff =
    pre_diff_with_at_most_two_coinbase
    * pre_diff_with_at_most_one_coinbase option
  [@@deriving compare, sexp, to_yojson]

  type t = { diff : diff } [@@deriving compare, sexp, to_yojson]

  val empty_diff : t

  val commands : t -> User_command.Valid.t With_status.t list
end

module With_valid_signatures : sig
  type pre_diff_with_at_most_two_coinbase =
    ( Transaction_snark_work.t
    , User_command.Valid.t With_status.t )
    Pre_diff_two.t
  [@@deriving compare, sexp, to_yojson]

  type pre_diff_with_at_most_one_coinbase =
    ( Transaction_snark_work.t
    , User_command.Valid.t With_status.t )
    Pre_diff_one.t
  [@@deriving compare, sexp, to_yojson]

  type diff =
    pre_diff_with_at_most_two_coinbase
    * pre_diff_with_at_most_one_coinbase option
  [@@deriving compare, sexp, to_yojson]

  type t = { diff : diff } [@@deriving compare, sexp, to_yojson]

  val coinbase :
       constraint_constants:Genesis_constants.Constraint_constants.t
    -> supercharge_coinbase:bool
    -> t
    -> Currency.Amount.t option
end

val forget_proof_checks :
  With_valid_signatures_and_proofs.t -> With_valid_signatures.t

val validate_commands :
     t
  -> check:
       (   User_command.t list
        -> (User_command.Valid.t list, 'e) Result.t Async.Deferred.Or_error.t)
  -> (With_valid_signatures.t, 'e) Result.t Async.Deferred.Or_error.t

val forget : With_valid_signatures_and_proofs.t -> t

val commands : t -> User_command.t With_status.t list

val completed_works : t -> Transaction_snark_work.t list

val coinbase :
     constraint_constants:Genesis_constants.Constraint_constants.t
  -> supercharge_coinbase:bool
  -> t
  -> Currency.Amount.t option

val net_return :
     constraint_constants:Genesis_constants.Constraint_constants.t
  -> supercharge_coinbase:bool
  -> t
  -> Currency.Amount.t option

val empty_diff : t<|MERGE_RESOLUTION|>--- conflicted
+++ resolved
@@ -120,7 +120,7 @@
 
 module Stable : sig
   module V2 : sig
-    type t = { diff : Diff.t }
+    type t = { diff : Diff.Stable.V2.t }
     [@@deriving compare, sexp, compare, yojson, bin_io, version]
 
     val to_latest : t -> t
@@ -133,15 +133,6 @@
     val to_latest : t -> V2.t
   end
 
-<<<<<<< HEAD
-  module V1 : sig
-    type t [@@deriving compare, sexp, compare, yojson, bin_io, version]
-
-    val to_latest : t -> V2.t
-  end
-
-=======
->>>>>>> 1575d595
   module Latest = V2
 end
 with type V2.t = t
