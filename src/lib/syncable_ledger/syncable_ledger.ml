--- conflicted
+++ resolved
@@ -292,14 +292,10 @@
                   List.fold rest_address
                     ~init:(Addr.next first_address, true)
                     ~f:(fun (expected_address, is_compact) actual_address ->
-<<<<<<< HEAD
-                      if is_compact && [%eq: Addr.t option] expected_address (Some actual_address)
-=======
                       if
                         is_compact
                         && [%equal: Addr.t option] expected_address
                              (Some actual_address)
->>>>>>> 7ed00a76
                       then (Addr.next actual_address, true)
                       else (expected_address, false) )
                 in
@@ -713,7 +709,7 @@
             `Ok t.tree )
 
   let fetch t rh ~data ~equal =
-    ignore (new_goal t rh ~data ~equal : [`New | `Repeat | `Update_data]);
+    ignore (new_goal t rh ~data ~equal : [`New | `Repeat | `Update_data]) ;
     wait_until_valid t rh
 
   let create mt ~logger ~trust_system =
