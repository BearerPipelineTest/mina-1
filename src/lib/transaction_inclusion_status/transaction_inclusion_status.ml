open Inline_test_quiet_logs
open Core_kernel
open Mina_base
open Mina_transaction
open Pipe_lib
open Network_pool

module State = struct
  [%%versioned
  module Stable = struct
    module V1 = struct
      type t = Pending | Included | Unknown [@@deriving equal, sexp, compare]

      let to_latest = Fn.id
    end
  end]

  let to_string = function
    | Pending ->
        "PENDING"
    | Included ->
        "INCLUDED"
    | Unknown ->
        "UNKOWN"
end

(* TODO: this is extremely expensive as implemented and needs to be replaced with an extension *)
let get_status ~frontier_broadcast_pipe ~transaction_pool cmd =
  let open Or_error.Let_syntax in
  let%map check_cmd =
    Result.of_option (User_command.check cmd)
      ~error:(Error.of_string "Invalid signature")
    |> Result.map ~f:(fun x ->
<<<<<<< HEAD
           Transaction_hash.User_command_with_valid_signature.create
             (Signed_command x) )
=======
           Transaction_hash.User_command_with_valid_signature.create x)
>>>>>>> ea6c7ee8
  in
  let resource_pool = Transaction_pool.resource_pool transaction_pool in
  match Broadcast_pipe.Reader.peek frontier_broadcast_pipe with
  | None ->
      State.Unknown
  | Some transition_frontier ->
      with_return (fun { return } ->
          let best_tip_path =
            Transition_frontier.best_tip_path transition_frontier
          in
          let in_breadcrumb breadcrumb =
            breadcrumb |> Transition_frontier.Breadcrumb.validated_transition
            |> Mina_block.Validated.valid_commands
            |> List.exists ~f:(fun { data = cmd'; _ } ->
<<<<<<< HEAD
                   match cmd' with
                   | Snapp_command _ ->
                       false
                   | Signed_command cmd' ->
                       Signed_command.equal cmd
                         (Signed_command.forget_check cmd') )
=======
                   User_command.equal cmd (User_command.forget_check cmd'))
>>>>>>> ea6c7ee8
          in
          if List.exists ~f:in_breadcrumb best_tip_path then
            return State.Included ;
          if
            List.exists ~f:in_breadcrumb
              (Transition_frontier.all_breadcrumbs transition_frontier)
          then return State.Pending ;
          if Transaction_pool.Resource_pool.member resource_pool check_cmd then
            return State.Pending ;
          State.Unknown )

let%test_module "transaction_status" =
  ( module struct
    open Async
    open Mina_numbers

    let max_length = 10

    let frontier_size = 1

    let logger = Logger.null ()

    let time_controller = Block_time.Controller.basic ~logger

    let precomputed_values = Lazy.force Precomputed_values.for_unit_tests

    let proof_level = precomputed_values.proof_level

    let constraint_constants = precomputed_values.constraint_constants

    module Genesis_ledger = (val precomputed_values.genesis_ledger)

    let trust_system = Trust_system.null ()

    let pool_max_size = precomputed_values.genesis_constants.txpool_max_size

    let verifier =
      Async.Thread_safe.block_on_async_exn (fun () ->
          Verifier.create ~logger ~proof_level ~constraint_constants
            ~conf_dir:None
            ~pids:(Child_processes.Termination.create_pid_table ()) )

    let key_gen =
      let open Quickcheck.Generator in
      let open Quickcheck.Generator.Let_syntax in
      let keypairs = List.map (Lazy.force Genesis_ledger.accounts) ~f:fst in
      let%map random_key_opt = of_list keypairs in
      ( Genesis_ledger.largest_account_keypair_exn ()
      , Signature_lib.Keypair.of_private_key_exn
          (Option.value_exn random_key_opt) )

    let gen_frontier =
      Transition_frontier.For_tests.gen ~logger ~precomputed_values ~verifier
        ~trust_system ~max_length ~size:frontier_size ()

    (*TODO: Generate snapp txns*)
    let gen_user_command =
      Signed_command.Gen.payment ~sign_type:`Real ~max_amount:100 ~fee_range:10
        ~key_gen ~nonce:(Account_nonce.of_int 1) ()

    let create_pool ~frontier_broadcast_pipe =
      let config =
        Transaction_pool.Resource_pool.make_config ~trust_system ~pool_max_size
          ~verifier
      in
      let transaction_pool, _, local_sink =
        Transaction_pool.create ~config
          ~constraint_constants:precomputed_values.constraint_constants
          ~consensus_constants:precomputed_values.consensus_constants
          ~time_controller ~logger ~frontier_broadcast_pipe
          ~expiry_ns:
            (Time_ns.Span.of_hr
               (Float.of_int
                  precomputed_values.genesis_constants.transaction_expiry_hr))
          ~log_gossip_heard:false ~on_remote_push:(Fn.const Deferred.unit)
      in
      don't_wait_for
      @@ Linear_pipe.iter (Transaction_pool.broadcasts transaction_pool)
           ~f:(fun transactions ->
             [%log trace]
               "Transactions have been applied successfully and is propagated \
                throughout the 'network'"
               ~metadata:
                 [ ( "transactions"
                   , Transaction_pool.Resource_pool.Diff.to_yojson transactions
                   )
                 ] ;
             Deferred.unit ) ;
      (* Need to wait for transaction_pool to see the transition_frontier *)
      let%map () = Async.Scheduler.yield_until_no_jobs_remain () in
      (transaction_pool, local_sink)

    let%test_unit "If the transition frontier currently doesn't exist, the \
                   status of a sent transaction will be unknown" =
      Quickcheck.test ~trials:1 gen_user_command ~f:(fun user_command ->
          Backtrace.elide := false ;
          Async.Thread_safe.block_on_async_exn (fun () ->
              let frontier_broadcast_pipe, _ = Broadcast_pipe.create None in
              let%bind transaction_pool, local_diffs_writer =
                create_pool ~frontier_broadcast_pipe
              in
              let%bind () =
                Transaction_pool.Local_sink.push local_diffs_writer
                  ([ Signed_command user_command ], Fn.const ())
              in
              let%map () = Async.Scheduler.yield_until_no_jobs_remain () in
              [%log info] "Checking status" ;
              [%test_eq: State.t] ~equal:State.equal State.Unknown
                ( Or_error.ok_exn
                @@ get_status ~frontier_broadcast_pipe ~transaction_pool
<<<<<<< HEAD
                     user_command ) ) )
=======
                     (Signed_command user_command) )))
>>>>>>> ea6c7ee8

    let%test_unit "A pending transaction is either in the transition frontier \
                   or transaction pool, but not in the best path of the \
                   transition frontier" =
      Quickcheck.test ~trials:1
        (Quickcheck.Generator.tuple2 gen_frontier gen_user_command)
        ~f:(fun (frontier, user_command) ->
          Async.Thread_safe.block_on_async_exn (fun () ->
              let frontier_broadcast_pipe, _ =
                Broadcast_pipe.create (Some frontier)
              in
              let%bind transaction_pool, local_diffs_writer =
                create_pool ~frontier_broadcast_pipe
              in
              let%bind () =
                Transaction_pool.Local_sink.push local_diffs_writer
                  ([ Signed_command user_command ], Fn.const ())
              in
              let%map () = Async.Scheduler.yield_until_no_jobs_remain () in
              let status =
                Or_error.ok_exn
                @@ get_status ~frontier_broadcast_pipe ~transaction_pool
                     (Signed_command user_command)
              in
              [%log info] "Computing status" ;
              [%test_eq: State.t] ~equal:State.equal State.Pending status ) )

    let%test_unit "An unknown transaction does not appear in the transition \
                   frontier or transaction pool " =
      let user_commands_generator =
        let open Quickcheck.Generator in
        let open Let_syntax in
        let%bind head_user_command = gen_user_command in
        let%map tail_user_commands =
          Quickcheck.Generator.list_with_length 10 gen_user_command
        in
        Non_empty_list.init head_user_command tail_user_commands
      in
      Quickcheck.test ~trials:1
        (Quickcheck.Generator.tuple2 gen_frontier user_commands_generator)
        ~f:(fun (frontier, user_commands) ->
          Async.Thread_safe.block_on_async_exn (fun () ->
              let frontier_broadcast_pipe, _ =
                Broadcast_pipe.create (Some frontier)
              in
              let%bind transaction_pool, local_diffs_writer =
                create_pool ~frontier_broadcast_pipe
              in
              let unknown_user_command, pool_user_commands =
                Non_empty_list.uncons user_commands
              in
              let%bind () =
                Transaction_pool.Local_sink.push local_diffs_writer
                  ( List.map pool_user_commands ~f:(fun x ->
                        User_command.Signed_command x )
                  , Fn.const () )
              in
              let%map () = Async.Scheduler.yield_until_no_jobs_remain () in
              [%log info] "Computing status" ;
              [%test_eq: State.t] ~equal:State.equal State.Unknown
                ( Or_error.ok_exn
                @@ get_status ~frontier_broadcast_pipe ~transaction_pool
<<<<<<< HEAD
                     unknown_user_command ) ) )
=======
                     (Signed_command unknown_user_command) )))
>>>>>>> ea6c7ee8
  end )<|MERGE_RESOLUTION|>--- conflicted
+++ resolved
@@ -31,12 +31,7 @@
     Result.of_option (User_command.check cmd)
       ~error:(Error.of_string "Invalid signature")
     |> Result.map ~f:(fun x ->
-<<<<<<< HEAD
-           Transaction_hash.User_command_with_valid_signature.create
-             (Signed_command x) )
-=======
-           Transaction_hash.User_command_with_valid_signature.create x)
->>>>>>> ea6c7ee8
+           Transaction_hash.User_command_with_valid_signature.create x )
   in
   let resource_pool = Transaction_pool.resource_pool transaction_pool in
   match Broadcast_pipe.Reader.peek frontier_broadcast_pipe with
@@ -51,16 +46,7 @@
             breadcrumb |> Transition_frontier.Breadcrumb.validated_transition
             |> Mina_block.Validated.valid_commands
             |> List.exists ~f:(fun { data = cmd'; _ } ->
-<<<<<<< HEAD
-                   match cmd' with
-                   | Snapp_command _ ->
-                       false
-                   | Signed_command cmd' ->
-                       Signed_command.equal cmd
-                         (Signed_command.forget_check cmd') )
-=======
-                   User_command.equal cmd (User_command.forget_check cmd'))
->>>>>>> ea6c7ee8
+                   User_command.equal cmd (User_command.forget_check cmd') )
           in
           if List.exists ~f:in_breadcrumb best_tip_path then
             return State.Included ;
@@ -134,7 +120,7 @@
           ~expiry_ns:
             (Time_ns.Span.of_hr
                (Float.of_int
-                  precomputed_values.genesis_constants.transaction_expiry_hr))
+                  precomputed_values.genesis_constants.transaction_expiry_hr ) )
           ~log_gossip_heard:false ~on_remote_push:(Fn.const Deferred.unit)
       in
       don't_wait_for
@@ -171,11 +157,7 @@
               [%test_eq: State.t] ~equal:State.equal State.Unknown
                 ( Or_error.ok_exn
                 @@ get_status ~frontier_broadcast_pipe ~transaction_pool
-<<<<<<< HEAD
-                     user_command ) ) )
-=======
-                     (Signed_command user_command) )))
->>>>>>> ea6c7ee8
+                     (Signed_command user_command) ) ) )
 
     let%test_unit "A pending transaction is either in the transition frontier \
                    or transaction pool, but not in the best path of the \
@@ -238,9 +220,5 @@
               [%test_eq: State.t] ~equal:State.equal State.Unknown
                 ( Or_error.ok_exn
                 @@ get_status ~frontier_broadcast_pipe ~transaction_pool
-<<<<<<< HEAD
-                     unknown_user_command ) ) )
-=======
-                     (Signed_command unknown_user_command) )))
->>>>>>> ea6c7ee8
+                     (Signed_command unknown_user_command) ) ) )
   end )