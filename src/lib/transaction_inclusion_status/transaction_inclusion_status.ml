--- conflicted
+++ resolved
@@ -43,15 +43,10 @@
             Transition_frontier.best_tip_path transition_frontier
           in
           let in_breadcrumb breadcrumb =
-<<<<<<< HEAD
             breadcrumb |> Transition_frontier.Breadcrumb.validated_transition
             |> Mina_transition.Mina_block.Validated.valid_commands
             |> List.exists ~f:(fun { data = cmd'; _ } ->
-=======
-            List.exists (Transition_frontier.Breadcrumb.commands breadcrumb)
-              ~f:(fun { data = cmd'; _ } ->
->>>>>>> 392c8fa1
-                User_command.equal cmd (User_command.forget_check cmd'))
+                   User_command.equal cmd (User_command.forget_check cmd'))
           in
           if List.exists ~f:in_breadcrumb best_tip_path then
             return State.Included ;
