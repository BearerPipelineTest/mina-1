open Core_kernel
open Mina_base
open Currency
open Signature_lib
open Mina_transaction
module Parties_logic = Parties_logic
module Global_slot = Mina_numbers.Global_slot

module Transaction_applied = struct
  module UC = Signed_command

  module Signed_command_applied = struct
    module Common = struct
      [%%versioned
      module Stable = struct
        module V2 = struct
          type t =
            { user_command : Signed_command.Stable.V2.t With_status.Stable.V2.t
            ; previous_receipt_chain_hash : Receipt.Chain_hash.Stable.V1.t
            ; fee_payer_timing : Account.Timing.Stable.V1.t
            ; source_timing : Account.Timing.Stable.V1.t option
            }
          [@@deriving sexp]

          let to_latest = Fn.id
        end
      end]
    end

    module Body = struct
      [%%versioned
      module Stable = struct
        module V2 = struct
          type t =
            | Payment of
                { previous_empty_accounts : Account_id.Stable.V2.t list }
            | Stake_delegation of
                { previous_delegate : Public_key.Compressed.Stable.V1.t option }
            | Failed
          [@@deriving sexp]

          let to_latest = Fn.id
        end
      end]
    end

    [%%versioned
    module Stable = struct
      module V2 = struct
        type t = { common : Common.Stable.V2.t; body : Body.Stable.V2.t }
        [@@deriving sexp]

        let to_latest = Fn.id
      end
    end]
  end

  module Parties_applied = struct
    [%%versioned
    module Stable = struct
      module V1 = struct
        type t =
          { accounts :
              (Account_id.Stable.V2.t * Account.Stable.V2.t option) list
          ; command : Parties.Stable.V1.t With_status.Stable.V2.t
          }
        [@@deriving sexp]

        let to_latest = Fn.id
      end
    end]
  end

  module Command_applied = struct
    [%%versioned
    module Stable = struct
      module V2 = struct
        type t =
          | Signed_command of Signed_command_applied.Stable.V2.t
          | Parties of Parties_applied.Stable.V1.t
        [@@deriving sexp]

        let to_latest = Fn.id
      end
    end]
  end

  module Fee_transfer_applied = struct
    [%%versioned
    module Stable = struct
      module V2 = struct
        type t =
          { fee_transfer : Fee_transfer.Stable.V2.t
          ; previous_empty_accounts : Account_id.Stable.V2.t list
          ; receiver_timing : Account.Timing.Stable.V1.t
          ; balances : Transaction_status.Fee_transfer_balance_data.Stable.V1.t
          }
        [@@deriving sexp]

        let to_latest = Fn.id
      end
    end]
  end

  module Coinbase_applied = struct
    [%%versioned
    module Stable = struct
      module V2 = struct
        type t =
          { coinbase : Coinbase.Stable.V1.t
          ; previous_empty_accounts : Account_id.Stable.V2.t list
          ; receiver_timing : Account.Timing.Stable.V1.t
          ; balances : Transaction_status.Coinbase_balance_data.Stable.V1.t
          }
        [@@deriving sexp]

        let to_latest = Fn.id
      end
    end]
  end

  module Varying = struct
    [%%versioned
    module Stable = struct
      module V2 = struct
        type t =
          | Command of Command_applied.Stable.V2.t
          | Fee_transfer of Fee_transfer_applied.Stable.V2.t
          | Coinbase of Coinbase_applied.Stable.V2.t
        [@@deriving sexp]

        let to_latest = Fn.id
      end
    end]
  end

  [%%versioned
  module Stable = struct
    module V2 = struct
      type t =
        { previous_hash : Ledger_hash.Stable.V1.t
        ; varying : Varying.Stable.V2.t
        }
      [@@deriving sexp]

      let to_latest = Fn.id
    end
  end]

  let transaction_with_status : t -> Transaction.t With_status.t =
   fun { varying; _ } ->
    match varying with
    | Command (Signed_command uc) ->
        With_status.map uc.common.user_command ~f:(fun cmd ->
            Transaction.Command (User_command.Signed_command cmd))
    | Command (Parties s) ->
        With_status.map s.command ~f:(fun c ->
            Transaction.Command (User_command.Parties c))
    | Fee_transfer f ->
        { data = Fee_transfer f.fee_transfer
        ; status =
            Applied
              ( Transaction_status.Auxiliary_data.empty
              , Transaction_status.Fee_transfer_balance_data.to_balance_data
                  f.balances )
        }
    | Coinbase c ->
        { data = Coinbase c.coinbase
        ; status =
            Applied
              ( Transaction_status.Auxiliary_data.empty
              , Transaction_status.Coinbase_balance_data.to_balance_data
                  c.balances )
        }

  let user_command_status : t -> Transaction_status.t =
   fun { varying; _ } ->
    match varying with
    | Command
        (Signed_command { common = { user_command = { status; _ }; _ }; _ }) ->
        status
    | Command (Parties c) ->
        c.command.status
    | Fee_transfer f ->
        Applied
          ( Transaction_status.Auxiliary_data.empty
          , Transaction_status.Fee_transfer_balance_data.to_balance_data
              f.balances )
    | Coinbase c ->
        Applied
          ( Transaction_status.Auxiliary_data.empty
          , Transaction_status.Coinbase_balance_data.to_balance_data c.balances
          )
end

module type S = sig
  type ledger

  module Transaction_applied : sig
    module Signed_command_applied : sig
      module Common : sig
        type t = Transaction_applied.Signed_command_applied.Common.t =
          { user_command : Signed_command.t With_status.t
          ; previous_receipt_chain_hash : Receipt.Chain_hash.t
          ; fee_payer_timing : Account.Timing.t
          ; source_timing : Account.Timing.t option
          }
        [@@deriving sexp]
      end

      module Body : sig
        type t = Transaction_applied.Signed_command_applied.Body.t =
          | Payment of { previous_empty_accounts : Account_id.t list }
          | Stake_delegation of
              { previous_delegate : Public_key.Compressed.t option }
          | Failed
        [@@deriving sexp]
      end

      type t = Transaction_applied.Signed_command_applied.t =
        { common : Common.t; body : Body.t }
      [@@deriving sexp]
    end

    module Parties_applied : sig
      type t = Transaction_applied.Parties_applied.t =
        { accounts : (Account_id.t * Account.t option) list
        ; command : Parties.t With_status.t
        }
      [@@deriving sexp]
    end

    module Command_applied : sig
      type t = Transaction_applied.Command_applied.t =
        | Signed_command of Signed_command_applied.t
        | Parties of Parties_applied.t
      [@@deriving sexp]
    end

    module Fee_transfer_applied : sig
      type t = Transaction_applied.Fee_transfer_applied.t =
        { fee_transfer : Fee_transfer.t
        ; previous_empty_accounts : Account_id.t list
        ; receiver_timing : Account.Timing.t
        ; balances : Transaction_status.Fee_transfer_balance_data.t
        }
      [@@deriving sexp]
    end

    module Coinbase_applied : sig
      type t = Transaction_applied.Coinbase_applied.t =
        { coinbase : Coinbase.t
        ; previous_empty_accounts : Account_id.t list
        ; receiver_timing : Account.Timing.t
        ; balances : Transaction_status.Coinbase_balance_data.t
        }
      [@@deriving sexp]
    end

    module Varying : sig
      type t = Transaction_applied.Varying.t =
        | Command of Command_applied.t
        | Fee_transfer of Fee_transfer_applied.t
        | Coinbase of Coinbase_applied.t
      [@@deriving sexp]
    end

    type t = Transaction_applied.t =
      { previous_hash : Ledger_hash.t; varying : Varying.t }
    [@@deriving sexp]

    val transaction : t -> Transaction.t With_status.t

    val user_command_status : t -> Transaction_status.t
  end

  module Global_state : sig
    type t =
      { ledger : ledger
      ; fee_excess : Amount.Signed.t
      ; protocol_state : Zkapp_precondition.Protocol_state.View.t
      }
  end

  val apply_user_command :
       constraint_constants:Genesis_constants.Constraint_constants.t
    -> txn_global_slot:Global_slot.t
    -> ledger
    -> Signed_command.With_valid_signature.t
    -> Transaction_applied.Signed_command_applied.t Or_error.t

  val apply_user_command_unchecked :
       constraint_constants:Genesis_constants.Constraint_constants.t
    -> txn_global_slot:Global_slot.t
    -> ledger
    -> Signed_command.t
    -> Transaction_applied.Signed_command_applied.t Or_error.t

  val apply_parties_unchecked :
       constraint_constants:Genesis_constants.Constraint_constants.t
    -> state_view:Zkapp_precondition.Protocol_state.View.t
    -> ledger
    -> Parties.t
    -> ( Transaction_applied.Parties_applied.t
       * ( ( Stack_frame.value
           , Stack_frame.value list
           , Token_id.t
           , Amount.t
           , ledger
           , bool
           , unit
           , Transaction_status.Failure.Collection.t )
           Parties_logic.Local_state.t
         * Amount.Signed.t ) )
       Or_error.t

  (** Apply all parties within a parties transaction. This behaves as
      [apply_parties_unchecked], except that the [~init] and [~f] arguments
      are provided to allow for the accumulation of the intermediate states.

      Invariant: [f] is always applied at least once, so it is valid to use an
      [_ option] as the initial state and call [Option.value_exn] on the
      accumulated result.

      This can be used to collect the intermediate states to make them
      available for snark work. In particular, since the transaction snark has
      a cap on the number of parties of each kind that may be included, we can
      use this to retrieve the (source, target) pairs for each batch of
      parties to include in the snark work spec / transaction snark witness.
  *)
  val apply_parties_unchecked_aux :
       constraint_constants:Genesis_constants.Constraint_constants.t
    -> state_view:Zkapp_precondition.Protocol_state.View.t
    -> init:'acc
    -> f:
         (   'acc
          -> Global_state.t
             * ( Stack_frame.value
               , Stack_frame.value list
               , Token_id.t
               , Amount.t
               , ledger
               , bool
               , unit
               , Transaction_status.Failure.Collection.t )
               Parties_logic.Local_state.t
          -> 'acc)
    -> ?fee_excess:Amount.Signed.t
    -> ledger
    -> Parties.t
    -> (Transaction_applied.Parties_applied.t * 'acc) Or_error.t

  val apply_fee_transfer :
       constraint_constants:Genesis_constants.Constraint_constants.t
    -> txn_global_slot:Global_slot.t
    -> ledger
    -> Fee_transfer.t
    -> Transaction_applied.Fee_transfer_applied.t Or_error.t

  val apply_coinbase :
       constraint_constants:Genesis_constants.Constraint_constants.t
    -> txn_global_slot:Global_slot.t
    -> ledger
    -> Coinbase.t
    -> Transaction_applied.Coinbase_applied.t Or_error.t

  val apply_transaction :
       constraint_constants:Genesis_constants.Constraint_constants.t
    -> txn_state_view:Zkapp_precondition.Protocol_state.View.t
    -> ledger
    -> Transaction.t
    -> Transaction_applied.t Or_error.t

  val merkle_root_after_parties_exn :
       constraint_constants:Genesis_constants.Constraint_constants.t
    -> txn_state_view:Zkapp_precondition.Protocol_state.View.t
    -> ledger
    -> Parties.Valid.t
    -> Ledger_hash.t

  val merkle_root_after_user_command_exn :
       constraint_constants:Genesis_constants.Constraint_constants.t
    -> txn_global_slot:Global_slot.t
    -> ledger
    -> Signed_command.With_valid_signature.t
    -> Ledger_hash.t

  val undo :
       constraint_constants:Genesis_constants.Constraint_constants.t
    -> ledger
    -> Transaction_applied.t
    -> unit Or_error.t

  val has_locked_tokens :
       global_slot:Global_slot.t
    -> account_id:Account_id.t
    -> ledger
    -> bool Or_error.t

  module For_tests : sig
    val validate_timing_with_min_balance :
         account:Account.t
      -> txn_amount:Amount.t
      -> txn_global_slot:Global_slot.t
      -> (Account.Timing.t * [> `Min_balance of Balance.t ]) Or_error.t

    val validate_timing :
         account:Account.t
      -> txn_amount:Amount.t
      -> txn_global_slot:Global_slot.t
      -> Account.Timing.t Or_error.t
  end
end

(* tags for timing validation errors *)
let nsf_tag = "nsf"

let min_balance_tag = "minbal"

let timing_error_to_user_command_status err =
  match Error.Internal_repr.of_info err with
  | Tag_t (tag, _) when String.equal tag nsf_tag ->
      Transaction_status.Failure.Source_insufficient_balance
  | Tag_t (tag, _) when String.equal tag min_balance_tag ->
      Transaction_status.Failure.Source_minimum_balance_violation
  | _ ->
      failwith "Unexpected timed account validation error"

(** [validate_timing_with_min_balance' ~account ~txn_amount ~txn_global_slot]
    returns a tuple of 3 values:
    * [[`Insufficient_balance of bool | `Invalid_timing of bool]] encodes
      possible errors, with the invariant that the return value is always
      [`Invalid_timing false] if there was no error.
      - [`Insufficient_balance true] results if [txn_amount] is larger than the
        balance held in [account].
      - [`Invalid_timing true] results if [txn_amount] is larger than the
        balance available in [account] at global slot [txn_global_slot].
    * [Timing.t], the new timing for [account] calculated at [txn_global_slot].
    * [[`Min_balance of Balance.t]] returns the computed available balance at
      [txn_global_slot].
      - NOTE: We skip this calculation if the error is
        [`Insufficient_balance true].  In this scenario, this value MUST NOT be
        used, as it contains an incorrect placeholder value.
*)
let validate_timing_with_min_balance' ~account ~txn_amount ~txn_global_slot =
  let open Account.Poly in
  let open Account.Timing.Poly in
  match account.timing with
  | Untimed -> (
      (* no time restrictions *)
      match Balance.(account.balance - txn_amount) with
      | None ->
          (`Insufficient_balance true, Untimed, `Min_balance Balance.zero)
      | _ ->
          (`Invalid_timing false, Untimed, `Min_balance Balance.zero) )
  | Timed
      { initial_minimum_balance
      ; cliff_time
      ; cliff_amount
      ; vesting_period
      ; vesting_increment
      } ->
      let invalid_balance, invalid_timing, curr_min_balance =
        let account_balance = account.balance in
        match Balance.(account_balance - txn_amount) with
        | None ->
            (* NB: The [initial_minimum_balance] here is the incorrect value,
               but:
               * we don't use it anywhere in this error case; and
               * we don't want to waste time computing it if it will be unused.
            *)
            (true, false, initial_minimum_balance)
        | Some proposed_new_balance ->
            let curr_min_balance =
              Account.min_balance_at_slot ~global_slot:txn_global_slot
                ~cliff_time ~cliff_amount ~vesting_period ~vesting_increment
                ~initial_minimum_balance
            in
            if Balance.(proposed_new_balance < curr_min_balance) then
              (false, true, curr_min_balance)
            else (false, false, curr_min_balance)
      in
      (* once the calculated minimum balance becomes zero, the account becomes untimed *)
      let possibly_error =
        if invalid_balance then `Insufficient_balance invalid_balance
        else `Invalid_timing invalid_timing
      in
      if Balance.(curr_min_balance > zero) then
        (possibly_error, account.timing, `Min_balance curr_min_balance)
      else (possibly_error, Untimed, `Min_balance Balance.zero)

let validate_timing_with_min_balance ~account ~txn_amount ~txn_global_slot =
  let open Or_error.Let_syntax in
  let nsf_error kind =
    Or_error.errorf
      !"For %s account, the requested transaction for amount %{sexp: Amount.t} \
        at global slot %{sexp: Global_slot.t}, the balance %{sexp: Balance.t} \
        is insufficient"
      kind txn_amount txn_global_slot account.Account.Poly.balance
    |> Or_error.tag ~tag:nsf_tag
  in
  let min_balance_error min_balance =
    Or_error.errorf
      !"For timed account, the requested transaction for amount %{sexp: \
        Amount.t} at global slot %{sexp: Global_slot.t}, applying the \
        transaction would put the balance below the calculated minimum balance \
        of %{sexp: Balance.t}"
      txn_amount txn_global_slot min_balance
    |> Or_error.tag ~tag:min_balance_tag
  in
  let possibly_error, timing, (`Min_balance curr_min_balance as min_balance) =
    validate_timing_with_min_balance' ~account ~txn_amount ~txn_global_slot
  in
  match possibly_error with
  | `Insufficient_balance true ->
      nsf_error "timed"
  | `Invalid_timing true ->
      min_balance_error curr_min_balance
  | `Insufficient_balance false ->
      failwith "Broken invariant in validate_timing_with_min_balance'"
  | `Invalid_timing false ->
      return (timing, min_balance)

let validate_timing ~account ~txn_amount ~txn_global_slot =
  let open Result.Let_syntax in
  let%map timing, `Min_balance _ =
    validate_timing_with_min_balance ~account ~txn_amount ~txn_global_slot
  in
  timing

module Make (L : Ledger_intf.S) : S with type ledger := L.t = struct
  open L

  let error s = Or_error.errorf "Ledger.apply_transaction: %s" s

  let error_opt e = Option.value_map ~default:(error e) ~f:Or_error.return

  let get_with_location ledger account_id =
    match location_of_account ledger account_id with
    | Some location -> (
        match get ledger location with
        | Some account ->
            Ok (`Existing location, account)
        | None ->
            (* Needed to support sparse ledger. *)
            Ok (`New, Account.create account_id Balance.zero) )
    | None ->
        Ok (`New, Account.create account_id Balance.zero)

  let set_with_location ledger location account =
    match location with
    | `Existing location ->
        Ok (set ledger location account)
    | `New ->
        create_new_account ledger (Account.identifier account) account

  let get' ledger tag location =
    error_opt (sprintf "%s account not found" tag) (get ledger location)

  let location_of_account' ledger tag key =
    error_opt
      (sprintf "%s location not found" tag)
      (location_of_account ledger key)

  let add_amount balance amount =
    error_opt "overflow" (Balance.add_amount balance amount)

  let sub_amount balance amount =
    error_opt "insufficient funds" (Balance.sub_amount balance amount)

  let sub_account_creation_fee
      ~(constraint_constants : Genesis_constants.Constraint_constants.t) action
      amount =
    let fee = constraint_constants.account_creation_fee in
    if Ledger_intf.equal_account_state action `Added then
      error_opt
        (sprintf
           !"Error subtracting account creation fee %{sexp: Currency.Fee.t}; \
             transaction amount %{sexp: Currency.Amount.t} insufficient"
           fee amount)
        Amount.(sub amount (of_fee fee))
    else Ok amount

  let check b = ksprintf (fun s -> if b then Ok () else Or_error.error_string s)

  let validate_nonces txn_nonce account_nonce =
    check
      (Account.Nonce.equal account_nonce txn_nonce)
      !"Nonce in account %{sexp: Account.Nonce.t} different from nonce in \
        transaction %{sexp: Account.Nonce.t}"
      account_nonce txn_nonce

  let validate_time ~valid_until ~current_global_slot =
    check
      Global_slot.(current_global_slot <= valid_until)
      !"Current global slot %{sexp: Global_slot.t} greater than transaction \
        expiry slot %{sexp: Global_slot.t}"
      current_global_slot valid_until

  module Transaction_applied = struct
    include Transaction_applied

    let transaction : t -> Transaction.t With_status.t =
     fun { varying; _ } ->
      match varying with
      | Command (Signed_command uc) ->
          With_status.map uc.common.user_command ~f:(fun cmd ->
              Transaction.Command (User_command.Signed_command cmd))
      | Command (Parties s) ->
          With_status.map s.command ~f:(fun c ->
              Transaction.Command (User_command.Parties c))
      | Fee_transfer f ->
          { data = Fee_transfer f.fee_transfer
          ; status =
              Applied
                ( Transaction_status.Auxiliary_data.empty
                , Transaction_status.Fee_transfer_balance_data.to_balance_data
                    f.balances )
          }
      | Coinbase c ->
          { data = Coinbase c.coinbase
          ; status =
              Applied
                ( Transaction_status.Auxiliary_data.empty
                , Transaction_status.Coinbase_balance_data.to_balance_data
                    c.balances )
          }

    let user_command_status : t -> Transaction_status.t =
     fun { varying; _ } ->
      match varying with
      | Command
          (Signed_command { common = { user_command = { status; _ }; _ }; _ })
        ->
          status
      | Command (Parties c) ->
          c.command.status
      | Fee_transfer f ->
          Applied
            ( Transaction_status.Auxiliary_data.empty
            , Transaction_status.Fee_transfer_balance_data.to_balance_data
                f.balances )
      | Coinbase c ->
          Applied
            ( Transaction_status.Auxiliary_data.empty
            , Transaction_status.Coinbase_balance_data.to_balance_data
                c.balances )
  end

  let previous_empty_accounts action pk =
    if Ledger_intf.equal_account_state action `Added then [ pk ] else []

  let has_locked_tokens ~global_slot ~account_id ledger =
    let open Or_error.Let_syntax in
    let%map _, account = get_with_location ledger account_id in
    Account.has_locked_tokens ~global_slot account

  let get_user_account_with_location ledger account_id =
    let open Or_error.Let_syntax in
    let%bind ((_, acct) as r) = get_with_location ledger account_id in
    let%map () =
      check
        (Option.is_none acct.zkapp)
        !"Expected account %{sexp: Account_id.t} to be a user account, got a \
          snapp account."
        account_id
    in
    r

  let failure (e : Transaction_status.Failure.t) = e

  let incr_balance (acct : Account.t) amt =
    match add_amount acct.balance amt with
    | Ok balance ->
        Ok { acct with balance }
    | Error _ ->
        Result.fail (failure Overflow)

  (* Helper function for [apply_user_command_unchecked] *)
  let pay_fee' ~command ~nonce ~fee_payer ~fee ~ledger ~current_global_slot =
    let open Or_error.Let_syntax in
    (* Fee-payer information *)
    let%bind location, account =
      get_user_account_with_location ledger fee_payer
    in
    let%bind () =
      match location with
      | `Existing _ ->
          return ()
      | `New ->
          Or_error.errorf "The fee-payer account does not exist"
    in
    let fee = Amount.of_fee fee in
    let%bind balance = sub_amount account.balance fee in
    let%bind () = validate_nonces nonce account.nonce in
    let%map timing =
      validate_timing ~txn_amount:fee ~txn_global_slot:current_global_slot
        ~account
    in
    ( location
    , account
    , { account with
        balance
      ; nonce = Account.Nonce.succ account.nonce
      ; receipt_chain_hash =
          Receipt.Chain_hash.cons command account.receipt_chain_hash
      ; timing
      } )

  (* Helper function for [apply_user_command_unchecked] *)
  let pay_fee ~user_command ~signer_pk ~ledger ~current_global_slot =
    let open Or_error.Let_syntax in
    (* Fee-payer information *)
    let nonce = Signed_command.nonce user_command in
    let fee_payer = Signed_command.fee_payer user_command in
    let%bind () =
      let fee_token = Signed_command.fee_token user_command in
      let%bind () =
        (* TODO: Enable multi-sig. *)
        if
          Public_key.Compressed.equal
            (Account_id.public_key fee_payer)
            signer_pk
        then return ()
        else
          Or_error.errorf
            "Cannot pay fees from a public key that did not sign the \
             transaction"
      in
      let%map () =
        (* TODO: Remove this check and update the transaction snark once we have
           an exchange rate mechanism. See issue #4447.
        *)
        if Token_id.equal fee_token Token_id.default then return ()
        else
          Or_error.errorf
            "Cannot create transactions with fee_token different from the \
             default"
      in
      ()
    in
    let%map loc, account, account' =
      pay_fee' ~command:(Signed_command user_command.payload) ~nonce ~fee_payer
        ~fee:(Signed_command.fee user_command)
        ~ledger ~current_global_slot
    in
    let applied_common : Transaction_applied.Signed_command_applied.Common.t =
      { user_command =
          { data = user_command
          ; status =
              Applied
                ( Transaction_status.Auxiliary_data.empty
                , Transaction_status.Balance_data.empty )
          }
      ; previous_receipt_chain_hash = account.receipt_chain_hash
      ; fee_payer_timing = account.timing
      ; source_timing = None
      }
    in
    (loc, account', applied_common)

  (* someday: It would probably be better if we didn't modify the receipt chain hash
     in the case that the sender is equal to the receiver, but it complicates the SNARK, so
     we don't for now. *)
  let apply_user_command_unchecked
      ~(constraint_constants : Genesis_constants.Constraint_constants.t)
      ~txn_global_slot ledger
      ({ payload; signer; signature = _ } as user_command : Signed_command.t) =
    let open Or_error.Let_syntax in
    let signer_pk = Public_key.compress signer in
    let current_global_slot = txn_global_slot in
    let%bind () =
      validate_time
        ~valid_until:(Signed_command.valid_until user_command)
        ~current_global_slot
    in
    (* Fee-payer information *)
    let fee_payer = Signed_command.fee_payer user_command in
    let%bind fee_payer_location, fee_payer_account, applied_common =
      pay_fee ~user_command ~signer_pk ~ledger ~current_global_slot
    in
    (* Charge the fee. This must happen, whether or not the command itself
       succeeds, to ensure that the network is compensated for processing this
       command.
    *)
    let%bind () =
      set_with_location ledger fee_payer_location fee_payer_account
    in
    let source = Signed_command.source user_command in
    let receiver = Signed_command.receiver user_command in
    let exception Reject of Error.t in
    let ok_or_reject = function Ok x -> x | Error err -> raise (Reject err) in
    let compute_updates () =
      let open Result.Let_syntax in
      (* Compute the necessary changes to apply the command, failing if any of
         the conditions are not met.
      *)
      match payload.body with
      | Stake_delegation _ ->
          let receiver_location, _receiver_account =
            (* Check that receiver account exists. *)
            get_with_location ledger receiver |> ok_or_reject
          in
          let source_location, source_account =
            get_with_location ledger source |> ok_or_reject
          in
          let%bind () =
            match (source_location, receiver_location) with
            | `Existing _, `Existing _ ->
                return ()
            | `New, _ ->
                Result.fail Transaction_status.Failure.Source_not_present
            | _, `New ->
                Result.fail Transaction_status.Failure.Receiver_not_present
          in
          let previous_delegate = source_account.delegate in
          let source_timing = source_account.timing in
          (* Timing is always valid, but we need to record any switch from
             timed to untimed here to stay in sync with the snark.
          *)
          let%map timing =
            validate_timing ~txn_amount:Amount.zero
              ~txn_global_slot:current_global_slot ~account:source_account
            |> Result.map_error ~f:timing_error_to_user_command_status
          in
          let source_account =
            { source_account with
              delegate = Some (Account_id.public_key receiver)
            ; timing
            }
          in
          ( [ (source_location, source_account) ]
          , `Source_timing source_timing
          , Transaction_status.Auxiliary_data.empty
          , Transaction_applied.Signed_command_applied.Body.Stake_delegation
              { previous_delegate } )
      | Payment { amount; _ } ->
          let receiver_location, receiver_account =
            get_with_location ledger receiver |> ok_or_reject
          in
          let%bind source_location, source_timing, source_account =
            let ret =
              if Account_id.equal source receiver then
                (*just check if the timing needs updating*)
                let%bind location, account =
                  match receiver_location with
                  | `Existing _ ->
                      return (receiver_location, receiver_account)
                  | `New ->
                      Result.fail Transaction_status.Failure.Source_not_present
                in
                let source_timing = account.timing in
                let%map timing =
                  validate_timing ~txn_amount:amount
                    ~txn_global_slot:current_global_slot ~account
                  |> Result.map_error ~f:timing_error_to_user_command_status
                in
                (location, source_timing, { account with timing })
              else
                let location, account =
                  get_with_location ledger source |> ok_or_reject
                in
                let%bind () =
                  match location with
                  | `Existing _ ->
                      return ()
                  | `New ->
                      Result.fail Transaction_status.Failure.Source_not_present
                in
                let source_timing = account.timing in
                let%bind timing =
                  validate_timing ~txn_amount:amount
                    ~txn_global_slot:current_global_slot ~account
                  |> Result.map_error ~f:timing_error_to_user_command_status
                in
                let%map balance =
                  Result.map_error (sub_amount account.balance amount)
                    ~f:(fun _ ->
                      Transaction_status.Failure.Source_insufficient_balance)
                in
                (location, source_timing, { account with timing; balance })
            in
            if Account_id.equal fee_payer source then
              (* Don't process transactions with insufficient balance from the
                 fee-payer.
              *)
              match ret with
              | Ok x ->
                  Ok x
              | Error failure ->
                  raise
                    (Reject
                       (Error.createf "%s"
                          (Transaction_status.Failure.describe failure)))
            else ret
          in
          (* Charge the account creation fee. *)
          let%bind receiver_amount =
            match receiver_location with
            | `Existing _ ->
                return amount
            | `New ->
                (* Subtract the creation fee from the transaction amount. *)
                sub_account_creation_fee ~constraint_constants `Added amount
                |> Result.map_error ~f:(fun _ ->
                       Transaction_status.Failure
                       .Amount_insufficient_to_create_account)
          in
          let%map receiver_account =
            incr_balance receiver_account receiver_amount
          in
          let previous_empty_accounts, auxiliary_data =
            match receiver_location with
            | `Existing _ ->
                ([], Transaction_status.Auxiliary_data.empty)
            | `New ->
                ( [ receiver ]
                , { Transaction_status.Auxiliary_data.empty with
                    receiver_account_creation_fee_paid =
                      Some
                        (Amount.of_fee
                           constraint_constants.account_creation_fee)
                  } )
          in
          ( [ (receiver_location, receiver_account)
            ; (source_location, source_account)
            ]
          , `Source_timing source_timing
          , auxiliary_data
          , Transaction_applied.Signed_command_applied.Body.Payment
              { previous_empty_accounts } )
    in
    let compute_balances () =
      let compute_balance account_id =
        match get_user_account_with_location ledger account_id with
        | Ok (`Existing _, account) ->
            Some account.balance
        | _ ->
            None
      in
      { Transaction_status.Balance_data.fee_payer_balance =
          compute_balance fee_payer
      ; source_balance = compute_balance source
      ; receiver_balance = compute_balance receiver
      }
    in
    match compute_updates () with
    | Ok
        ( located_accounts
        , `Source_timing source_timing
        , auxiliary_data
        , applied_body ) ->
        (* Update the ledger. *)
        let%bind () =
          List.fold located_accounts ~init:(Ok ())
            ~f:(fun acc (location, account) ->
              let%bind () = acc in
              set_with_location ledger location account)
        in
        let applied_common =
          { applied_common with
            source_timing = Some source_timing
          ; user_command =
              { data = user_command
              ; status = Applied (auxiliary_data, compute_balances ())
              }
          }
        in
        return
          ( { common = applied_common; body = applied_body }
            : Transaction_applied.Signed_command_applied.t )
    | Error failure ->
        (* Do not update the ledger. Except for the fee payer which is already updated *)
        let applied_common =
          { applied_common with
            user_command =
              { data = user_command
              ; status =
                  Failed
                    ( Transaction_status.Failure.Collection.of_single_failure
                        failure
                    , compute_balances () )
              }
          }
        in
        return
          ( { common = applied_common; body = Failed }
            : Transaction_applied.Signed_command_applied.t )
    | exception Reject err ->
        (* TODO: These transactions should never reach this stage, this error
           should be fatal.
        *)
        Error err

  let apply_user_command ~constraint_constants ~txn_global_slot ledger
      (user_command : Signed_command.With_valid_signature.t) =
    apply_user_command_unchecked ~constraint_constants ~txn_global_slot ledger
      (Signed_command.forget_check user_command)

  let apply_body ~is_start
      ({ public_key = _
       ; token_id = _
       ; update =
           { app_state = _
           ; delegate = _
           ; verification_key = _
           ; permissions = _
           ; zkapp_uri = _
           ; token_symbol = _
           ; timing = _
           ; voting_for = _
           }
       ; caller = _
       ; balance_change = _
       ; increment_nonce
       ; events = _ (* This is for the snapp to use, we don't need it. *)
       ; call_data = _ (* This is for the snapp to use, we don't need it. *)
       ; sequence_events = _
       ; call_depth = _ (* This is used to build the 'stack of stacks'. *)
       ; protocol_state_precondition = _
       ; account_precondition
       ; use_full_commitment
       } :
        Party.Body.t) (a : Account.t) : (Account.t, _) Result.t =
    let open Result.Let_syntax in
    (* enforce that either the account_precondition is `Accept`,
         the nonce is incremented,
         or the full commitment is used to avoid replays. *)
    let%map () =
      let account_precondition_is_accept =
        Zkapp_precondition.Account.is_accept
        @@ Party.Account_precondition.to_full account_precondition
      in
      List.exists ~f:Fn.id
        [ account_precondition_is_accept
        ; increment_nonce
        ; use_full_commitment && not is_start
        ]
      |> Result.ok_if_true
           ~error:Transaction_status.Failure.Parties_replay_check_failed
    in
    a

  module Global_state = struct
    type t =
      { ledger : L.t
      ; fee_excess : Amount.Signed.t
      ; protocol_state : Zkapp_precondition.Protocol_state.View.t
      }

    let ledger { ledger; _ } = L.create_masked ledger

    let set_ledger ~should_update t ledger =
      if should_update then L.apply_mask t.ledger ~masked:ledger ;
      t

    let fee_excess { fee_excess; _ } = fee_excess

    let set_fee_excess t fee_excess = { t with fee_excess }

    let global_slot_since_genesis { protocol_state; _ } =
      protocol_state.global_slot_since_genesis
  end

  module Inputs = struct
    let with_label ~label:_ f = f ()

    module Global_state = Global_state

    module Field = struct
      type t = Snark_params.Tick.Field.t

      let if_ = Parties.value_if
    end

    module Bool = struct
      type t = bool

      module Assert = struct
        let is_true b = assert b

        let any bs = List.exists ~f:Fn.id bs |> is_true
      end

      let if_ = Parties.value_if

      let true_ = true

      let false_ = false

      let equal = Bool.equal

      let not = not

      let ( ||| ) = ( || )

      let ( &&& ) = ( && )

      let display b ~label = sprintf "%s: %b" label b

      let all = List.for_all ~f:Fn.id

      type failure_status = Transaction_status.Failure.t option

      type failure_status_tbl = Transaction_status.Failure.Collection.t

      let is_empty t = List.join t |> List.is_empty

      let assert_with_failure_status_tbl b failure_status_tbl =
        if (not b) && not (is_empty failure_status_tbl) then
          (* Raise a more useful error message if we have a failure
             description. *)
          Error.raise @@ Error.of_string @@ Yojson.Safe.to_string
          @@ Transaction_status.Failure.Collection.display_to_yojson
          @@ Transaction_status.Failure.Collection.to_display failure_status_tbl
        else assert b
    end

    module Account_id = struct
      include Account_id

      let if_ = Parties.value_if
    end

    module Ledger = struct
      type t = L.t

      let if_ = Parties.value_if

      let empty = L.empty

      type inclusion_proof = [ `Existing of location | `New ]

      let get_account p l =
        let loc, acct =
          Or_error.ok_exn (get_with_location l (Party.account_id p))
        in
        (acct, loc)

      let set_account l (a, loc) =
        Or_error.ok_exn (set_with_location l loc a) ;
        l

      let check_inclusion _ledger (_account, _loc) = ()

      let check_account public_key token_id
          ((account, loc) : Account.t * inclusion_proof) =
        assert (Public_key.Compressed.equal public_key account.public_key) ;
        assert (Token_id.equal token_id account.token_id) ;
        match loc with `Existing _ -> `Is_new false | `New -> `Is_new true
    end

    module Transaction_commitment = struct
      type t = unit

      let empty = ()

      let if_ = Parties.value_if

      let commitment ~party:_ ~other_parties:_ ~memo_hash:_ = ()

      let full_commitment ~party:_ ~commitment:_ = ()
    end

    module Public_key = struct
      type t = Public_key.Compressed.t

      let if_ = Parties.value_if
    end

    module Controller = struct
      type t = Permissions.Auth_required.t

      let if_ = Parties.value_if

      let check ~proof_verifies ~signature_verifies perm =
        (* Invariant: We either have a proof, a signature, or neither. *)
        assert (not (proof_verifies && signature_verifies)) ;
        let tag =
          if proof_verifies then Control.Tag.Proof
          else if signature_verifies then Control.Tag.Signature
          else Control.Tag.None_given
        in
        Permissions.Auth_required.check perm tag
    end

    module Global_slot = struct
      include Mina_numbers.Global_slot

      let if_ = Parties.value_if
    end

    module Nonce = struct
      type t = Account.Nonce.t

      let if_ = Parties.value_if

      let succ = Account.Nonce.succ
    end

    module State_hash = struct
      include State_hash

      let if_ = Parties.value_if
    end

    module Timing = struct
      type t = Party.Update.Timing_info.t option

      let if_ = Parties.value_if

      let vesting_period (t : t) =
        match t with
        | Some t ->
            t.vesting_period
        | None ->
            (Account_timing.to_record Untimed).vesting_period
    end

    module Balance = struct
      include Balance

      let if_ = Parties.value_if
    end

    module Verification_key = struct
      type t = (Side_loaded_verification_key.t, Field.t) With_hash.t option

      let if_ = Parties.value_if
    end

    module Events = struct
      type t = Field.t array list

      let is_empty = List.is_empty

      let push_events = Party.Sequence_events.push_events
    end

    module Zkapp_uri = struct
      type t = string

      let if_ = Parties.value_if
    end

    module Token_symbol = struct
      type t = Account.Token_symbol.t

      let if_ = Parties.value_if
    end

    module Account = struct
      include Account

      module Permissions = struct
        let edit_state : t -> Controller.t = fun a -> a.permissions.edit_state

        let send : t -> Controller.t = fun a -> a.permissions.send

        let receive : t -> Controller.t = fun a -> a.permissions.receive

        let set_delegate : t -> Controller.t =
         fun a -> a.permissions.set_delegate

        let set_permissions : t -> Controller.t =
         fun a -> a.permissions.set_permissions

        let set_verification_key : t -> Controller.t =
         fun a -> a.permissions.set_verification_key

        let set_zkapp_uri : t -> Controller.t =
         fun a -> a.permissions.set_zkapp_uri

        let edit_sequence_state : t -> Controller.t =
         fun a -> a.permissions.edit_sequence_state

        let set_token_symbol : t -> Controller.t =
         fun a -> a.permissions.set_token_symbol

        let increment_nonce : t -> Controller.t =
         fun a -> a.permissions.increment_nonce

        let set_voting_for : t -> Controller.t =
         fun a -> a.permissions.set_voting_for

        type t = Permissions.t

        let if_ = Parties.value_if
      end

      type timing = Party.Update.Timing_info.t option

      let timing (a : t) : timing =
        Party.Update.Timing_info.of_account_timing a.timing

      let set_timing (a : t) (timing : timing) : t =
        { a with
          timing =
            Option.value_map ~default:Account_timing.Untimed
              ~f:Party.Update.Timing_info.to_account_timing timing
        }

      let set_token_id (a : t) (id : Token_id.t) : t = { a with token_id = id }

      let balance (a : t) : Balance.t = a.balance

      let set_balance (balance : Balance.t) (a : t) : t = { a with balance }

      let check_timing ~txn_global_slot account =
        let invalid_timing, timing, _ =
          validate_timing_with_min_balance' ~txn_amount:Amount.zero
            ~txn_global_slot ~account
        in
        (invalid_timing, Party.Update.Timing_info.of_account_timing timing)

      let make_zkapp (a : t) =
        let zkapp =
          match a.zkapp with
          | None ->
              Some Zkapp_account.default
          | Some _ as zkapp ->
              zkapp
        in
        { a with zkapp }

      let unmake_zkapp (a : t) : t =
        let zkapp =
          match a.zkapp with
          | None ->
              None
          | Some zkapp ->
              if Zkapp_account.(equal default zkapp) then None else Some zkapp
        in
        { a with zkapp }

      let get_zkapp (a : t) = Option.value_exn a.zkapp

      let set_zkapp (a : t) ~f : t = { a with zkapp = Option.map a.zkapp ~f }

      let proved_state (a : t) = (get_zkapp a).proved_state

      let set_proved_state proved_state (a : t) =
        set_zkapp a ~f:(fun zkapp -> { zkapp with proved_state })

      let app_state (a : t) = (get_zkapp a).app_state

      let set_app_state app_state (a : t) =
        set_zkapp a ~f:(fun zkapp -> { zkapp with app_state })

      let register_verification_key (_ : t) = ()

      let verification_key (a : t) = (get_zkapp a).verification_key

      let set_verification_key verification_key (a : t) =
        set_zkapp a ~f:(fun zkapp -> { zkapp with verification_key })

      let last_sequence_slot (a : t) = (get_zkapp a).last_sequence_slot

      let set_last_sequence_slot last_sequence_slot (a : t) =
        set_zkapp a ~f:(fun zkapp -> { zkapp with last_sequence_slot })

      let sequence_state (a : t) = (get_zkapp a).sequence_state

      let set_sequence_state sequence_state (a : t) =
        set_zkapp a ~f:(fun zkapp -> { zkapp with sequence_state })

      let zkapp_uri (a : t) = a.zkapp_uri

      let set_zkapp_uri zkapp_uri (a : t) = { a with zkapp_uri }

      let token_symbol (a : t) = a.token_symbol

      let set_token_symbol token_symbol (a : t) = { a with token_symbol }

      let public_key (a : t) = a.public_key

      let set_public_key public_key (a : t) = { a with public_key }

      let delegate (a : t) = Account.delegate_opt a.delegate

      let set_delegate delegate (a : t) =
        let delegate =
          if Signature_lib.Public_key.Compressed.(equal empty) delegate then
            None
          else Some delegate
        in
        { a with delegate }

      let nonce (a : t) = a.nonce

      let set_nonce nonce (a : t) = { a with nonce }

      let voting_for (a : t) = a.voting_for

      let set_voting_for voting_for (a : t) = { a with voting_for }

      let permissions (a : t) = a.permissions

      let set_permissions permissions (a : t) = { a with permissions }
    end

    module Amount = struct
      open Currency.Amount

      type unsigned = t

      type t = unsigned

      let if_ = Parties.value_if

      module Signed = struct
        include Signed

        let if_ = Parties.value_if

        let is_pos (t : t) = Sgn.equal t.sgn Pos
      end

      let zero = zero

      let equal = equal

      let add_flagged = add_flagged

      let add_signed_flagged (x1 : t) (x2 : Signed.t) : t * [ `Overflow of bool ]
          =
        let y, `Overflow b = Signed.(add_flagged (of_unsigned x1) x2) in
        match y.sgn with
        | Pos ->
            (y.magnitude, `Overflow b)
        | Neg ->
            (* We want to capture the accurate value so that this will match
               with the values in the snarked logic.
            *)
            let magnitude =
              Amount.to_uint64 y.magnitude
              |> Unsigned.UInt64.(mul (sub zero one))
              |> Amount.of_uint64
            in
            (magnitude, `Overflow true)

      let of_constant_fee = of_fee
    end

    module Token_id = struct
      include Token_id

      let if_ = Parties.value_if
    end

    module Protocol_state_precondition = struct
      include Zkapp_precondition.Protocol_state
    end

    module Party = struct
      include Party

      type parties =
        ( Party.t
        , Parties.Digest.Party.t
        , Parties.Digest.Forest.t )
        Parties.Call_forest.t

      type transaction_commitment = Transaction_commitment.t

      let caller (p : t) = p.body.caller

      let check_authorization ~commitment:_ ~at_party:_ (party : t) =
        (* The transaction's validity should already have been checked before
           this point.
        *)
        match party.authorization with
        | Signature _ ->
            (`Proof_verifies false, `Signature_verifies true)
        | Proof _ ->
            (`Proof_verifies true, `Signature_verifies false)
        | None_given ->
            (`Proof_verifies false, `Signature_verifies false)

      module Update = struct
        open Zkapp_basic

        type 'a set_or_keep = 'a Zkapp_basic.Set_or_keep.t

        let timing (party : t) : Account.timing set_or_keep =
          Set_or_keep.map ~f:Option.some party.body.update.timing

        let app_state (party : t) = party.body.update.app_state

        let verification_key (party : t) =
          Zkapp_basic.Set_or_keep.map ~f:Option.some
            party.body.update.verification_key

        let sequence_events (party : t) = party.body.sequence_events

        let zkapp_uri (party : t) = party.body.update.zkapp_uri

        let token_symbol (party : t) = party.body.update.token_symbol

        let delegate (party : t) = party.body.update.delegate

        let voting_for (party : t) = party.body.update.voting_for

        let permissions (party : t) = party.body.update.permissions
      end
    end

    module Set_or_keep = struct
      include Zkapp_basic.Set_or_keep

      let set_or_keep ~if_:_ t x = set_or_keep t x
    end

    module Opt = struct
      type 'a t = 'a option

      let is_some = Option.is_some

      let map = Option.map

      let or_default ~if_ x ~default =
        if_ (is_some x) ~then_:(Option.value ~default x) ~else_:default

      let or_exn x = Option.value_exn x
    end

    module Stack (Elt : sig
      type t
    end) =
    struct
      type t = Elt.t list

      let if_ = Parties.value_if

      let empty () = []

      let is_empty = List.is_empty

      let pop_exn : t -> Elt.t * t = function
        | [] ->
            failwith "pop_exn"
        | x :: xs ->
            (x, xs)

      let pop : t -> (Elt.t * t) option = function
        | x :: xs ->
            Some (x, xs)
        | _ ->
            None

      let push x ~onto : t = x :: onto
    end

    module Parties = struct
      type t = Party.parties

      let empty () = []

      let if_ = Parties.value_if

      let is_empty = List.is_empty

      let pop_exn : t -> (Party.t * t) * t = function
        | { stack_hash = _; elt = { party; calls; party_digest = _ } } :: xs ->
            ((party, calls), xs)
        | _ ->
            failwith "pop_exn"
    end

    module Stack_frame = struct
      include Stack_frame

      type t = value

      let if_ = Parties.if_

      let make = Stack_frame.make
    end

    module Call_stack = Stack (Stack_frame)

    module Local_state = struct
      type t =
        ( Stack_frame.t
        , Call_stack.t
        , Token_id.t
        , Amount.t
        , Ledger.t
        , Bool.t
        , Transaction_commitment.t
        , Bool.failure_status_tbl )
        Parties_logic.Local_state.t

      let add_check (t : t) failure b =
        let failure_status_tbl =
          match t.failure_status_tbl with
          | hd :: tl when not b ->
              (failure :: hd) :: tl
          | old_failure_status_tbl ->
              old_failure_status_tbl
        in
        { t with failure_status_tbl; success = t.success && b }

      let update_failure_status_tbl (t : t) failure_status b =
        match failure_status with
        | None ->
            { t with success = t.success && b }
        | Some failure ->
            add_check t failure b

      let add_new_failure_status_bucket (t : t) =
        { t with failure_status_tbl = [] :: t.failure_status_tbl }
    end
  end

  module Env = struct
    open Inputs

    type t =
      < party : Party.t
      ; parties : Parties.t
      ; account : Account.t
      ; ledger : Ledger.t
      ; amount : Amount.t
      ; signed_amount : Amount.Signed.t
      ; bool : Bool.t
      ; token_id : Token_id.t
      ; global_state : Global_state.t
      ; inclusion_proof : [ `Existing of location | `New ]
      ; local_state :
          ( Stack_frame.t
          , Call_stack.t
          , Token_id.t
          , Amount.t
          , L.t
          , bool
          , Transaction_commitment.t
          , Transaction_status.Failure.t option )
          Parties_logic.Local_state.t
      ; protocol_state_precondition : Zkapp_precondition.Protocol_state.t
      ; transaction_commitment : unit
      ; full_transaction_commitment : unit
      ; field : Snark_params.Tick.Field.t
      ; failure : Transaction_status.Failure.t option >

    let perform ~constraint_constants:_ (type r)
        (eff : (r, t) Parties_logic.Eff.t) : r =
      match eff with
      | Check_protocol_state_precondition (pred, global_state) -> (
          Zkapp_precondition.Protocol_state.check pred
            global_state.protocol_state
          |> fun or_err -> match or_err with Ok () -> true | Error _ -> false )
      | Check_account_precondition (_is_start, party, account, _global_state)
        -> (
          match party.body.account_precondition with
          | Accept ->
              true
          | Nonce n ->
              Account.Nonce.equal account.nonce n
          | Full p ->
              Or_error.is_ok (Zkapp_precondition.Account.check p account) )
      | Check_auth { is_start; party = p; account = a } -> (
          if (is_start : bool) then
            [%test_eq: Control.Tag.t] Signature (Control.tag p.authorization) ;
          match apply_body ~is_start p.body a with
          | Error failure ->
              (a, false, Some failure)
          | Ok a ->
              (a, true, None) )
  end

  module M = Parties_logic.Make (Inputs)

  let apply_parties_unchecked_aux (type user_acc)
      ~(constraint_constants : Genesis_constants.Constraint_constants.t)
      ~(state_view : Zkapp_precondition.Protocol_state.View.t)
      ~(init : user_acc) ~(f : user_acc -> _ -> user_acc)
      ?(fee_excess = Amount.Signed.zero) (ledger : L.t) (c : Parties.t) :
      (Transaction_applied.Parties_applied.t * user_acc) Or_error.t =
    let open Or_error.Let_syntax in
    let original_account_states =
      List.map (Parties.accounts_accessed c) ~f:(fun id ->
          ( id
          , Option.Let_syntax.(
              let%bind loc = L.location_of_account ledger id in
              let%map a = L.get ledger loc in
              (loc, a)) ))
    in
    let perform eff = Env.perform ~constraint_constants eff in
    let rec step_all user_acc
        ( (g_state : Inputs.Global_state.t)
        , (l_state : _ Parties_logic.Local_state.t) ) :
        (user_acc * Transaction_status.Failure.Collection.t) Or_error.t =
      if List.is_empty l_state.stack_frame.Stack_frame.calls then
        Ok (user_acc, l_state.failure_status_tbl)
      else
        let%bind states =
          Or_error.try_with (fun () ->
              M.step ~constraint_constants { perform } (g_state, l_state))
        in
        step_all (f user_acc states) states
    in
    let initial_state : Inputs.Global_state.t * _ Parties_logic.Local_state.t =
      ( { protocol_state = state_view; ledger; fee_excess }
      , { stack_frame =
            ({ calls = []
             ; caller = Token_id.default
             ; caller_caller = Token_id.default
             } : Inputs.Stack_frame.t)
        ; call_stack = []
        ; transaction_commitment = ()
        ; full_transaction_commitment = ()
        ; token_id = Token_id.default
        ; excess = Currency.Amount.zero
        ; ledger
        ; success = true
        ; failure_status_tbl = []
        } )
    in
    let user_acc = f init initial_state in
    let%bind (start : Inputs.Global_state.t * _) =
      let parties = Parties.parties c in
      Or_error.try_with (fun () ->
          M.start ~constraint_constants
            { parties; memo_hash = Signed_command_memo.hash c.memo }
            { perform } initial_state)
    in
    let accounts () =
      List.map original_account_states
        ~f:(Tuple2.map_snd ~f:(Option.map ~f:snd))
    in
    match step_all (f user_acc start) start with
    | Error e ->
        Error e
    | Ok (s, failure_status_tbl) ->
        Ok
          ( { Transaction_applied.Parties_applied.accounts = accounts ()
            ; command =
                { With_status.data = c
                ; status =
                    (* TODO *)
                    ( if
                      Transaction_status.Failure.Collection.is_empty
                        failure_status_tbl
                    then
                      Applied
                        ( { fee_payer_account_creation_fee_paid = None
                          ; receiver_account_creation_fee_paid = None
                          }
                        , { fee_payer_balance = None
                          ; source_balance = None
                          ; receiver_balance = None
                          } )
                    else
                      Failed
                        ( failure_status_tbl
                        , { fee_payer_balance = None
                          ; source_balance = None
                          ; receiver_balance = None
                          } ) )
                }
            }
          , s )

  let apply_parties_unchecked ~constraint_constants ~state_view ledger c =
    apply_parties_unchecked_aux ~constraint_constants ~state_view ledger c
      ~init:None ~f:(fun _acc (global_state, local_state) ->
        Some (local_state, global_state.fee_excess))
    |> Result.map ~f:(fun (party_applied, state_res) ->
           (party_applied, Option.value_exn state_res))

  let update_timing_when_no_deduction ~txn_global_slot account =
    validate_timing ~txn_amount:Amount.zero ~txn_global_slot ~account

  let process_fee_transfer t (transfer : Fee_transfer.t) ~modify_balance
      ~modify_timing =
    let open Or_error.Let_syntax in
    (* TODO(#4555): Allow token_id to vary from default. *)
    let%bind () =
      if
        List.for_all
          ~f:Token_id.(equal default)
          (One_or_two.to_list (Fee_transfer.fee_tokens transfer))
      then return ()
      else Or_error.errorf "Cannot pay fees in non-default tokens."
    in
    match Fee_transfer.to_singles transfer with
    | `One ft ->
        let account_id = Fee_transfer.Single.receiver ft in
        (* TODO(#4496): Do not use get_or_create here; we should not create a
           new account before we know that the transaction will go through and
           thus the creation fee has been paid.
        *)
        let%bind action, a, loc = get_or_create t account_id in
        let emptys = previous_empty_accounts action account_id in
        let%bind timing = modify_timing a in
        let%map balance = modify_balance action account_id a.balance ft.fee in
        set t loc { a with balance; timing } ;
        (emptys, a.timing)
    | `Two (ft1, ft2) ->
        let account_id1 = Fee_transfer.Single.receiver ft1 in
        (* TODO(#4496): Do not use get_or_create here; we should not create a
           new account before we know that the transaction will go through and
           thus the creation fee has been paid.
        *)
        let%bind action1, a1, l1 = get_or_create t account_id1 in
        let emptys1 = previous_empty_accounts action1 account_id1 in
        let account_id2 = Fee_transfer.Single.receiver ft2 in
        if Account_id.equal account_id1 account_id2 then (
          let%bind fee = error_opt "overflow" (Fee.add ft1.fee ft2.fee) in
          let%bind timing = modify_timing a1 in
          let%map balance = modify_balance action1 account_id1 a1.balance fee in
          set t l1 { a1 with balance; timing } ;
          (emptys1, a1.timing) )
        else
          (* TODO(#4496): Do not use get_or_create here; we should not create a
             new account before we know that the transaction will go through
             and thus the creation fee has been paid.
          *)
          let%bind action2, a2, l2 = get_or_create t account_id2 in
          let emptys2 = previous_empty_accounts action2 account_id2 in
          let%bind balance1 =
            modify_balance action1 account_id1 a1.balance ft1.fee
          in
          (*Note: Not updating the timing field of a1 to avoid additional check in transactions snark (check_timing for "receiver"). This is OK because timing rules will not be violated when balance increases and will be checked whenever an amount is deducted from the account. (#5973)*)
          let%bind timing2 = modify_timing a2 in
          let%map balance2 =
            modify_balance action2 account_id2 a2.balance ft2.fee
          in
          set t l1 { a1 with balance = balance1 } ;
          set t l2 { a2 with balance = balance2; timing = timing2 } ;
          (emptys1 @ emptys2, a2.timing)

  let apply_fee_transfer ~constraint_constants ~txn_global_slot t transfer =
    let open Or_error.Let_syntax in
    let%map previous_empty_accounts, receiver_timing =
      process_fee_transfer t transfer
        ~modify_balance:(fun action _ b f ->
          let%bind amount =
            let amount = Amount.of_fee f in
            sub_account_creation_fee ~constraint_constants action amount
          in
          add_amount b amount)
        ~modify_timing:(fun acc ->
          update_timing_when_no_deduction ~txn_global_slot acc)
    in
    let compute_balance account_id =
      match get_user_account_with_location t account_id with
      | Ok (`Existing _, account) ->
          Some account.balance
      | _ ->
          None
    in
    let balances =
      match Fee_transfer.to_singles transfer with
      | `One ft ->
          { Transaction_status.Fee_transfer_balance_data.receiver1_balance =
              Option.value_exn
                (compute_balance (Fee_transfer.Single.receiver ft))
          ; receiver2_balance = None
          }
      | `Two (ft1, ft2) ->
          { Transaction_status.Fee_transfer_balance_data.receiver1_balance =
              Option.value_exn
                (compute_balance (Fee_transfer.Single.receiver ft1))
          ; receiver2_balance =
              compute_balance (Fee_transfer.Single.receiver ft2)
          }
    in
    Transaction_applied.Fee_transfer_applied.
      { fee_transfer = transfer
      ; previous_empty_accounts
      ; receiver_timing
      ; balances
      }

  let undo_fee_transfer ~constraint_constants t
      ({ previous_empty_accounts; fee_transfer; receiver_timing; balances = _ } :
        Transaction_applied.Fee_transfer_applied.t) =
    let open Or_error.Let_syntax in
    let%map _ =
      process_fee_transfer t fee_transfer
        ~modify_balance:(fun _ aid b f ->
          let action =
            if List.mem ~equal:Account_id.equal previous_empty_accounts aid then
              `Added
            else `Existed
          in
          let%bind amount =
            sub_account_creation_fee ~constraint_constants action
              (Amount.of_fee f)
          in
          sub_amount b amount)
        ~modify_timing:(fun _ -> Ok receiver_timing)
    in
    remove_accounts_exn t previous_empty_accounts

  let apply_coinbase ~constraint_constants ~txn_global_slot t
      (* TODO: Better system needed for making atomic changes. Could use a monad. *)
        ({ receiver; fee_transfer; amount = coinbase_amount } as cb :
          Coinbase.t) =
    let open Or_error.Let_syntax in
    let%bind receiver_reward, emptys1, transferee_update, transferee_timing_prev
        =
      match fee_transfer with
      | None ->
          return (coinbase_amount, [], None, None)
      | Some ({ receiver_pk = transferee; fee } as ft) ->
          assert (not @@ Public_key.Compressed.equal transferee receiver) ;
          let transferee_id = Coinbase.Fee_transfer.receiver ft in
          let fee = Amount.of_fee fee in
          let%bind receiver_reward =
            error_opt "Coinbase fee transfer too large"
              (Amount.sub coinbase_amount fee)
          in
          let%bind action, transferee_account, transferee_location =
            (* TODO(#4496): Do not use get_or_create here; we should not create
               a new account before we know that the transaction will go
               through and thus the creation fee has been paid.
            *)
            get_or_create t transferee_id
          in
          let emptys = previous_empty_accounts action transferee_id in
          let%bind timing =
            update_timing_when_no_deduction ~txn_global_slot transferee_account
          in
          let%map balance =
            let%bind amount =
              sub_account_creation_fee ~constraint_constants action fee
            in
            add_amount transferee_account.balance amount
          in
          ( receiver_reward
          , emptys
          , Some
              (transferee_location, { transferee_account with balance; timing })
          , Some transferee_account.timing )
    in
    let receiver_id = Account_id.create receiver Token_id.default in
    let%bind action2, receiver_account, receiver_location =
      (* TODO(#4496): Do not use get_or_create here; we should not create a new
         account before we know that the transaction will go through and thus
         the creation fee has been paid.
      *)
      get_or_create t receiver_id
    in
    let emptys2 = previous_empty_accounts action2 receiver_id in
    (* Note: Updating coinbase receiver timing only if there is no fee transfer. This is so as to not add any extra constraints in transaction snark for checking "receiver" timings. This is OK because timing rules will not be violated when balance increases and will be checked whenever an amount is deducted from the account(#5973)*)
    let%bind receiver_timing_for_applied, coinbase_receiver_timing =
      match transferee_timing_prev with
      | None ->
          let%map new_receiver_timing =
            update_timing_when_no_deduction ~txn_global_slot receiver_account
          in
          (receiver_account.timing, new_receiver_timing)
      | Some timing ->
          Ok (timing, receiver_account.timing)
    in
    let%map receiver_balance =
      let%bind amount =
        sub_account_creation_fee ~constraint_constants action2 receiver_reward
      in
      add_amount receiver_account.balance amount
    in
    set t receiver_location
      { receiver_account with
        balance = receiver_balance
      ; timing = coinbase_receiver_timing
      } ;
    Option.iter transferee_update ~f:(fun (l, a) -> set t l a) ;
    Transaction_applied.Coinbase_applied.
      { coinbase = cb
      ; previous_empty_accounts = emptys1 @ emptys2
      ; receiver_timing = receiver_timing_for_applied
      ; balances =
          { Transaction_status.Coinbase_balance_data.coinbase_receiver_balance =
              receiver_balance
          ; fee_transfer_receiver_balance =
              Option.map transferee_update ~f:(fun (_, a) -> a.balance)
          }
      }

  (* Don't have to be atomic here because these should never fail. In fact, none of
     the undo functions should ever return an error. This should be fixed in the types. *)
  let undo_coinbase ~constraint_constants t
      Transaction_applied.Coinbase_applied.
        { coinbase = { receiver; fee_transfer; amount = coinbase_amount }
        ; previous_empty_accounts
        ; receiver_timing
        ; balances = _
        } =
    let receiver_reward, receiver_timing =
      match fee_transfer with
      | None ->
          (coinbase_amount, Some receiver_timing)
      | Some ({ receiver_pk = _; fee } as ft) ->
          let fee = Amount.of_fee fee in
          let transferee_id = Coinbase.Fee_transfer.receiver ft in
          let transferee_location =
            Or_error.ok_exn (location_of_account' t "transferee" transferee_id)
          in
          let transferee_account =
            Or_error.ok_exn (get' t "transferee" transferee_location)
          in
          let transferee_balance =
            let action =
              if
                List.mem previous_empty_accounts transferee_id
                  ~equal:Account_id.equal
              then `Added
              else `Existed
            in
            let amount =
              sub_account_creation_fee ~constraint_constants action fee
              |> Or_error.ok_exn
            in
            Option.value_exn
              (Balance.sub_amount transferee_account.balance amount)
          in
          set t transferee_location
            { transferee_account with
              balance = transferee_balance
            ; timing = receiver_timing
            } ;
          (Option.value_exn (Amount.sub coinbase_amount fee), None)
    in
    let receiver_id = Account_id.create receiver Token_id.default in
    let receiver_location =
      Or_error.ok_exn (location_of_account' t "receiver" receiver_id)
    in
    let receiver_account =
      Or_error.ok_exn (get' t "receiver" receiver_location)
    in
    let receiver_balance =
      let action =
        if List.mem previous_empty_accounts receiver_id ~equal:Account_id.equal
        then `Added
        else `Existed
      in
      let amount =
        sub_account_creation_fee ~constraint_constants action receiver_reward
        |> Or_error.ok_exn
      in
      Option.value_exn (Balance.sub_amount receiver_account.balance amount)
    in
    let timing =
      Option.value ~default:receiver_account.timing receiver_timing
    in
    set t receiver_location
      { receiver_account with balance = receiver_balance; timing } ;
    remove_accounts_exn t previous_empty_accounts

  let undo_user_command ledger
      { Transaction_applied.Signed_command_applied.common =
          { user_command =
              { data = { payload; signer = _; signature = _ } as user_command
              ; status = _
              }
          ; previous_receipt_chain_hash
          ; fee_payer_timing
          ; source_timing
          }
      ; body
      } =
    let open Or_error.Let_syntax in
    (* Fee-payer information *)
    let fee_payer = Signed_command.fee_payer user_command in
    let nonce = Signed_command.nonce user_command in
    let%bind fee_payer_location =
      location_of_account' ledger "fee payer" fee_payer
    in
    (* Refund the fee to the fee-payer. *)
    let%bind fee_payer_account =
      let%bind account = get' ledger "fee payer" fee_payer_location in
      let%bind () = validate_nonces (Account.Nonce.succ nonce) account.nonce in
      let%map balance =
        add_amount account.balance
          (Amount.of_fee (Signed_command.fee user_command))
      in
      { account with
        balance
      ; nonce
      ; receipt_chain_hash = previous_receipt_chain_hash
      ; timing = fee_payer_timing
      }
    in
    (* Update the fee-payer's account. *)
    set ledger fee_payer_location fee_payer_account ;
    let source = Signed_command.source user_command in
    let source_timing =
      (* Prefer fee-payer original timing when applicable, since it is the
         'true' original.
      *)
      if Account_id.equal fee_payer source then Some fee_payer_timing
      else source_timing
    in
    (* Reverse any other effects that the user command had. *)
    match (Signed_command.Payload.body payload, body) with
    | _, Failed ->
        (* The user command failed, only the fee was charged. *)
        return ()
    | Stake_delegation (Set_delegate _), Stake_delegation { previous_delegate }
      ->
        let%bind source_location =
          location_of_account' ledger "source" source
        in
        let%map source_account = get' ledger "source" source_location in
        set ledger source_location
          { source_account with
            delegate = previous_delegate
          ; timing = Option.value ~default:source_account.timing source_timing
          }
    | Payment { amount; _ }, Payment { previous_empty_accounts } ->
        let receiver = Signed_command.receiver user_command in
        let%bind receiver_location, receiver_account =
          let%bind location = location_of_account' ledger "receiver" receiver in
          let%map account = get' ledger "receiver" location in
          let balance =
            (* NOTE: [sub_amount] is only [None] if the account creation fee
               was charged, in which case this account will be deleted by
               [remove_accounts_exn] below anyway.
            *)
            Option.value ~default:Balance.zero
              (Balance.sub_amount account.balance amount)
          in
          (location, { account with balance })
        in
        let%map source_location, source_account =
          let%bind location, account =
            if Account_id.equal source receiver then
              return (receiver_location, receiver_account)
            else
              let%bind location = location_of_account' ledger "source" source in
              let%map account = get' ledger "source" location in
              (location, account)
          in
          let%map balance = add_amount account.balance amount in
          ( location
          , { account with
              balance
            ; timing = Option.value ~default:account.timing source_timing
            } )
        in
        set ledger receiver_location receiver_account ;
        set ledger source_location source_account ;
        remove_accounts_exn ledger previous_empty_accounts
    | _, _ ->
        failwith "Transaction_applied/command mismatch"

  let undo_parties ~constraint_constants:_ ledger
      { Transaction_applied.Parties_applied.accounts; command = _ } =
    let to_update, to_delete =
      List.partition_map accounts ~f:(fun (id, a) ->
          match a with Some a -> `Fst (id, a) | None -> `Snd id)
    in
    let to_update =
      List.dedup_and_sort
        ~compare:(fun (x, _) (y, _) -> Account_id.compare x y)
        to_update
    in
    let open Or_error.Let_syntax in
    let%map to_update =
      List.map to_update ~f:(fun (id, a) ->
          let%map loc =
            location_of_account' ledger (sprintf !"%{sexp:Account_id.t}" id) id
          in
          (`Existing loc, a))
      |> Or_error.all
    in
    remove_accounts_exn ledger to_delete ;
    List.iter to_update ~f:(fun (location, account) ->
        ignore @@ set_with_location ledger location account)

  let undo :
         constraint_constants:Genesis_constants.Constraint_constants.t
      -> t
      -> Transaction_applied.t
      -> unit Or_error.t =
   fun ~constraint_constants ledger applied ->
    let open Or_error.Let_syntax in
    let%map res =
      match applied.varying with
      | Fee_transfer u ->
          undo_fee_transfer ~constraint_constants ledger u
      | Command (Signed_command u) ->
          undo_user_command ledger u
      | Command (Parties p) ->
          undo_parties ~constraint_constants ledger p
      | Coinbase c ->
          undo_coinbase ~constraint_constants ledger c ;
          Ok ()
    in
    Debug_assert.debug_assert (fun () ->
        [%test_eq: Ledger_hash.t] applied.previous_hash (merkle_root ledger)) ;
    res

  let apply_transaction ~constraint_constants
      ~(txn_state_view : Zkapp_precondition.Protocol_state.View.t) ledger
      (t : Transaction.t) =
    let previous_hash = merkle_root ledger in
    let txn_global_slot = txn_state_view.global_slot_since_genesis in
    Or_error.map
      ( match t with
      | Command (Signed_command txn) ->
          Or_error.map
            (apply_user_command_unchecked ~constraint_constants ~txn_global_slot
               ledger txn) ~f:(fun applied ->
              Transaction_applied.Varying.Command (Signed_command applied))
      | Command (Parties txn) ->
          Or_error.map
            (apply_parties_unchecked ~state_view:txn_state_view
               ~constraint_constants ledger txn) ~f:(fun (applied, _) ->
              Transaction_applied.Varying.Command (Parties applied))
      | Fee_transfer t ->
          Or_error.map
            (apply_fee_transfer ~constraint_constants ~txn_global_slot ledger t)
            ~f:(fun applied -> Transaction_applied.Varying.Fee_transfer applied)
      | Coinbase t ->
          Or_error.map
            (apply_coinbase ~constraint_constants ~txn_global_slot ledger t)
            ~f:(fun applied -> Transaction_applied.Varying.Coinbase applied) )
      ~f:(fun varying -> { Transaction_applied.previous_hash; varying })

  let merkle_root_after_parties_exn ~constraint_constants ~txn_state_view ledger
      payment =
    let applied, _ =
      Or_error.ok_exn
        (apply_parties_unchecked ~constraint_constants
           ~state_view:txn_state_view ledger payment)
    in
    let root = merkle_root ledger in
    Or_error.ok_exn (undo_parties ~constraint_constants ledger applied) ;
    root

  let merkle_root_after_user_command_exn ~constraint_constants ~txn_global_slot
      ledger payment =
    let applied =
      Or_error.ok_exn
        (apply_user_command ~constraint_constants ~txn_global_slot ledger
           payment)
    in
    let root = merkle_root ledger in
    Or_error.ok_exn (undo_user_command ledger applied) ;
    root

  module For_tests = struct
    let validate_timing_with_min_balance = validate_timing_with_min_balance

    let validate_timing = validate_timing
  end
end

module For_tests = struct
  open Mina_numbers
  open Currency

  module Account_without_receipt_chain_hash = struct
    type t =
      ( Public_key.Compressed.t
      , Token_id.t
      , Token_permissions.t
      , Account.Token_symbol.t
      , Balance.t
      , Account_nonce.t
      , unit
      , Public_key.Compressed.t option
      , State_hash.t
      , Account_timing.t
      , Permissions.t
      , Zkapp_account.t option
      , string )
      Account.Poly.t
    [@@deriving sexp, compare]
  end

  let min_init_balance = Int64.of_string "8000000000"

  let max_init_balance = Int64.of_string "8000000000000"

  let num_accounts = 10

  let num_transactions = 10

  let depth = Int.ceil_log2 (num_accounts + num_transactions)

  module Init_ledger = struct
    type t = (Keypair.t * int64) array [@@deriving sexp]

    let init (type l) (module L : Ledger_intf.S with type t = l)
        (init_ledger : t) (l : L.t) =
      Array.iter init_ledger ~f:(fun (kp, amount) ->
          let _tag, account, loc =
            L.get_or_create l
              (Account_id.create
                 (Public_key.compress kp.public_key)
                 Token_id.default)
            |> Or_error.ok_exn
          in
          L.set l loc
            { account with
              balance =
                Currency.Balance.of_uint64 (Unsigned.UInt64.of_int64 amount)
            })

    let gen () : t Quickcheck.Generator.t =
      let tbl = Public_key.Compressed.Hash_set.create () in
      let open Quickcheck.Generator in
      let open Let_syntax in
      let rec go acc n =
        if n = 0 then return (Array.of_list acc)
        else
          let%bind kp =
            filter Keypair.gen ~f:(fun kp ->
                not (Hash_set.mem tbl (Public_key.compress kp.public_key)))
          and amount = Int64.gen_incl min_init_balance max_init_balance in
          Hash_set.add tbl (Public_key.compress kp.public_key) ;
          go ((kp, amount) :: acc) (n - 1)
      in
      go [] num_accounts
  end

  module Transaction_spec = struct
    type t =
      { fee : Currency.Fee.t
      ; sender : Keypair.t * Account_nonce.t
      ; receiver : Public_key.Compressed.t
      ; amount : Currency.Amount.t
      ; receiver_is_new : bool
      }
    [@@deriving sexp]

    let gen ~(init_ledger : Init_ledger.t) ~nonces =
      let pk ((kp : Keypair.t), _) = Public_key.compress kp.public_key in
      let open Quickcheck.Let_syntax in
      let%bind receiver_is_new = Bool.quickcheck_generator in
      let gen_index () = Int.gen_incl 0 (Array.length init_ledger - 1) in
      let%bind receiver_index =
        if receiver_is_new then return None else gen_index () >>| Option.return
      in
      let%bind receiver =
        match receiver_index with
        | None ->
            Public_key.Compressed.gen
        | Some i ->
            return (pk init_ledger.(i))
      in
      let%bind sender =
        let%map i =
          match receiver_index with
          | None ->
              gen_index ()
          | Some j ->
              Quickcheck.Generator.filter (gen_index ()) ~f:(( <> ) j)
        in
        fst init_ledger.(i)
      in
      let gen_amount () =
        Currency.Amount.(gen_incl (of_int 1_000_000) (of_int 100_000_000))
      in
      let gen_fee () =
        Currency.Fee.(gen_incl (of_int 1_000_000) (of_int 100_000_000))
      in
      let nonce : Account_nonce.t = Map.find_exn nonces sender in
      let%bind fee = gen_fee () in
      let%bind amount = gen_amount () in
      let nonces =
        Map.set nonces ~key:sender ~data:(Account_nonce.succ nonce)
      in
      let spec =
        { fee; amount; receiver; receiver_is_new; sender = (sender, nonce) }
      in
      return (spec, nonces)
  end

  module Test_spec = struct
    type t = { init_ledger : Init_ledger.t; specs : Transaction_spec.t list }
    [@@deriving sexp]

    let mk_gen ?(num_transactions = num_transactions) () =
      let open Quickcheck.Let_syntax in
      let%bind init_ledger = Init_ledger.gen () in
      let%bind specs =
        let rec go acc n nonces =
          if n = 0 then return (List.rev acc)
          else
            let%bind spec, nonces = Transaction_spec.gen ~init_ledger ~nonces in
            go (spec :: acc) (n - 1) nonces
        in
        go [] num_transactions
          (Keypair.Map.of_alist_exn
             (List.map (Array.to_list init_ledger) ~f:(fun (pk, _) ->
                  (pk, Account_nonce.zero))))
      in
      return { init_ledger; specs }

    let gen = mk_gen ~num_transactions ()
  end

  let command_send
      { Transaction_spec.fee
      ; sender = sender, sender_nonce
      ; receiver
      ; amount
      ; receiver_is_new = _
      } : Signed_command.t =
    let sender_pk = Public_key.compress sender.public_key in
    Signed_command.sign sender
      { common =
          { fee
          ; fee_payer_pk = sender_pk
          ; nonce = sender_nonce
          ; valid_until = Global_slot.max_value
          ; memo = Signed_command_memo.dummy
          }
      ; body = Payment { source_pk = sender_pk; receiver_pk = receiver; amount }
      }
    |> Signed_command.forget_check

  let party_send ?(use_full_commitment = true)
      ~(constraint_constants : Genesis_constants.Constraint_constants.t)
      { Transaction_spec.fee
      ; sender = sender, sender_nonce
      ; receiver
      ; amount
      ; receiver_is_new
      } : Parties.t =
    let sender_pk = Public_key.compress sender.public_key in
    let actual_nonce =
      (* Here, we double the spec'd nonce, because we bump the nonce a second
         time for the 'sender' part of the payment.
      *)
      (* TODO: We should make bumping the nonce for signed parties optional,
         flagged by a field in the party (but always true for the fee payer).

         This would also allow us to prevent replays of snapp proofs, by
         allowing them to bump their nonce.
      *)
      sender_nonce |> Account.Nonce.to_uint32
      |> Unsigned.UInt32.(mul (of_int 2))
      |> Account.Nonce.to_uint32
    in
    let parties : Parties.Wire.t =
      { fee_payer =
          { Party.Fee_payer.body =
              { public_key = sender_pk
              ; update = Party.Update.noop
              ; token_id = ()
              ; balance_change = fee
              ; increment_nonce = ()
              ; events = []
              ; sequence_events = []
              ; call_data = Snark_params.Tick.Field.zero
              ; call_depth = 0
              ; protocol_state_precondition =
                  Zkapp_precondition.Protocol_state.accept
              ; use_full_commitment = ()
              ; account_precondition = actual_nonce
              ; caller = ()
              }
              (* Real signature added in below *)
          ; authorization = Signature.dummy
          }
      ; other_parties =
          [ { body =
                { public_key = sender_pk
                ; update = Party.Update.noop
                ; token_id = Token_id.default
                ; balance_change = Amount.Signed.(negate (of_unsigned amount))
                ; increment_nonce = not use_full_commitment
                ; events = []
                ; sequence_events = []
                ; call_data = Snark_params.Tick.Field.zero
                ; call_depth = 0
                ; protocol_state_precondition =
                    Zkapp_precondition.Protocol_state.accept
                ; account_precondition = Nonce (Account.Nonce.succ actual_nonce)
                ; caller = Call
                ; use_full_commitment
                }
            ; authorization = None_given
            }
<<<<<<< HEAD
          ; { data =
                { body =
                    { public_key = receiver
                    ; update = Party.Update.noop
                    ; token_id = Token_id.default
                    ; balance_change =
                        Amount.Signed.of_unsigned
                          ( if receiver_is_new then
                            Option.value_exn
                              (Amount.sub amount
                                 (Amount.of_fee
                                    constraint_constants.account_creation_fee))
                          else amount )
                    ; increment_nonce = false
                    ; events = []
                    ; sequence_events = []
                    ; call_data = Snark_params.Tick.Field.zero
                    ; call_depth = 0
                    ; protocol_state = Zkapp_precondition.Protocol_state.accept
                    ; use_full_commitment = false
                    }
                ; predicate = Accept
=======
          ; { body =
                { public_key = receiver
                ; update = Party.Update.noop
                ; token_id = Token_id.default
                ; balance_change = Amount.Signed.(of_unsigned amount)
                ; increment_nonce = false
                ; events = []
                ; sequence_events = []
                ; call_data = Snark_params.Tick.Field.zero
                ; call_depth = 0
                ; protocol_state_precondition =
                    Zkapp_precondition.Protocol_state.accept
                ; account_precondition = Accept
>>>>>>> 2c0408bd
                ; caller = Call
                ; use_full_commitment = false
                }
            ; authorization = None_given
            }
          ]
      ; memo = Signed_command_memo.empty
      }
    in
    let parties = Parties.of_wire parties in
    let commitment = Parties.commitment parties in
    let full_commitment =
      Parties.Transaction_commitment.with_fee_payer commitment
        ~fee_payer_hash:
          (Parties.Digest.Party.create (Party.of_fee_payer parties.fee_payer))
    in
    let other_parties_signature =
      let c = if use_full_commitment then full_commitment else commitment in
      Schnorr.Chunked.sign sender.private_key
        (Random_oracle.Input.Chunked.field c)
    in
    let other_parties =
      Parties.Call_forest.map parties.other_parties ~f:(fun (party : Party.t) ->
          match party.body.account_precondition with
          | Nonce _ ->
              { party with
                authorization = Control.Signature other_parties_signature
              }
          | _ ->
              party)
    in
    let signature =
      Schnorr.Chunked.sign sender.private_key
        (Random_oracle.Input.Chunked.field full_commitment)
    in
    { parties with
      fee_payer = { parties.fee_payer with authorization = signature }
    ; other_parties
    }

  let test_eq (type l) (module L : Ledger_intf.S with type t = l) accounts
      (l1 : L.t) (l2 : L.t) =
    Or_error.try_with (fun () ->
        List.iter accounts ~f:(fun a ->
            let mismatch () =
              failwithf
                !"One ledger had the account %{sexp:Account_id.t} but the \
                  other did not"
                a ()
            in
            let hide_rc (a : _ Account.Poly.t) =
              { a with receipt_chain_hash = () }
            in
            match L.(location_of_account l1 a, location_of_account l2 a) with
            | None, None ->
                ()
            | Some _, None | None, Some _ ->
                mismatch ()
            | Some x1, Some x2 -> (
                match L.(get l1 x1, get l2 x2) with
                | None, None ->
                    ()
                | Some _, None | None, Some _ ->
                    mismatch ()
                | Some a1, Some a2 ->
                    [%test_eq: Account_without_receipt_chain_hash.t]
                      (hide_rc a1) (hide_rc a2) )))

  let txn_global_slot = Global_slot.zero

  let constraint_constants =
    { Genesis_constants.Constraint_constants.for_unit_tests with
      account_creation_fee = Fee.of_int 1
    }

  let iter_err ts ~f =
    List.fold_until ts
      ~finish:(fun () -> Ok ())
      ~init:()
      ~f:(fun () t ->
        match f t with Error e -> Stop (Error e) | Ok _ -> Continue ())

  let view : Zkapp_precondition.Protocol_state.View.t =
    let h = Frozen_ledger_hash.empty_hash in
    let len = Length.zero in
    let a = Currency.Amount.zero in
    let epoch_data =
      { Epoch_data.Poly.ledger =
          { Epoch_ledger.Poly.hash = h; total_currency = a }
      ; seed = h
      ; start_checkpoint = h
      ; lock_checkpoint = h
      ; epoch_length = len
      }
    in
    { snarked_ledger_hash = h
    ; timestamp = Block_time.zero
    ; blockchain_length = len
    ; min_window_density = len
    ; last_vrf_output = ()
    ; total_currency = a
    ; global_slot_since_hard_fork = txn_global_slot
    ; global_slot_since_genesis = txn_global_slot
    ; staking_epoch_data = epoch_data
    ; next_epoch_data = epoch_data
    }

  (* Quickcheck generator for Parties.t, derived from Test_spec generator *)
  let gen_parties_from_test_spec =
    let open Quickcheck.Let_syntax in
    let%bind use_full_commitment = Bool.quickcheck_generator in
    match%map Test_spec.mk_gen ~num_transactions:1 () with
    | { specs = [ spec ]; _ } ->
        party_send ~use_full_commitment spec
    | { specs; _ } ->
        failwithf "gen_parties_from_test_spec: expected one spec, got %d"
          (List.length specs) ()
end<|MERGE_RESOLUTION|>--- conflicted
+++ resolved
@@ -2479,35 +2479,18 @@
                 }
             ; authorization = None_given
             }
-<<<<<<< HEAD
-          ; { data =
-                { body =
-                    { public_key = receiver
-                    ; update = Party.Update.noop
-                    ; token_id = Token_id.default
-                    ; balance_change =
-                        Amount.Signed.of_unsigned
-                          ( if receiver_is_new then
-                            Option.value_exn
-                              (Amount.sub amount
-                                 (Amount.of_fee
-                                    constraint_constants.account_creation_fee))
-                          else amount )
-                    ; increment_nonce = false
-                    ; events = []
-                    ; sequence_events = []
-                    ; call_data = Snark_params.Tick.Field.zero
-                    ; call_depth = 0
-                    ; protocol_state = Zkapp_precondition.Protocol_state.accept
-                    ; use_full_commitment = false
-                    }
-                ; predicate = Accept
-=======
           ; { body =
                 { public_key = receiver
                 ; update = Party.Update.noop
                 ; token_id = Token_id.default
-                ; balance_change = Amount.Signed.(of_unsigned amount)
+                ; balance_change =
+                    Amount.Signed.of_unsigned
+                      ( if receiver_is_new then
+                        Option.value_exn
+                          (Amount.sub amount
+                             (Amount.of_fee
+                                constraint_constants.account_creation_fee))
+                      else amount )
                 ; increment_nonce = false
                 ; events = []
                 ; sequence_events = []
@@ -2516,7 +2499,6 @@
                 ; protocol_state_precondition =
                     Zkapp_precondition.Protocol_state.accept
                 ; account_precondition = Accept
->>>>>>> 2c0408bd
                 ; caller = Call
                 ; use_full_commitment = false
                 }
