(* parties_logic.ml *)

open Core_kernel
open Mina_base

module type Iffable = sig
  type bool

  type t

  val if_ : bool -> then_:t -> else_:t -> t
end

module type Bool_intf = sig
  type t

  include Iffable with type t := t and type bool := t

  val true_ : t

  val false_ : t

  val equal : t -> t -> t

  val not : t -> t

  val ( ||| ) : t -> t -> t

  val ( &&& ) : t -> t -> t

  module Assert : sig
    val is_true : t -> unit

    val any : t list -> unit
  end

  val display : t -> label:string -> string

  val all : t list -> t

  type failure_status

  type failure_status_tbl

  val assert_with_failure_status_tbl : t -> failure_status_tbl -> unit
end

module type Balance_intf = sig
  include Iffable

  type amount

  type signed_amount

  val sub_amount_flagged : t -> amount -> t * [ `Underflow of bool ]

  val add_signed_amount_flagged : t -> signed_amount -> t * [ `Overflow of bool ]
end

module type Amount_intf = sig
  include Iffable

  type unsigned = t

  module Signed : sig
    include Iffable with type bool := bool

    val equal : t -> t -> bool

    val is_pos : t -> bool

    val negate : t -> t

    val add_flagged : t -> t -> t * [ `Overflow of bool ]

    val of_unsigned : unsigned -> t
  end

  val zero : t

  val equal : t -> t -> bool

  val add_flagged : t -> t -> t * [ `Overflow of bool ]

  val add_signed_flagged : t -> Signed.t -> t * [ `Overflow of bool ]

  val of_constant_fee : Currency.Fee.t -> t
end

module type Account_id_intf = sig
  include Iffable

  type public_key

  type token_id

  val invalid : t

  val equal : t -> t -> bool

  val create : public_key -> token_id -> t

  val derive_token_id : owner:t -> token_id
end

module type Global_slot_intf = sig
  include Iffable

  val zero : t

  val ( > ) : t -> t -> bool

  val equal : t -> t -> bool
end

module type Timing_intf = sig
  include Iffable

  type global_slot

  val vesting_period : t -> global_slot
end

module type Token_id_intf = sig
  include Iffable

  val equal : t -> t -> bool

  val default : t
end

module type Events_intf = sig
  type t

  type bool

  type field

  val is_empty : t -> bool

  val push_events : field -> t -> field
end

module type Protocol_state_predicate_intf = sig
  type t
end

module Local_state = struct
  open Core_kernel

  [%%versioned
  module Stable = struct
    module V1 = struct
      type ( 'stack_frame
           , 'call_stack
           , 'token_id
           , 'excess
           , 'ledger
           , 'bool
           , 'comm
           , 'failure_status_tbl )
           t =
        { stack_frame : 'stack_frame
        ; call_stack : 'call_stack
        ; transaction_commitment : 'comm
        ; full_transaction_commitment : 'comm
        ; token_id : 'token_id
        ; excess : 'excess
        ; ledger : 'ledger
        ; success : 'bool
        ; failure_status_tbl : 'failure_status_tbl
        }
      [@@deriving compare, equal, hash, sexp, yojson, fields, hlist]
    end
  end]

<<<<<<< HEAD
  let typ stack_frame call_stack token_id excess ledger bool comm failure_status
=======
  let typ parties call_stack token_id excess ledger bool comm failure_status_tbl
>>>>>>> d49f8bb5
      =
    Pickles.Impls.Step.Typ.of_hlistable
      [ stack_frame
      ; call_stack
      ; comm
      ; comm
      ; token_id
      ; excess
      ; ledger
      ; bool
      ; failure_status_tbl
      ]
      ~var_to_hlist:to_hlist ~var_of_hlist:of_hlist ~value_to_hlist:to_hlist
      ~value_of_hlist:of_hlist

  module Value = struct
    [%%versioned
    module Stable = struct
      module V1 = struct
        type t =
          ( Parties.Digest.Stable.V1.t
          , Parties.Digest.Stable.V1.t
          , Token_id.Stable.V1.t
          , Currency.Amount.Stable.V1.t
          , Ledger_hash.Stable.V1.t
          , bool
          , Parties.Transaction_commitment.Stable.V1.t
          , Transaction_status.Failure.Collection.Stable.V1.t )
          Stable.V1.t
        [@@deriving equal, compare, hash, yojson, sexp]

        let to_latest = Fn.id
      end
    end]
  end

  module Checked = struct
    open Pickles.Impls.Step

    type t =
      ( Field.t
      , Field.t
      , Token_id.Checked.t
      , Currency.Amount.Checked.t
      , Ledger_hash.var
      , Boolean.var
      , Parties.Transaction_commitment.Checked.t
      , unit )
      Stable.Latest.t
  end
end

module type Set_or_keep_intf = sig
  type _ t

  type bool

  val is_set : _ t -> bool

  val is_keep : _ t -> bool

  val set_or_keep : if_:(bool -> then_:'a -> else_:'a -> 'a) -> 'a t -> 'a -> 'a
end

module type Party_intf = sig
  type t

  type bool

  type parties

  type signed_amount

  type transaction_commitment

  type protocol_state_predicate

  type public_key

  type token_id

  type account_id

  type account

  val balance_change : t -> signed_amount

  val protocol_state : t -> protocol_state_predicate

  val public_key : t -> public_key

  val token_id : t -> token_id

  val account_id : t -> account_id

  val caller : t -> token_id

  val use_full_commitment : t -> bool

  val increment_nonce : t -> bool

  val check_authorization :
       commitment:transaction_commitment
    -> at_party:parties
    -> t
    -> [ `Proof_verifies of bool ] * [ `Signature_verifies of bool ]

  module Update : sig
    type _ set_or_keep

    type timing

    val timing : t -> timing set_or_keep

    type field

    val app_state : t -> field set_or_keep Snapp_state.V.t

    type verification_key

    val verification_key : t -> verification_key set_or_keep

    type events

    val sequence_events : t -> events

    type snapp_uri

    val snapp_uri : t -> snapp_uri set_or_keep

    type token_symbol

    val token_symbol : t -> token_symbol set_or_keep

    val delegate : t -> public_key set_or_keep

    type state_hash

    val voting_for : t -> state_hash set_or_keep

    type permissions

    val permissions : t -> permissions set_or_keep
  end
end

module type Opt_intf = sig
  type bool

  type 'a t

  val is_some : 'a t -> bool

  val map : 'a t -> f:('a -> 'b) -> 'b t

  val or_default :
    if_:(bool -> then_:'a -> else_:'a -> 'a) -> 'a t -> default:'a -> 'a

  val or_exn : 'a t -> 'a
end

module type Stack_intf = sig
  include Iffable

  module Opt : Opt_intf with type bool := bool

  type elt

  val empty : unit -> t

  val is_empty : t -> bool

  val pop_exn : t -> elt * t

  val pop : t -> (elt * t) Opt.t

  val push : elt -> onto:t -> t
end

module type Parties_intf = sig
  include Iffable

  type party

  module Opt : Opt_intf with type bool := bool

  val empty : unit -> t

  val is_empty : t -> bool

  val pop_exn : t -> (party * t) * t
end

module type Stack_frame_intf = sig
  type caller

  type parties

  include Iffable

  val caller : t -> caller

  val caller_caller : t -> caller

  val calls : t -> parties

  val make : caller:caller -> caller_caller:caller -> calls:parties -> t
end

module type Call_stack_intf = sig
  type stack_frame

  include Stack_intf with type elt := stack_frame
end

module type Ledger_intf = sig
  include Iffable

  type public_key

  type token_id

  type party

  type account

  type inclusion_proof

  val empty : depth:int -> unit -> t

  val get_account : party -> t -> account * inclusion_proof

  val set_account : t -> account * inclusion_proof -> t

  val check_inclusion : t -> account * inclusion_proof -> unit

  val check_account :
    public_key -> token_id -> account * inclusion_proof -> [ `Is_new of bool ]
end

module type Controller_intf = sig
  include Iffable

  val check : proof_verifies:bool -> signature_verifies:bool -> t -> bool
end

module type Account_intf = sig
  type bool

  type t

  type public_key

  module Permissions : sig
    type controller

    val edit_state : t -> controller

    val send : t -> controller

    val receive : t -> controller

    val set_delegate : t -> controller

    val set_permissions : t -> controller

    val set_verification_key : t -> controller

    val set_snapp_uri : t -> controller

    val edit_sequence_state : t -> controller

    val set_token_symbol : t -> controller

    val increment_nonce : t -> controller

    val set_voting_for : t -> controller

    include Iffable with type bool := bool
  end

  type timing

  val timing : t -> timing

  val set_timing : timing -> t -> t

  type balance

  val balance : t -> balance

  val set_balance : balance -> t -> t

  type global_slot

  val check_timing :
       txn_global_slot:global_slot
    -> t
    -> [ `Invalid_timing of bool | `Insufficient_balance of bool ] * timing

  (** Fill the snapp field of the account if it's currently [None] *)
  val make_snapp : t -> t

  (** If the current account has no snapp fields set, reset its snapp field to
      [None].
  *)
  val unmake_snapp : t -> t

  val proved_state : t -> bool

  val set_proved_state : bool -> t -> t

  type field

  val app_state : t -> field Snapp_state.V.t

  val set_app_state : field Snapp_state.V.t -> t -> t

  val register_verification_key : t -> unit

  type verification_key

  val verification_key : t -> verification_key

  val set_verification_key : verification_key -> t -> t

  val last_sequence_slot : t -> global_slot

  val set_last_sequence_slot : global_slot -> t -> t

  val sequence_state : t -> field Pickles_types.Vector.Vector_5.t

  val set_sequence_state : field Pickles_types.Vector.Vector_5.t -> t -> t

  type snapp_uri

  val snapp_uri : t -> snapp_uri

  val set_snapp_uri : snapp_uri -> t -> t

  type token_symbol

  val token_symbol : t -> token_symbol

  val set_token_symbol : token_symbol -> t -> t

  val public_key : t -> public_key

  val set_public_key : public_key -> t -> t

  val delegate : t -> public_key

  val set_delegate : public_key -> t -> t

  type nonce

  val nonce : t -> nonce

  val set_nonce : nonce -> t -> t

  type state_hash

  val voting_for : t -> state_hash

  val set_voting_for : state_hash -> t -> t

  val permissions : t -> Permissions.t

  val set_permissions : Permissions.t -> t -> t
end

module Eff = struct
  type (_, _) t =
    | Check_predicate :
        'bool * 'party * 'account * 'global_state
        -> ( 'bool
           , < bool : 'bool
             ; party : 'party
             ; account : 'account
             ; global_state : 'global_state
             ; .. > )
           t
    | Check_protocol_state_predicate :
        'protocol_state_pred * 'global_state
        -> ( 'bool
           , < bool : 'bool
             ; global_state : 'global_state
             ; protocol_state_predicate : 'protocol_state_pred
             ; .. > )
           t
    | Check_auth :
        { is_start : 'bool; party : 'party; account : 'account }
        -> ( 'account * 'bool * 'failure
           , < bool : 'bool
             ; party : 'party
             ; parties : 'parties
             ; account : 'account
             ; failure : 'failure
             ; .. > )
           t
end

type 'e handler = { perform : 'r. ('r, 'e) Eff.t -> 'r }

module type Inputs_intf = sig
  module Bool : Bool_intf

  module Field : Iffable with type bool := Bool.t

  module Amount : Amount_intf with type bool := Bool.t

  module Balance :
    Balance_intf
      with type bool := Bool.t
       and type amount := Amount.t
       and type signed_amount := Amount.Signed.t

  module Public_key : Iffable with type bool := Bool.t

  module Token_id : Token_id_intf with type bool := Bool.t

  module Account_id :
    Account_id_intf
      with type bool := Bool.t
       and type public_key := Public_key.t
       and type token_id := Token_id.t

  module Set_or_keep : Set_or_keep_intf with type bool := Bool.t

  module Protocol_state_predicate : Protocol_state_predicate_intf

  module Controller : Controller_intf with type bool := Bool.t

  module Global_slot : Global_slot_intf with type bool := Bool.t

  module Nonce : sig
    include Iffable with type bool := Bool.t

    val succ : t -> t
  end

  module State_hash : Iffable with type bool := Bool.t

  module Timing :
    Timing_intf with type bool := Bool.t and type global_slot := Global_slot.t

  module Verification_key : Iffable with type bool := Bool.t

  module Snapp_uri : Iffable with type bool := Bool.t

  module Token_symbol : Iffable with type bool := Bool.t

  module Account :
    Account_intf
      with type Permissions.controller := Controller.t
       and type timing := Timing.t
       and type balance := Balance.t
       and type bool := Bool.t
       and type global_slot := Global_slot.t
       and type field := Field.t
       and type verification_key := Verification_key.t
       and type snapp_uri := Snapp_uri.t
       and type token_symbol := Token_symbol.t
       and type public_key := Public_key.t
       and type nonce := Nonce.t
       and type state_hash := State_hash.t

  module Events : Events_intf with type bool := Bool.t and type field := Field.t

  module Party :
    Party_intf
      with type signed_amount := Amount.Signed.t
       and type protocol_state_predicate := Protocol_state_predicate.t
       and type token_id := Token_id.t
       and type bool := Bool.t
       and type account := Account.t
       and type public_key := Public_key.t
       and type account_id := Account_id.t
       and type Update.timing := Timing.t
       and type 'a Update.set_or_keep := 'a Set_or_keep.t
       and type Update.field := Field.t
       and type Update.verification_key := Verification_key.t
       and type Update.events := Events.t
       and type Update.snapp_uri := Snapp_uri.t
       and type Update.token_symbol := Token_symbol.t
       and type Update.state_hash := State_hash.t
       and type Update.permissions := Account.Permissions.t

  module Ledger :
    Ledger_intf
      with type bool := Bool.t
       and type account := Account.t
       and type party := Party.t
       and type token_id := Token_id.t
       and type public_key := Public_key.t

  module Opt : Opt_intf with type bool := Bool.t

  module Parties :
    Parties_intf
      with type t = Party.parties
       and type bool := Bool.t
       and type party := Party.t
       and module Opt := Opt

  module Stack_frame :
    Stack_frame_intf
      with type bool := Bool.t
       and type parties := Parties.t
       and type caller := Token_id.t

  module Call_stack :
    Call_stack_intf
      with type stack_frame := Stack_frame.t
       and type bool := Bool.t
       and module Opt := Opt

  module Transaction_commitment : sig
    include
      Iffable with type bool := Bool.t and type t = Party.transaction_commitment

    val empty : t

    val commitment :
      party:Party.t -> other_parties:Parties.t -> memo_hash:Field.t -> t

    val full_commitment : party:Party.t -> commitment:t -> t
  end

  module Local_state : sig
    type t =
      ( Stack_frame.t
      , Call_stack.t
      , Token_id.t
      , Amount.t
      , Ledger.t
      , Bool.t
      , Transaction_commitment.t
      , Bool.failure_status_tbl )
      Local_state.t

    val add_check : t -> Transaction_status.Failure.t -> Bool.t -> t

    val update_failure_status_tbl : t -> Bool.failure_status -> Bool.t -> t

    val add_new_failure_status_bucket : t -> t
  end

  module Global_state : sig
    type t

    val ledger : t -> Ledger.t

    val set_ledger : should_update:Bool.t -> t -> Ledger.t -> t

    val fee_excess : t -> Amount.Signed.t

    val set_fee_excess : t -> Amount.Signed.t -> t

    val global_slot_since_genesis : t -> Global_slot.t
  end
end

module Start_data = struct
  open Core_kernel

  [%%versioned
  module Stable = struct
    module V1 = struct
      type ('parties, 'field) t = { parties : 'parties; memo_hash : 'field }
      [@@deriving sexp, yojson]
    end
  end]
end

module Make (Inputs : Inputs_intf) = struct
  open Inputs
  module Ps = Inputs.Parties

  let default_caller = Token_id.default

  let stack_frame_default () =
    Stack_frame.make ~caller:default_caller ~caller_caller:default_caller
      ~calls:(Ps.empty ())

  let assert_ = Bool.Assert.is_true

  (* Pop from the call stack, returning dummy values if the stack is empty. *)
  let pop_call_stack (s : Call_stack.t) : Stack_frame.t * Call_stack.t =
    let res = Call_stack.pop s in
    (* Split out the option returned by Call_stack.pop into two options *)
    let next_frame, next_call_stack =
      (Opt.map ~f:fst res, Opt.map ~f:snd res)
    in
    (* Handle the None cases *)
    ( Opt.or_default ~if_:Stack_frame.if_ ~default:(stack_frame_default ())
        next_frame
    , Opt.or_default ~if_:Call_stack.if_ ~default:(Call_stack.empty ())
        next_call_stack )

  let get_next_party (current_forest : Stack_frame.t)
      (* The stack for the most recent snapp *)
        (call_stack : Call_stack.t) (* The partially-completed parent stacks *)
      =
    (* If the current stack is complete, 'return' to the previous
       partially-completed one.
    *)
    let current_forest, call_stack =
      let next_forest, next_call_stack =
        (* Invariant: call_stack contains only non-empty forests. *)
        pop_call_stack call_stack
      in
      (* TODO: I believe current should only be empty for the first party in
         a transaction. *)
      let current_is_empty = Ps.is_empty (Stack_frame.calls current_forest) in
      ( Stack_frame.if_ current_is_empty ~then_:next_forest ~else_:current_forest
      , Call_stack.if_ current_is_empty ~then_:next_call_stack ~else_:call_stack
      )
    in
    let (party, party_forest), remainder_of_current_forest =
      Ps.pop_exn (Stack_frame.calls current_forest)
    in
    let party_caller = Party.caller party in
    let is_normal_call =
      Token_id.equal party_caller (Stack_frame.caller current_forest)
    in
    let () =
      let is_delegate_call =
        Token_id.equal party_caller (Stack_frame.caller_caller current_forest)
      in
      (* Check that party has a valid caller. *)
      assert_ Bool.(is_normal_call ||| is_delegate_call)
    in
    (* Cases:
       - [party_forest] is empty, [remainder_of_current_forest] is empty.
       Pop from the call stack to get another forest, which is guaranteed to be non-empty.
       The result of popping becomes the "current forest".
       - [party_forest] is empty, [remainder_of_current_forest] is non-empty.
       Push nothing to the stack. [remainder_of_current_forest] becomes new "current forest"
       - [party_forest] is non-empty, [remainder_of_current_forest] is empty.
       Push nothing to the stack. [party_forest] becomes new "current forest"
       - [party_forest] is non-empty, [remainder_of_current_forest] is non-empty:
       Push [remainder_of_current_forest] to the stack. [party_forest] becomes new "current forest".
    *)
    let party_forest_empty = Ps.is_empty party_forest in
    let remainder_of_current_forest_empty =
      Ps.is_empty remainder_of_current_forest
    in
    let newly_popped_frame, popped_call_stack = pop_call_stack call_stack in
    let remainder_of_current_forest_frame : Stack_frame.t =
      Stack_frame.make
        ~caller:(Stack_frame.caller current_forest)
        ~caller_caller:(Stack_frame.caller_caller current_forest)
        ~calls:remainder_of_current_forest
    in
    let new_call_stack =
      Call_stack.if_ party_forest_empty
        ~then_:
          (Call_stack.if_ remainder_of_current_forest_empty
             ~then_:
               (* Don't actually need the or_default used in this case. *)
               popped_call_stack ~else_:call_stack)
        ~else_:
          (Call_stack.if_ remainder_of_current_forest_empty ~then_:call_stack
             ~else_:
               (Call_stack.push remainder_of_current_forest_frame
                  ~onto:call_stack))
    in
    let new_current_forest =
      Stack_frame.if_ party_forest_empty
        ~then_:
          (Stack_frame.if_ remainder_of_current_forest_empty
             ~then_:newly_popped_frame ~else_:remainder_of_current_forest_frame)
        ~else_:
          (let caller =
             Token_id.if_ is_normal_call
               ~then_:
                 (Account_id.derive_token_id ~owner:(Party.account_id party))
               ~else_:(Stack_frame.caller current_forest)
           and caller_caller = party_caller in
           Stack_frame.make ~calls:party_forest ~caller ~caller_caller)
    in
    (party, new_current_forest, new_call_stack)

  let apply ~(constraint_constants : Genesis_constants.Constraint_constants.t)
      ~(is_start :
         [ `Yes of _ Start_data.t | `No | `Compute of _ Start_data.t ])
      (h :
        (< global_state : Global_state.t
         ; transaction_commitment : Transaction_commitment.t
         ; full_transaction_commitment : Transaction_commitment.t
         ; amount : Amount.t
         ; bool : Bool.t
         ; failure : Bool.failure_status
         ; .. >
         as
         'env)
        handler) ((global_state : Global_state.t), (local_state : Local_state.t))
      =
    let open Inputs in
    let is_start' =
      let is_start' = Ps.is_empty (Stack_frame.calls local_state.stack_frame) in
      ( match is_start with
      | `Compute _ ->
          ()
      | `Yes _ ->
          assert_ is_start'
      | `No ->
          assert_ (Bool.not is_start') ) ;
      match is_start with
      | `Yes _ ->
          Bool.true_
      | `No ->
          Bool.false_
      | `Compute _ ->
          is_start'
    in
    let local_state =
      { local_state with
        ledger =
          Inputs.Ledger.if_ is_start'
            ~then_:(Inputs.Global_state.ledger global_state)
            ~else_:local_state.ledger
      }
    in
    let ( (party, remaining, call_stack)
        , at_party
        , local_state
        , (a, inclusion_proof) ) =
      let to_pop, call_stack =
        match is_start with
        | `Compute start_data ->
            ( Stack_frame.if_ is_start'
                ~then_:
                  (Stack_frame.make ~calls:start_data.parties
                     ~caller:default_caller ~caller_caller:default_caller)
                ~else_:local_state.stack_frame
            , Call_stack.if_ is_start' ~then_:(Call_stack.empty ())
                ~else_:local_state.call_stack )
        | `Yes start_data ->
            ( Stack_frame.make ~calls:start_data.parties ~caller:default_caller
                ~caller_caller:default_caller
            , Call_stack.empty () )
        | `No ->
            (local_state.stack_frame, local_state.call_stack)
      in
      let party, remaining, call_stack =
        (* TODO: Make the stack frame hashed inside of the local state *)
        get_next_party to_pop call_stack
      in
      let local_state =
        let default_token_or_token_owner_was_caller =
          (* Check that the token owner was consulted if using a non-default
             token *)
          let party_token_id = Party.token_id party in
          Bool.( ||| )
            (Token_id.equal party_token_id Token_id.default)
            (Token_id.equal party_token_id (Party.caller party))
        in
        Local_state.add_check local_state Token_owner_not_caller
          default_token_or_token_owner_was_caller
      in
      let ((a, inclusion_proof) as acct) =
        Inputs.Ledger.get_account party local_state.ledger
      in
      Inputs.Ledger.check_inclusion local_state.ledger (a, inclusion_proof) ;
      let transaction_commitment, full_transaction_commitment =
        match is_start with
        | `No ->
            ( local_state.transaction_commitment
            , local_state.full_transaction_commitment )
        | `Yes start_data | `Compute start_data ->
            let tx_commitment_on_start =
              Transaction_commitment.commitment ~party
                ~other_parties:(Stack_frame.calls remaining)
                ~memo_hash:start_data.memo_hash
            in
            let full_tx_commitment_on_start =
              Transaction_commitment.full_commitment ~party
                ~commitment:tx_commitment_on_start
            in
            let tx_commitment =
              Transaction_commitment.if_ is_start' ~then_:tx_commitment_on_start
                ~else_:local_state.transaction_commitment
            in
            let full_tx_commitment =
              Transaction_commitment.if_ is_start'
                ~then_:full_tx_commitment_on_start
                ~else_:local_state.full_transaction_commitment
            in
            (tx_commitment, full_tx_commitment)
      in
      let local_state =
        { local_state with
          transaction_commitment
        ; full_transaction_commitment
        ; token_id =
            Token_id.if_ is_start' ~then_:Token_id.default
              ~else_:local_state.token_id
        }
      in
      ((party, remaining, call_stack), to_pop, local_state, acct)
    in
<<<<<<< HEAD
    let local_state =
      { local_state with stack_frame = remaining; call_stack }
=======
    let local_state = { local_state with parties = remaining; call_stack } in
    let local_state = Local_state.add_new_failure_status_bucket local_state in
    let a, inclusion_proof =
      Inputs.Ledger.get_account party local_state.ledger
>>>>>>> d49f8bb5
    in
    Inputs.Ledger.check_inclusion local_state.ledger (a, inclusion_proof) ;
    (* Register verification key, in case it needs to be 'side-loaded' to
       verify a snapp proof.
    *)
    Account.register_verification_key a ;
    let predicate_satisfied =
      h.perform (Check_predicate (is_start', party, a, global_state))
    in
    let local_state =
      Local_state.add_check local_state Account_precondition_unsatisfied
        predicate_satisfied
    in
    let protocol_state_predicate_satisfied =
      h.perform
        (Check_protocol_state_predicate
           (Party.protocol_state party, global_state))
    in
    let local_state =
      Local_state.add_check local_state Protocol_state_precondition_unsatisfied
        protocol_state_predicate_satisfied
    in
    let `Proof_verifies proof_verifies, `Signature_verifies signature_verifies =
      let commitment =
        Inputs.Transaction_commitment.if_
          (Inputs.Party.use_full_commitment party)
          ~then_:local_state.full_transaction_commitment
          ~else_:local_state.transaction_commitment
      in
      Inputs.Party.check_authorization ~commitment
        ~at_party:(Stack_frame.calls at_party)
        party
    in
    (* The fee-payer must increment their nonce. *)
    let local_state =
      Local_state.add_check local_state Fee_payer_nonce_must_increase
        Inputs.Bool.(Inputs.Party.increment_nonce party ||| not is_start')
    in
    let local_state =
      Local_state.add_check local_state Parties_replay_check_failed
        Inputs.Bool.(
          Inputs.Party.increment_nonce party
          ||| Inputs.Party.use_full_commitment party
          ||| not signature_verifies)
    in
    let (`Is_new account_is_new) =
      Inputs.Ledger.check_account (Party.public_key party)
        (Party.token_id party) (a, inclusion_proof)
    in
    let party_token = Party.token_id party in
    let party_token_is_default = Token_id.(equal default) party_token in
    (* Set account timing for new accounts, if specified. *)
    let a, local_state =
      let timing = Party.Update.timing party in
      let local_state =
        Local_state.add_check local_state
          Update_not_permitted_timing_existing_account
          Bool.(account_is_new ||| Set_or_keep.is_keep timing)
      in
      let timing =
        Set_or_keep.set_or_keep ~if_:Timing.if_ timing (Account.timing a)
      in
      let vesting_period = Timing.vesting_period timing in
      (* Assert that timing is valid, otherwise we may have a division by 0. *)
      assert_ Global_slot.(vesting_period > zero) ;
      let a = Account.set_timing timing a in
      (a, local_state)
    in
    (* Apply balance change. *)
    let a, local_state =
      let balance_change = Party.balance_change party in
      let balance, `Overflow failed1 =
        Balance.add_signed_amount_flagged (Account.balance a) balance_change
      in
      (* TODO: Should this report 'insufficient balance'? *)
      let local_state =
        Local_state.add_check local_state Overflow (Bool.not failed1)
      in
      let fee =
        Amount.of_constant_fee constraint_constants.account_creation_fee
      in
      let balance_when_new, `Underflow failed2 =
        Balance.sub_amount_flagged balance fee
      in
      let local_state =
        Local_state.add_check local_state Amount_insufficient_to_create_account
          Bool.(not (account_is_new &&& failed2))
      in
      let balance =
        Balance.if_ account_is_new ~then_:balance_when_new ~else_:balance
      in
      let is_receiver = Amount.Signed.is_pos balance_change in
      let local_state =
        let controller =
          Controller.if_ is_receiver
            ~then_:(Account.Permissions.receive a)
            ~else_:(Account.Permissions.send a)
        in
        let has_permission =
          Controller.check ~proof_verifies ~signature_verifies controller
        in
        Local_state.add_check local_state Update_not_permitted_balance
          Bool.(
            has_permission
            ||| Amount.Signed.(equal (of_unsigned Amount.zero) balance_change))
      in
      let a = Account.set_balance balance a in
      (a, local_state)
    in
    let txn_global_slot = Global_state.global_slot_since_genesis global_state in
    (* Check timing with current balance *)
    let a, local_state =
      let `Invalid_timing invalid_timing, timing =
        match Account.check_timing ~txn_global_slot a with
        | `Insufficient_balance _, _ ->
            failwith "Did not propose a balance change at this timing check!"
        | `Invalid_timing invalid_timing, timing ->
            (* NB: Have to destructure to remove the possibility of
               [`Insufficient_balance _] in the type.
            *)
            (`Invalid_timing invalid_timing, timing)
      in
      let local_state =
        Local_state.add_check local_state Source_minimum_balance_violation
          (Bool.not invalid_timing)
      in
      let a = Account.set_timing timing a in
      (a, local_state)
    in
    (* Transform into a snapp account.
       This must be done before updating snapp fields!
    *)
    let a = Account.make_snapp a in
    (* Update app state. *)
    let a, local_state =
      let app_state = Party.Update.app_state party in
      let keeping_app_state =
        Bool.all
          (List.map ~f:Set_or_keep.is_keep
             (Pickles_types.Vector.to_list app_state))
      in
      let changing_entire_app_state =
        Bool.all
          (List.map ~f:Set_or_keep.is_set
             (Pickles_types.Vector.to_list app_state))
      in
      let proved_state =
        (* The [proved_state] tracks whether the app state has been entirely
           determined by proofs ([true] if so), to allow snapp authors to be
           confident that their initialization logic has been run, rather than
           some malicious deployer instantiating the snapp in an account with
           some fake non-initial state.
           The logic here is:
           * if the state is unchanged, keep the previous value;
           * if the state has been entriely replaced, and the authentication
             was a proof, the state has been 'proved' and [proved_state] is set
             to [true];
           * if the state has been partially updated by a proof, the
             [proved_state] is unchanged;
           * if the state has been changed by some authentication other than a
             proof, the state is considered to have been tampered with, and
             [proved_state] is reset to [false].
        *)
        Bool.if_ keeping_app_state ~then_:(Account.proved_state a)
          ~else_:
            (Bool.if_ proof_verifies
               ~then_:
                 (Bool.if_ changing_entire_app_state ~then_:Bool.true_
                    ~else_:(Account.proved_state a))
               ~else_:Bool.false_)
      in
      let a = Account.set_proved_state proved_state a in
      let has_permission =
        Controller.check ~proof_verifies ~signature_verifies
          (Account.Permissions.edit_state a)
      in
      let local_state =
        Local_state.add_check local_state Update_not_permitted_app_state
          Bool.(keeping_app_state ||| has_permission)
      in
      let app_state =
        Pickles_types.Vector.map2 app_state (Account.app_state a)
          ~f:(Set_or_keep.set_or_keep ~if_:Field.if_)
      in
      let a = Account.set_app_state app_state a in
      (a, local_state)
    in
    (* Set verification key. *)
    let a, local_state =
      let verification_key = Party.Update.verification_key party in
      let has_permission =
        Controller.check ~proof_verifies ~signature_verifies
          (Account.Permissions.set_verification_key a)
      in
      let local_state =
        Local_state.add_check local_state Update_not_permitted_app_state
          Bool.(Set_or_keep.is_keep verification_key ||| has_permission)
      in
      let verification_key =
        Set_or_keep.set_or_keep ~if_:Verification_key.if_ verification_key
          (Account.verification_key a)
      in
      let a = Account.set_verification_key verification_key a in
      (a, local_state)
    in
    (* Update sequence state. *)
    let a, local_state =
      let sequence_events = Party.Update.sequence_events party in
      let [ s1'; s2'; s3'; s4'; s5' ] = Account.sequence_state a in
      let last_sequence_slot = Account.last_sequence_slot a in
      (* Push events to s1. *)
      let is_empty = Events.is_empty sequence_events in
      let s1_updated = Events.push_events s1' sequence_events in
      let s1 = Field.if_ is_empty ~then_:s1' ~else_:s1_updated in
      (* Shift along if last update wasn't this slot *)
      let is_this_slot = Global_slot.equal txn_global_slot last_sequence_slot in
      let is_full_and_different_slot = Bool.((not is_empty) &&& is_this_slot) in
      let s5 = Field.if_ is_full_and_different_slot ~then_:s5' ~else_:s4' in
      let s4 = Field.if_ is_full_and_different_slot ~then_:s4' ~else_:s3' in
      let s3 = Field.if_ is_full_and_different_slot ~then_:s3' ~else_:s2' in
      let s2 = Field.if_ is_full_and_different_slot ~then_:s2' ~else_:s1' in
      let last_sequence_slot =
        Global_slot.if_ is_empty ~then_:last_sequence_slot
          ~else_:txn_global_slot
      in
      let sequence_state =
        ([ s1; s2; s3; s4; s5 ] : _ Pickles_types.Vector.t)
      in
      let has_permission =
        Controller.check ~proof_verifies ~signature_verifies
          (Account.Permissions.edit_sequence_state a)
      in
      let local_state =
        Local_state.add_check local_state Update_not_permitted_sequence_state
          Bool.(is_empty ||| has_permission)
      in
      let a =
        a
        |> Account.set_sequence_state sequence_state
        |> Account.set_last_sequence_slot last_sequence_slot
      in
      (a, local_state)
    in
    (* Reset snapp state to [None] if it is unmodified. *)
    let a = Account.unmake_snapp a in
    (* Update snapp URI. *)
    let a, local_state =
      let snapp_uri = Party.Update.snapp_uri party in
      let has_permission =
        Controller.check ~proof_verifies ~signature_verifies
          (Account.Permissions.set_snapp_uri a)
      in
      let local_state =
        Local_state.add_check local_state Update_not_permitted_snapp_uri
          Bool.(Set_or_keep.is_keep snapp_uri ||| has_permission)
      in
      let snapp_uri =
        Set_or_keep.set_or_keep ~if_:Snapp_uri.if_ snapp_uri
          (Account.snapp_uri a)
      in
      let a = Account.set_snapp_uri snapp_uri a in
      (a, local_state)
    in
    (* Update token symbol. *)
    let a, local_state =
      let token_symbol = Party.Update.token_symbol party in
      let has_permission =
        Controller.check ~proof_verifies ~signature_verifies
          (Account.Permissions.set_token_symbol a)
      in
      let local_state =
        Local_state.add_check local_state Update_not_permitted_token_symbol
          Bool.(Set_or_keep.is_keep token_symbol ||| has_permission)
      in
      let token_symbol =
        Set_or_keep.set_or_keep ~if_:Token_symbol.if_ token_symbol
          (Account.token_symbol a)
      in
      let a = Account.set_token_symbol token_symbol a in
      (a, local_state)
    in
    (* Update delegate. *)
    let a, local_state =
      let delegate = Party.Update.delegate party in
      let base_delegate =
        let should_set_new_account_delegate =
          (* Only accounts for the default token may delegate. *)
          Bool.(account_is_new &&& party_token_is_default)
        in
        (* New accounts should have the delegate equal to the public key of the
           account.
        *)
        Public_key.if_ should_set_new_account_delegate
          ~then_:(Party.public_key party) ~else_:(Account.delegate a)
      in
      let has_permission =
        Controller.check ~proof_verifies ~signature_verifies
          (Account.Permissions.set_delegate a)
      in
      let local_state =
        (* Note: only accounts for the default token can delegate. *)
        Local_state.add_check local_state Update_not_permitted_delegate
          Bool.(
            Set_or_keep.is_keep delegate
            ||| has_permission &&& party_token_is_default)
      in
      let delegate =
        Set_or_keep.set_or_keep ~if_:Public_key.if_ delegate base_delegate
      in
      let a = Account.set_delegate delegate a in
      (a, local_state)
    in
    (* Update nonce. *)
    let a, local_state =
      let nonce = Account.nonce a in
      let increment_nonce = Party.increment_nonce party in
      let nonce =
        Nonce.if_ increment_nonce ~then_:(Nonce.succ nonce) ~else_:nonce
      in
      let has_permission =
        Controller.check ~proof_verifies ~signature_verifies
          (Account.Permissions.increment_nonce a)
      in
      let local_state =
        Local_state.add_check local_state Update_not_permitted_nonce
          Bool.((not increment_nonce) ||| has_permission)
      in
      let a = Account.set_nonce nonce a in
      (a, local_state)
    in
    (* Update voting-for. *)
    let a, local_state =
      let voting_for = Party.Update.voting_for party in
      let has_permission =
        Controller.check ~proof_verifies ~signature_verifies
          (Account.Permissions.set_voting_for a)
      in
      let local_state =
        Local_state.add_check local_state Update_not_permitted_voting_for
          Bool.(Set_or_keep.is_keep voting_for ||| has_permission)
      in
      let voting_for =
        Set_or_keep.set_or_keep ~if_:State_hash.if_ voting_for
          (Account.voting_for a)
      in
      let a = Account.set_voting_for voting_for a in
      (a, local_state)
    in
    (* Finally, update permissions.
       This should be the last update applied, to ensure that any earlier
       updates use the account's existing permissions, and not permissions that
       are specified by the party!
    *)
    let a, local_state =
      let permissions = Party.Update.permissions party in
      let has_permission =
        Controller.check ~proof_verifies ~signature_verifies
          (Account.Permissions.set_permissions a)
      in
      let local_state =
        Local_state.add_check local_state Update_not_permitted_permissions
          Bool.(Set_or_keep.is_keep permissions ||| has_permission)
      in
      let permissions =
        Set_or_keep.set_or_keep ~if_:Account.Permissions.if_ permissions
          (Account.permissions a)
      in
      let a = Account.set_permissions permissions a in
      (a, local_state)
    in
    (* DO NOT ADD ANY UPDATES HERE. They must be earlier in the code.
       See comment above.
    *)
    let a', update_permitted, failure_status =
      h.perform (Check_auth { is_start = is_start'; party; account = a })
    in
    let local_state =
      Local_state.update_failure_status_tbl local_state failure_status
        update_permitted
    in
    (* The first party must succeed. *)
    Bool.(
      assert_with_failure_status_tbl
        ((not is_start') ||| local_state.success)
        local_state.failure_status_tbl) ;
    let local_delta =
      (* NOTE: It is *not* correct to use the actual change in balance here.
         Indeed, if the account creation fee is paid, using that amount would
         be equivalent to paying it out to the block producer.
         In the case of a failure that prevents any updates from being applied,
         every other party in this transaction will also fail, and the excess
         will never be promoted to the global excess, so this amount is
         irrelevant.
      *)
      Amount.Signed.negate (Party.balance_change party)
    in
    let new_local_fee_excess, `Overflow overflowed =
      let curr_token : Token_id.t = local_state.token_id in
      let curr_is_default = Token_id.(equal default) curr_token in
      Bool.(
        assert_
          ( (not is_start')
          ||| (party_token_is_default &&& Amount.Signed.is_pos local_delta) )) ;
      assert_ curr_is_default ;
      let new_local_fee_excess, `Overflow overflow =
        Amount.add_signed_flagged local_state.excess local_delta
      in
      ( Amount.if_ party_token_is_default ~then_:new_local_fee_excess
          ~else_:Amount.zero
      , (* No overflow if we aren't using the result of the addition (which we don't in the case that party token is not default). *)
        `Overflow (Bool.( &&& ) party_token_is_default overflow) )
    in
    (* The first party must succeed. *)
    Bool.(assert_ (not (is_start' &&& overflowed))) ;
    let local_state =
      { local_state with
        excess = new_local_fee_excess
      ; success = Bool.(local_state.success &&& not overflowed)
      }
    in

    (* If a's token ID differs from that in the local state, then
       the local state excess gets moved into the execution state's fee excess.

       If there are more parties to execute after this one, then the local delta gets
       accumulated in the local state.

       If there are no more parties to execute, then we do the same as if we switch tokens.
       The local state excess (plus the local delta) gets moved to the fee excess if it is default token.
    *)
    let new_ledger =
      Inputs.Ledger.set_account local_state.ledger (a', inclusion_proof)
    in
    let is_last_party = Ps.is_empty (Stack_frame.calls remaining) in
    let local_state =
      { local_state with
        ledger = new_ledger
      ; transaction_commitment =
          Transaction_commitment.if_ is_last_party
            ~then_:Transaction_commitment.empty
            ~else_:local_state.transaction_commitment
      ; full_transaction_commitment =
          Transaction_commitment.if_ is_last_party
            ~then_:Transaction_commitment.empty
            ~else_:local_state.full_transaction_commitment
      }
    in
    let update_local_excess = Bool.(is_start' ||| is_last_party) in
    let update_global_state =
      Bool.(update_local_excess &&& local_state.success)
    in
    let valid_fee_excess =
      let delta_settled = Amount.equal local_state.excess Amount.zero in
      Bool.((not is_last_party) ||| delta_settled)
    in
    let local_state =
      Local_state.add_check local_state Invalid_fee_excess valid_fee_excess
    in
    let global_state, global_excess_update_failed, update_global_state =
      let amt = Global_state.fee_excess global_state in
      let res, `Overflow overflow =
        Amount.Signed.add_flagged amt
          (Amount.Signed.of_unsigned local_state.excess)
      in
      let global_excess_update_failed =
        Bool.(update_global_state &&& overflow)
      in
      let update_global_state = Bool.(update_global_state &&& not overflow) in
      let new_amt =
        Amount.Signed.if_ update_global_state ~then_:res ~else_:amt
      in
      ( Global_state.set_fee_excess global_state new_amt
      , global_excess_update_failed
      , update_global_state )
    in
    let local_state =
      { local_state with
        excess =
          Amount.if_ update_local_excess ~then_:Amount.zero
            ~else_:local_state.excess
      }
    in
    Bool.(assert_ (not (is_start' &&& global_excess_update_failed))) ;
    let local_state =
      { local_state with
        success = Bool.(local_state.success &&& not global_excess_update_failed)
      }
    in
    let global_state =
      Global_state.set_ledger ~should_update:update_global_state global_state
        local_state.ledger
    in
    let local_state =
      (* Make sure to reset the local_state at the end of a transaction.
         The following fields are already reset
         - parties
         - transaction_commitment
         - full_transaction_commitment
         - excess
         so we need to reset
         - token_id = Token_id.default
         - ledger = Frozen_ledger_hash.empty_hash
         - success = true
      *)
      { local_state with
        token_id =
          Token_id.if_ is_last_party ~then_:Token_id.default
            ~else_:local_state.token_id
      ; ledger =
          Inputs.Ledger.if_ is_last_party
            ~then_:
              (Inputs.Ledger.empty ~depth:constraint_constants.ledger_depth ())
            ~else_:local_state.ledger
      ; success =
          Bool.if_ is_last_party ~then_:Bool.true_ ~else_:local_state.success
      }
    in
    (global_state, local_state)

  let step h state = apply ~is_start:`No h state

  let start start_data h state = apply ~is_start:(`Yes start_data) h state
end<|MERGE_RESOLUTION|>--- conflicted
+++ resolved
@@ -174,12 +174,8 @@
     end
   end]
 
-<<<<<<< HEAD
-  let typ stack_frame call_stack token_id excess ledger bool comm failure_status
-=======
-  let typ parties call_stack token_id excess ledger bool comm failure_status_tbl
->>>>>>> d49f8bb5
-      =
+  let typ stack_frame call_stack token_id excess ledger bool comm
+      failure_status_tbl =
     Pickles.Impls.Step.Typ.of_hlistable
       [ stack_frame
       ; call_stack
@@ -982,16 +978,10 @@
       in
       ((party, remaining, call_stack), to_pop, local_state, acct)
     in
-<<<<<<< HEAD
     let local_state =
       { local_state with stack_frame = remaining; call_stack }
-=======
-    let local_state = { local_state with parties = remaining; call_stack } in
+    in
     let local_state = Local_state.add_new_failure_status_bucket local_state in
-    let a, inclusion_proof =
-      Inputs.Ledger.get_account party local_state.ledger
->>>>>>> d49f8bb5
-    in
     Inputs.Ledger.check_inclusion local_state.ledger (a, inclusion_proof) ;
     (* Register verification key, in case it needs to be 'side-loaded' to
        verify a snapp proof.
