open Core
open Mina_ledger
open Currency
open Signature_lib
open Mina_transaction
module U = Transaction_snark_tests.Util
open Mina_base

let state_body = U.genesis_state_body

let constraint_constants = U.constraint_constants

let consensus_constants = U.consensus_constants

let ledger_depth = U.ledger_depth

let state_body_hash = U.genesis_state_body_hash

let%test_module "Transaction union tests" =
  ( module struct
    (* For tests let's just monkey patch ledger and sparse ledger to freeze their
     * ledger_hashes. The nominal type is just so we don't mix this up in our
     * real code. *)
    module Ledger = struct
      include Ledger

      let merkle_root t = Frozen_ledger_hash.of_ledger_hash @@ merkle_root t

      let merkle_root_after_user_command_exn t ~txn_global_slot txn =
        let hash =
          merkle_root_after_user_command_exn
            ~constraint_constants:U.constraint_constants ~txn_global_slot t txn
        in
        Frozen_ledger_hash.of_ledger_hash hash
    end

    module Sparse_ledger = struct
      include Sparse_ledger

      let merkle_root t = Frozen_ledger_hash.of_ledger_hash @@ merkle_root t
    end

    let of_user_command' (sok_digest : Sok_message.Digest.t) ledger
        (user_command : Signed_command.With_valid_signature.t) init_stack
        pending_coinbase_stack_state state_body handler =
      let source = Ledger.merkle_root ledger in
      let current_global_slot =
        Mina_state.Protocol_state.Body.consensus_state state_body
        |> Consensus.Data.Consensus_state.global_slot_since_genesis
      in
      let target =
        Ledger.merkle_root_after_user_command_exn ledger
          ~txn_global_slot:current_global_slot user_command
      in
      let user_command_in_block =
        { Transaction_protocol_state.Poly.transaction = user_command
        ; block_data = state_body
        }
      in
      Async.Thread_safe.block_on_async_exn (fun () ->
          let statement =
            let txn =
              Transaction.Command
                (User_command.Signed_command
                   (Signed_command.forget_check user_command) )
            in
            Transaction_snark.Statement.Poly.with_empty_local_state ~source
              ~target ~sok_digest
              ~fee_excess:(Or_error.ok_exn (Transaction.fee_excess txn))
              ~supply_increase:
                (Or_error.ok_exn (Transaction.supply_increase txn))
              ~pending_coinbase_stack_state
          in
          U.T.of_user_command ~init_stack ~statement user_command_in_block
            handler )

    let coinbase_test state_body ~carryforward =
      let mk_pubkey () =
        Public_key.(compress (of_private_key_exn (Private_key.create ())))
      in
      let state_body_hash = Mina_state.Protocol_state.Body.hash state_body in
      let producer = mk_pubkey () in
      let producer_id = Account_id.create producer Token_id.default in
      let receiver = mk_pubkey () in
      let receiver_id = Account_id.create receiver Token_id.default in
      let other = mk_pubkey () in
      let other_id = Account_id.create other Token_id.default in
      let pending_coinbase_init = Pending_coinbase.Stack.empty in
      let cb =
        Coinbase.create
          ~amount:(Currency.Amount.of_int 10_000_000_000)
          ~receiver
          ~fee_transfer:
            (Some
               (Coinbase.Fee_transfer.create ~receiver_pk:other
                  ~fee:U.constraint_constants.account_creation_fee ) )
        |> Or_error.ok_exn
      in
      let transaction = Mina_transaction.Transaction.Coinbase cb in
      let source_stack =
        if carryforward then
          Pending_coinbase.Stack.(
            push_state state_body_hash pending_coinbase_init)
        else pending_coinbase_init
      in
      let pending_coinbase_stack_target =
        U.pending_coinbase_stack_target transaction U.genesis_state_body_hash
          pending_coinbase_init
      in
      let txn_in_block =
        { Transaction_protocol_state.Poly.transaction; block_data = state_body }
      in
      Ledger.with_ledger ~depth:U.ledger_depth ~f:(fun ledger ->
          Ledger.create_new_account_exn ledger producer_id
            (Account.create receiver_id Balance.zero) ;
          let sparse_ledger =
            Sparse_ledger.of_ledger_subset_exn ledger
              [ producer_id; receiver_id; other_id ]
          in
          let sparse_ledger_after, _ =
            Sparse_ledger.apply_transaction
              ~constraint_constants:U.constraint_constants sparse_ledger
              ~txn_state_view:
                (txn_in_block.block_data |> Mina_state.Protocol_state.Body.view)
              txn_in_block.transaction
            |> Or_error.ok_exn
          in
          Transaction_snark.check_transaction txn_in_block
            (unstage (Sparse_ledger.handler sparse_ledger))
            ~constraint_constants:U.constraint_constants
            ~sok_message:
              (Mina_base.Sok_message.create ~fee:Currency.Fee.zero
                 ~prover:Public_key.Compressed.empty )
            ~source:(Sparse_ledger.merkle_root sparse_ledger)
            ~target:(Sparse_ledger.merkle_root sparse_ledger_after)
            ~init_stack:pending_coinbase_init
            ~pending_coinbase_stack_state:
              { source = source_stack; target = pending_coinbase_stack_target }
            ~zkapp_account1:None ~zkapp_account2:None )

    let%test_unit "coinbase with new state body hash" =
      Test_util.with_randomness 123456789 (fun () ->
          coinbase_test state_body ~carryforward:false )

    let%test_unit "coinbase with carry-forward state body hash" =
      Test_util.with_randomness 123456789 (fun () ->
          coinbase_test state_body ~carryforward:true )

    let%test_unit "new_account" =
      Test_util.with_randomness 123456789 (fun () ->
          let wallets = U.Wallet.random_wallets () in
          Ledger.with_ledger ~depth:ledger_depth ~f:(fun ledger ->
              Array.iter
                (Array.sub wallets ~pos:1 ~len:(Array.length wallets - 1))
                ~f:(fun { account; private_key = _ } ->
                  Ledger.create_new_account_exn ledger
                    (Account.identifier account)
                    account ) ;
              let t1 =
                U.Wallet.user_command_with_wallet wallets ~sender:1 ~receiver:0
                  8_000_000_000
                  (Fee.of_int (Random.int 20 * 1_000_000_000))
                  Account.Nonce.zero
                  (Signed_command_memo.create_by_digesting_string_exn
                     (Test_util.arbitrary_string
                        ~len:Signed_command_memo.max_digestible_string_length ) )
              in
              let current_global_slot =
                Mina_state.Protocol_state.Body.consensus_state state_body
                |> Consensus.Data.Consensus_state.global_slot_since_genesis
              in
              let target =
                Ledger.merkle_root_after_user_command_exn ledger
                  ~txn_global_slot:current_global_slot t1
              in
              let mentioned_keys =
                Signed_command.accounts_accessed
                  (Signed_command.forget_check t1)
              in
              let sparse_ledger =
                Sparse_ledger.of_ledger_subset_exn ledger mentioned_keys
              in
              let sok_message =
                Sok_message.create ~fee:Fee.zero
                  ~prover:wallets.(1).account.public_key
              in
              let pending_coinbase_stack = Pending_coinbase.Stack.empty in
              let pending_coinbase_stack_target =
                U.pending_coinbase_stack_target (Command (Signed_command t1))
                  state_body_hash pending_coinbase_stack
              in
              let pending_coinbase_stack_state =
                { Transaction_snark.Pending_coinbase_stack_state.source =
                    pending_coinbase_stack
                ; target = pending_coinbase_stack_target
                }
              in
              Transaction_snark.check_user_command ~constraint_constants
                ~sok_message
                ~source:(Ledger.merkle_root ledger)
                ~target ~init_stack:pending_coinbase_stack
                ~pending_coinbase_stack_state
                { transaction = t1; block_data = state_body }
                (unstage @@ Sparse_ledger.handler sparse_ledger) ) )

    let account_fee = Fee.to_int constraint_constants.account_creation_fee

<<<<<<< HEAD
=======
    let test_transaction ~constraint_constants ?txn_global_slot ledger txn =
      let source = Ledger.merkle_root ledger in
      let pending_coinbase_stack = Pending_coinbase.Stack.empty in
      let state_body, state_body_hash =
        match txn_global_slot with
        | None ->
            (state_body, state_body_hash)
        | Some txn_global_slot ->
            let state_body =
              let state =
                (* NB: The [previous_state_hash] is a dummy, do not use. *)
                Mina_state.Protocol_state.create
                  ~previous_state_hash:Tick0.Field.zero ~body:state_body
              in
              let consensus_state_at_slot =
                Consensus.Data.Consensus_state.Value.For_tests
                .with_global_slot_since_genesis
                  (Mina_state.Protocol_state.consensus_state state)
                  txn_global_slot
              in
              Mina_state.Protocol_state.(
                create_value
                  ~previous_state_hash:(previous_state_hash state)
                  ~genesis_state_hash:(genesis_state_hash state)
                  ~blockchain_state:(blockchain_state state)
                  ~consensus_state:consensus_state_at_slot
                  ~constants:
                    (Protocol_constants_checked.value_of_t
                       Genesis_constants.compiled.protocol ))
                .body
            in
            let state_body_hash =
              Mina_state.Protocol_state.Body.hash state_body
            in
            (state_body, state_body_hash)
      in
      let txn_state_view : Zkapp_precondition.Protocol_state.View.t =
        Mina_state.Protocol_state.Body.view state_body
      in
      let mentioned_keys, pending_coinbase_stack_target =
        let pending_coinbase_stack =
          Pending_coinbase.Stack.push_state state_body_hash
            pending_coinbase_stack
        in
        match (txn : Transaction.Valid.t) with
        | Command (Signed_command uc) ->
            ( Signed_command.accounts_accessed (uc :> Signed_command.t)
            , pending_coinbase_stack )
        | Command (Parties _) ->
            failwith "Parties commands not yet supported"
        | Fee_transfer ft ->
            (Fee_transfer.receivers ft, pending_coinbase_stack)
        | Coinbase cb ->
            ( Coinbase.accounts_accessed cb
            , Pending_coinbase.Stack.push_coinbase cb pending_coinbase_stack )
      in
      let sok_signer =
        match to_preunion (Transaction.forget txn) with
        | `Transaction t ->
            (Transaction_union.of_transaction t).signer |> Public_key.compress
        | `Parties c ->
            Account_id.public_key (Parties.fee_payer c)
      in
      let sparse_ledger =
        Sparse_ledger.of_ledger_subset_exn ledger mentioned_keys
      in
      let _applied =
        Or_error.ok_exn
        @@ Ledger.apply_transaction ledger ~constraint_constants ~txn_state_view
             (Transaction.forget txn)
      in
      let target = Ledger.merkle_root ledger in
      let sok_message = Sok_message.create ~fee:Fee.zero ~prover:sok_signer in
      Transaction_snark.check_transaction ~constraint_constants ~sok_message
        ~source ~target ~init_stack:pending_coinbase_stack
        ~pending_coinbase_stack_state:
          { Transaction_snark.Pending_coinbase_stack_state.source =
              pending_coinbase_stack
          ; target = pending_coinbase_stack_target
          }
        ~zkapp_account1:None ~zkapp_account2:None
        { transaction = txn; block_data = state_body }
        (unstage @@ Sparse_ledger.handler sparse_ledger)

>>>>>>> d656f3b7
    let%test_unit "account creation fee - user commands" =
      Test_util.with_randomness 123456789 (fun () ->
          let wallets = U.Wallet.random_wallets ~n:3 () |> Array.to_list in
          let sender = List.hd_exn wallets in
          let receivers = List.tl_exn wallets in
          let txns_per_receiver = 2 in
          let amount = 8_000_000_000 in
          let txn_fee = 2_000_000_000 in
          let memo =
            Signed_command_memo.create_by_digesting_string_exn
              (Test_util.arbitrary_string
                 ~len:Signed_command_memo.max_digestible_string_length )
          in
          Ledger.with_ledger ~depth:ledger_depth ~f:(fun ledger ->
              let _, ucs =
                let receivers =
                  List.fold ~init:receivers
                    (List.init (txns_per_receiver - 1) ~f:Fn.id)
                    ~f:(fun acc _ -> receivers @ acc)
                in
                List.fold receivers ~init:(Account.Nonce.zero, [])
                  ~f:(fun (nonce, txns) receiver ->
                    let uc =
                      U.Wallet.user_command ~fee_payer:sender
                        ~receiver_pk:(Account.public_key receiver.account)
                        amount (Fee.of_int txn_fee) nonce memo
                    in
                    (Account.Nonce.succ nonce, txns @ [ uc ]) )
              in
              Ledger.create_new_account_exn ledger
                (Account.identifier sender.account)
                sender.account ;
              let () =
                List.iter ucs ~f:(fun uc ->
                    U.test_transaction_union ledger
                      (Transaction.Command (Signed_command uc)) )
              in
              List.iter receivers ~f:(fun receiver ->
                  U.check_balance
                    (Account.identifier receiver.account)
                    ((amount * txns_per_receiver) - account_fee)
                    ledger ) ;
              U.check_balance
                (Account.identifier sender.account)
                ( Balance.to_int sender.account.balance
                - (amount + txn_fee) * txns_per_receiver * List.length receivers
                )
                ledger ) )

    let%test_unit "account creation fee - fee transfers" =
      Test_util.with_randomness 123456789 (fun () ->
          let receivers = U.Wallet.random_wallets ~n:3 () |> Array.to_list in
          let txns_per_receiver = 3 in
          let fee = 8_000_000_000 in
          Ledger.with_ledger ~depth:ledger_depth ~f:(fun ledger ->
              let fts =
                let receivers =
                  List.fold ~init:receivers
                    (List.init (txns_per_receiver - 1) ~f:Fn.id)
                    ~f:(fun acc _ -> receivers @ acc)
                  |> One_or_two.group_list
                in
                List.fold receivers ~init:[] ~f:(fun txns receiver ->
                    let ft : Fee_transfer.t =
                      Or_error.ok_exn @@ Fee_transfer.of_singles
                      @@ One_or_two.map receiver ~f:(fun receiver ->
                             Fee_transfer.Single.create
                               ~receiver_pk:receiver.account.public_key
                               ~fee:(Currency.Fee.of_int fee)
                               ~fee_token:receiver.account.token_id )
                    in
                    txns @ [ ft ] )
              in
              let () =
                List.iter fts ~f:(fun ft ->
                    let txn = Mina_transaction.Transaction.Fee_transfer ft in
                    U.test_transaction_union ledger txn )
              in
              List.iter receivers ~f:(fun receiver ->
                  U.check_balance
                    (Account.identifier receiver.account)
                    ((fee * txns_per_receiver) - account_fee)
                    ledger ) ) )

    let%test_unit "account creation fee - coinbase" =
      Test_util.with_randomness 123456789 (fun () ->
          let wallets = U.Wallet.random_wallets ~n:3 () in
          let receiver = wallets.(0) in
          let other = wallets.(1) in
          let dummy_account = wallets.(2) in
          let reward = 10_000_000_000 in
          let fee = Fee.to_int constraint_constants.account_creation_fee in
          let coinbase_count = 3 in
          let ft_count = 2 in
          Ledger.with_ledger ~depth:ledger_depth ~f:(fun ledger ->
              let _, cbs =
                let fts =
                  List.map (List.init ft_count ~f:Fn.id) ~f:(fun _ ->
                      Coinbase.Fee_transfer.create
                        ~receiver_pk:other.account.public_key
                        ~fee:constraint_constants.account_creation_fee )
                in
                List.fold ~init:(fts, []) (List.init coinbase_count ~f:Fn.id)
                  ~f:(fun (fts, cbs) _ ->
                    let cb =
                      Coinbase.create
                        ~amount:(Currency.Amount.of_int reward)
                        ~receiver:receiver.account.public_key
                        ~fee_transfer:(List.hd fts)
                      |> Or_error.ok_exn
                    in
                    (Option.value ~default:[] (List.tl fts), cb :: cbs) )
              in
              Ledger.create_new_account_exn ledger
                (Account.identifier dummy_account.account)
                dummy_account.account ;
              let () =
                List.iter cbs ~f:(fun cb ->
                    let txn = Mina_transaction.Transaction.Coinbase cb in
                    U.test_transaction_union ledger txn )
              in
              let fees = fee * ft_count in
              U.check_balance
                (Account.identifier receiver.account)
                ((reward * coinbase_count) - account_fee - fees)
                ledger ;
              U.check_balance
                (Account.identifier other.account)
                (fees - account_fee) ledger ) )

    module Pc_with_init_stack = struct
      type t =
        { pc : Transaction_snark.Pending_coinbase_stack_state.t
        ; init_stack : Pending_coinbase.Stack.t
        }
    end

    let test_base_and_merge ~state_hash_and_body1 ~state_hash_and_body2
        ~carryforward1 ~carryforward2 =
      Test_util.with_randomness 123456789 (fun () ->
          let wallets = U.Wallet.random_wallets () in
          (*let state_body = Lazy.force state_body in
            let state_body_hash = Lazy.force state_body_hash in*)
          let state_body_hash1, state_body1 = state_hash_and_body1 in
          let state_body_hash2, state_body2 = state_hash_and_body2 in
          Ledger.with_ledger ~depth:ledger_depth ~f:(fun ledger ->
              Array.iter wallets ~f:(fun { account; private_key = _ } ->
                  Ledger.create_new_account_exn ledger
                    (Account.identifier account)
                    account ) ;
              let memo =
                Signed_command_memo.create_by_digesting_string_exn
                  (Test_util.arbitrary_string
                     ~len:Signed_command_memo.max_digestible_string_length )
              in
              let t1 =
                U.Wallet.user_command_with_wallet wallets ~sender:0 ~receiver:1
                  8_000_000_000
                  (Fee.of_int (Random.int 20 * 1_000_000_000))
                  Account.Nonce.zero memo
              in
              let t2 =
                U.Wallet.user_command_with_wallet wallets ~sender:1 ~receiver:2
                  8_000_000_000
                  (Fee.of_int (Random.int 20 * 1_000_000_000))
                  Account.Nonce.zero memo
              in
              let sok_digest =
                Sok_message.create ~fee:Fee.zero
                  ~prover:wallets.(0).account.public_key
                |> Sok_message.digest
              in
              let sparse_ledger =
                Sparse_ledger.of_ledger_subset_exn ledger
                  (List.concat_map
                     ~f:(fun t ->
                       (* NB: Shouldn't assume the same next_available_token
                          for each command normally, but we know statically
                          that these are payments in this test.
                       *)
                       Signed_command.accounts_accessed
                         (Signed_command.forget_check t) )
                     [ t1; t2 ] )
              in
              let init_stack1 = Pending_coinbase.Stack.empty in
              let pending_coinbase_stack_state1 =
                (* No coinbase to add to the stack. *)
                let stack_with_state =
                  Pending_coinbase.Stack.push_state state_body_hash1 init_stack1
                in
                (* Since protocol state body is added once per block, the
                   source would already have the state if [carryforward=true]
                   from the previous transaction in the sequence of
                   transactions in a block. We add state to [init_stack] and
                   then check that it is equal to the target.
                *)
                let source_stack, target_stack =
                  if carryforward1 then (stack_with_state, stack_with_state)
                  else (init_stack1, stack_with_state)
                in
                { Pc_with_init_stack.pc =
                    { source = source_stack; target = target_stack }
                ; init_stack = init_stack1
                }
              in
              let proof12 =
                of_user_command' sok_digest ledger t1
                  pending_coinbase_stack_state1.init_stack
                  pending_coinbase_stack_state1.pc state_body1
                  (unstage @@ Sparse_ledger.handler sparse_ledger)
              in
              let current_global_slot =
                Mina_state.Protocol_state.Body.consensus_state state_body1
                |> Consensus.Data.Consensus_state.global_slot_since_genesis
              in
              let sparse_ledger, _ =
                Sparse_ledger.apply_user_command ~constraint_constants
                  ~txn_global_slot:current_global_slot sparse_ledger t1
                |> Or_error.ok_exn
              in
              let pending_coinbase_stack_state2, state_body2 =
                let previous_stack = pending_coinbase_stack_state1.pc.target in
                let stack_with_state2 =
                  Pending_coinbase.Stack.(
                    push_state state_body_hash2 previous_stack)
                in
                (* No coinbase to add. *)
                let source_stack, target_stack, init_stack, state_body2 =
                  if carryforward2 then
                    (* Source and target already have the protocol state,
                       init_stack will be such that
                       [init_stack + state_body_hash1 = target = source].
                    *)
                    (previous_stack, previous_stack, init_stack1, state_body1)
                  else
                    (* Add the new state such that
                       [previous_stack + state_body_hash2
                        = init_stack + state_body_hash2
                        = target].
                    *)
                    ( previous_stack
                    , stack_with_state2
                    , previous_stack
                    , state_body2 )
                in
                ( { Pc_with_init_stack.pc =
                      { source = source_stack; target = target_stack }
                  ; init_stack
                  }
                , state_body2 )
              in
              ignore
                ( Ledger.apply_user_command ~constraint_constants ledger
                    ~txn_global_slot:current_global_slot t1
                  |> Or_error.ok_exn
                  : Ledger.Transaction_applied.Signed_command_applied.t ) ;
              [%test_eq: Frozen_ledger_hash.t]
                (Ledger.merkle_root ledger)
                (Sparse_ledger.merkle_root sparse_ledger) ;
              let proof23 =
                of_user_command' sok_digest ledger t2
                  pending_coinbase_stack_state2.init_stack
                  pending_coinbase_stack_state2.pc state_body2
                  (unstage @@ Sparse_ledger.handler sparse_ledger)
              in
              let current_global_slot =
                Mina_state.Protocol_state.Body.consensus_state state_body2
                |> Consensus.Data.Consensus_state.global_slot_since_genesis
              in
              let sparse_ledger, _ =
                Sparse_ledger.apply_user_command ~constraint_constants
                  ~txn_global_slot:current_global_slot sparse_ledger t2
                |> Or_error.ok_exn
              in
              ignore
                ( Ledger.apply_user_command ledger ~constraint_constants
                    ~txn_global_slot:current_global_slot t2
                  |> Or_error.ok_exn
                  : Mina_transaction_logic.Transaction_applied
                    .Signed_command_applied
                    .t ) ;
              [%test_eq: Frozen_ledger_hash.t]
                (Ledger.merkle_root ledger)
                (Sparse_ledger.merkle_root sparse_ledger) ;
              let proof13 =
                Async.Thread_safe.block_on_async_exn (fun () ->
                    U.T.merge ~sok_digest proof12 proof23 )
                |> Or_error.ok_exn
              in
              Async.Thread_safe.block_on_async (fun () ->
                  U.T.verify_against_digest proof13 )
              |> Result.ok_exn ) )

    let%test "base_and_merge: transactions in one block (t1,t2 in b1), \
              carryforward the state from a previous transaction t0 in b1" =
      let state_hash_and_body1 = (state_body_hash, state_body) in
      test_base_and_merge ~state_hash_and_body1
        ~state_hash_and_body2:state_hash_and_body1 ~carryforward1:true
        ~carryforward2:true

    (* No new state body, carryforward the stack from the previous transaction*)

    let%test "base_and_merge: transactions in one block (t1,t2 in b1), don't \
              carryforward the state from a previous transaction t0 in b1" =
      let state_hash_and_body1 = (state_body_hash, state_body) in
      test_base_and_merge ~state_hash_and_body1
        ~state_hash_and_body2:state_hash_and_body1 ~carryforward1:false
        ~carryforward2:true

    let%test "base_and_merge: transactions in two different blocks (t1,t2 in \
              b1, b2 resp.), carryforward the state from a previous \
              transaction t0 in b1" =
      let state_hash_and_body1 =
        let open Staged_ledger_diff in
        let state_body0 =
          Mina_state.Protocol_state.negative_one
            ~genesis_ledger:Genesis_ledger.(Packed.t for_unit_tests)
            ~genesis_epoch_data:Consensus.Genesis_epoch_data.for_unit_tests
            ~constraint_constants ~consensus_constants ~genesis_body_reference
          |> Mina_state.Protocol_state.body
        in
        let state_body_hash0 =
          Mina_state.Protocol_state.Body.hash state_body0
        in
        (state_body_hash0, state_body0)
      in
      let state_hash_and_body2 = (state_body_hash, state_body) in
      test_base_and_merge ~state_hash_and_body1 ~state_hash_and_body2
        ~carryforward1:true ~carryforward2:false

    (*t2 is in a new state, therefore do not carryforward the previous state*)

    let%test "base_and_merge: transactions in two different blocks (t1,t2 in \
              b1, b2 resp.), don't carryforward the state from a previous \
              transaction t0 in b1" =
      let state_hash_and_body1 =
        let state_body0 =
          let open Staged_ledger_diff in
          Mina_state.Protocol_state.negative_one
            ~genesis_ledger:Genesis_ledger.(Packed.t for_unit_tests)
            ~genesis_epoch_data:Consensus.Genesis_epoch_data.for_unit_tests
            ~constraint_constants ~consensus_constants ~genesis_body_reference
          |> Mina_state.Protocol_state.body
        in
        let state_body_hash0 =
          Mina_state.Protocol_state.Body.hash state_body0
        in
        (state_body_hash0, state_body0)
      in
      let state_hash_and_body2 = (state_body_hash, state_body) in
      test_base_and_merge ~state_hash_and_body1 ~state_hash_and_body2
        ~carryforward1:false ~carryforward2:false

    let create_account pk token balance =
      Account.create (Account_id.create pk token) (Balance.of_int balance)

    let test_user_command_with_accounts ~ledger ~accounts ~signer ~fee
        ~fee_payer_pk ~fee_token ?memo ?valid_until ?nonce body =
      let memo =
        match memo with
        | Some memo ->
            memo
        | None ->
            Signed_command_memo.create_by_digesting_string_exn
              (Test_util.arbitrary_string
                 ~len:Signed_command_memo.max_digestible_string_length )
      in
      Array.iter accounts ~f:(fun account ->
          Ledger.create_new_account_exn ledger
            (Account.identifier account)
            account ) ;
      let get_account aid =
        Option.bind
          (Ledger.location_of_account ledger aid)
          ~f:(Ledger.get ledger)
      in
      let nonce =
        match nonce with
        | Some nonce ->
            nonce
        | None -> (
            match get_account (Account_id.create fee_payer_pk fee_token) with
            | Some { nonce; _ } ->
                nonce
            | None ->
                failwith
                  "Could not infer a valid nonce for this test. Provide one \
                   explicitly" )
      in
      let payload =
        Signed_command.Payload.create ~fee ~fee_payer_pk ~nonce ~valid_until
          ~memo ~body
      in
      let signer = Signature_lib.Keypair.of_private_key_exn signer in
      let user_command = Signed_command.sign signer payload in
      U.test_transaction_union ledger (Command (Signed_command user_command)) ;
      let fee_payer = Signed_command.Payload.fee_payer payload in
      let source = Signed_command.Payload.source payload in
      let receiver = Signed_command.Payload.receiver payload in
      let fee_payer_account = get_account fee_payer in
      let source_account = get_account source in
      let receiver_account = get_account receiver in
      ( `Fee_payer_account fee_payer_account
      , `Source_account source_account
      , `Receiver_account receiver_account )

    let random_int_incl l u = Quickcheck.random_value (Int.gen_incl l u)

    let sub_amount amt bal = Option.value_exn (Balance.sub_amount bal amt)

    let sub_fee fee = sub_amount (Amount.of_fee fee)

    (*TODO: test with parties transactions
        let%test_unit "transfer non-default tokens to a new account: fails but \
                       charges fee" =
          Test_util.with_randomness 123456789 (fun () ->
              Ledger.with_ledger ~depth:ledger_depth ~f:(fun ledger ->
                  let wallets = U.Wallet.random_wallets ~n:2 () in
                  let signer = wallets.(0).private_key in
                  let fee_payer_pk = wallets.(0).account.public_key in
                  let source_pk = fee_payer_pk in
                  let receiver_pk = wallets.(1).account.public_key in
                  let fee_token = Token_id.default in
                  let token_id = Quickcheck.random_value Token_id.gen_non_default in
                  let accounts =
                    [| create_account fee_payer_pk fee_token 20_000_000_000
                     ; create_account source_pk token_id 30_000_000_000
                    |]
                  in
                  let fee = Fee.of_int (random_int_incl 2 15 * 1_000_000_000) in
                  let amount =
                    Amount.of_int (random_int_incl 0 30 * 1_000_000_000)
                  in
                  let ( `Fee_payer_account fee_payer_account
                      , `Source_account source_account
                      , `Receiver_account receiver_account ) =
                    test_user_command_with_accounts ~ledger
                      ~accounts ~signer ~fee ~fee_payer_pk ~fee_token
                      (Payment { source_pk; receiver_pk; amount })
                  in
                  let fee_payer_account = Option.value_exn fee_payer_account in
                  let source_account = Option.value_exn source_account in
                  let expected_fee_payer_balance =
                    accounts.(0).balance |> sub_fee fee
                  in
                  assert (
                    Balance.equal fee_payer_account.balance
                      expected_fee_payer_balance ) ;
                  assert (Balance.equal accounts.(1).balance source_account.balance) ;
                  assert (Option.is_none receiver_account)))

        let%test_unit "transfer non-default tokens to an existing account" =
          Test_util.with_randomness 123456789 (fun () ->
              Ledger.with_ledger ~depth:ledger_depth ~f:(fun ledger ->
                  let wallets = U.Wallet.random_wallets ~n:2 () in
                  let signer = wallets.(0).private_key in
                  let fee_payer_pk = wallets.(0).account.public_key in
                  let source_pk = fee_payer_pk in
                  let receiver_pk = wallets.(1).account.public_key in
                  let fee_token = Token_id.default in
                  let token_id = Quickcheck.random_value Token_id.gen_non_default in
                  let accounts =
                    [| create_account fee_payer_pk fee_token 20_000_000_000
                     ; create_account source_pk token_id 30_000_000_000
                     ; create_account receiver_pk token_id 0
                    |]
                  in
                  let fee = Fee.of_int (random_int_incl 2 15 * 1_000_000_000) in
                  let amount =
                    Amount.of_int (random_int_incl 0 30 * 1_000_000_000)
                  in
                  let ( `Fee_payer_account fee_payer_account
                      , `Source_account source_account
                      , `Receiver_account receiver_account ) =
                    test_user_command_with_accounts ~ledger
                      ~accounts ~signer ~fee ~fee_payer_pk ~fee_token
                      (Payment { source_pk; receiver_pk; amount })
                  in
                  let fee_payer_account = Option.value_exn fee_payer_account in
                  let source_account = Option.value_exn source_account in
                  let receiver_account = Option.value_exn receiver_account in
                  let expected_fee_payer_balance =
                    accounts.(0).balance |> sub_fee fee
                  in
                  assert (
                    Balance.equal fee_payer_account.balance
                      expected_fee_payer_balance ) ;
                  let expected_source_balance =
                    accounts.(1).balance |> sub_amount amount
                  in
                  assert (
                    Balance.equal source_account.balance expected_source_balance ) ;
                  let expected_receiver_balance =
                    accounts.(2).balance |> add_amount amount
                  in
                  assert (
                    Balance.equal receiver_account.balance expected_receiver_balance
                  )))

        let%test_unit "insufficient account creation fee for non-default token \
                       transfer" =
          Test_util.with_randomness 123456789 (fun () ->
              Ledger.with_ledger ~depth:ledger_depth ~f:(fun ledger ->
                  let wallets = U.Wallet.random_wallets ~n:2 () in
                  let signer = wallets.(0).private_key in
                  let fee_payer_pk = wallets.(0).account.public_key in
                  let source_pk = fee_payer_pk in
                  let receiver_pk = wallets.(1).account.public_key in
                  let fee_token = Token_id.default in
                  let token_id = Quickcheck.random_value Token_id.gen_non_default in
                  let accounts =
                    [| create_account fee_payer_pk fee_token 20_000_000_000
                     ; create_account source_pk token_id 30_000_000_000
                    |]
                  in
                  let fee = Fee.of_int 20_000_000_000 in
                  let amount =
                    Amount.of_int (random_int_incl 0 30 * 1_000_000_000)
                  in
                  let ( `Fee_payer_account fee_payer_account
                      , `Source_account source_account
                      , `Receiver_account receiver_account ) =
                    test_user_command_with_accounts ~constraint_constants ~ledger
                      ~accounts ~signer ~fee ~fee_payer_pk ~fee_token
                      (Payment { source_pk; receiver_pk; amount })
                  in
                  let fee_payer_account = Option.value_exn fee_payer_account in
                  let source_account = Option.value_exn source_account in
                  let expected_fee_payer_balance =
                    accounts.(0).balance |> sub_fee fee
                  in
                  assert (
                    Balance.equal fee_payer_account.balance
                      expected_fee_payer_balance ) ;
                  let expected_source_balance = accounts.(1).balance in
                  assert (
                    Balance.equal source_account.balance expected_source_balance ) ;
                  assert (Option.is_none receiver_account)))

        let%test_unit "insufficient source balance for non-default token transfer" =
          Test_util.with_randomness 123456789 (fun () ->
              Ledger.with_ledger ~depth:ledger_depth ~f:(fun ledger ->
                  let wallets = U.Wallet.random_wallets ~n:2 () in
                  let signer = wallets.(0).private_key in
                  let fee_payer_pk = wallets.(0).account.public_key in
                  let source_pk = fee_payer_pk in
                  let receiver_pk = wallets.(1).account.public_key in
                  let fee_token = Token_id.default in
                  let token_id = Quickcheck.random_value Token_id.gen_non_default in
                  let accounts =
                    [| create_account fee_payer_pk fee_token 20_000_000_000
                     ; create_account source_pk token_id 30_000_000_000
                    |]
                  in
                  let fee = Fee.of_int (random_int_incl 2 15 * 1_000_000_000) in
                  let amount = Amount.of_int 40_000_000_000 in
                  let ( `Fee_payer_account fee_payer_account
                      , `Source_account source_account
                      , `Receiver_account receiver_account ) =
                    test_user_command_with_accounts ~constraint_constants ~ledger
                      ~accounts ~signer ~fee ~fee_payer_pk ~fee_token
                      (Payment { source_pk; receiver_pk; amount })
                  in
                  let fee_payer_account = Option.value_exn fee_payer_account in
                  let source_account = Option.value_exn source_account in
                  let expected_fee_payer_balance =
                    accounts.(0).balance |> sub_fee fee
                  in
                  assert (
                    Balance.equal fee_payer_account.balance
                      expected_fee_payer_balance ) ;
                  let expected_source_balance = accounts.(1).balance in
                  assert (
                    Balance.equal source_account.balance expected_source_balance ) ;
                  assert (Option.is_none receiver_account)))


      let%test_unit "transfer non-existing source" =
        Test_util.with_randomness 123456789 (fun () ->
            Ledger.with_ledger ~depth:ledger_depth ~f:(fun ledger ->
                let wallets = U.Wallet.random_wallets ~n:2 () in
                let signer = wallets.(0).private_key in
                let fee_payer_pk = wallets.(0).account.public_key in
                let source_pk = wallets.(1).account.public_key in
                let receiver_pk = wallets.(2).account.public_key in
                let fee_token = Token_id.default in
                let accounts =
                  [| create_account fee_payer_pk fee_token 20_000_000_000 |]
                in
                let fee = Fee.of_int (random_int_incl 2 15 * 1_000_000_000) in
                let amount = Amount.of_int 5_000_000_000 in
                let ( `Fee_payer_account fee_payer_account
                    , `Source_account source_account
                    , `Receiver_account receiver_account ) =
                  test_user_command_with_accounts ~constraint_constants ~ledger
                    ~accounts ~signer ~fee ~fee_payer_pk ~fee_token
                    (Payment { source_pk; receiver_pk; amount })
                in
                let fee_payer_account = Option.value_exn fee_payer_account in
                let expected_fee_payer_balance =
                  accounts.(0).balance |> sub_fee fee
                in
                assert (
                  Balance.equal fee_payer_account.balance
                    expected_fee_payer_balance ) ;
                assert (Option.is_none source_account) ;
                assert (Option.is_none receiver_account)))*)

    let%test_unit "delegation delegatee does not exist" =
      Test_util.with_randomness 123456789 (fun () ->
          Ledger.with_ledger ~depth:ledger_depth ~f:(fun ledger ->
              let wallets = U.Wallet.random_wallets ~n:2 () in
              let signer = wallets.(0).private_key in
              let fee_payer_pk = wallets.(0).account.public_key in
              let source_pk = fee_payer_pk in
              let receiver_pk = wallets.(1).account.public_key in
              let fee_token = Token_id.default in
              let accounts =
                [| create_account fee_payer_pk fee_token 20_000_000_000 |]
              in
              let fee = Fee.of_int (random_int_incl 2 15 * 1_000_000_000) in
              let ( `Fee_payer_account fee_payer_account
                  , `Source_account source_account
                  , `Receiver_account receiver_account ) =
                test_user_command_with_accounts ~ledger ~accounts ~signer ~fee
                  ~fee_payer_pk ~fee_token
                  (Stake_delegation
                     (Set_delegate
                        { delegator = source_pk; new_delegate = receiver_pk } )
                  )
              in
              let fee_payer_account = Option.value_exn fee_payer_account in
              let source_account = Option.value_exn source_account in
              let expected_fee_payer_balance =
                accounts.(0).balance |> sub_fee fee
              in
              assert (
                Balance.equal fee_payer_account.balance
                  expected_fee_payer_balance ) ;
              assert (
                Public_key.Compressed.equal
                  (Option.value_exn source_account.delegate)
                  source_pk ) ;
              assert (Option.is_none receiver_account) ) )

    let%test_unit "delegation delegator does not exist" =
      Test_util.with_randomness 123456789 (fun () ->
          Ledger.with_ledger ~depth:ledger_depth ~f:(fun ledger ->
              let wallets = U.Wallet.random_wallets ~n:3 () in
              let signer = wallets.(0).private_key in
              let fee_payer_pk = wallets.(0).account.public_key in
              let source_pk = wallets.(1).account.public_key in
              let receiver_pk = wallets.(2).account.public_key in
              let fee_token = Token_id.default in
              let token_id = Token_id.default in
              let accounts =
                [| create_account fee_payer_pk fee_token 20_000_000_000
                 ; create_account receiver_pk token_id 30_000_000_000
                |]
              in
              let fee = Fee.of_int (random_int_incl 2 15 * 1_000_000_000) in
              let ( `Fee_payer_account fee_payer_account
                  , `Source_account source_account
                  , `Receiver_account receiver_account ) =
                test_user_command_with_accounts ~ledger ~accounts ~signer ~fee
                  ~fee_payer_pk ~fee_token
                  (Stake_delegation
                     (Set_delegate
                        { delegator = source_pk; new_delegate = receiver_pk } )
                  )
              in
              let fee_payer_account = Option.value_exn fee_payer_account in
              let expected_fee_payer_balance =
                accounts.(0).balance |> sub_fee fee
              in
              assert (
                Balance.equal fee_payer_account.balance
                  expected_fee_payer_balance ) ;
              assert (Option.is_none source_account) ;
              assert (Option.is_some receiver_account) ) )

    let%test_unit "timed account - transactions" =
      Test_util.with_randomness 123456789 (fun () ->
          let wallets = U.Wallet.random_wallets ~n:3 () in
          let sender = wallets.(0) in
          let receivers = Array.to_list wallets |> List.tl_exn in
          let txns_per_receiver = 2 in
          let amount = 8_000_000_000 in
          let txn_fee = 2_000_000_000 in
          let memo =
            Signed_command_memo.create_by_digesting_string_exn
              (Test_util.arbitrary_string
                 ~len:Signed_command_memo.max_digestible_string_length )
          in
          let balance = Balance.of_int 100_000_000_000_000 in
          let initial_minimum_balance = Balance.of_int 80_000_000_000_000 in
          let cliff_time = Mina_numbers.Global_slot.of_int 1000 in
          let cliff_amount = Amount.of_int 10000 in
          let vesting_period = Mina_numbers.Global_slot.of_int 10 in
          let vesting_increment = Amount.of_int 1 in
          let txn_global_slot = Mina_numbers.Global_slot.of_int 1002 in
          let sender =
            { sender with
              account =
                Or_error.ok_exn
                @@ Account.create_timed
                     (Account.identifier sender.account)
                     balance ~initial_minimum_balance ~cliff_time ~cliff_amount
                     ~vesting_period ~vesting_increment
            }
          in
          Ledger.with_ledger ~depth:ledger_depth ~f:(fun ledger ->
              let _, ucs =
                let receiver_ids =
                  List.init (List.length receivers) ~f:(( + ) 1)
                in
                let receivers =
                  List.fold ~init:receiver_ids
                    (List.init (txns_per_receiver - 1) ~f:Fn.id)
                    ~f:(fun acc _ -> receiver_ids @ acc)
                in
                List.fold receivers ~init:(Account.Nonce.zero, [])
                  ~f:(fun (nonce, txns) receiver ->
                    let uc =
                      U.Wallet.user_command_with_wallet wallets ~sender:0
                        ~receiver amount (Fee.of_int txn_fee) nonce memo
                    in
                    (Account.Nonce.succ nonce, txns @ [ uc ]) )
              in
              Ledger.create_new_account_exn ledger
                (Account.identifier sender.account)
                sender.account ;
              let () =
                List.iter ucs ~f:(fun uc ->
                    U.test_transaction_union ~txn_global_slot ledger
                      (Transaction.Command (Signed_command uc)) )
              in
              List.iter receivers ~f:(fun receiver ->
                  U.check_balance
                    (Account.identifier receiver.account)
                    ((amount * txns_per_receiver) - account_fee)
                    ledger ) ;
              U.check_balance
                (Account.identifier sender.account)
                ( Balance.to_int sender.account.balance
                - (amount + txn_fee) * txns_per_receiver * List.length receivers
                )
                ledger ) )

    (*TODO: use zkApp transactions for tokens*)
    (*let%test_unit "create own new token" =
        Test_util.with_randomness 123456789 (fun () ->
            Ledger.with_ledger ~depth:ledger_depth ~f:(fun ledger ->
                let wallets = U.Wallet.random_wallets ~n:1 () in
                let signer = wallets.(0).private_key in
                (* Fee payer is the new token owner. *)
                let fee_payer_pk = wallets.(0).account.public_key in
                let token_owner_pk = fee_payer_pk in
                let fee_token = Token_id.default in
                let accounts =
                  [| create_account fee_payer_pk fee_token 20_000_000_000 |]
                in
                let fee = Fee.of_int (random_int_incl 2 15 * 1_000_000_000) in
                let ( `Fee_payer_account fee_payer_account
                    , `Source_account token_owner_account
                    , `Receiver_account _also_token_owner_account ) =
                  test_user_command_with_accounts ~constraint_constants ~ledger
                    ~accounts ~signer ~fee ~fee_payer_pk ~fee_token
                    (Create_new_token
                       { token_owner_pk; disable_new_accounts = false })
                in
                let fee_payer_account = Option.value_exn fee_payer_account in
                let token_owner_account = Option.value_exn token_owner_account in
                let expected_fee_payer_balance =
                  accounts.(0).balance |> sub_fee fee
                  |> sub_fee constraint_constants.account_creation_fee
                in
                assert (
                  Balance.equal fee_payer_account.balance
                    expected_fee_payer_balance ) ;
                assert (Balance.(equal zero) token_owner_account.balance) ;
                assert (Option.is_none token_owner_account.delegate) ;
                assert (
                  Token_permissions.equal token_owner_account.token_permissions
                    (Token_owned { disable_new_accounts = false }) )))

      let%test_unit "create new token for a different pk" =
        Test_util.with_randomness 123456789 (fun () ->
            Ledger.with_ledger ~depth:ledger_depth ~f:(fun ledger ->
                let wallets = U.Wallet.random_wallets ~n:2 () in
                let signer = wallets.(0).private_key in
                (* Fee payer and new token owner are distinct. *)
                let fee_payer_pk = wallets.(0).account.public_key in
                let token_owner_pk = wallets.(1).account.public_key in
                let fee_token = Token_id.default in
                let accounts =
                  [| create_account fee_payer_pk fee_token 20_000_000_000 |]
                in
                let fee = Fee.of_int (random_int_incl 2 15 * 1_000_000_000) in
                let ( `Fee_payer_account fee_payer_account
                    , `Source_account token_owner_account
                    , `Receiver_account _also_token_owner_account ) =
                  test_user_command_with_accounts ~constraint_constants ~ledger
                    ~accounts ~signer ~fee ~fee_payer_pk ~fee_token
                    (Create_new_token
                       { token_owner_pk; disable_new_accounts = false })
                in
                let fee_payer_account = Option.value_exn fee_payer_account in
                let token_owner_account = Option.value_exn token_owner_account in
                let expected_fee_payer_balance =
                  accounts.(0).balance |> sub_fee fee
                  |> sub_fee constraint_constants.account_creation_fee
                in
                assert (
                  Balance.equal fee_payer_account.balance
                    expected_fee_payer_balance ) ;
                assert (Balance.(equal zero) token_owner_account.balance) ;
                assert (Option.is_none token_owner_account.delegate) ;
                assert (
                  Token_permissions.equal token_owner_account.token_permissions
                    (Token_owned { disable_new_accounts = false }) )))

      let%test_unit "create new token for a different pk new accounts disabled" =
        Test_util.with_randomness 123456789 (fun () ->
            Ledger.with_ledger ~depth:ledger_depth ~f:(fun ledger ->
                let wallets = U.Wallet.random_wallets ~n:2 () in
                let signer = wallets.(0).private_key in
                (* Fee payer and new token owner are distinct. *)
                let fee_payer_pk = wallets.(0).account.public_key in
                let token_owner_pk = wallets.(1).account.public_key in
                let fee_token = Token_id.default in
                let accounts =
                  [| create_account fee_payer_pk fee_token 20_000_000_000 |]
                in
                let fee = Fee.of_int (random_int_incl 2 15 * 1_000_000_000) in
                let ( `Fee_payer_account fee_payer_account
                    , `Source_account token_owner_account
                    , `Receiver_account _also_token_owner_account ) =
                  test_user_command_with_accounts ~constraint_constants ~ledger
                    ~accounts ~signer ~fee ~fee_payer_pk ~fee_token
                    (Create_new_token
                       { token_owner_pk; disable_new_accounts = true })
                in
                let fee_payer_account = Option.value_exn fee_payer_account in
                let token_owner_account = Option.value_exn token_owner_account in
                let expected_fee_payer_balance =
                  accounts.(0).balance |> sub_fee fee
                  |> sub_fee constraint_constants.account_creation_fee
                in
                assert (
                  Balance.equal fee_payer_account.balance
                    expected_fee_payer_balance ) ;
                assert (Balance.(equal zero) token_owner_account.balance) ;
                assert (Option.is_none token_owner_account.delegate) ;
                assert (
                  Token_permissions.equal token_owner_account.token_permissions
                    (Token_owned { disable_new_accounts = true }) )))

      let%test_unit "create own new token account" =
        Test_util.with_randomness 123456789 (fun () ->
            Ledger.with_ledger ~depth:ledger_depth ~f:(fun ledger ->
                let wallets = U.Wallet.random_wallets ~n:2 () in
                let signer = wallets.(0).private_key in
                (* Fee-payer and receiver are the same, token owner differs. *)
                let fee_payer_pk = wallets.(0).account.public_key in
                let token_owner_pk = wallets.(1).account.public_key in
                let receiver_pk = fee_payer_pk in
                let fee_token = Token_id.default in
                let token_id = Quickcheck.random_value Token_id.gen_non_default in
                let accounts =
                  [| create_account fee_payer_pk fee_token 20_000_000_000
                   ; { (create_account token_owner_pk token_id 0) with
                       token_permissions =
                         Token_owned { disable_new_accounts = false }
                     }
                  |]
                in
                let fee = Fee.of_int (random_int_incl 2 15 * 1_000_000_000) in
                let ( `Fee_payer_account fee_payer_account
                    , `Source_account token_owner_account
                    , `Receiver_account receiver_account ) =
                  test_user_command_with_accounts ~constraint_constants ~ledger
                    ~accounts ~signer ~fee ~fee_payer_pk ~fee_token
                    (Create_token_account
                       { token_owner_pk
                       ; token_id
                       ; receiver_pk
                       ; account_disabled = false
                       })
                in
                let fee_payer_account = Option.value_exn fee_payer_account in
                let token_owner_account = Option.value_exn token_owner_account in
                let receiver_account = Option.value_exn receiver_account in
                let expected_fee_payer_balance =
                  accounts.(0).balance |> sub_fee fee
                  |> sub_fee constraint_constants.account_creation_fee
                in
                assert (
                  Balance.equal fee_payer_account.balance
                    expected_fee_payer_balance ) ;
                assert (Balance.(equal zero) token_owner_account.balance) ;
                assert (Balance.(equal zero) receiver_account.balance) ;
                assert (Option.is_none receiver_account.delegate) ;
                assert (
                  Token_permissions.equal receiver_account.token_permissions
                    (Not_owned { account_disabled = false }) )))

      let%test_unit "create new token account for a different pk" =
        Test_util.with_randomness 123456789 (fun () ->
            Ledger.with_ledger ~depth:ledger_depth ~f:(fun ledger ->
                let wallets = U.Wallet.random_wallets ~n:3 () in
                let signer = wallets.(0).private_key in
                (* Fee-payer, receiver, and token owner differ. *)
                let fee_payer_pk = wallets.(0).account.public_key in
                let token_owner_pk = wallets.(1).account.public_key in
                let receiver_pk = wallets.(2).account.public_key in
                let fee_token = Token_id.default in
                let token_id = Quickcheck.random_value Token_id.gen_non_default in
                let accounts =
                  [| create_account fee_payer_pk fee_token 20_000_000_000
                   ; { (create_account token_owner_pk token_id 0) with
                       token_permissions =
                         Token_owned { disable_new_accounts = false }
                     }
                  |]
                in
                let fee = Fee.of_int (random_int_incl 2 15 * 1_000_000_000) in
                let ( `Fee_payer_account fee_payer_account
                    , `Source_account token_owner_account
                    , `Receiver_account receiver_account ) =
                  test_user_command_with_accounts ~constraint_constants ~ledger
                    ~accounts ~signer ~fee ~fee_payer_pk ~fee_token
                    (Create_token_account
                       { token_owner_pk
                       ; token_id
                       ; receiver_pk
                       ; account_disabled = false
                       })
                in
                let fee_payer_account = Option.value_exn fee_payer_account in
                let token_owner_account = Option.value_exn token_owner_account in
                let receiver_account = Option.value_exn receiver_account in
                let expected_fee_payer_balance =
                  accounts.(0).balance |> sub_fee fee
                  |> sub_fee constraint_constants.account_creation_fee
                in
                assert (
                  Balance.equal fee_payer_account.balance
                    expected_fee_payer_balance ) ;
                assert (Balance.(equal zero) token_owner_account.balance) ;
                assert (Balance.(equal zero) receiver_account.balance) ;
                assert (Option.is_none receiver_account.delegate) ;
                assert (
                  Token_permissions.equal receiver_account.token_permissions
                    (Not_owned { account_disabled = false }) )))

      let%test_unit "create new token account for a different pk in a locked \
                     token" =
        Test_util.with_randomness 123456789 (fun () ->
            Ledger.with_ledger ~depth:ledger_depth ~f:(fun ledger ->
                let wallets = U.Wallet.random_wallets ~n:2 () in
                let signer = wallets.(0).private_key in
                (* Fee-payer and token owner are the same, receiver differs. *)
                let fee_payer_pk = wallets.(0).account.public_key in
                let token_owner_pk = fee_payer_pk in
                let receiver_pk = wallets.(1).account.public_key in
                let fee_token = Token_id.default in
                let token_id = Quickcheck.random_value Token_id.gen_non_default in
                let accounts =
                  [| create_account fee_payer_pk fee_token 20_000_000_000
                   ; { (create_account token_owner_pk token_id 0) with
                       token_permissions =
                         Token_owned { disable_new_accounts = true }
                     }
                  |]
                in
                let fee = Fee.of_int (random_int_incl 2 15 * 1_000_000_000) in
                let ( `Fee_payer_account fee_payer_account
                    , `Source_account token_owner_account
                    , `Receiver_account receiver_account ) =
                  test_user_command_with_accounts ~constraint_constants ~ledger
                    ~accounts ~signer ~fee ~fee_payer_pk ~fee_token
                    (Create_token_account
                       { token_owner_pk
                       ; token_id
                       ; receiver_pk
                       ; account_disabled = false
                       })
                in
                let fee_payer_account = Option.value_exn fee_payer_account in
                let token_owner_account = Option.value_exn token_owner_account in
                let receiver_account = Option.value_exn receiver_account in
                let expected_fee_payer_balance =
                  accounts.(0).balance |> sub_fee fee
                  |> sub_fee constraint_constants.account_creation_fee
                in
                assert (
                  Balance.equal fee_payer_account.balance
                    expected_fee_payer_balance ) ;
                assert (Balance.(equal zero) token_owner_account.balance) ;
                assert (Balance.(equal zero) receiver_account.balance) ;
                assert (Option.is_none receiver_account.delegate) ;
                assert (
                  Token_permissions.equal receiver_account.token_permissions
                    (Not_owned { account_disabled = false }) )))

      let%test_unit "create new own locked token account in a locked token" =
        Test_util.with_randomness 123456789 (fun () ->
            Ledger.with_ledger ~depth:ledger_depth ~f:(fun ledger ->
                let wallets = U.Wallet.random_wallets ~n:2 () in
                let signer = wallets.(0).private_key in
                (* Fee-payer and receiver are the same, token owner differs. *)
                let fee_payer_pk = wallets.(0).account.public_key in
                let token_owner_pk = wallets.(1).account.public_key in
                let receiver_pk = fee_payer_pk in
                let fee_token = Token_id.default in
                let token_id = Quickcheck.random_value Token_id.gen_non_default in
                let accounts =
                  [| create_account fee_payer_pk fee_token 20_000_000_000
                   ; { (create_account token_owner_pk token_id 0) with
                       token_permissions =
                         Token_owned { disable_new_accounts = true }
                     }
                  |]
                in
                let fee = Fee.of_int (random_int_incl 2 15 * 1_000_000_000) in
                let ( `Fee_payer_account fee_payer_account
                    , `Source_account token_owner_account
                    , `Receiver_account receiver_account ) =
                  test_user_command_with_accounts ~constraint_constants ~ledger
                    ~accounts ~signer ~fee ~fee_payer_pk ~fee_token
                    (Create_token_account
                       { token_owner_pk
                       ; token_id
                       ; receiver_pk
                       ; account_disabled = true
                       })
                in
                let fee_payer_account = Option.value_exn fee_payer_account in
                let token_owner_account = Option.value_exn token_owner_account in
                let receiver_account = Option.value_exn receiver_account in
                let expected_fee_payer_balance =
                  accounts.(0).balance |> sub_fee fee
                  |> sub_fee constraint_constants.account_creation_fee
                in
                assert (
                  Balance.equal fee_payer_account.balance
                    expected_fee_payer_balance ) ;
                assert (Balance.(equal zero) token_owner_account.balance) ;
                assert (Balance.(equal zero) receiver_account.balance) ;
                assert (Option.is_none receiver_account.delegate) ;
                assert (
                  Token_permissions.equal receiver_account.token_permissions
                    (Not_owned { account_disabled = true }) )))

      let%test_unit "create new token account fails for locked token, non-owner \
                     fee-payer" =
        Test_util.with_randomness 123456789 (fun () ->
            Ledger.with_ledger ~depth:ledger_depth ~f:(fun ledger ->
                let wallets = U.Wallet.random_wallets ~n:3 () in
                let signer = wallets.(0).private_key in
                (* Fee-payer, receiver, and token owner differ. *)
                let fee_payer_pk = wallets.(0).account.public_key in
                let token_owner_pk = wallets.(1).account.public_key in
                let receiver_pk = wallets.(2).account.public_key in
                let fee_token = Token_id.default in
                let token_id = Quickcheck.random_value Token_id.gen_non_default in
                let accounts =
                  [| create_account fee_payer_pk fee_token 20_000_000_000
                   ; { (create_account token_owner_pk token_id 0) with
                       token_permissions =
                         Token_owned { disable_new_accounts = true }
                     }
                  |]
                in
                let fee = Fee.of_int (random_int_incl 2 15 * 1_000_000_000) in
                let ( `Fee_payer_account fee_payer_account
                    , `Source_account token_owner_account
                    , `Receiver_account receiver_account ) =
                  test_user_command_with_accounts ~constraint_constants ~ledger
                    ~accounts ~signer ~fee ~fee_payer_pk ~fee_token
                    (Create_token_account
                       { token_owner_pk
                       ; token_id
                       ; receiver_pk
                       ; account_disabled = false
                       })
                in
                let fee_payer_account = Option.value_exn fee_payer_account in
                let token_owner_account = Option.value_exn token_owner_account in
                let expected_fee_payer_balance =
                  accounts.(0).balance |> sub_fee fee
                in
                assert (
                  Balance.equal fee_payer_account.balance
                    expected_fee_payer_balance ) ;
                assert (Balance.(equal zero) token_owner_account.balance) ;
                assert (Option.is_none receiver_account)))

      let%test_unit "create new locked token account fails for unlocked token, \
                     non-owner fee-payer" =
        Test_util.with_randomness 123456789 (fun () ->
            Ledger.with_ledger ~depth:ledger_depth ~f:(fun ledger ->
                let wallets = U.Wallet.random_wallets ~n:3 () in
                let signer = wallets.(0).private_key in
                (* Fee-payer, receiver, and token owner differ. *)
                let fee_payer_pk = wallets.(0).account.public_key in
                let token_owner_pk = wallets.(1).account.public_key in
                let receiver_pk = wallets.(2).account.public_key in
                let fee_token = Token_id.default in
                let token_id = Quickcheck.random_value Token_id.gen_non_default in
                let accounts =
                  [| create_account fee_payer_pk fee_token 20_000_000_000
                   ; { (create_account token_owner_pk token_id 0) with
                       token_permissions =
                         Token_owned { disable_new_accounts = false }
                     }
                  |]
                in
                let fee = Fee.of_int (random_int_incl 2 15 * 1_000_000_000) in
                let ( `Fee_payer_account fee_payer_account
                    , `Source_account token_owner_account
                    , `Receiver_account receiver_account ) =
                  test_user_command_with_accounts ~constraint_constants ~ledger
                    ~accounts ~signer ~fee ~fee_payer_pk ~fee_token
                    (Create_token_account
                       { token_owner_pk
                       ; token_id
                       ; receiver_pk
                       ; account_disabled = true
                       })
                in
                let fee_payer_account = Option.value_exn fee_payer_account in
                let token_owner_account = Option.value_exn token_owner_account in
                let expected_fee_payer_balance =
                  accounts.(0).balance |> sub_fee fee
                in
                assert (
                  Balance.equal fee_payer_account.balance
                    expected_fee_payer_balance ) ;
                assert (Balance.(equal zero) token_owner_account.balance) ;
                assert (Option.is_none receiver_account)))

      let%test_unit "create new token account fails if account exists" =
        Test_util.with_randomness 123456789 (fun () ->
            Ledger.with_ledger ~depth:ledger_depth ~f:(fun ledger ->
                let wallets = U.Wallet.random_wallets ~n:3 () in
                let signer = wallets.(0).private_key in
                (* Fee-payer, receiver, and token owner differ. *)
                let fee_payer_pk = wallets.(0).account.public_key in
                let token_owner_pk = wallets.(1).account.public_key in
                let receiver_pk = wallets.(2).account.public_key in
                let fee_token = Token_id.default in
                let token_id = Quickcheck.random_value Token_id.gen_non_default in
                let accounts =
                  [| create_account fee_payer_pk fee_token 20_000_000_000
                   ; { (create_account token_owner_pk token_id 0) with
                       token_permissions =
                         Token_owned { disable_new_accounts = false }
                     }
                   ; create_account receiver_pk token_id 0
                  |]
                in
                let fee = Fee.of_int (random_int_incl 2 15 * 1_000_000_000) in
                let ( `Fee_payer_account fee_payer_account
                    , `Source_account token_owner_account
                    , `Receiver_account receiver_account ) =
                  test_user_command_with_accounts ~constraint_constants ~ledger
                    ~accounts ~signer ~fee ~fee_payer_pk ~fee_token
                    (Create_token_account
                       { token_owner_pk
                       ; token_id
                       ; receiver_pk
                       ; account_disabled = false
                       })
                in
                let fee_payer_account = Option.value_exn fee_payer_account in
                let token_owner_account = Option.value_exn token_owner_account in
                let receiver_account = Option.value_exn receiver_account in
                (* No account creation fee: the command fails. *)
                let expected_fee_payer_balance =
                  accounts.(0).balance |> sub_fee fee
                in
                assert (
                  Balance.equal fee_payer_account.balance
                    expected_fee_payer_balance ) ;
                assert (Balance.(equal zero) token_owner_account.balance) ;
                assert (Balance.(equal zero) receiver_account.balance)))

      let%test_unit "create new token account fails if receiver is token owner" =
        Test_util.with_randomness 123456789 (fun () ->
            Ledger.with_ledger ~depth:ledger_depth ~f:(fun ledger ->
                let wallets = U.Wallet.random_wallets ~n:2 () in
                let signer = wallets.(0).private_key in
                (* Receiver and token owner are the same, fee-payer differs. *)
                let fee_payer_pk = wallets.(0).account.public_key in
                let token_owner_pk = wallets.(1).account.public_key in
                let receiver_pk = token_owner_pk in
                let fee_token = Token_id.default in
                let token_id = Quickcheck.random_value Token_id.gen_non_default in
                let accounts =
                  [| create_account fee_payer_pk fee_token 20_000_000_000
                   ; { (create_account token_owner_pk token_id 0) with
                       token_permissions =
                         Token_owned { disable_new_accounts = false }
                     }
                  |]
                in
                let fee = Fee.of_int (random_int_incl 2 15 * 1_000_000_000) in
                let ( `Fee_payer_account fee_payer_account
                    , `Source_account token_owner_account
                    , `Receiver_account receiver_account ) =
                  test_user_command_with_accounts ~constraint_constants ~ledger
                    ~accounts ~signer ~fee ~fee_payer_pk ~fee_token
                    (Create_token_account
                       { token_owner_pk
                       ; token_id
                       ; receiver_pk
                       ; account_disabled = false
                       })
                in
                let fee_payer_account = Option.value_exn fee_payer_account in
                let token_owner_account = Option.value_exn token_owner_account in
                let receiver_account = Option.value_exn receiver_account in
                (* No account creation fee: the command fails. *)
                let expected_fee_payer_balance =
                  accounts.(0).balance |> sub_fee fee
                in
                assert (
                  Balance.equal fee_payer_account.balance
                    expected_fee_payer_balance ) ;
                assert (Balance.(equal zero) token_owner_account.balance) ;
                assert (Balance.(equal zero) receiver_account.balance)))

      let%test_unit "create new token account fails if claimed token owner \
                     doesn't own the token" =
        Test_util.with_randomness 123456789 (fun () ->
            Ledger.with_ledger ~depth:ledger_depth ~f:(fun ledger ->
                let wallets = U.Wallet.random_wallets ~n:3 () in
                let signer = wallets.(0).private_key in
                (* Fee-payer, receiver, and token owner differ. *)
                let fee_payer_pk = wallets.(0).account.public_key in
                let token_owner_pk = wallets.(1).account.public_key in
                let receiver_pk = wallets.(2).account.public_key in
                let fee_token = Token_id.default in
                let token_id = Quickcheck.random_value Token_id.gen_non_default in
                let accounts =
                  [| create_account fee_payer_pk fee_token 20_000_000_000
                   ; create_account token_owner_pk token_id 0
                  |]
                in
                let fee = Fee.of_int (random_int_incl 2 15 * 1_000_000_000) in
                let ( `Fee_payer_account fee_payer_account
                    , `Source_account token_owner_account
                    , `Receiver_account receiver_account ) =
                  test_user_command_with_accounts ~constraint_constants ~ledger
                    ~accounts ~signer ~fee ~fee_payer_pk ~fee_token
                    (Create_token_account
                       { token_owner_pk
                       ; token_id
                       ; receiver_pk
                       ; account_disabled = false
                       })
                in
                let fee_payer_account = Option.value_exn fee_payer_account in
                let token_owner_account = Option.value_exn token_owner_account in
                (* No account creation fee: the command fails. *)
                let expected_fee_payer_balance =
                  accounts.(0).balance |> sub_fee fee
                in
                assert (
                  Balance.equal fee_payer_account.balance
                    expected_fee_payer_balance ) ;
                assert (Balance.(equal zero) token_owner_account.balance) ;
                assert (Option.is_none receiver_account)))

      let%test_unit "create new token account fails if claimed token owner is \
                     also the account creation target and does not exist" =
        Test_util.with_randomness 123456789 (fun () ->
            Ledger.with_ledger ~depth:ledger_depth ~f:(fun ledger ->
                let wallets = U.Wallet.random_wallets ~n:3 () in
                let signer = wallets.(0).private_key in
                (* Fee-payer, receiver, and token owner are the same. *)
                let fee_payer_pk = wallets.(0).account.public_key in
                let fee_token = Token_id.default in
                let token_id = Quickcheck.random_value Token_id.gen_non_default in
                let accounts =
                  [| create_account fee_payer_pk fee_token 20_000_000_000 |]
                in
                let fee = Fee.of_int (random_int_incl 2 15 * 1_000_000_000) in
                let ( `Fee_payer_account fee_payer_account
                    , `Source_account token_owner_account
                    , `Receiver_account receiver_account ) =
                  test_user_command_with_accounts ~constraint_constants ~ledger
                    ~accounts ~signer ~fee ~fee_payer_pk ~fee_token
                    (Create_token_account
                       { token_owner_pk = fee_payer_pk
                       ; token_id
                       ; receiver_pk = fee_payer_pk
                       ; account_disabled = false
                       })
                in
                let fee_payer_account = Option.value_exn fee_payer_account in
                (* No account creation fee: the command fails. *)
                let expected_fee_payer_balance =
                  accounts.(0).balance |> sub_fee fee
                in
                assert (
                  Balance.equal fee_payer_account.balance
                    expected_fee_payer_balance ) ;
                assert (Option.is_none token_owner_account) ;
                assert (Option.is_none receiver_account)))

      let%test_unit "create new token account works for default token" =
        Test_util.with_randomness 123456789 (fun () ->
            Ledger.with_ledger ~depth:ledger_depth ~f:(fun ledger ->
                let wallets = U.Wallet.random_wallets ~n:2 () in
                let signer = wallets.(0).private_key in
                (* Fee-payer and receiver are the same, token owner differs. *)
                let fee_payer_pk = wallets.(0).account.public_key in
                let token_owner_pk = fee_payer_pk in
                let receiver_pk = wallets.(1).account.public_key in
                let fee_token = Token_id.default in
                let token_id = Token_id.default in
                let accounts =
                  [| create_account fee_payer_pk fee_token 20_000_000_000 |]
                in
                let fee = Fee.of_int (random_int_incl 2 15 * 1_000_000_000) in
                let ( `Fee_payer_account fee_payer_account
                    , `Source_account _token_owner_account
                    , `Receiver_account receiver_account ) =
                  test_user_command_with_accounts ~constraint_constants ~ledger
                    ~accounts ~signer ~fee ~fee_payer_pk ~fee_token
                    (Create_token_account
                       { token_owner_pk
                       ; token_id
                       ; receiver_pk
                       ; account_disabled = false
                       })
                in
                let fee_payer_account = Option.value_exn fee_payer_account in
                let receiver_account = Option.value_exn receiver_account in
                let expected_fee_payer_balance =
                  accounts.(0).balance |> sub_fee fee
                  |> sub_fee constraint_constants.account_creation_fee
                in
                assert (
                  Balance.equal fee_payer_account.balance
                    expected_fee_payer_balance ) ;
                assert (Balance.(equal zero) receiver_account.balance) ;
                assert (
                  Public_key.Compressed.equal receiver_pk
                    (Option.value_exn receiver_account.delegate) ) ;
                assert (
                  Token_permissions.equal receiver_account.token_permissions
                    (Not_owned { account_disabled = false }) )))

      let%test_unit "mint tokens in owner's account" =
        Test_util.with_randomness 123456789 (fun () ->
            Ledger.with_ledger ~depth:ledger_depth ~f:(fun ledger ->
                let wallets = U.Wallet.random_wallets ~n:1 () in
                let signer = wallets.(0).private_key in
                (* Fee-payer, receiver, and token owner are the same. *)
                let fee_payer_pk = wallets.(0).account.public_key in
                let token_owner_pk = fee_payer_pk in
                let receiver_pk = fee_payer_pk in
                let fee_token = Token_id.default in
                let token_id = Quickcheck.random_value Token_id.gen_non_default in
                let amount =
                  Amount.of_int (random_int_incl 2 15 * 1_000_000_000)
                in
                let accounts =
                  [| create_account fee_payer_pk fee_token 20_000_000_000
                   ; { (create_account token_owner_pk token_id 0) with
                       token_permissions =
                         Token_owned { disable_new_accounts = false }
                     }
                  |]
                in
                let fee = Fee.of_int (random_int_incl 2 15 * 1_000_000_000) in
                let ( `Fee_payer_account fee_payer_account
                    , `Source_account _token_owner_account
                    , `Receiver_account receiver_account ) =
                  test_user_command_with_accounts ~constraint_constants ~ledger
                    ~accounts ~signer ~fee ~fee_payer_pk ~fee_token
                    (Mint_tokens { token_owner_pk; token_id; receiver_pk; amount })
                in
                let fee_payer_account = Option.value_exn fee_payer_account in
                let receiver_account = Option.value_exn receiver_account in
                let expected_fee_payer_balance =
                  accounts.(0).balance |> sub_fee fee
                in
                let expected_receiver_balance =
                  accounts.(1).balance |> add_amount amount
                in
                assert (
                  Balance.equal fee_payer_account.balance
                    expected_fee_payer_balance ) ;
                assert (
                  Balance.equal expected_receiver_balance receiver_account.balance
                )))

      let%test_unit "mint tokens in another pk's account" =
        Test_util.with_randomness 123456789 (fun () ->
            Ledger.with_ledger ~depth:ledger_depth ~f:(fun ledger ->
                let wallets = U.Wallet.random_wallets ~n:2 () in
                let signer = wallets.(0).private_key in
                (* Fee-payer and token owner are the same, receiver differs. *)
                let fee_payer_pk = wallets.(0).account.public_key in
                let token_owner_pk = fee_payer_pk in
                let receiver_pk = wallets.(1).account.public_key in
                let fee_token = Token_id.default in
                let token_id = Quickcheck.random_value Token_id.gen_non_default in
                let amount =
                  Amount.of_int (random_int_incl 2 15 * 1_000_000_000)
                in
                let accounts =
                  [| create_account fee_payer_pk fee_token 20_000_000_000
                   ; { (create_account token_owner_pk token_id 0) with
                       token_permissions =
                         Token_owned { disable_new_accounts = false }
                     }
                   ; create_account receiver_pk token_id 0
                  |]
                in
                let fee = Fee.of_int (random_int_incl 2 15 * 1_000_000_000) in
                let ( `Fee_payer_account fee_payer_account
                    , `Source_account token_owner_account
                    , `Receiver_account receiver_account ) =
                  test_user_command_with_accounts ~constraint_constants ~ledger
                    ~accounts ~signer ~fee ~fee_payer_pk ~fee_token
                    (Mint_tokens { token_owner_pk; token_id; receiver_pk; amount })
                in
                let fee_payer_account = Option.value_exn fee_payer_account in
                let receiver_account = Option.value_exn receiver_account in
                let token_owner_account = Option.value_exn token_owner_account in
                let expected_fee_payer_balance =
                  accounts.(0).balance |> sub_fee fee
                in
                let expected_receiver_balance =
                  accounts.(2).balance |> add_amount amount
                in
                assert (
                  Balance.equal fee_payer_account.balance
                    expected_fee_payer_balance ) ;
                assert (
                  Balance.equal accounts.(1).balance token_owner_account.balance
                ) ;
                assert (
                  Balance.equal expected_receiver_balance receiver_account.balance
                )))

      let%test_unit "mint tokens fails if the claimed token owner is not the \
                     token owner" =
        Test_util.with_randomness 123456789 (fun () ->
            Ledger.with_ledger ~depth:ledger_depth ~f:(fun ledger ->
                let wallets = U.Wallet.random_wallets ~n:2 () in
                let signer = wallets.(0).private_key in
                (* Fee-payer and token owner are the same, receiver differs. *)
                let fee_payer_pk = wallets.(0).account.public_key in
                let token_owner_pk = fee_payer_pk in
                let receiver_pk = wallets.(1).account.public_key in
                let fee_token = Token_id.default in
                let token_id = Quickcheck.random_value Token_id.gen_non_default in
                let amount =
                  Amount.of_int (random_int_incl 2 15 * 1_000_000_000)
                in
                let accounts =
                  [| create_account fee_payer_pk fee_token 20_000_000_000
                   ; create_account token_owner_pk token_id 0
                   ; create_account receiver_pk token_id 0
                  |]
                in
                let fee = Fee.of_int (random_int_incl 2 15 * 1_000_000_000) in
                let ( `Fee_payer_account fee_payer_account
                    , `Source_account token_owner_account
                    , `Receiver_account receiver_account ) =
                  test_user_command_with_accounts ~constraint_constants ~ledger
                    ~accounts ~signer ~fee ~fee_payer_pk ~fee_token
                    (Mint_tokens { token_owner_pk; token_id; receiver_pk; amount })
                in
                let fee_payer_account = Option.value_exn fee_payer_account in
                let receiver_account = Option.value_exn receiver_account in
                let token_owner_account = Option.value_exn token_owner_account in
                let expected_fee_payer_balance =
                  accounts.(0).balance |> sub_fee fee
                in
                assert (
                  Balance.equal fee_payer_account.balance
                    expected_fee_payer_balance ) ;
                assert (
                  Balance.equal accounts.(1).balance token_owner_account.balance
                ) ;
                assert (
                  Balance.equal accounts.(2).balance receiver_account.balance )))

      let%test_unit "mint tokens fails if the token owner account is not present"
          =
        Test_util.with_randomness 123456789 (fun () ->
            Ledger.with_ledger ~depth:ledger_depth ~f:(fun ledger ->
                let wallets = U.Wallet.random_wallets ~n:2 () in
                let signer = wallets.(0).private_key in
                (* Fee-payer and token owner are the same, receiver differs. *)
                let fee_payer_pk = wallets.(0).account.public_key in
                let token_owner_pk = fee_payer_pk in
                let receiver_pk = wallets.(1).account.public_key in
                let fee_token = Token_id.default in
                let token_id = Quickcheck.random_value Token_id.gen_non_default in
                let amount =
                  Amount.of_int (random_int_incl 2 15 * 1_000_000_000)
                in
                let accounts =
                  [| create_account fee_payer_pk fee_token 20_000_000_000
                   ; create_account receiver_pk token_id 0
                  |]
                in
                let fee = Fee.of_int (random_int_incl 2 15 * 1_000_000_000) in
                let ( `Fee_payer_account fee_payer_account
                    , `Source_account token_owner_account
                    , `Receiver_account receiver_account ) =
                  test_user_command_with_accounts ~constraint_constants ~ledger
                    ~accounts ~signer ~fee ~fee_payer_pk ~fee_token
                    (Mint_tokens { token_owner_pk; token_id; receiver_pk; amount })
                in
                let fee_payer_account = Option.value_exn fee_payer_account in
                let receiver_account = Option.value_exn receiver_account in
                let expected_fee_payer_balance =
                  accounts.(0).balance |> sub_fee fee
                in
                assert (
                  Balance.equal fee_payer_account.balance
                    expected_fee_payer_balance ) ;
                assert (Option.is_none token_owner_account) ;
                assert (
                  Balance.equal accounts.(1).balance receiver_account.balance )))

      let%test_unit "mint tokens fails if the fee-payer does not have permission \
                     to mint" =
        Test_util.with_randomness 123456789 (fun () ->
            Ledger.with_ledger ~depth:ledger_depth ~f:(fun ledger ->
                let wallets = U.Wallet.random_wallets ~n:2 () in
                let signer = wallets.(0).private_key in
                (* Fee-payer and receiver are the same, token owner differs. *)
                let fee_payer_pk = wallets.(0).account.public_key in
                let token_owner_pk = wallets.(1).account.public_key in
                let receiver_pk = fee_payer_pk in
                let fee_token = Token_id.default in
                let token_id = Quickcheck.random_value Token_id.gen_non_default in
                let amount =
                  Amount.of_int (random_int_incl 2 15 * 1_000_000_000)
                in
                let accounts =
                  [| create_account fee_payer_pk fee_token 20_000_000_000
                   ; { (create_account token_owner_pk token_id 0) with
                       token_permissions =
                         Token_owned { disable_new_accounts = false }
                     }
                   ; create_account receiver_pk token_id 0
                  |]
                in
                let fee = Fee.of_int (random_int_incl 2 15 * 1_000_000_000) in
                let ( `Fee_payer_account fee_payer_account
                    , `Source_account token_owner_account
                    , `Receiver_account receiver_account ) =
                  test_user_command_with_accounts ~constraint_constants ~ledger
                    ~accounts ~signer ~fee ~fee_payer_pk ~fee_token
                    (Mint_tokens { token_owner_pk; token_id; receiver_pk; amount })
                in
                let fee_payer_account = Option.value_exn fee_payer_account in
                let receiver_account = Option.value_exn receiver_account in
                let token_owner_account = Option.value_exn token_owner_account in
                let expected_fee_payer_balance =
                  accounts.(0).balance |> sub_fee fee
                in
                assert (
                  Balance.equal fee_payer_account.balance
                    expected_fee_payer_balance ) ;
                assert (
                  Balance.equal accounts.(1).balance token_owner_account.balance
                ) ;
                assert (
                  Balance.equal accounts.(2).balance receiver_account.balance )))

      let%test_unit "mint tokens fails if the receiver account is not present" =
        Test_util.with_randomness 123456789 (fun () ->
            Ledger.with_ledger ~depth:ledger_depth ~f:(fun ledger ->
                let wallets = U.Wallet.random_wallets ~n:2 () in
                let signer = wallets.(0).private_key in
                (* Fee-payer and fee payer are the same, receiver differs. *)
                let fee_payer_pk = wallets.(0).account.public_key in
                let token_owner_pk = fee_payer_pk in
                let receiver_pk = wallets.(1).account.public_key in
                let fee_token = Token_id.default in
                let token_id = Quickcheck.random_value Token_id.gen_non_default in
                let amount =
                  Amount.of_int (random_int_incl 2 15 * 1_000_000_000)
                in
                let accounts =
                  [| create_account fee_payer_pk fee_token 20_000_000_000
                   ; { (create_account token_owner_pk token_id 0) with
                       token_permissions =
                         Token_owned { disable_new_accounts = false }
                     }
                  |]
                in
                let fee = Fee.of_int (random_int_incl 2 15 * 1_000_000_000) in
                let ( `Fee_payer_account fee_payer_account
                    , `Source_account token_owner_account
                    , `Receiver_account receiver_account ) =
                  test_user_command_with_accounts ~constraint_constants ~ledger
                    ~accounts ~signer ~fee ~fee_payer_pk ~fee_token
                    (Mint_tokens { token_owner_pk; token_id; receiver_pk; amount })
                in
                let fee_payer_account = Option.value_exn fee_payer_account in
                let token_owner_account = Option.value_exn token_owner_account in
                let expected_fee_payer_balance =
                  accounts.(0).balance |> sub_fee fee
                in
                assert (
                  Balance.equal fee_payer_account.balance
                    expected_fee_payer_balance ) ;
                assert (
                  Balance.equal accounts.(1).balance token_owner_account.balance
                ) ;
                assert (Option.is_none receiver_account)))*)

    let%test_unit "unchanged timings for fee transfers and coinbase" =
      Test_util.with_randomness 123456789 (fun () ->
          let receivers =
            Array.init 2 ~f:(fun _ ->
                Public_key.of_private_key_exn (Private_key.create ())
                |> Public_key.compress )
          in
          let timed_account pk =
            let account_id = Account_id.create pk Token_id.default in
            let balance = Balance.of_int 100_000_000_000_000 in
            let initial_minimum_balance = Balance.of_int 80_000_000_000 in
            let cliff_time = Mina_numbers.Global_slot.of_int 2 in
            let cliff_amount = Amount.of_int 5_000_000_000 in
            let vesting_period = Mina_numbers.Global_slot.of_int 2 in
            let vesting_increment = Amount.of_int 40_000_000_000 in
            Or_error.ok_exn
            @@ Account.create_timed account_id balance ~initial_minimum_balance
                 ~cliff_time ~cliff_amount ~vesting_period ~vesting_increment
          in
          let timed_account1 = timed_account receivers.(0) in
          let timed_account2 = timed_account receivers.(1) in
          let fee = 8_000_000_000 in
          let ft1, ft2 =
            let single1 =
              Fee_transfer.Single.create ~receiver_pk:receivers.(0)
                ~fee:(Currency.Fee.of_int fee) ~fee_token:Token_id.default
            in
            let single2 =
              Fee_transfer.Single.create ~receiver_pk:receivers.(1)
                ~fee:(Currency.Fee.of_int fee) ~fee_token:Token_id.default
            in
            ( Fee_transfer.create single1 (Some single2) |> Or_error.ok_exn
            , Fee_transfer.create single1 None |> Or_error.ok_exn )
          in
          let coinbase_with_ft, coinbase_wo_ft =
            let ft =
              Coinbase.Fee_transfer.create ~receiver_pk:receivers.(0)
                ~fee:(Currency.Fee.of_int fee)
            in
            ( Coinbase.create
                ~amount:(Currency.Amount.of_int 10_000_000_000)
                ~receiver:receivers.(1) ~fee_transfer:(Some ft)
              |> Or_error.ok_exn
            , Coinbase.create
                ~amount:(Currency.Amount.of_int 10_000_000_000)
                ~receiver:receivers.(1) ~fee_transfer:None
              |> Or_error.ok_exn )
          in
          let transactions : Mina_transaction.Transaction.Valid.t list =
            [ Fee_transfer ft1
            ; Fee_transfer ft2
            ; Coinbase coinbase_with_ft
            ; Coinbase coinbase_wo_ft
            ]
          in
          Ledger.with_ledger ~depth:ledger_depth ~f:(fun ledger ->
              List.iter [ timed_account1; timed_account2 ] ~f:(fun acc ->
                  Ledger.create_new_account_exn ledger (Account.identifier acc)
                    acc ) ;
              (* well over the vesting period, the timing field shouldn't change*)
              let txn_global_slot = Mina_numbers.Global_slot.of_int 100 in
              List.iter transactions ~f:(fun txn ->
                  U.test_transaction_union ~txn_global_slot ledger txn ) ) )
  end )

let%test_module "legacy transactions using zkApp accounts" =
  ( module struct
    let memo = Signed_command_memo.create_from_string_exn "zkApp-legacy-txns"

    let `VK vk, `Prover _snapp_prover = Lazy.force U.trivial_zkapp

    let account ledger pk =
      let location =
        Option.value_exn
          (Ledger.location_of_account ledger
             (Account_id.create pk Token_id.default) )
      in
      Option.value_exn (Ledger.get ledger location)

    let test_payments ?expected_failure_sender ?expected_failure_receiver
        ~(new_kp : Signature_lib.Keypair.t)
        ~(spec : Mina_transaction_logic.For_tests.Transaction_spec.t)
        ?permissions ledger =
      let snapp_pk = Signature_lib.Public_key.compress new_kp.public_key in
      Transaction_snark.For_tests.create_trivial_zkapp_account ?permissions ~vk
        ~ledger snapp_pk ;
      let txn_fee = Fee.of_int 1000000 in
      let amount = 100 in
      (*send from a zkApp account*)
      let signed_command1 =
        let fee_payer =
          { U.Wallet.private_key = new_kp.private_key
          ; account = account ledger snapp_pk
          }
        in
        U.Wallet.user_command ~fee_payer ~receiver_pk:spec.receiver amount
          txn_fee Account.Nonce.zero memo
      in
      U.test_transaction_union ?expected_failure:expected_failure_sender ledger
        (Mina_transaction.Transaction.Command (Signed_command signed_command1)) ;
      let sender_kp, sender_nonce = spec.sender in
      (*send to a zkApp account*)
      let signed_command2 =
        let source_pk =
          Signature_lib.Public_key.compress sender_kp.public_key
        in
        let fee_payer =
          { U.Wallet.private_key = sender_kp.private_key
          ; account = account ledger source_pk
          }
        in
        U.Wallet.user_command ~fee_payer ~receiver_pk:snapp_pk amount txn_fee
          sender_nonce memo
      in
      U.test_transaction_union ?expected_failure:expected_failure_receiver
        ledger
        (Mina_transaction.Transaction.Command (Signed_command signed_command2))

    let%test_unit "Successful payments from zkapp accounts- Signature, None" =
      let open Mina_transaction_logic.For_tests in
      Quickcheck.test ~trials:5 U.gen_snapp_ledger
        ~f:(fun ({ init_ledger; specs }, new_kp) ->
          Ledger.with_ledger ~depth:U.ledger_depth ~f:(fun ledger ->
              Async.Thread_safe.block_on_async_exn (fun () ->
                  Init_ledger.init
                    (module Ledger.Ledger_inner)
                    init_ledger ledger ;
                  let spec = List.hd_exn specs in
                  let permissions =
                    Some
                      { Permissions.user_default with
                        send = Permissions.Auth_required.Signature
                      ; receive = Permissions.Auth_required.None
                      }
                  in
                  test_payments ?permissions ~new_kp ~spec ledger ;
                  Async.Deferred.return () ) ) )

    let%test_unit "Successful payments from zkapp accounts- None,None" =
      let open Mina_transaction_logic.For_tests in
      Quickcheck.test ~trials:5 U.gen_snapp_ledger
        ~f:(fun ({ init_ledger; specs }, new_kp) ->
          Ledger.with_ledger ~depth:U.ledger_depth ~f:(fun ledger ->
              Async.Thread_safe.block_on_async_exn (fun () ->
                  Init_ledger.init
                    (module Ledger.Ledger_inner)
                    init_ledger ledger ;
                  let spec = List.hd_exn specs in
                  let permissions =
                    Some
                      { Permissions.user_default with
                        send = Permissions.Auth_required.None
                      ; receive = Permissions.Auth_required.None
                      }
                  in
                  test_payments ?permissions ~new_kp ~spec ledger ;
                  Async.Deferred.return () ) ) )

    let%test_unit "Failed payments from zkapp accounts- Proof,None" =
      let open Mina_transaction_logic.For_tests in
      Quickcheck.test ~trials:5 U.gen_snapp_ledger
        ~f:(fun ({ init_ledger; specs }, new_kp) ->
          Ledger.with_ledger ~depth:U.ledger_depth ~f:(fun ledger ->
              Async.Thread_safe.block_on_async_exn (fun () ->
                  Init_ledger.init
                    (module Ledger.Ledger_inner)
                    init_ledger ledger ;
                  let spec = List.hd_exn specs in
                  let permissions =
                    Some
                      { Permissions.user_default with
                        send = Permissions.Auth_required.Proof
                      ; receive = Permissions.Auth_required.None
                      }
                  in
                  test_payments ?permissions
                    ~expected_failure_sender:
                      Transaction_status.Failure.Update_not_permitted_balance
                    ~new_kp ~spec ledger ;
                  Async.Deferred.return () ) ) )

    let%test_unit "Failed payments from zkapp accounts- Signature,Signature" =
      let open Mina_transaction_logic.For_tests in
      Quickcheck.test ~trials:5 U.gen_snapp_ledger
        ~f:(fun ({ init_ledger; specs }, new_kp) ->
          Ledger.with_ledger ~depth:U.ledger_depth ~f:(fun ledger ->
              Async.Thread_safe.block_on_async_exn (fun () ->
                  Init_ledger.init
                    (module Ledger.Ledger_inner)
                    init_ledger ledger ;
                  let spec = List.hd_exn specs in
                  let permissions =
                    Some
                      { Permissions.user_default with
                        send = Permissions.Auth_required.Signature
                      ; receive = Permissions.Auth_required.Signature
                      }
                  in
                  test_payments ?permissions
                    ~expected_failure_receiver:
                      Transaction_status.Failure.Update_not_permitted_balance
                    ~new_kp ~spec ledger ;
                  Async.Deferred.return () ) ) )

    let%test_unit "Failed payments from zkapp accounts- Signature,Proof" =
      let open Mina_transaction_logic.For_tests in
      Quickcheck.test ~trials:5 U.gen_snapp_ledger
        ~f:(fun ({ init_ledger; specs }, new_kp) ->
          Ledger.with_ledger ~depth:U.ledger_depth ~f:(fun ledger ->
              Async.Thread_safe.block_on_async_exn (fun () ->
                  Init_ledger.init
                    (module Ledger.Ledger_inner)
                    init_ledger ledger ;
                  let spec = List.hd_exn specs in
                  let permissions =
                    Some
                      { Permissions.user_default with
                        send = Permissions.Auth_required.Signature
                      ; receive = Permissions.Auth_required.Proof
                      }
                  in
                  test_payments ?permissions
                    ~expected_failure_receiver:
                      Transaction_status.Failure.Update_not_permitted_balance
                    ~new_kp ~spec ledger ;
                  Async.Deferred.return () ) ) )

    let test_delegations ?expected_failure_sender
        ~(new_kp : Signature_lib.Keypair.t)
        ~(spec : Mina_transaction_logic.For_tests.Transaction_spec.t)
        ?permissions ledger =
      let snapp_pk = Signature_lib.Public_key.compress new_kp.public_key in
      Transaction_snark.For_tests.create_trivial_zkapp_account ?permissions ~vk
        ~ledger snapp_pk ;
      let txn_fee = Fee.of_int 1000000 in
      let sender_kp, sender_nonce = spec.sender in
      (*Delegator is a zkapp account*)
      let stake_delegation1 =
        let fee_payer =
          { U.Wallet.private_key = new_kp.private_key
          ; account = account ledger snapp_pk
          }
        in
        U.Wallet.stake_delegation ~fee_payer ~delegate_pk:spec.receiver txn_fee
          Account.Nonce.zero memo
      in
      U.test_transaction_union ?expected_failure:expected_failure_sender ledger
        (Mina_transaction.Transaction.Command (Signed_command stake_delegation1)) ;
      (*Delegate is a zkApp account*)
      let stake_delegation2 =
        let source_pk =
          Signature_lib.Public_key.compress sender_kp.public_key
        in
        let fee_payer =
          { U.Wallet.private_key = sender_kp.private_key
          ; account = account ledger source_pk
          }
        in
        U.Wallet.stake_delegation ~fee_payer ~delegate_pk:snapp_pk txn_fee
          sender_nonce memo
      in
      U.test_transaction_union ledger
        (Mina_transaction.Transaction.Command (Signed_command stake_delegation2))

    let%test_unit "Successful stake delegations from zkapp accounts- Signature"
        =
      let open Mina_transaction_logic.For_tests in
      Quickcheck.test ~trials:5 U.gen_snapp_ledger
        ~f:(fun ({ init_ledger; specs }, new_kp) ->
          Ledger.with_ledger ~depth:U.ledger_depth ~f:(fun ledger ->
              Async.Thread_safe.block_on_async_exn (fun () ->
                  Init_ledger.init
                    (module Ledger.Ledger_inner)
                    init_ledger ledger ;
                  let spec = List.hd_exn specs in
                  let permissions =
                    Some
                      { Permissions.user_default with
                        set_delegate = Permissions.Auth_required.Signature
                      }
                  in
                  test_delegations ?permissions ~new_kp ~spec ledger ;
                  Async.Deferred.return () ) ) )

    let%test_unit "Successful stake delegations from zkapp accounts- None" =
      let open Mina_transaction_logic.For_tests in
      Quickcheck.test ~trials:5 U.gen_snapp_ledger
        ~f:(fun ({ init_ledger; specs }, new_kp) ->
          Ledger.with_ledger ~depth:U.ledger_depth ~f:(fun ledger ->
              Async.Thread_safe.block_on_async_exn (fun () ->
                  Init_ledger.init
                    (module Ledger.Ledger_inner)
                    init_ledger ledger ;
                  let spec = List.hd_exn specs in
                  let permissions =
                    Some
                      { Permissions.user_default with
                        set_delegate = Permissions.Auth_required.None
                      }
                  in
                  test_delegations ?permissions ~new_kp ~spec ledger ;
                  Async.Deferred.return () ) ) )

    let%test_unit "Failed stake delegation from zkapp accounts- Proof" =
      let open Mina_transaction_logic.For_tests in
      Quickcheck.test ~trials:5 U.gen_snapp_ledger
        ~f:(fun ({ init_ledger; specs }, new_kp) ->
          Ledger.with_ledger ~depth:U.ledger_depth ~f:(fun ledger ->
              Async.Thread_safe.block_on_async_exn (fun () ->
                  Init_ledger.init
                    (module Ledger.Ledger_inner)
                    init_ledger ledger ;
                  let spec = List.hd_exn specs in
                  let permissions =
                    Some
                      { Permissions.user_default with
                        set_delegate = Permissions.Auth_required.Proof
                      }
                  in
                  test_delegations ?permissions
                    ~expected_failure_sender:
                      Transaction_status.Failure.Update_not_permitted_delegate
                    ~new_kp ~spec ledger ;
                  Async.Deferred.return () ) ) )

    let test_coinbase ?expected_failure_fee_receiver
        ~(new_kp : Signature_lib.Keypair.t)
        ~(spec : Mina_transaction_logic.For_tests.Transaction_spec.t)
        ?permissions ledger =
      let snapp_pk = Signature_lib.Public_key.compress new_kp.public_key in
      Transaction_snark.For_tests.create_trivial_zkapp_account ?permissions ~vk
        ~ledger snapp_pk ;
      let fee = Fee.of_int 1000000 in
      let amount = U.constraint_constants.coinbase_amount in
      (*send coinbase reward to a zkApp account*)
      let coinbase1 =
        let ft = Coinbase.Fee_transfer.create ~receiver_pk:spec.receiver ~fee in
        Coinbase.create ~amount ~receiver:snapp_pk ~fee_transfer:(Some ft)
        |> Or_error.ok_exn
      in
      U.test_transaction_union ?expected_failure:expected_failure_fee_receiver
        ledger (Mina_transaction.Transaction.Coinbase coinbase1) ;
      (*coinbase fee transfer to a zkApp account*)
      let coinbase2 =
        let ft = Coinbase.Fee_transfer.create ~receiver_pk:snapp_pk ~fee in
        Coinbase.create ~amount ~receiver:spec.receiver ~fee_transfer:(Some ft)
        |> Or_error.ok_exn
      in
      U.test_transaction_union ?expected_failure:expected_failure_fee_receiver
        ledger (Mina_transaction.Transaction.Coinbase coinbase2)

    let%test_unit "Successful coinbase to zkapp accounts" =
      let open Mina_transaction_logic.For_tests in
      Quickcheck.test ~trials:5 U.gen_snapp_ledger
        ~f:(fun ({ init_ledger; specs }, new_kp) ->
          Ledger.with_ledger ~depth:U.ledger_depth ~f:(fun ledger ->
              Async.Thread_safe.block_on_async_exn (fun () ->
                  Init_ledger.init
                    (module Ledger.Ledger_inner)
                    init_ledger ledger ;
                  let spec = List.hd_exn specs in
                  let permissions =
                    Some
                      { Permissions.user_default with
                        receive = Permissions.Auth_required.None
                      }
                  in
                  test_coinbase ?permissions ~new_kp ~spec ledger ;
                  Async.Deferred.return () ) ) )

    let%test_unit "Failed coinbase to zkapp accounts- with proof auth" =
      let open Mina_transaction_logic.For_tests in
      Quickcheck.test ~trials:5 U.gen_snapp_ledger
        ~f:(fun ({ init_ledger; specs }, new_kp) ->
          Ledger.with_ledger ~depth:U.ledger_depth ~f:(fun ledger ->
              Async.Thread_safe.block_on_async_exn (fun () ->
                  Init_ledger.init
                    (module Ledger.Ledger_inner)
                    init_ledger ledger ;
                  let spec = List.hd_exn specs in
                  let permissions =
                    Some
                      { Permissions.user_default with
                        receive = Permissions.Auth_required.Proof
                      }
                  in
                  test_coinbase ?permissions
                    ~expected_failure_fee_receiver:
                      Transaction_status.Failure.Update_not_permitted_balance
                    ~new_kp ~spec ledger ;
                  Async.Deferred.return () ) ) )

    let%test_unit "Failed coinbase to zkapp accounts- with signature Auth" =
      let open Mina_transaction_logic.For_tests in
      Quickcheck.test ~trials:5 U.gen_snapp_ledger
        ~f:(fun ({ init_ledger; specs }, new_kp) ->
          Ledger.with_ledger ~depth:U.ledger_depth ~f:(fun ledger ->
              Async.Thread_safe.block_on_async_exn (fun () ->
                  Init_ledger.init
                    (module Ledger.Ledger_inner)
                    init_ledger ledger ;
                  let spec = List.hd_exn specs in
                  let permissions =
                    Some
                      { Permissions.user_default with
                        receive = Permissions.Auth_required.Signature
                      }
                  in
                  test_coinbase ?permissions
                    ~expected_failure_fee_receiver:
                      Transaction_status.Failure.Update_not_permitted_balance
                    ~new_kp ~spec ledger ;
                  Async.Deferred.return () ) ) )

    let test_fee_transfers ?expected_failure_fee_receiver
        ~(new_kp : Signature_lib.Keypair.t)
        ~(spec : Mina_transaction_logic.For_tests.Transaction_spec.t)
        ?permissions ledger =
      let snapp_pk = Signature_lib.Public_key.compress new_kp.public_key in
      Transaction_snark.For_tests.create_trivial_zkapp_account ?permissions ~vk
        ~ledger snapp_pk ;
      let fee = U.constraint_constants.account_creation_fee in
      (*send first one to a zkApp account*)
      let ft1, ft2 =
        let single1 =
          Fee_transfer.Single.create ~receiver_pk:snapp_pk ~fee
            ~fee_token:Token_id.default
        in
        let single2 =
          Fee_transfer.Single.create ~receiver_pk:spec.receiver ~fee
            ~fee_token:Token_id.default
        in
        ( Fee_transfer.create single1 (Some single2) |> Or_error.ok_exn
        , Fee_transfer.create single1 None |> Or_error.ok_exn )
      in
      List.iter [ ft1; ft2 ] ~f:(fun ft ->
          U.test_transaction_union
            ?expected_failure:expected_failure_fee_receiver ledger
            (Mina_transaction.Transaction.Fee_transfer ft) ) ;
      (*send the second one to a zkApp account*)
      let ft3, ft4 =
        let single1 =
          Fee_transfer.Single.create ~receiver_pk:spec.receiver ~fee
            ~fee_token:Token_id.default
        in
        let single2 =
          Fee_transfer.Single.create ~receiver_pk:snapp_pk ~fee
            ~fee_token:Token_id.default
        in
        ( Fee_transfer.create single1 (Some single2) |> Or_error.ok_exn
        , Fee_transfer.create single1 None |> Or_error.ok_exn )
      in
      U.test_transaction_union ?expected_failure:expected_failure_fee_receiver
        ledger (Mina_transaction.Transaction.Fee_transfer ft3) ;
      U.test_transaction_union ledger
        (Mina_transaction.Transaction.Fee_transfer ft4)

    let%test_unit "Successful fee transfers to zkapp accounts" =
      let open Mina_transaction_logic.For_tests in
      Quickcheck.test ~trials:5 U.gen_snapp_ledger
        ~f:(fun ({ init_ledger; specs }, new_kp) ->
          Ledger.with_ledger ~depth:U.ledger_depth ~f:(fun ledger ->
              Async.Thread_safe.block_on_async_exn (fun () ->
                  Init_ledger.init
                    (module Ledger.Ledger_inner)
                    init_ledger ledger ;
                  let spec = List.hd_exn specs in
                  let permissions =
                    Some
                      { Permissions.user_default with
                        receive = Permissions.Auth_required.None
                      }
                  in
                  test_fee_transfers ?permissions ~new_kp ~spec ledger ;
                  Async.Deferred.return () ) ) )

    let%test_unit "Failed fee transfers to zkapp accounts- with proof auth" =
      let open Mina_transaction_logic.For_tests in
      Quickcheck.test ~trials:5 U.gen_snapp_ledger
        ~f:(fun ({ init_ledger; specs }, new_kp) ->
          Ledger.with_ledger ~depth:U.ledger_depth ~f:(fun ledger ->
              Async.Thread_safe.block_on_async_exn (fun () ->
                  Init_ledger.init
                    (module Ledger.Ledger_inner)
                    init_ledger ledger ;
                  let spec = List.hd_exn specs in
                  let permissions =
                    Some
                      { Permissions.user_default with
                        receive = Permissions.Auth_required.Proof
                      }
                  in
                  test_fee_transfers ?permissions
                    ~expected_failure_fee_receiver:
                      Transaction_status.Failure.Update_not_permitted_balance
                    ~new_kp ~spec ledger ;
                  Async.Deferred.return () ) ) )

    let%test_unit "Failed fee transfers to zkapp accounts- with signature Auth"
        =
      let open Mina_transaction_logic.For_tests in
      Quickcheck.test ~trials:5 U.gen_snapp_ledger
        ~f:(fun ({ init_ledger; specs }, new_kp) ->
          Ledger.with_ledger ~depth:U.ledger_depth ~f:(fun ledger ->
              Async.Thread_safe.block_on_async_exn (fun () ->
                  Init_ledger.init
                    (module Ledger.Ledger_inner)
                    init_ledger ledger ;
                  let spec = List.hd_exn specs in
                  let permissions =
                    Some
                      { Permissions.user_default with
                        receive = Permissions.Auth_required.Signature
                      }
                  in
                  test_fee_transfers ?permissions
                    ~expected_failure_fee_receiver:
                      Transaction_status.Failure.Update_not_permitted_balance
                    ~new_kp ~spec ledger ;
                  Async.Deferred.return () ) ) )
  end )<|MERGE_RESOLUTION|>--- conflicted
+++ resolved
@@ -205,8 +205,6 @@
 
     let account_fee = Fee.to_int constraint_constants.account_creation_fee
 
-<<<<<<< HEAD
-=======
     let test_transaction ~constraint_constants ?txn_global_slot ledger txn =
       let source = Ledger.merkle_root ledger in
       let pending_coinbase_stack = Pending_coinbase.Stack.empty in
@@ -291,7 +289,6 @@
         { transaction = txn; block_data = state_body }
         (unstage @@ Sparse_ledger.handler sparse_ledger)
 
->>>>>>> d656f3b7
     let%test_unit "account creation fee - user commands" =
       Test_util.with_randomness 123456789 (fun () ->
           let wallets = U.Wallet.random_wallets ~n:3 () |> Array.to_list in
