open Core
open Currency
open Mina_base
open Snark_params.Tick
open Signature_lib
module Impl = Pickles.Impls.Step
module Parties_segment = Transaction_snark.Parties_segment
module Statement = Transaction_snark.Statement

let constraint_constants = Genesis_constants.Constraint_constants.compiled

let genesis_constants = Genesis_constants.compiled

let proof_level = Genesis_constants.Proof_level.compiled

let consensus_constants =
  Consensus.Constants.create ~constraint_constants
    ~protocol_constants:genesis_constants.protocol

module Ledger = struct
  include Mina_ledger.Ledger

  let merkle_root t = Frozen_ledger_hash.of_ledger_hash @@ merkle_root t
end

module Sparse_ledger = struct
  include Mina_ledger.Sparse_ledger

  let merkle_root t = Frozen_ledger_hash.of_ledger_hash @@ merkle_root t
end

let ledger_depth = constraint_constants.ledger_depth

module T = Transaction_snark.Make (struct
  let constraint_constants = constraint_constants

  let proof_level = proof_level
end)

let genesis_state_body =
  let compile_time_genesis =
    (*not using Precomputed_values.for_unit_test because of dependency cycle*)
    Mina_state.Genesis_protocol_state.t
      ~genesis_ledger:Genesis_ledger.(Packed.t for_unit_tests)
      ~genesis_epoch_data:Consensus.Genesis_epoch_data.for_unit_tests
      ~constraint_constants ~consensus_constants
  in
  compile_time_genesis.data |> Mina_state.Protocol_state.body

<<<<<<< HEAD
let state_view = Mina_state.Protocol_state.Body.view genesis_state_body
=======
let genesis_state_body_hash =
  Mina_state.Protocol_state.Body.hash genesis_state_body
>>>>>>> 942e1012

let init_stack = Pending_coinbase.Stack.empty

let pending_coinbase_state_stack ~state_body_hash =
  { Transaction_snark.Pending_coinbase_stack_state.source = init_stack
  ; target = Pending_coinbase.Stack.push_state state_body_hash init_stack
  }

let apply_parties ledger parties =
  let parties =
    match parties with
    | [] ->
        []
    | [ ps ] ->
        [ ( `Pending_coinbase_init_stack init_stack
          , `Pending_coinbase_of_statement
              (pending_coinbase_state_stack
                 ~state_body_hash:genesis_state_body_hash)
          , ps )
        ]
    | ps1 :: ps2 :: rest ->
        let ps1 =
          ( `Pending_coinbase_init_stack init_stack
          , `Pending_coinbase_of_statement
              (pending_coinbase_state_stack
                 ~state_body_hash:genesis_state_body_hash)
          , ps1 )
        in
        let pending_coinbase_state_stack =
          pending_coinbase_state_stack ~state_body_hash:genesis_state_body_hash
        in
        let unchanged_stack_state ps =
          ( `Pending_coinbase_init_stack init_stack
          , `Pending_coinbase_of_statement
              { pending_coinbase_state_stack with
                source = pending_coinbase_state_stack.target
              }
          , ps )
        in
        let ps2 = unchanged_stack_state ps2 in
        ps1 :: ps2 :: List.map rest ~f:unchanged_stack_state
  in
  let witnesses =
    Transaction_snark.parties_witnesses_exn ~constraint_constants
      ~state_body:genesis_state_body ~fee_excess:Amount.Signed.zero
      (`Ledger ledger) parties
  in
  let open Impl in
  List.iter witnesses ~f:(fun (witness, spec, statement, snapp_stmt) ->
      run_and_check (fun () ->
          let s =
            exists Statement.With_sok.typ ~compute:(fun () -> statement)
          in
          let snapp_stmt =
            Option.value_map ~default:[] snapp_stmt ~f:(fun (i, stmt) ->
                [ (i, exists Zkapp_statement.typ ~compute:(fun () -> stmt)) ])
          in
          Transaction_snark.Base.Parties_snark.main ~constraint_constants
            (Parties_segment.Basic.to_single_list spec)
            snapp_stmt s ~witness ;
          fun () -> ())
      |> Or_error.ok_exn)

let trivial_snapp =
  lazy
    (Transaction_snark.For_tests.create_trivial_snapp ~constraint_constants ())

let check_parties_with_merges_exn ?(state_body = genesis_state_body)
    ?(state_view = Mina_state.Protocol_state.Body.view genesis_state_body)
    ?(apply = true) ledger partiess =
  (*TODO: merge multiple snapp transactions*)
  let state_body_hash = Mina_state.Protocol_state.Body.hash state_body in
  Async.Deferred.List.iter partiess ~f:(fun parties ->
      let witnesses =
        match
          Or_error.try_with (fun () ->
              Transaction_snark.parties_witnesses_exn ~constraint_constants
                ~state_body ~fee_excess:Amount.Signed.zero (`Ledger ledger)
                [ ( `Pending_coinbase_init_stack init_stack
                  , `Pending_coinbase_of_statement
                      (pending_coinbase_state_stack ~state_body_hash)
                  , parties )
                ])
        with
        | Ok a ->
            a
        | Error e ->
            failwith
              (sprintf "parties_witnesses_exn failed with %s"
                 (Error.to_string_hum e))
      in
      let deferred_or_error d = Async.Deferred.map d ~f:(fun p -> Ok p) in
      let open Async.Deferred.Let_syntax in
      let%map p =
        match List.rev witnesses with
        | [] ->
            failwith "no witnesses generated"
        | (witness, spec, stmt, snapp_statement) :: rest ->
            let open Async.Deferred.Or_error.Let_syntax in
            let%bind p1 =
              T.of_parties_segment_exn ~statement:stmt ~witness ~spec
                ~snapp_statement
              |> deferred_or_error
            in
            Async.Deferred.List.fold ~init:(Ok p1) rest
              ~f:(fun acc (witness, spec, stmt, snapp_statement) ->
                let%bind prev = Async.Deferred.return acc in
                let%bind curr =
                  T.of_parties_segment_exn ~statement:stmt ~witness ~spec
                    ~snapp_statement
                  |> deferred_or_error
                in
                let sok_digest =
                  Sok_message.create ~fee:Fee.zero
                    ~prover:(Quickcheck.random_value Public_key.Compressed.gen)
                  |> Sok_message.digest
                in
                T.merge ~sok_digest prev curr)
      in
      let _p = Or_error.ok_exn p in
      if apply then
        let _applied =
          Ledger.apply_parties_unchecked ~constraint_constants ~state_view
            ledger parties
          |> Or_error.ok_exn
        in
        ()
      else ())

let dummy_rule self : _ Pickles.Inductive_rule.t =
  { identifier = "dummy"
  ; prevs = [ self; self ]
  ; main_value = (fun [ _; _ ] _ -> [ true; true ])
  ; main =
      (fun [ _; _ ] _ ->
        Transaction_snark.dummy_constraints ()
        |> Snark_params.Tick.Run.run_checked
        |> fun () ->
        (* Unsatisfiable. *)
        Run.exists Field.typ ~compute:(fun () -> Run.Field.Constant.zero)
        |> fun s ->
        Run.Field.(Assert.equal s (s + one))
        |> fun () :
               (Zkapp_statement.Checked.t * (Zkapp_statement.Checked.t * unit))
               Pickles_types.Hlist0.H1
                 (Pickles_types.Hlist.E01(Pickles.Inductive_rule.B))
               .t ->
        [ Boolean.true_; Boolean.true_ ])
  }

let gen_snapp_ledger =
  let open Mina_transaction_logic.For_tests in
  let open Quickcheck.Generator.Let_syntax in
  let%bind test_spec = Test_spec.gen in
  let pks =
    Public_key.Compressed.Set.of_list
      (List.map (Array.to_list test_spec.init_ledger) ~f:(fun s ->
           Public_key.compress (fst s).public_key))
  in
  let%map kp =
    Quickcheck.Generator.filter Keypair.gen ~f:(fun kp ->
        not
          (Public_key.Compressed.Set.mem pks
             (Public_key.compress kp.public_key)))
  in
  (test_spec, kp)

let test_snapp_update ?snapp_permissions ~vk ~snapp_prover test_spec
    ~init_ledger ~snapp_pk =
  let open Mina_transaction_logic.For_tests in
  Ledger.with_ledger ~depth:ledger_depth ~f:(fun ledger ->
      Async.Thread_safe.block_on_async_exn (fun () ->
          Init_ledger.init (module Ledger.Ledger_inner) init_ledger ledger ;
          (*create a snapp account*)
          Transaction_snark.For_tests.create_trivial_zkapp_account
            ?permissions:snapp_permissions ~vk ~ledger snapp_pk ;
          let open Async.Deferred.Let_syntax in
          let%bind parties =
            Transaction_snark.For_tests.update_states ~snapp_prover
              ~constraint_constants test_spec
          in
          check_parties_with_merges_exn ledger [ parties ]))

let permissions_from_update (update : Party.Update.t) ~auth =
  let default = Permissions.user_default in
  { default with
    edit_state =
      ( if
        Zkapp_state.V.to_list update.app_state
        |> List.exists ~f:Zkapp_basic.Set_or_keep.is_set
      then auth
      else default.edit_state )
  ; set_delegate =
      ( if Zkapp_basic.Set_or_keep.is_keep update.delegate then
        default.set_delegate
      else auth )
  ; set_verification_key =
      ( if Zkapp_basic.Set_or_keep.is_keep update.verification_key then
        default.set_verification_key
      else auth )
  ; set_permissions =
      ( if Zkapp_basic.Set_or_keep.is_keep update.permissions then
        default.set_permissions
      else auth )
  ; set_zkapp_uri =
      ( if Zkapp_basic.Set_or_keep.is_keep update.zkapp_uri then
        default.set_zkapp_uri
      else auth )
  ; set_token_symbol =
      ( if Zkapp_basic.Set_or_keep.is_keep update.token_symbol then
        default.set_token_symbol
      else auth )
  ; set_voting_for =
      ( if Zkapp_basic.Set_or_keep.is_keep update.voting_for then
        default.set_voting_for
      else auth )
  }

module Wallet = struct
  type t = { private_key : Private_key.t; account : Account.t }

  let random_wallets ?(n = min (Int.pow 2 ledger_depth) (1 lsl 10)) () =
    let random_wallet () : t =
      let private_key = Private_key.create () in
      let public_key =
        Public_key.compress (Public_key.of_private_key_exn private_key)
      in
      let account_id = Account_id.create public_key Token_id.default in
      { private_key
      ; account =
          Account.create account_id
            (Balance.of_int ((50 + Random.int 100) * 1_000_000_000))
      }
    in
    Array.init n ~f:(fun _ -> random_wallet ())

  let user_command ~fee_payer ~source_pk ~receiver_pk amt fee nonce memo =
    let payload : Signed_command.Payload.t =
      Signed_command.Payload.create ~fee
        ~fee_payer_pk:(Account.public_key fee_payer.account)
        ~nonce ~memo ~valid_until:None
        ~body:(Payment { source_pk; receiver_pk; amount = Amount.of_int amt })
    in
    let signature = Signed_command.sign_payload fee_payer.private_key payload in
    Signed_command.check
      Signed_command.Poly.Stable.Latest.
        { payload
        ; signer = Public_key.of_private_key_exn fee_payer.private_key
        ; signature
        }
    |> Option.value_exn

  let user_command_with_wallet wallets ~sender:i ~receiver:j amt fee nonce memo
      =
    let fee_payer = wallets.(i) in
    let receiver = wallets.(j) in
    user_command ~fee_payer
      ~source_pk:(Account.public_key fee_payer.account)
      ~receiver_pk:(Account.public_key receiver.account)
      amt fee nonce memo
end

(** Each transaction pushes the previous protocol state (used to validate
    the transaction) to the pending coinbase stack of protocol states*)
let pending_coinbase_state_update state_body_hash stack =
  Pending_coinbase.Stack.(push_state state_body_hash stack)

(** Push protocol state and coinbase if it is a coinbase transaction to the
      pending coinbase stacks (coinbase stack and state stack)*)
let pending_coinbase_stack_target (t : Mina_transaction.Transaction.Valid.t)
    state_body_hash stack =
  let stack_with_state = pending_coinbase_state_update state_body_hash stack in
  match t with
  | Coinbase c ->
      Pending_coinbase.(Stack.push_coinbase c stack_with_state)
  | _ ->
      stack_with_state

let check_balance pk balance ledger =
  let loc = Ledger.location_of_account ledger pk |> Option.value_exn in
  let acc = Ledger.get ledger loc |> Option.value_exn in
  [%test_eq: Balance.t] acc.balance (Balance.of_int balance)<|MERGE_RESOLUTION|>--- conflicted
+++ resolved
@@ -47,12 +47,10 @@
   in
   compile_time_genesis.data |> Mina_state.Protocol_state.body
 
-<<<<<<< HEAD
 let state_view = Mina_state.Protocol_state.Body.view genesis_state_body
-=======
+
 let genesis_state_body_hash =
   Mina_state.Protocol_state.Body.hash genesis_state_body
->>>>>>> 942e1012
 
 let init_stack = Pending_coinbase.Stack.empty
 
