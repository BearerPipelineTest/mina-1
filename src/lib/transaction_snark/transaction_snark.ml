open Core
open Signature_lib
open Mina_base
open Mina_transaction
open Mina_state
open Snark_params
module Global_slot = Mina_numbers.Global_slot
open Currency
open Pickles_types
module Impl = Pickles.Impls.Step
module Ledger = Mina_ledger.Ledger
module Sparse_ledger = Mina_ledger.Sparse_ledger
module Transaction_validator = Transaction_validator

let top_hash_logging_enabled = ref false

let to_preunion (t : Transaction.t) =
  match t with
  | Command (Signed_command x) ->
      `Transaction (Transaction.Command x)
  | Fee_transfer x ->
      `Transaction (Fee_transfer x)
  | Coinbase x ->
      `Transaction (Coinbase x)
  | Command (Parties x) ->
      `Parties x

let with_top_hash_logging f =
  let old = !top_hash_logging_enabled in
  top_hash_logging_enabled := true ;
  try
    let ret = f () in
    top_hash_logging_enabled := old ;
    ret
  with err ->
    top_hash_logging_enabled := old ;
    raise err

module Proof_type = struct
  [%%versioned
  module Stable = struct
    module V1 = struct
      type t = [ `Base | `Merge ]
      [@@deriving compare, equal, hash, sexp, yojson]

      let to_latest = Fn.id
    end
  end]
end

module Pending_coinbase_stack_state = struct
  module Init_stack = struct
    [%%versioned
    module Stable = struct
      module V1 = struct
        type t = Base of Pending_coinbase.Stack_versioned.Stable.V1.t | Merge
        [@@deriving sexp, hash, compare, equal, yojson]

        let to_latest = Fn.id
      end
    end]
  end

  module Poly = struct
    [%%versioned
    module Stable = struct
      module V1 = struct
        type 'pending_coinbase t =
          { source : 'pending_coinbase; target : 'pending_coinbase }
        [@@deriving sexp, hash, compare, equal, fields, yojson, hlist]

        let to_latest pending_coinbase { source; target } =
          { source = pending_coinbase source; target = pending_coinbase target }
      end
    end]

    let typ pending_coinbase =
      Tick.Typ.of_hlistable
        [ pending_coinbase; pending_coinbase ]
        ~var_to_hlist:to_hlist ~var_of_hlist:of_hlist ~value_to_hlist:to_hlist
        ~value_of_hlist:of_hlist
  end

  type 'pending_coinbase poly = 'pending_coinbase Poly.t =
    { source : 'pending_coinbase; target : 'pending_coinbase }
  [@@deriving sexp, hash, compare, equal, fields, yojson]

  (* State of the coinbase stack for the current transaction snark *)
  [%%versioned
  module Stable = struct
    module V1 = struct
      type t = Pending_coinbase.Stack_versioned.Stable.V1.t Poly.Stable.V1.t
      [@@deriving sexp, hash, compare, equal, yojson]

      let to_latest = Fn.id
    end
  end]

  type var = Pending_coinbase.Stack.var Poly.t

  let typ = Poly.typ Pending_coinbase.Stack.typ

  let to_input ({ source; target } : t) =
    Random_oracle.Input.Chunked.append
      (Pending_coinbase.Stack.to_input source)
      (Pending_coinbase.Stack.to_input target)

  let var_to_input ({ source; target } : var) =
    Random_oracle.Input.Chunked.append
      (Pending_coinbase.Stack.var_to_input source)
      (Pending_coinbase.Stack.var_to_input target)

  include Hashable.Make_binable (Stable.Latest)
  include Comparable.Make (Stable.Latest)
end

module Statement = struct
  module Poly = struct
    [%%versioned
    module Stable = struct
      module V2 = struct
        type ( 'ledger_hash
             , 'amount
             , 'pending_coinbase
             , 'fee_excess
             , 'sok_digest
             , 'local_state )
             t =
          { source :
              ( 'ledger_hash
              , 'pending_coinbase
              , 'local_state )
              Registers.Stable.V1.t
          ; target :
              ( 'ledger_hash
              , 'pending_coinbase
              , 'local_state )
              Registers.Stable.V1.t
          ; supply_increase : 'amount
          ; fee_excess : 'fee_excess
          ; sok_digest : 'sok_digest
          }
        [@@deriving compare, equal, hash, sexp, yojson, hlist]
      end
    end]

    let with_empty_local_state ~supply_increase ~fee_excess ~sok_digest ~source
        ~target ~pending_coinbase_stack_state : _ t =
      { supply_increase
      ; fee_excess
      ; sok_digest
      ; source =
          { ledger = source
          ; pending_coinbase_stack =
              pending_coinbase_stack_state.Pending_coinbase_stack_state.source
          ; local_state = Local_state.empty ()
          }
      ; target =
          { ledger = target
          ; pending_coinbase_stack = pending_coinbase_stack_state.target
          ; local_state = Local_state.empty ()
          }
      }

    let typ ledger_hash amount pending_coinbase fee_excess sok_digest
        local_state_typ =
      let registers =
        let open Registers in
        Tick.Typ.of_hlistable
          [ ledger_hash; pending_coinbase; local_state_typ ]
          ~var_to_hlist:to_hlist ~var_of_hlist:of_hlist ~value_to_hlist:to_hlist
          ~value_of_hlist:of_hlist
      in
      Tick.Typ.of_hlistable
        [ registers; registers; amount; fee_excess; sok_digest ]
        ~var_to_hlist:to_hlist ~var_of_hlist:of_hlist ~value_to_hlist:to_hlist
        ~value_of_hlist:of_hlist
  end

  type ( 'ledger_hash
       , 'amount
       , 'pending_coinbase
       , 'fee_excess
       , 'sok_digest
       , 'local_state )
       poly =
        ( 'ledger_hash
        , 'amount
        , 'pending_coinbase
        , 'fee_excess
        , 'sok_digest
        , 'local_state )
        Poly.t =
    { source : ('ledger_hash, 'pending_coinbase, 'local_state) Registers.t
    ; target : ('ledger_hash, 'pending_coinbase, 'local_state) Registers.t
    ; supply_increase : 'amount
    ; fee_excess : 'fee_excess
    ; sok_digest : 'sok_digest
    }
  [@@deriving compare, equal, hash, sexp, yojson]

  [%%versioned
  module Stable = struct
    module V2 = struct
      type t =
        ( Frozen_ledger_hash.Stable.V1.t
        , Currency.Amount.Stable.V1.t
        , Pending_coinbase.Stack_versioned.Stable.V1.t
        , Fee_excess.Stable.V1.t
        , unit
        , Local_state.Stable.V1.t )
        Poly.Stable.V2.t
      [@@deriving compare, equal, hash, sexp, yojson]

      let to_latest = Fn.id
    end
  end]

  module With_sok = struct
    [%%versioned
    module Stable = struct
      module V2 = struct
        type t =
          ( Frozen_ledger_hash.Stable.V1.t
          , Currency.Amount.Stable.V1.t
          , Pending_coinbase.Stack_versioned.Stable.V1.t
          , Fee_excess.Stable.V1.t
          , Sok_message.Digest.Stable.V1.t
          , Local_state.Stable.V1.t )
          Poly.Stable.V2.t
        [@@deriving compare, equal, hash, sexp, yojson]

        let to_latest = Fn.id
      end
    end]

    type var =
      ( Frozen_ledger_hash.var
      , Currency.Amount.var
      , Pending_coinbase.Stack.var
      , Fee_excess.var
      , Sok_message.Digest.Checked.t
      , Local_state.Checked.t )
      Poly.t

    let typ : (var, t) Tick.Typ.t =
      Poly.typ Frozen_ledger_hash.typ Currency.Amount.typ
        Pending_coinbase.Stack.typ Fee_excess.typ Sok_message.Digest.typ
        Local_state.typ

    let to_input { source; target; supply_increase; fee_excess; sok_digest } =
      let input =
        Array.reduce_exn ~f:Random_oracle.Input.Chunked.append
          [| Sok_message.Digest.to_input sok_digest
           ; Registers.to_input source
           ; Registers.to_input target
           ; Amount.to_input supply_increase
           ; Fee_excess.to_input fee_excess
          |]
      in
      if !top_hash_logging_enabled then
        Format.eprintf
          !"Generating unchecked top hash from:@.%{sexp: Tick.Field.t \
            Random_oracle.Input.Chunked.t}@."
          input ;
      input

    let to_field_elements t = Random_oracle.pack_input (to_input t)

    module Checked = struct
      type t = var

      let to_input { source; target; supply_increase; fee_excess; sok_digest } =
        let open Tick in
        let open Checked.Let_syntax in
        let%bind fee_excess = Fee_excess.to_input_checked fee_excess in
        let source = Registers.Checked.to_input source
        and target = Registers.Checked.to_input target in
        let input =
          Array.reduce_exn ~f:Random_oracle.Input.Chunked.append
            [| Sok_message.Digest.Checked.to_input sok_digest
             ; source
             ; target
             ; Amount.var_to_input supply_increase
             ; fee_excess
            |]
        in
        let%map () =
          as_prover
            As_prover.(
              if !top_hash_logging_enabled then
                let%map input = Random_oracle.read_typ' input in
                Format.eprintf
                  !"Generating checked top hash from:@.%{sexp: Field.t \
                    Random_oracle.Input.Chunked.t}@."
                  input
              else return ())
        in
        input

      let to_field_elements t =
        let open Tick.Checked.Let_syntax in
        Tick.Run.run_checked (to_input t >>| Random_oracle.Checked.pack_input)
    end
  end

  let option lab =
    Option.value_map ~default:(Or_error.error_string lab) ~f:(fun x -> Ok x)

  let merge (s1 : _ Poly.t) (s2 : _ Poly.t) =
    let open Or_error.Let_syntax in
    let registers_check_equal (t1 : _ Registers.t) (t2 : _ Registers.t) =
      let check' k f =
        let x1 = Field.get f t1 and x2 = Field.get f t2 in
        k x1 x2
      in
      let module S = struct
        module type S = sig
          type t [@@deriving eq, sexp_of]
        end
      end in
      let check (type t) (module T : S.S with type t = t) f =
        let open T in
        check'
          (fun x1 x2 ->
            if equal x1 x2 then return ()
            else
              Or_error.errorf
                !"%s is inconsistent between transitions (%{sexp: t} vs \
                  %{sexp: t})"
                (Field.name f) x1 x2)
          f
      in
      let module PC = struct
        type t = Pending_coinbase.Stack.t [@@deriving sexp_of]

        let equal t1 t2 =
          Pending_coinbase.Stack.connected ~first:t1 ~second:t2 ()
      end in
      Registers.Fields.to_list
        ~ledger:(check (module Ledger_hash))
        ~pending_coinbase_stack:(check (module PC))
        ~local_state:(check (module Local_state))
      |> Or_error.combine_errors_unit
    in
    let%map fee_excess = Fee_excess.combine s1.fee_excess s2.fee_excess
    and supply_increase =
      Currency.Amount.add s1.supply_increase s2.supply_increase
      |> option "Error adding supply_increase"
    and () = registers_check_equal s1.target s2.source in
    ( { source = s1.source
      ; target = s2.target
      ; fee_excess
      ; supply_increase
      ; sok_digest = ()
      }
      : t )

  include Hashable.Make_binable (Stable.Latest)
  include Comparable.Make (Stable.Latest)

  let gen =
    let open Quickcheck.Generator.Let_syntax in
    let%map source = Registers.gen
    and target = Registers.gen
    and fee_excess = Fee_excess.gen
    and supply_increase = Currency.Amount.gen in
    ({ source; target; fee_excess; supply_increase; sok_digest = () } : t)
end

module Proof = struct
  [%%versioned
  module Stable = struct
    module V2 = struct
      type t = Pickles.Proof.Branching_2.Stable.V2.t
      [@@deriving
        version { asserted }, yojson, bin_io, compare, equal, sexp, hash]

      let to_latest = Fn.id
    end
  end]
end

[%%versioned
module Stable = struct
  module V2 = struct
    type t =
      { statement : Statement.With_sok.Stable.V2.t; proof : Proof.Stable.V2.t }
    [@@deriving compare, equal, fields, sexp, version, yojson, hash]

    let to_latest = Fn.id
  end
end]

let proof t = t.proof

let statement t = { t.statement with sok_digest = () }

let sok_digest t = t.statement.sok_digest

let to_yojson = Stable.Latest.to_yojson

let create ~statement ~proof = { statement; proof }

open Tick
open Let_syntax

let chain if_ b ~then_ ~else_ =
  let%bind then_ = then_ and else_ = else_ in
  if_ b ~then_ ~else_

module Parties_segment = struct
  module Spec = struct
    type single =
      { auth_type : Control.Tag.t
      ; is_start : [ `Yes | `No | `Compute_in_circuit ]
      }

    type t = single list
  end

  module Basic = struct
    module N = Side_loaded_verification_key.Max_branches

    [%%versioned
    module Stable = struct
      module V1 = struct
        type t =
          | Opt_signed_unsigned
          | Opt_signed_opt_signed
          | Opt_signed
          | Proved
        [@@deriving sexp, yojson]

        let to_latest = Fn.id
      end
    end]

    let of_controls = function
      | [ Control.Proof _ ] ->
          Proved
      | [ (Control.Signature _ | Control.None_given) ] ->
          Opt_signed
      | [ Control.(Signature _ | None_given); Control.None_given ] ->
          Opt_signed_unsigned
      | [ Control.(Signature _ | None_given); Control.Signature _ ] ->
          Opt_signed_opt_signed
      | _ ->
          failwith "Parties_segment.Basic.of_controls: Unsupported combination"

    let opt_signed ~is_start : Spec.single = { auth_type = Signature; is_start }

    let unsigned : Spec.single = { auth_type = None_given; is_start = `No }

    let opt_signed = opt_signed ~is_start:`Compute_in_circuit

    let to_single_list : t -> Spec.single list =
     fun t ->
      match t with
      | Opt_signed_unsigned ->
          [ opt_signed; unsigned ]
      | Opt_signed_opt_signed ->
          [ opt_signed; opt_signed ]
      | Opt_signed ->
          [ opt_signed ]
      | Proved ->
          [ { auth_type = Proof; is_start = `No } ]

    type (_, _, _, _) t_typed =
      (* Corresponds to payment *)
      | Opt_signed_unsigned : (unit, unit, unit, unit) t_typed
      | Opt_signed_opt_signed : (unit, unit, unit, unit) t_typed
      | Opt_signed : (unit, unit, unit, unit) t_typed
      | Proved
          : ( Zkapp_statement.Checked.t * unit
            , Zkapp_statement.t * unit
            , Nat.N2.n * unit
            , N.n * unit )
            t_typed

    let spec : type a b c d. (a, b, c, d) t_typed -> Spec.single list =
     fun t ->
      match t with
      | Opt_signed_unsigned ->
          [ opt_signed; unsigned ]
      | Opt_signed_opt_signed ->
          [ opt_signed; opt_signed ]
      | Opt_signed ->
          [ opt_signed ]
      | Proved ->
          [ { auth_type = Proof; is_start = `No } ]
  end

  module Witness = Transaction_witness.Parties_segment_witness
end

(* Currently, a circuit must have at least 1 of every type of constraint. *)
let dummy_constraints () =
  make_checked
    Impl.(
      fun () ->
        let x = exists Field.typ ~compute:(fun () -> Field.Constant.of_int 3) in
        let g = exists Inner_curve.typ ~compute:(fun _ -> Inner_curve.one) in
        ignore
          ( Pickles.Scalar_challenge.to_field_checked'
              (module Impl)
              ~num_bits:16
              (Kimchi_backend_common.Scalar_challenge.create x)
            : Field.t * Field.t * Field.t ) ;
        ignore
          ( Pickles.Step_main_inputs.Ops.scale_fast g ~num_bits:5
              (Shifted_value x)
            : Pickles.Step_main_inputs.Inner_curve.t ) ;
        ignore
          ( Pickles.Step_main_inputs.Ops.scale_fast g ~num_bits:5
              (Shifted_value x)
            : Pickles.Step_main_inputs.Inner_curve.t ) ;
        ignore
          ( Pickles.Step_verifier.Scalar_challenge.endo g ~num_bits:4
              (Kimchi_backend_common.Scalar_challenge.create x)
            : Field.t * Field.t ))

module Base = struct
  module User_command_failure = struct
    (** The various ways that a user command may fail. These should be computed
        before applying the snark, to ensure that only the base fee is charged
        to the fee-payer if executing the user command will later fail.
    *)
    type 'bool t =
      { predicate_failed : 'bool (* All *)
      ; source_not_present : 'bool (* All *)
      ; receiver_not_present : 'bool (* Delegate, Mint_tokens *)
      ; amount_insufficient_to_create : 'bool (* Payment only *)
      ; token_cannot_create : 'bool (* Payment only, token<>default *)
      ; source_insufficient_balance : 'bool (* Payment only *)
      ; source_minimum_balance_violation : 'bool (* Payment only *)
      ; source_bad_timing : 'bool (* Payment only *)
      }

    let num_fields = 8

    let to_list
        { predicate_failed
        ; source_not_present
        ; receiver_not_present
        ; amount_insufficient_to_create
        ; token_cannot_create
        ; source_insufficient_balance
        ; source_minimum_balance_violation
        ; source_bad_timing
        } =
      [ predicate_failed
      ; source_not_present
      ; receiver_not_present
      ; amount_insufficient_to_create
      ; token_cannot_create
      ; source_insufficient_balance
      ; source_minimum_balance_violation
      ; source_bad_timing
      ]

    let of_list = function
      | [ predicate_failed
        ; source_not_present
        ; receiver_not_present
        ; amount_insufficient_to_create
        ; token_cannot_create
        ; source_insufficient_balance
        ; source_minimum_balance_violation
        ; source_bad_timing
        ] ->
          { predicate_failed
          ; source_not_present
          ; receiver_not_present
          ; amount_insufficient_to_create
          ; token_cannot_create
          ; source_insufficient_balance
          ; source_minimum_balance_violation
          ; source_bad_timing
          }
      | _ ->
          failwith
            "Transaction_snark.Base.User_command_failure.to_list: bad length"

    let typ : (Boolean.var t, bool t) Typ.t =
      let open Typ in
      list ~length:num_fields Boolean.typ
      |> transport ~there:to_list ~back:of_list
      |> transport_var ~there:to_list ~back:of_list

    let any t = Boolean.any (to_list t)

    (** Compute which -- if any -- of the failure cases will be hit when
        evaluating the given user command, and indicate whether the fee-payer
        would need to pay the account creation fee if the user command were to
        succeed (irrespective or whether it actually will or not).
    *)
    let compute_unchecked
        ~(constraint_constants : Genesis_constants.Constraint_constants.t)
        ~txn_global_slot ~(fee_payer_account : Account.t)
        ~(receiver_account : Account.t) ~(source_account : Account.t)
        ({ payload; signature = _; signer = _ } : Transaction_union.t) =
      match payload.body.tag with
      | Fee_transfer | Coinbase ->
          (* Not user commands, return no failure. *)
          of_list (List.init num_fields ~f:(fun _ -> false))
      | _ -> (
          let fail s =
            failwithf
              "Transaction_snark.Base.User_command_failure.compute_unchecked: \
               %s"
              s ()
          in
          let fee_token = payload.common.fee_token in
          let token = payload.body.token_id in
          let fee_payer =
            Account_id.create payload.common.fee_payer_pk fee_token
          in
          let source = Account_id.create payload.body.source_pk token in
          let receiver = Account_id.create payload.body.receiver_pk token in
          (* This should shadow the logic in [Sparse_ledger]. *)
          let fee_payer_account =
            { fee_payer_account with
              balance =
                Option.value_exn ?here:None ?error:None ?message:None
                @@ Balance.sub_amount fee_payer_account.balance
                     (Amount.of_fee payload.common.fee)
            }
          in
          let predicate_failed =
            if
              Public_key.Compressed.equal payload.common.fee_payer_pk
                payload.body.source_pk
            then false
            else
              match payload.body.tag with
              | Create_account | Mint_tokens ->
                  assert false
              | Payment | Stake_delegation ->
                  (* TODO(#4554): Hook account_precondition evaluation in here once
                     implemented.
                  *)
                  true
              | Fee_transfer | Coinbase ->
                  assert false
          in
          match payload.body.tag with
          | Fee_transfer | Coinbase ->
              assert false
          | Stake_delegation ->
              let receiver_account =
                if Account_id.equal receiver fee_payer then fee_payer_account
                else receiver_account
              in
              let receiver_not_present =
                let id = Account.identifier receiver_account in
                if Account_id.equal Account_id.empty id then true
                else if Account_id.equal receiver id then false
                else fail "bad receiver account ID"
              in
              let source_account =
                if Account_id.equal source fee_payer then fee_payer_account
                else source_account
              in
              let source_not_present =
                let id = Account.identifier source_account in
                if Account_id.equal Account_id.empty id then true
                else if Account_id.equal source id then false
                else fail "bad source account ID"
              in
              { predicate_failed
              ; source_not_present
              ; receiver_not_present
              ; amount_insufficient_to_create = false
              ; token_cannot_create = false
              ; source_insufficient_balance = false
              ; source_minimum_balance_violation = false
              ; source_bad_timing = false
              }
          | Payment ->
              let receiver_account =
                if Account_id.equal receiver fee_payer then fee_payer_account
                else receiver_account
              in
              let receiver_needs_creating =
                let id = Account.identifier receiver_account in
                if Account_id.equal Account_id.empty id then true
                else if Account_id.equal receiver id then false
                else fail "bad receiver account ID"
              in
              let token_is_default = true in
              let token_cannot_create =
                receiver_needs_creating && not token_is_default
              in
              let amount_insufficient_to_create =
                let creation_amount =
                  Amount.of_fee constraint_constants.account_creation_fee
                in
                receiver_needs_creating
                && Option.is_none
                     (Amount.sub payload.body.amount creation_amount)
              in
              let fee_payer_is_source = Account_id.equal fee_payer source in
              let source_account =
                if fee_payer_is_source then fee_payer_account
                else source_account
              in
              let source_not_present =
                let id = Account.identifier source_account in
                if Account_id.equal Account_id.empty id then true
                else if Account_id.equal source id then false
                else fail "bad source account ID"
              in
              let source_insufficient_balance =
                (* This failure is fatal if fee-payer and source account are
                   the same. This is checked in the transaction pool.
                *)
                (not fee_payer_is_source)
                &&
                if Account_id.equal source receiver then
                  (* The final balance will be [0 - account_creation_fee]. *)
                  receiver_needs_creating
                else
                  Amount.(
                    Balance.to_amount source_account.balance
                    < payload.body.amount)
              in
              let timing_or_error =
                Mina_transaction_logic.validate_timing
                  ~txn_amount:payload.body.amount ~txn_global_slot
                  ~account:source_account
              in
              let source_minimum_balance_violation =
                match timing_or_error with
                | Ok _ ->
                    false
                | Error err ->
                    let open Mina_base in
                    Transaction_status.Failure.equal
                      (Mina_transaction_logic
                       .timing_error_to_user_command_status err)
                      Transaction_status.Failure
                      .Source_minimum_balance_violation
              in
              let source_bad_timing =
                (* This failure is fatal if fee-payer and source account are
                   the same. This is checked in the transaction pool.
                *)
                (not fee_payer_is_source)
                && (not source_insufficient_balance)
                && Or_error.is_error timing_or_error
              in
              { predicate_failed
              ; source_not_present
              ; receiver_not_present = false
              ; amount_insufficient_to_create
              ; token_cannot_create
              ; source_insufficient_balance
              ; source_minimum_balance_violation
              ; source_bad_timing
              }
          | Mint_tokens | Create_account ->
              assert false )

    let%snarkydef compute_as_prover ~constraint_constants ~txn_global_slot
        (txn : Transaction_union.var) =
      let%bind data =
        exists (Typ.Internal.ref ())
          ~compute:
            As_prover.(
              let%map txn = read Transaction_union.typ txn in
              let fee_token = txn.payload.common.fee_token in
              let token = txn.payload.body.token_id in
              let fee_payer =
                Account_id.create txn.payload.common.fee_payer_pk fee_token
              in
              let source = Account_id.create txn.payload.body.source_pk token in
              let receiver =
                Account_id.create txn.payload.body.receiver_pk token
              in
              (txn, fee_payer, source, receiver))
      in
      let%bind fee_payer_idx =
        exists (Typ.Internal.ref ())
          ~request:
            As_prover.(
              let%map _txn, fee_payer, _source, _receiver =
                read (Typ.Internal.ref ()) data
              in
              Ledger_hash.Find_index fee_payer)
      in
      let%bind fee_payer_account =
        exists (Typ.Internal.ref ())
          ~request:
            As_prover.(
              let%map fee_payer_idx =
                read (Typ.Internal.ref ()) fee_payer_idx
              in
              Ledger_hash.Get_element fee_payer_idx)
      in
      let%bind source_idx =
        exists (Typ.Internal.ref ())
          ~request:
            As_prover.(
              let%map _txn, _fee_payer, source, _receiver =
                read (Typ.Internal.ref ()) data
              in
              Ledger_hash.Find_index source)
      in
      let%bind source_account =
        exists (Typ.Internal.ref ())
          ~request:
            As_prover.(
              let%map source_idx = read (Typ.Internal.ref ()) source_idx in
              Ledger_hash.Get_element source_idx)
      in
      let%bind receiver_idx =
        exists (Typ.Internal.ref ())
          ~request:
            As_prover.(
              let%map _txn, _fee_payer, _source, receiver =
                read (Typ.Internal.ref ()) data
              in
              Ledger_hash.Find_index receiver)
      in
      let%bind receiver_account =
        exists (Typ.Internal.ref ())
          ~request:
            As_prover.(
              let%map receiver_idx = read (Typ.Internal.ref ()) receiver_idx in
              Ledger_hash.Get_element receiver_idx)
      in
      exists typ
        ~compute:
          As_prover.(
            let%bind txn, _fee_payer, _source, _receiver =
              read (Typ.Internal.ref ()) data
            in
            let%bind fee_payer_account, _path =
              read (Typ.Internal.ref ()) fee_payer_account
            in
            let%bind source_account, _path =
              read (Typ.Internal.ref ()) source_account
            in
            let%bind receiver_account, _path =
              read (Typ.Internal.ref ()) receiver_account
            in
            let%map txn_global_slot = read Global_slot.typ txn_global_slot in
            compute_unchecked ~constraint_constants ~txn_global_slot
              ~fee_payer_account ~source_account ~receiver_account txn)
  end

  let%snarkydef check_signature shifted ~payload ~is_user_command ~signer
      ~signature =
    let%bind input =
      Transaction_union_payload.Checked.to_input_legacy payload
    in
    let%bind verifies =
      Schnorr.Legacy.Checked.verifies shifted signature signer input
    in
    [%with_label "check signature"]
      (Boolean.Assert.any [ Boolean.not is_user_command; verifies ])

  let check_timing ~balance_check ~timed_balance_check ~account ~txn_amount
      ~txn_global_slot =
    (* calculations should track Mina_transaction_logic.validate_timing *)
    let open Account.Poly in
    let open Account.Timing.As_record in
    let { is_timed
        ; initial_minimum_balance
        ; cliff_time
        ; cliff_amount
        ; vesting_period
        ; vesting_increment
        } =
      account.timing
    in
    let%bind curr_min_balance =
      Account.Checked.min_balance_at_slot ~global_slot:txn_global_slot
        ~cliff_time ~cliff_amount ~vesting_period ~vesting_increment
        ~initial_minimum_balance
    in
    let%bind proposed_balance =
      match txn_amount with
      | Some txn_amount ->
          let%bind proposed_balance, `Underflow underflow =
            Balance.Checked.sub_amount_flagged account.balance txn_amount
          in
          (* underflow indicates insufficient balance *)
          let%map () = balance_check (Boolean.not underflow) in
          proposed_balance
      | None ->
          return account.balance
    in
    let%bind sufficient_timed_balance =
      Balance.Checked.( >= ) proposed_balance curr_min_balance
    in
    let%bind () =
      let%bind ok = Boolean.(any [ not is_timed; sufficient_timed_balance ]) in
      timed_balance_check ok
    in
    let%bind is_timed_balance_zero =
      Balance.Checked.equal curr_min_balance
        (Balance.Checked.Unsafe.of_field Field.(Var.constant zero))
    in
    (* if current min balance is zero, then timing becomes untimed *)
    let%bind is_untimed = Boolean.((not is_timed) ||| is_timed_balance_zero) in
    let%map timing =
      Account.Timing.if_ is_untimed ~then_:Account.Timing.untimed_var
        ~else_:account.timing
    in
    (`Min_balance curr_min_balance, timing)

  let side_loaded =
    Memo.of_comparable
      (module Int)
      (fun i ->
        let open Zkapp_statement in
        Pickles.Side_loaded.create ~typ ~name:(sprintf "zkapp_%d" i)
          ~max_branching:(module Pickles.Side_loaded.Verification_key.Max_width)
          ~value_to_field_elements:to_field_elements
          ~var_to_field_elements:Checked.to_field_elements)

  let signature_verifies ~shifted ~payload_digest signature pk =
    let%bind pk =
      Public_key.decompress_var pk
      (*           (Account_id.Checked.public_key fee_payer_id) *)
    in
    Schnorr.Chunked.Checked.verifies shifted signature pk
      (Random_oracle.Input.Chunked.field payload_digest)

  module Parties_snark = struct
    open Parties_segment
    open Spec

    module Prover_value : sig
      type 'a t

      val get : 'a t -> 'a

      val create : (unit -> 'a) -> 'a t

      val map : 'a t -> f:('a -> 'b) -> 'b t

      val if_ : Boolean.var -> then_:'a t -> else_:'a t -> 'a t
    end = struct
      open Impl

      type 'a t = 'a As_prover.Ref.t

      let get = As_prover.Ref.get

      let create = As_prover.Ref.create

      let if_ b ~then_ ~else_ =
        create (fun () ->
            get (if Impl.As_prover.read Boolean.typ b then then_ else else_))

      let map t ~f = create (fun () -> f (get t))
    end

    module Global_state = struct
      type t =
        { ledger : Ledger_hash.var * Sparse_ledger.t Prover_value.t
        ; fee_excess : Amount.Signed.var
        ; protocol_state : Zkapp_precondition.Protocol_state.View.Checked.t
        }
    end

    let implied_root account incl =
      let open Impl in
      List.foldi incl
        ~init:(Lazy.force (With_hash.hash account))
        ~f:(fun height acc (b, h) ->
          let l = Field.if_ b ~then_:h ~else_:acc
          and r = Field.if_ b ~then_:acc ~else_:h in
          let acc' = Ledger_hash.merge_var ~height l r in
          acc')

    let apply_body ~is_start
        ({ public_key
         ; token_id = _
         ; update =
             { app_state = _
             ; delegate = _
             ; verification_key = _
             ; permissions = _
             ; zkapp_uri = _
             ; token_symbol = _
             ; timing = _
             ; voting_for = _
             }
         ; balance_change = _
         ; increment_nonce
         ; events = _ (* This is for the snapp to use, we don't need it. *)
         ; call_data = _ (* This is for the snapp to use, we don't need it. *)
         ; sequence_events = _
         ; call_depth = _ (* This is used to build the 'stack of stacks'. *)
         ; protocol_state_precondition = _
         ; account_precondition
         ; use_full_commitment
         ; caller = _
         } :
          Party.Body.Checked.t) (a : Account.Checked.Unhashed.t) :
        Account.Checked.Unhashed.t * _ =
      let open Impl in
      let r = ref [] in
      let proof_must_verify () = Boolean.any (List.map !r ~f:Lazy.force) in

      (* enforce that either the account_precondition is `Accept`,
         the nonce is incremented,
         or the full commitment is used to avoid replays. *)
      let account_precondition_is_accept =
        let accept_digest =
          Zkapp_precondition.Account.digest Zkapp_precondition.Account.accept
          |> Field.constant
        in
        let account_precondition_digest =
          Zkapp_precondition.Account.Checked.digest account_precondition
        in
        Field.equal accept_digest account_precondition_digest
      in
      with_label __LOC__ (fun () ->
          Boolean.Assert.any
            [ account_precondition_is_accept
            ; increment_nonce
            ; Boolean.(use_full_commitment &&& not is_start)
            ]) ;
      let a : Account.Checked.Unhashed.t = { a with public_key } in
      (a, `proof_must_verify proof_must_verify)

    module type Single_inputs = sig
      val constraint_constants : Genesis_constants.Constraint_constants.t

      val spec : single

      val snapp_statement : (int * Zkapp_statement.Checked.t) option
    end

    type party =
      { party :
          (Party.Body.Checked.t, Parties.Digest.Party.Checked.t) With_hash.t
      ; control : Control.t Prover_value.t
      }

    module Inputs = struct
      module V = Prover_value
      open Impl

      module Transaction_commitment = struct
        type t = Field.t

        let if_ = Field.if_

        let empty = Field.constant Parties.Transaction_commitment.empty

        let commitment ~party:({ party; _ } : party)
            ~other_parties:
              { With_hash.hash =
                  (other_parties : Parties.Digest.Forest.Checked.t)
              ; _
              } ~memo_hash =
          Parties.Transaction_commitment.Checked.create
            ~other_parties_hash:other_parties
            ~protocol_state_predicate_hash:
              (Zkapp_precondition.Protocol_state.Checked.digest
                 party.data.protocol_state_precondition)
            ~memo_hash

        let full_commitment ~party:{ party; _ } ~commitment =
          Parties.Transaction_commitment.Checked.with_fee_payer commitment
            ~fee_payer_hash:party.hash
      end

      module Bool = struct
        include Boolean

        type t = var

        let display _b ~label:_ = ""

        type failure_status = unit

        type failure_status_tbl = unit

        let assert_with_failure_status_tbl b _failure_status_tbl =
          Assert.is_true b
      end

      module Account_id = struct
        type t = Account_id.var

        let if_ b ~then_ ~else_ =
          run_checked (Account_id.Checked.if_ b ~then_ ~else_)

        let derive_token_id = Account_id.Checked.derive_token_id

        let constant id =
          Account_id.(
            Checked.create
              (Public_key.Compressed.var_of_t (public_key id))
              (Token_id.Checked.constant (token_id id)))

        let invalid = constant Account_id.invalid

        let equal x y = Account_id.Checked.equal x y |> run_checked

        let create = Account_id.Checked.create
      end

      module Global_slot = struct
        include Global_slot.Checked

        let ( > ) x y = run_checked (x > y)

        let if_ b ~then_ ~else_ = run_checked (if_ b ~then_ ~else_)

        let equal x y = run_checked (equal x y)
      end

      module Nonce = struct
        type t = Account.Nonce.Checked.t

        let if_ b ~then_ ~else_ =
          run_checked (Account.Nonce.Checked.if_ b ~then_ ~else_)

        let succ t = run_checked (Account.Nonce.Checked.succ t)
      end

      module State_hash = struct
        type t = State_hash.var

        let if_ b ~then_ ~else_ = run_checked (State_hash.if_ b ~then_ ~else_)
      end

      module Timing = struct
        type t = Account_timing.var

        let if_ b ~then_ ~else_ =
          run_checked (Account_timing.if_ b ~then_ ~else_)

        let vesting_period (t : t) = t.vesting_period
      end

      module Balance = struct
        include Balance.Checked

        let if_ b ~then_ ~else_ = run_checked (if_ b ~then_ ~else_)

        let sub_amount_flagged x y = run_checked (sub_amount_flagged x y)

        let add_signed_amount_flagged x y =
          run_checked (add_signed_amount_flagged x y)
      end

      module Verification_key = struct
        type t =
          ( Boolean.var
          , ( Side_loaded_verification_key.t option
            , Field.Constant.t )
            With_hash.t
            Data_as_hash.t )
          Zkapp_basic.Flagged_option.t

        let if_ b ~(then_ : t) ~(else_ : t) : t =
          Zkapp_basic.Flagged_option.if_ ~if_:Data_as_hash.if_ b ~then_ ~else_
      end

      module Events = struct
        type t = Zkapp_account.Events.var

        let is_empty x = run_checked (Party.Events.is_empty_var x)

        let push_events = Party.Sequence_events.push_events_checked
      end

      module Zkapp_uri = struct
        type t = string Data_as_hash.t

        let if_ = Data_as_hash.if_
      end

      module Token_symbol = struct
        type t = Account.Token_symbol.var

        let if_ = Account.Token_symbol.if_
      end

      module Account = struct
        type t = (Account.Checked.Unhashed.t, Field.t Lazy.t) With_hash.t

        module Permissions = struct
          type controller = Permissions.Auth_required.Checked.t

          let edit_state : t -> controller =
           fun a -> a.data.permissions.edit_state

          let send : t -> controller = fun a -> a.data.permissions.send

          let receive : t -> controller = fun a -> a.data.permissions.receive

          let set_delegate : t -> controller =
           fun a -> a.data.permissions.set_delegate

          let set_permissions : t -> controller =
           fun a -> a.data.permissions.set_permissions

          let set_verification_key : t -> controller =
           fun a -> a.data.permissions.set_verification_key

          let set_zkapp_uri : t -> controller =
           fun a -> a.data.permissions.set_zkapp_uri

          let edit_sequence_state : t -> controller =
           fun a -> a.data.permissions.edit_sequence_state

          let set_token_symbol : t -> controller =
           fun a -> a.data.permissions.set_token_symbol

          let increment_nonce : t -> controller =
           fun a -> a.data.permissions.increment_nonce

          let set_voting_for : t -> controller =
           fun a -> a.data.permissions.set_voting_for

          type t = Permissions.Checked.t

          let if_ b ~then_ ~else_ = Permissions.Checked.if_ b ~then_ ~else_
        end

        let account_with_hash (account : Account.Checked.Unhashed.t) : t =
          With_hash.of_data account ~hash_data:(fun a ->
              lazy
                (let a =
                   { a with
                     zkapp =
                       ( Zkapp_account.Checked.digest a.zkapp
                       , As_prover.Ref.create (fun () -> None) )
                   }
                 in
                 run_checked (Account.Checked.digest a)))

        type timing = Account_timing.var

        let timing (account : t) : timing = account.data.timing

        let set_timing (account : t) (timing : timing) : t =
          { account with data = { account.data with timing } }

        let set_token_id (account : t) (token_id : Token_id.Checked.t) : t =
          account_with_hash { account.data with token_id }

        let balance (a : t) : Balance.t = a.data.balance

        let set_balance (balance : Balance.t) ({ data = a; hash } : t) : t =
          { data = { a with balance }; hash }

        let check_timing ~txn_global_slot ({ data = account; _ } : t) =
          let invalid_timing = ref None in
          let balance_check _ = failwith "Should not be called" in
          let timed_balance_check b =
            invalid_timing := Some (Boolean.not b) ;
            return ()
          in
          let `Min_balance _, timing =
            run_checked
            @@ [%with_label "Check zkapp timing"]
                 (check_timing ~balance_check ~timed_balance_check ~account
                    ~txn_amount:None ~txn_global_slot)
          in
          (`Invalid_timing (Option.value_exn !invalid_timing), timing)

        let make_zkapp (a : t) = a

        let unmake_zkapp (a : t) = a

        let proved_state (a : t) = a.data.zkapp.proved_state

        let set_proved_state proved_state ({ data = a; hash } : t) : t =
          { data = { a with zkapp = { a.zkapp with proved_state } }; hash }

        let app_state (a : t) = a.data.zkapp.app_state

        let set_app_state app_state ({ data = a; hash } : t) : t =
          { data = { a with zkapp = { a.zkapp with app_state } }; hash }

        let verification_key (a : t) : Verification_key.t =
          a.data.zkapp.verification_key

        let set_verification_key (verification_key : Verification_key.t)
            ({ data = a; hash } : t) : t =
          { data = { a with zkapp = { a.zkapp with verification_key } }; hash }

        let last_sequence_slot (a : t) = a.data.zkapp.last_sequence_slot

        let set_last_sequence_slot last_sequence_slot ({ data = a; hash } : t) :
            t =
          { data = { a with zkapp = { a.zkapp with last_sequence_slot } }
          ; hash
          }

        let sequence_state (a : t) = a.data.zkapp.sequence_state

        let set_sequence_state sequence_state ({ data = a; hash } : t) : t =
          { data = { a with zkapp = { a.zkapp with sequence_state } }; hash }

        let zkapp_uri (a : t) = a.data.zkapp_uri

        let set_zkapp_uri zkapp_uri ({ data = a; hash } : t) : t =
          { data = { a with zkapp_uri }; hash }

        let token_symbol (a : t) = a.data.token_symbol

        let set_token_symbol token_symbol ({ data = a; hash } : t) : t =
          { data = { a with token_symbol }; hash }

        let public_key (a : t) = a.data.public_key

        let set_public_key public_key ({ data = a; hash } : t) : t =
          { data = { a with public_key }; hash }

        let delegate (a : t) = a.data.delegate

        let set_delegate delegate ({ data = a; hash } : t) : t =
          { data = { a with delegate }; hash }

        let nonce (a : t) = a.data.nonce

        let set_nonce nonce ({ data = a; hash } : t) : t =
          { data = { a with nonce }; hash }

        let voting_for (a : t) = a.data.voting_for

        let set_voting_for voting_for ({ data = a; hash } : t) : t =
          { data = { a with voting_for }; hash }

        let permissions (a : t) = a.data.permissions

        let set_permissions permissions ({ data = a; hash } : t) : t =
          { data = { a with permissions }; hash }
      end

      module Opt = struct
        open Zkapp_basic

        type 'a t = (Bool.t, 'a) Flagged_option.t

        let is_some = Flagged_option.is_some

        let map x ~f = Flagged_option.map ~f x

        let or_default ~if_ x ~default =
          if_ (is_some x) ~then_:(Flagged_option.data x) ~else_:default

        let or_exn x =
          with_label "or_exn is_some" (fun () ->
              Bool.Assert.is_true (is_some x)) ;
          Flagged_option.data x
      end

      module Parties = struct
        module F = Parties.Digest.Forest.Checked

        type t =
          ( ( Party.t * unit
            , Parties.Digest.Party.t
            , Parties.Digest.Forest.t )
            Parties.Call_forest.t
            V.t
          , F.t )
          With_hash.t

        let if_ b ~then_:(t : t) ~else_:(e : t) : t =
          { hash = F.if_ b ~then_:t.hash ~else_:e.hash
          ; data = V.if_ b ~then_:t.data ~else_:e.data
          }

        let empty =
          Parties.Digest.Forest.constant Parties.Call_forest.With_hashes.empty

        let is_empty ({ hash = x; _ } : t) = F.equal empty x

        let empty () : t = { hash = empty; data = V.create (fun () -> []) }

        let pop_exn ({ hash = h; data = r } : t) : (party * t) * t =
          with_label "Parties.pop_exn" (fun () ->
              let hd_r =
                V.create (fun () ->
                    V.get r |> List.hd_exn |> With_stack_hash.elt)
              in
              let party = V.create (fun () -> (V.get hd_r).party |> fst) in
              let auth = V.(create (fun () -> (V.get party).authorization)) in
              let party =
                exists (Party.Body.typ ()) ~compute:(fun () ->
                    (V.get party).body)
              in
              let party =
                With_hash.of_data party
                  ~hash_data:Parties.Digest.Party.Checked.create
              in
              let subforest : t =
                let subforest = V.create (fun () -> (V.get hd_r).calls) in
                let subforest_hash =
                  exists Parties.Digest.Forest.typ ~compute:(fun () ->
                      Parties.Call_forest.hash (V.get subforest))
                in
                { hash = subforest_hash; data = subforest }
              in
              let tl_hash =
                exists Parties.Digest.Forest.typ ~compute:(fun () ->
                    V.get r |> List.tl_exn |> Parties.Call_forest.hash)
              in
              let tree_hash =
                Parties.Digest.Tree.Checked.create ~party:party.hash
                  ~calls:subforest.hash
              in
              let hash_cons =
                Parties.Digest.Forest.Checked.cons tree_hash tl_hash
              in
              F.Assert.equal hash_cons h ;
              ( ( ({ party; control = auth }, subforest)
                , { hash = tl_hash
                  ; data = V.(create (fun () -> List.tl_exn (get r)))
                  } )
                : (party * t) * t ))
      end

      module Stack_frame = struct
        type frame = (Token_id.Checked.t, Parties.t) Stack_frame.t

        type t = (frame, Stack_frame.Digest.Checked.t Lazy.t) With_hash.t

        let if_ b ~then_:(t1 : t) ~else_:(t2 : t) : t =
          { With_hash.hash =
              lazy
                (Stack_frame.Digest.Checked.if_ b ~then_:(Lazy.force t1.hash)
                   ~else_:(Lazy.force t2.hash))
          ; data =
              Stack_frame.Checked.if_ Parties.if_ b ~then_:t1.data
                ~else_:t2.data
          }

        let caller (t : t) = t.data.caller

        let caller_caller (t : t) = t.data.caller_caller

        let calls (t : t) = t.data.calls

        let of_frame (frame : frame) : t =
          { data = frame
          ; hash =
              lazy
                (Stack_frame.Digest.Checked.create
                   ~hash_parties:(fun (calls : Parties.t) -> calls.hash)
                   frame)
          }

        let make ~caller ~caller_caller ~calls : t =
          Stack_frame.make ~caller ~caller_caller ~calls |> of_frame

        let hash (t : t) : Stack_frame.Digest.Checked.t = Lazy.force t.hash

        let unhash (h : Stack_frame.Digest.Checked.t)
            (frame :
              ( Mina_base.Token_id.Stable.V1.t
              , unit Mina_base.Parties.Call_forest.With_hashes.Stable.V1.t )
              Stack_frame.Stable.V1.t
              V.t) : t =
          with_label "unhash" (fun () ->
              let frame : frame =
                { caller =
                    exists Token_id.typ ~compute:(fun () ->
                        (V.get frame).caller)
                ; caller_caller =
                    exists Token_id.typ ~compute:(fun () ->
                        (V.get frame).caller_caller)
                ; calls =
                    { hash =
                        exists Mina_base.Parties.Digest.Forest.typ
                          ~compute:(fun () ->
                            (V.get frame).calls
                            |> Mina_base.Parties.Call_forest.hash)
                    ; data = V.map frame ~f:(fun frame -> frame.calls)
                    }
                }
              in
              let t = of_frame frame in
              Stack_frame.Digest.Checked.Assert.equal (hash (of_frame frame)) h ;
              t)
      end

      module Call_stack = struct
        module Value = struct
          open Mina_base

          type caller = Token_id.t

          type frame =
            ( caller
            , ( Party.t * unit
              , Parties.Digest.Party.t
              , Parties.Digest.Forest.t )
              Parties.Call_forest.t )
            Stack_frame.t
        end

        type elt = Stack_frame.t

        module Elt = struct
          type t = (Value.frame, Mina_base.Stack_frame.Digest.t) With_hash.t

          let default : unit -> t =
            Memo.unit (fun () : t ->
                With_hash.of_data ~hash_data:Mina_base.Stack_frame.Digest.create
                  ( { caller = Mina_base.Token_id.default
                    ; caller_caller = Mina_base.Token_id.default
                    ; calls = []
                    }
                    : Value.frame ))
        end

        let hash (type a) (xs : (a, Call_stack_digest.t) With_stack_hash.t list)
            : Call_stack_digest.t =
          match xs with [] -> Call_stack_digest.empty | x :: _ -> x.stack_hash

        type t =
          ( (Elt.t, Call_stack_digest.t) With_stack_hash.t list V.t
          , Call_stack_digest.Checked.t )
          With_hash.t

        let if_ b ~then_:(t : t) ~else_:(e : t) : t =
          { hash = Call_stack_digest.Checked.if_ b ~then_:t.hash ~else_:e.hash
          ; data = V.if_ b ~then_:t.data ~else_:e.data
          }

        let empty = Call_stack_digest.(constant empty)

        let is_empty ({ hash = x; _ } : t) =
          Call_stack_digest.Checked.equal empty x

        let empty () : t = { hash = empty; data = V.create (fun () -> []) }

        let exists_elt (elt_ref : (Value.frame, _) With_hash.t V.t) :
            Stack_frame.t =
          let elt : Stack_frame.frame =
            let calls : Parties.t =
              { hash =
                  exists Mina_base.Parties.Digest.Forest.typ ~compute:(fun () ->
                      (V.get elt_ref).data.calls
                      |> Mina_base.Parties.Call_forest.hash)
              ; data = V.map elt_ref ~f:(fun frame -> frame.data.calls)
              }
            and caller =
              exists Mina_base.Token_id.typ ~compute:(fun () ->
                  (V.get elt_ref).data.caller)
            and caller_caller =
              exists Mina_base.Token_id.typ ~compute:(fun () ->
                  (V.get elt_ref).data.caller_caller)
            in
            { caller; caller_caller; calls }
          in
          Stack_frame.of_frame elt

        let pop_exn ({ hash = h; data = r } : t) : elt * t =
          let hd_r = V.create (fun () -> (V.get r |> List.hd_exn).elt) in
          let tl_r = V.create (fun () -> V.get r |> List.tl_exn) in
          let elt : Stack_frame.t = exists_elt hd_r in
          let stack =
            exists Call_stack_digest.typ ~compute:(fun () -> hash (V.get tl_r))
          in
          let h' =
            Call_stack_digest.Checked.cons (Stack_frame.hash elt) stack
          in
          with_label __LOC__ (fun () ->
              Call_stack_digest.Checked.Assert.equal h h') ;
          (elt, { hash = stack; data = tl_r })

        let pop ({ hash = h; data = r } as t : t) : (elt * t) Opt.t =
          let input_is_empty = is_empty t in
          let hd_r =
            V.create (fun () ->
                match V.get r |> List.hd with
                | None ->
                    Elt.default ()
                | Some x ->
                    x.elt)
          in
          let tl_r =
            V.create (fun () -> V.get r |> List.tl |> Option.value ~default:[])
          in
          let elt = exists_elt hd_r in
          let stack =
            exists Call_stack_digest.typ ~compute:(fun () -> hash (V.get tl_r))
          in
          let stack_frame_hash = Stack_frame.hash elt in
          let h' = Call_stack_digest.Checked.cons stack_frame_hash stack in
          with_label __LOC__ (fun () ->
              Boolean.Assert.any
                [ input_is_empty; Call_stack_digest.Checked.equal h h' ]) ;
          { is_some = Boolean.not input_is_empty
          ; data = (elt, { hash = stack; data = tl_r })
          }

        let read_elt (frame : elt) : Elt.t =
          { hash =
              As_prover.read Mina_base.Stack_frame.Digest.typ
                (Stack_frame.hash frame)
          ; data =
              { calls = V.get frame.data.calls.data
              ; caller = As_prover.read Token_id.typ frame.data.caller
              ; caller_caller =
                  As_prover.read Token_id.typ frame.data.caller_caller
              }
          }

        let push (elt : elt) ~onto:({ hash = h_tl; data = r_tl } : t) : t =
          let h = Call_stack_digest.Checked.cons (Stack_frame.hash elt) h_tl in
          let r =
            V.create
              (fun () : (Elt.t, Call_stack_digest.t) With_stack_hash.t list ->
                let hd = read_elt elt in
                let tl = V.get r_tl in
                { With_stack_hash.stack_hash =
                    As_prover.read Call_stack_digest.typ h
                ; elt = hd
                }
                :: tl)
          in
          { hash = h; data = r }
      end

      module Amount = struct
        type t = Amount.Checked.t

        type unsigned = t

        module Signed = struct
          type t = Amount.Signed.Checked.t

          let equal t t' = run_checked (Amount.Signed.Checked.equal t t')

          let if_ b ~then_ ~else_ =
            run_checked (Amount.Signed.Checked.if_ b ~then_ ~else_)

          let is_pos (t : t) =
            Sgn.Checked.is_pos
              (run_checked (Currency.Amount.Signed.Checked.sgn t))

          let negate = Amount.Signed.Checked.negate

          let of_unsigned = Amount.Signed.Checked.of_unsigned

          let add_flagged x y =
            run_checked (Amount.Signed.Checked.add_flagged x y)
        end

        let if_ b ~then_ ~else_ =
          run_checked (Amount.Checked.if_ b ~then_ ~else_)

        let equal t t' = run_checked (Amount.Checked.equal t t')

        let zero = Amount.(var_of_t zero)

        let add_flagged x y = run_checked (Amount.Checked.add_flagged x y)

        let add_signed_flagged (x : t) (y : Signed.t) =
          run_checked (Amount.Checked.add_signed_flagged x y)

        let of_constant_fee fee = Amount.var_of_t (Amount.of_fee fee)
      end

      module Token_id = struct
        type t = Token_id.Checked.t

        let if_ = Token_id.Checked.if_

        let equal x y = Token_id.Checked.equal x y

        let default = Token_id.(Checked.constant default)
      end

      module Public_key = struct
        type t = Public_key.Compressed.var

        let if_ b ~then_ ~else_ =
          run_checked (Public_key.Compressed.Checked.if_ b ~then_ ~else_)
      end

      module Protocol_state_precondition = struct
        type t = Zkapp_precondition.Protocol_state.Checked.t
      end

      module Field = Impl.Field

      module Local_state = struct
        type t =
          ( Stack_frame.t
          , Call_stack.t
          , Token_id.t
          , Amount.t
          , Ledger_hash.var * Sparse_ledger.t V.t
          , Bool.t
          , Transaction_commitment.t
          , Bool.failure_status_tbl )
          Mina_transaction_logic.Parties_logic.Local_state.t

        let add_check (t : t) _failure b =
          { t with success = Bool.(t.success &&& b) }

        let update_failure_status_tbl (t : t) _failure_status b =
          add_check
            (t : t)
            Transaction_status.Failure.Update_not_permitted_voting_for b

        let add_new_failure_status_bucket t = t
      end
    end

    module Single (I : Single_inputs) = struct
      open I

      let { auth_type; is_start = _ } = spec

      module V = Prover_value
      open Impl

      module Inputs = struct
        include Inputs

        module Account = struct
          include Account

          let register_verification_key ({ data = a; _ } : t) =
            Option.iter snapp_statement ~f:(fun (tag, _) ->
                let vk =
                  exists Side_loaded_verification_key.typ ~compute:(fun () ->
                      Option.value_exn
                        (As_prover.Ref.get
                           (Data_as_hash.ref a.zkapp.verification_key.data))
                          .data)
                in
                let expected_hash =
                  Data_as_hash.hash a.zkapp.verification_key.data
                in
                let actual_hash = Zkapp_account.Checked.digest_vk vk in
                Field.Assert.equal expected_hash actual_hash ;
                Pickles.Side_loaded.in_circuit (side_loaded tag) vk)
        end

        module Controller = struct
          type t = Permissions.Auth_required.Checked.t

          let if_ = Permissions.Auth_required.Checked.if_

          let check =
            match auth_type with
            | Proof ->
                fun ~proof_verifies:_ ~signature_verifies:_ perm ->
                  Permissions.Auth_required.Checked.eval_proof perm
            | Signature | None_given ->
                fun ~proof_verifies:_ ~signature_verifies perm ->
                  Permissions.Auth_required.Checked.eval_no_proof
                    ~signature_verifies perm
        end

        module Ledger = struct
          type t = Ledger_hash.var * Sparse_ledger.t V.t

          type inclusion_proof = (Boolean.var * Field.t) list

          let if_ b ~then_:((xt, rt) : t) ~else_:((xe, re) : t) =
            ( run_checked (Ledger_hash.if_ b ~then_:xt ~else_:xe)
            , V.if_ b ~then_:rt ~else_:re )

          let empty ~depth () : t =
            let t = Sparse_ledger.empty ~depth () in
            ( Ledger_hash.var_of_t (Sparse_ledger.merkle_root t)
            , V.create (fun () -> t) )

          let idx ledger id = Sparse_ledger.find_index_exn ledger id

          let body_id (body : Party.Body.Checked.t) =
            let open As_prover in
            Mina_base.Account_id.create
              (read Signature_lib.Public_key.Compressed.typ body.public_key)
              (read Mina_base.Token_id.typ body.token_id)

<<<<<<< HEAD
          let get_account { party; _ } ((_root, ledger) : t) =
            let idx =
              V.map ledger ~f:(fun l -> idx l (body_id party.data.body))
            in
=======
          let get_account { party; _ } (_root, ledger) =
            let idx = V.map ledger ~f:(fun l -> idx l (body_id party.data)) in
>>>>>>> 2c0408bd
            let account =
              exists Mina_base.Account.Checked.Unhashed.typ ~compute:(fun () ->
                  Sparse_ledger.get_exn (V.get ledger) (V.get idx))
            in
            let account = Account.account_with_hash account in
            let incl =
              exists
                Typ.(
                  list ~length:constraint_constants.ledger_depth
                    (Boolean.typ * field))
                ~compute:(fun () ->
                  List.map
                    (Sparse_ledger.path_exn (V.get ledger) (V.get idx))
                    ~f:(fun x ->
                      match x with
                      | `Left h ->
                          (false, h)
                      | `Right h ->
                          (true, h)))
            in
            (account, incl)

          let set_account ((_root, ledger) : t) ((a, incl) : Account.t * _) : t
              =
            ( implied_root a incl |> Ledger_hash.var_of_hash_packed
            , V.map ledger
                ~f:
                  As_prover.(
                    fun ledger ->
                      let a : Mina_base.Account.t =
                        read Mina_base.Account.Checked.Unhashed.typ a.data
                      in
                      let idx = idx ledger (Mina_base.Account.identifier a) in
                      Sparse_ledger.set_exn ledger idx a) )

          let check_inclusion ((root, _) : t) (account, incl) =
            with_label __LOC__ (fun () ->
                Field.Assert.equal
                  (implied_root account incl)
                  (Ledger_hash.var_to_hash_packed root))

          let check_account public_key token_id
              (({ data = account; _ }, _) : Account.t * _) =
            let is_new =
              run_checked
                (Signature_lib.Public_key.Compressed.Checked.equal
                   account.public_key
                   Signature_lib.Public_key.Compressed.(var_of_t empty))
            in
            with_label __LOC__ (fun () ->
                Boolean.Assert.any
                  [ is_new
                  ; run_checked
                      (Signature_lib.Public_key.Compressed.Checked.equal
                         public_key account.public_key)
                  ]) ;
            with_label __LOC__ (fun () ->
                Boolean.Assert.any
                  [ is_new; Token_id.equal token_id account.token_id ]) ;
            `Is_new is_new
        end

        module Party = struct
          type t = party

          type parties = Parties.t

          type transaction_commitment = Transaction_commitment.t

          let balance_change (t : t) = t.party.data.balance_change

          let protocol_state_precondition (t : t) =
            t.party.data.protocol_state_precondition

          let token_id (t : t) = t.party.data.token_id

          let public_key (t : t) = t.party.data.public_key

          let caller (t : t) = t.party.data.caller

          let account_id (t : t) = Account_id.create (public_key t) (token_id t)

          let use_full_commitment (t : t) = t.party.data.use_full_commitment

          let increment_nonce (t : t) = t.party.data.increment_nonce

          let check_authorization ~commitment
              ~at_party:({ hash = at_party; _ } : Parties.t)
              ({ party; control; _ } : t) =
            let proof_verifies =
              match (auth_type, snapp_statement) with
              | Proof, Some (_i, s) ->
                  with_label __LOC__ (fun () ->
                      Zkapp_statement.Checked.Assert.equal
                        { transaction = commitment
                        ; at_party = (at_party :> Field.t)
                        }
                        s) ;
                  Boolean.true_
              | (Signature | None_given), None ->
                  Boolean.false_
              | Proof, None | (Signature | None_given), Some _ ->
                  assert false
            in
            let signature_verifies =
              match auth_type with
              | None_given | Proof ->
                  Boolean.false_
              | Signature ->
                  let signature =
                    exists Signature_lib.Schnorr.Chunked.Signature.typ
                      ~compute:(fun () ->
                        match V.get control with
                        | Signature s ->
                            s
                        | None_given ->
                            Signature.dummy
                        | Proof _ ->
                            assert false)
                  in
                  run_checked
                    (let%bind (module S) =
                       Tick.Inner_curve.Checked.Shifted.create ()
                     in
                     signature_verifies
                       ~shifted:(module S)
                       ~payload_digest:commitment signature
                       party.data.public_key)
            in
            ( `Proof_verifies proof_verifies
            , `Signature_verifies signature_verifies )

          module Update = struct
            open Zkapp_basic

            type 'a set_or_keep = 'a Set_or_keep.Checked.t

            let timing ({ party; _ } : t) : Account.timing set_or_keep =
              Set_or_keep.Checked.map
                ~f:Party.Update.Timing_info.Checked.to_account_timing
                party.data.update.timing

            let app_state ({ party; _ } : t) = party.data.update.app_state

            let verification_key ({ party; _ } : t) =
              party.data.update.verification_key

            let sequence_events ({ party; _ } : t) = party.data.sequence_events

            let zkapp_uri ({ party; _ } : t) = party.data.update.zkapp_uri

            let token_symbol ({ party; _ } : t) = party.data.update.token_symbol

            let delegate ({ party; _ } : t) = party.data.update.delegate

            let voting_for ({ party; _ } : t) = party.data.update.voting_for

            let permissions ({ party; _ } : t) = party.data.update.permissions
          end
        end

        module Set_or_keep = struct
          include Zkapp_basic.Set_or_keep.Checked
        end

        module Global_state = struct
          include Global_state

          let fee_excess { fee_excess; _ } = fee_excess

          let set_fee_excess t fee_excess = { t with fee_excess }

          let ledger { ledger; _ } = ledger

          let set_ledger ~should_update t ledger =
            { t with
              ledger = Ledger.if_ should_update ~then_:ledger ~else_:t.ledger
            }

          let global_slot_since_genesis { protocol_state; _ } =
            protocol_state.global_slot_since_genesis
        end

        let with_label ~label f = with_label label f
      end

      module Env = struct
        open Inputs

        type t =
          < party : Party.t
          ; account : Account.t
          ; ledger : Ledger.t
          ; amount : Amount.t
          ; signed_amount : Amount.Signed.t
          ; bool : Bool.t
          ; token_id : Token_id.t
          ; global_state : Global_state.t
          ; inclusion_proof : (Bool.t * Field.t) list
          ; parties : Parties.t
          ; local_state :
              ( Stack_frame.t
              , Call_stack.t
              , Token_id.t
              , Amount.t
              , Ledger.t
              , Bool.t
              , Transaction_commitment.t
              , unit )
              Mina_transaction_logic.Parties_logic.Local_state.t
          ; protocol_state_precondition :
              Zkapp_precondition.Protocol_state.Checked.t
          ; transaction_commitment : Transaction_commitment.t
          ; full_transaction_commitment : Transaction_commitment.t
          ; field : Field.t
          ; failure : unit >
      end

      include Mina_transaction_logic.Parties_logic.Make (Inputs)

      let perform (type r)
          (eff : (r, Env.t) Mina_transaction_logic.Parties_logic.Eff.t) : r =
        match eff with
        | Check_protocol_state_precondition
            (protocol_state_predicate, global_state) ->
            Zkapp_precondition.Protocol_state.Checked.check
              protocol_state_predicate global_state.protocol_state
        | Check_account_precondition (_is_start, { party; _ }, account, _global)
          ->
            Zkapp_precondition.Account.Checked.check
              party.data.account_precondition account.data
        | Check_auth { is_start; party = { party; _ }; account } ->
            (* If there's a valid signature, it must increment the nonce or use full commitment *)
            let account', `proof_must_verify proof_must_verify =
              apply_body ~is_start party.data account.data
            in
            let proof_must_verify = proof_must_verify () in
            let success =
              match auth_type with
              | None_given | Signature ->
                  Boolean.(not proof_must_verify)
              | Proof ->
                  (* We always assert that the proof verifies. *)
                  Boolean.true_
            in
            (* omit failure status here, unlike `Mina_transaction_logic` *)
            (Inputs.Account.account_with_hash account', success, ())
    end

    let check_protocol_state ~pending_coinbase_stack_init
        ~pending_coinbase_stack_before ~pending_coinbase_stack_after state_body
        =
      [%with_label "Compute pending coinbase stack"]
        (let%bind state_body_hash =
           Mina_state.Protocol_state.Body.hash_checked state_body
         in
         let%bind computed_pending_coinbase_stack_after =
           Pending_coinbase.Stack.Checked.push_state state_body_hash
             pending_coinbase_stack_init
         in
         [%with_label "Check pending coinbase stack"]
           (let%bind correct_coinbase_target_stack =
              Pending_coinbase.Stack.equal_var
                computed_pending_coinbase_stack_after
                pending_coinbase_stack_after
            in
            let%bind valid_init_state =
              Pending_coinbase.Stack.equal_var pending_coinbase_stack_init
                pending_coinbase_stack_before
            in
            Boolean.Assert.all
              [ correct_coinbase_target_stack; valid_init_state ]))

    let main ?(witness : Witness.t option) (spec : Spec.t) ~constraint_constants
        snapp_statements (statement : Statement.With_sok.Checked.t) =
      let open Impl in
      run_checked (dummy_constraints ()) ;
      let ( ! ) x = Option.value_exn x in
      let state_body =
        exists (Mina_state.Protocol_state.Body.typ ~constraint_constants)
          ~compute:(fun () -> !witness.state_body)
      in
      let pending_coinbase_stack_init =
        exists Pending_coinbase.Stack.typ ~compute:(fun () ->
            !witness.init_stack)
      in
      let module V = Prover_value in
      run_checked
        (check_protocol_state ~pending_coinbase_stack_init
           ~pending_coinbase_stack_before:
             statement.source.pending_coinbase_stack
           ~pending_coinbase_stack_after:statement.target.pending_coinbase_stack
           state_body) ;
      let init :
          Global_state.t * _ Mina_transaction_logic.Parties_logic.Local_state.t
          =
        let g : Global_state.t =
          { ledger =
              ( statement.source.ledger
              , V.create (fun () -> !witness.global_ledger) )
          ; fee_excess = Amount.Signed.(Checked.constant zero)
          ; protocol_state =
              Mina_state.Protocol_state.Body.view_checked state_body
          }
        in
        let l : _ Mina_transaction_logic.Parties_logic.Local_state.t =
          { stack_frame =
              Inputs.Stack_frame.unhash statement.source.local_state.stack_frame
                (V.create (fun () -> !witness.local_state_init.stack_frame))
          ; call_stack =
              { With_hash.hash = statement.source.local_state.call_stack
              ; data = V.create (fun () -> !witness.local_state_init.call_stack)
              }
          ; transaction_commitment =
              statement.source.local_state.transaction_commitment
          ; full_transaction_commitment =
              statement.source.local_state.full_transaction_commitment
          ; token_id = statement.source.local_state.token_id
          ; excess = statement.source.local_state.excess
          ; ledger =
              ( statement.source.local_state.ledger
              , V.create (fun () -> !witness.local_state_init.ledger) )
          ; success = statement.source.local_state.success
          ; failure_status_tbl = ()
          }
        in
        (g, l)
      in
      let start_parties =
        As_prover.Ref.create (fun () -> !witness.start_parties)
      in
      let (global, local), snapp_statements =
        List.fold_left spec ~init:(init, snapp_statements)
          ~f:(fun (((_, local) as acc), statements) party_spec ->
            let snapp_statement, statements =
              match party_spec.auth_type with
              | Signature | None_given ->
                  (None, statements)
              | Proof -> (
                  match statements with
                  | [] ->
                      assert false
                  | s :: ss ->
                      (Some s, ss) )
            in
            let module S = Single (struct
              let constraint_constants = constraint_constants

              let spec = party_spec

              let snapp_statement = snapp_statement
            end) in
            let finish v =
              let open Mina_transaction_logic.Parties_logic.Start_data in
              let ps =
                V.map v ~f:(function
                  | `Skip ->
                      []
                  | `Start p ->
                      Parties.parties p.parties
                      |> Parties.Call_forest.map ~f:(fun party -> (party, ())))
              in
              let h =
                exists Parties.Digest.Forest.typ ~compute:(fun () ->
                    Parties.Call_forest.hash (V.get ps))
              in
              let start_data =
                { Mina_transaction_logic.Parties_logic.Start_data.parties =
                    { With_hash.hash = h; data = ps }
                ; memo_hash =
                    exists Field.typ ~compute:(fun () ->
                        match V.get v with
                        | `Skip ->
                            Field.Constant.zero
                        | `Start p ->
                            p.memo_hash)
                }
              in
              let global_state, local_state =
                with_label "apply" (fun () ->
                    S.apply ~constraint_constants
                      ~is_start:
                        ( match party_spec.is_start with
                        | `No ->
                            `No
                        | `Yes ->
                            `Yes start_data
                        | `Compute_in_circuit ->
                            `Compute start_data )
                      S.{ perform }
                      acc)
              in
              (* replace any transaction failure with unit value *)
              (global_state, { local_state with failure_status_tbl = () })
            in
            let acc' =
              match party_spec.is_start with
              | `No ->
                  let global_state, local_state =
                    S.apply ~constraint_constants ~is_start:`No
                      S.{ perform }
                      acc
                  in
                  (* replace any transaction failure with unit value *)
                  (global_state, { local_state with failure_status_tbl = () })
              | `Compute_in_circuit ->
                  V.create (fun () ->
                      match As_prover.Ref.get start_parties with
                      | [] ->
                          `Skip
                      | p :: ps ->
                          let should_pop =
                            Mina_base.Parties.Call_forest.is_empty
                              (V.get local.stack_frame.data.calls.data)
                          in
                          if should_pop then (
                            As_prover.Ref.set start_parties ps ;
                            `Start p )
                          else `Skip)
                  |> finish
              | `Yes ->
                  as_prover (fun () ->
                      assert (
                        Mina_base.Parties.Call_forest.is_empty
                          (V.get local.stack_frame.data.calls.data) )) ;
                  V.create (fun () ->
                      match As_prover.Ref.get start_parties with
                      | [] ->
                          assert false
                      | p :: ps ->
                          As_prover.Ref.set start_parties ps ;
                          `Start p)
                  |> finish
            in
            (acc', statements))
      in
      with_label __LOC__ (fun () -> assert (List.is_empty snapp_statements)) ;
      let local_state_ledger =
        (* The actual output ledger may differ from the one generated by
           transaction logic, because we handle failures differently between
           the two. However, in the case of failure, we never use this ledger:
           it will never be upgraded to the global ledger. If we have such a
           failure, we just pretend we achieved the target hash.
        *)
        Stack_frame.Digest.Checked.if_ local.success
          ~then_:(Inputs.Stack_frame.hash local.stack_frame)
          ~else_:statement.target.local_state.stack_frame
      in
      with_label __LOC__ (fun () ->
          Local_state.Checked.assert_equal statement.target.local_state
            { local with
              stack_frame = local_state_ledger
            ; call_stack = local.call_stack.hash
            ; ledger = fst local.ledger
            }) ;
      with_label __LOC__ (fun () ->
          run_checked
            (Frozen_ledger_hash.assert_equal (fst global.ledger)
               statement.target.ledger)) ;
      with_label __LOC__ (fun () ->
          run_checked
            (Amount.Checked.assert_equal statement.supply_increase
               Amount.(var_of_t zero))) ;
      with_label __LOC__ (fun () ->
          run_checked
            (let expected = statement.fee_excess in
             let got =
               { fee_token_l = Token_id.(Checked.constant default)
               ; fee_excess_l = Amount.Signed.Checked.to_fee global.fee_excess
               ; Fee_excess.fee_token_r = Token_id.(Checked.constant default)
               ; fee_excess_r =
                   Amount.Signed.Checked.to_fee (fst init).fee_excess
               }
             in
             Fee_excess.assert_equal_checked expected got)) ;
      let `Needs_some_work_for_zkapps_on_mainnet = Mina_base.Util.todo_zkapps in
      (* TODO: Check various consistency equalities between local and global and the statement *)
      ()

    (* Horrible hack :( *)
    let witness : Witness.t option ref = ref None

    let rule (type a b c d) ~constraint_constants ~proof_level
        (t : (a, b, c, d) Basic.t_typed) :
        ( a
        , b
        , c
        , d
        , Statement.With_sok.var
        , Statement.With_sok.t )
        Pickles.Inductive_rule.t =
      let open Hlist in
      let open Basic in
      let module M = H4.T (Pickles.Tag) in
      let s = Basic.spec t in
      let prev_should_verify =
        match proof_level with
        | Genesis_constants.Proof_level.Full ->
            true
        | _ ->
            false
      in
      let b = Boolean.var_of_value prev_should_verify in
      match t with
      | Proved ->
          { identifier = "proved"
          ; prevs = M.[ side_loaded 0 ]
          ; main_value = (fun [ _ ] _ -> [ prev_should_verify ])
          ; main =
              (fun [ snapp_statement ] stmt ->
                main ?witness:!witness s ~constraint_constants
                  (List.mapi [ snapp_statement ] ~f:(fun i x -> (i, x)))
                  stmt ;
                [ b ])
          }
      | Opt_signed_unsigned ->
          { identifier = "opt_signed-unsigned"
          ; prevs = M.[]
          ; main_value = (fun [] _ -> [])
          ; main =
              (fun [] stmt ->
                main ?witness:!witness s ~constraint_constants [] stmt ;
                [])
          }
      | Opt_signed_opt_signed ->
          { identifier = "opt_signed-opt_signed"
          ; prevs = M.[]
          ; main_value = (fun [] _ -> [])
          ; main =
              (fun [] stmt ->
                main ?witness:!witness s ~constraint_constants [] stmt ;
                [])
          }
      | Opt_signed ->
          { identifier = "opt_signed"
          ; prevs = M.[]
          ; main_value = (fun [] _ -> [])
          ; main =
              (fun [] stmt ->
                main ?witness:!witness s ~constraint_constants [] stmt ;
                [])
          }
  end

  type _ Snarky_backendless.Request.t +=
    | Transaction : Transaction_union.t Snarky_backendless.Request.t
    | State_body :
        Mina_state.Protocol_state.Body.Value.t Snarky_backendless.Request.t
    | Init_stack : Pending_coinbase.Stack.t Snarky_backendless.Request.t

  let%snarkydef apply_tagged_transaction
      ~(constraint_constants : Genesis_constants.Constraint_constants.t)
      (type shifted)
      (shifted : (module Inner_curve.Checked.Shifted.S with type t = shifted))
      root pending_coinbase_stack_init pending_coinbase_stack_before
      pending_coinbase_after state_body
      ({ signer; signature; payload } as txn : Transaction_union.var) =
    let tag = payload.body.tag in
    let is_user_command = Transaction_union.Tag.Unpacked.is_user_command tag in
    let%bind () =
      [%with_label "Check transaction signature"]
        (check_signature shifted ~payload ~is_user_command ~signer ~signature)
    in
    let%bind signer_pk = Public_key.compress_var signer in
    let%bind () =
      [%with_label "Fee-payer must sign the transaction"]
        ((* TODO: Enable multi-sig. *)
         Public_key.Compressed.Checked.Assert.equal signer_pk
           payload.common.fee_payer_pk)
    in
    (* Compute transaction kind. *)
    let is_payment = Transaction_union.Tag.Unpacked.is_payment tag in
    let is_mint_tokens = Transaction_union.Tag.Unpacked.is_mint_tokens tag in
    let is_stake_delegation =
      Transaction_union.Tag.Unpacked.is_stake_delegation tag
    in
    let is_create_account =
      Transaction_union.Tag.Unpacked.is_create_account tag
    in
    let is_fee_transfer = Transaction_union.Tag.Unpacked.is_fee_transfer tag in
    let is_coinbase = Transaction_union.Tag.Unpacked.is_coinbase tag in
    let fee_token = payload.common.fee_token in
    let%bind fee_token_default =
      make_checked (fun () ->
          Token_id.(Checked.equal fee_token (Checked.constant default)))
    in
    let token = payload.body.token_id in
    let%bind token_default =
      make_checked (fun () ->
          Token_id.(Checked.equal token (Checked.constant default)))
    in
    let%bind () =
      Checked.all_unit
        [ [%with_label
            "Token_locked value is compatible with the transaction kind"]
            (Boolean.Assert.any
               [ Boolean.not payload.body.token_locked; is_create_account ])
        ; [%with_label "Token_locked cannot be used with the default token"]
            (Boolean.Assert.any
               [ Boolean.not payload.body.token_locked
               ; Boolean.not token_default
               ])
        ]
    in
    let%bind () = Boolean.Assert.is_true token_default in
    let%bind () =
      [%with_label "Validate tokens"]
        (Checked.all_unit
           [ [%with_label
               "Fee token is default or command allows non-default fee"]
               (Boolean.Assert.any
                  [ fee_token_default
                  ; is_payment
                  ; is_stake_delegation
                  ; is_fee_transfer
                  ])
           ; (* TODO: Remove this check and update the transaction snark once we
                have an exchange rate mechanism. See issue #4447.
             *)
             [%with_label "Fees in tokens disabled"]
               (Boolean.Assert.is_true fee_token_default)
           ; [%with_label "Command allows default token"]
               Boolean.(
                 Assert.any
                   [ is_payment
                   ; is_stake_delegation
                   ; is_create_account
                   ; is_fee_transfer
                   ; is_coinbase
                   ])
           ])
    in
    let current_global_slot =
      Mina_state.Protocol_state.Body.consensus_state state_body
      |> Consensus.Data.Consensus_state.global_slot_since_genesis_var
    in
    (* Query user command predicted failure/success. *)
    let%bind user_command_failure =
      User_command_failure.compute_as_prover ~constraint_constants
        ~txn_global_slot:current_global_slot txn
    in
    let%bind user_command_fails =
      User_command_failure.any user_command_failure
    in
    let fee = payload.common.fee in
    let receiver = Account_id.Checked.create payload.body.receiver_pk token in
    let source = Account_id.Checked.create payload.body.source_pk token in
    (* Information for the fee-payer. *)
    let nonce = payload.common.nonce in
    let fee_payer =
      Account_id.Checked.create payload.common.fee_payer_pk fee_token
    in
    let%bind () =
      [%with_label "Check slot validity"]
        ( Global_slot.Checked.(current_global_slot <= payload.common.valid_until)
        >>= Boolean.Assert.is_true )
    in

    (* Check coinbase stack. Protocol state body is pushed into the Pending
       coinbase stack once per block. For example, consider any two
       transactions in a block. Their pending coinbase stacks would be:

       transaction1: s1 -> t1 = s1+ protocol_state_body + maybe_coinbase
       transaction2: t1 -> t1 + maybe_another_coinbase
         (Note: protocol_state_body is not pushed again)

       However, for each transaction, we need to constrain the protocol state
       body. This is done is by using the stack ([init_stack]) without the
       current protocol state body, pushing the state body to it in every
       transaction snark and checking if it matches the target.
       We also need to constrain the source for the merges to work correctly.
       Basically,

       init_stack + protocol_state_body + maybe_coinbase = target
       AND
       init_stack = source || init_stack + protocol_state_body = source *)

    (* These are all the possible cases:

        Init_stack     Source                 Target
       --------------------------------------------------------------
         i               i                       i + state
         i               i                       i + state + coinbase
         i               i + state               i + state
         i               i + state               i + state + coinbase
         i + coinbase    i + state + coinbase    i + state + coinbase
    *)
    let%bind () =
      [%with_label "Compute coinbase stack"]
        (let%bind state_body_hash =
           Mina_state.Protocol_state.Body.hash_checked state_body
         in
         let%bind pending_coinbase_stack_with_state =
           Pending_coinbase.Stack.Checked.push_state state_body_hash
             pending_coinbase_stack_init
         in
         let%bind computed_pending_coinbase_stack_after =
           let coinbase =
             (Account_id.Checked.public_key receiver, payload.body.amount)
           in
           let%bind stack' =
             Pending_coinbase.Stack.Checked.push_coinbase coinbase
               pending_coinbase_stack_with_state
           in
           Pending_coinbase.Stack.Checked.if_ is_coinbase ~then_:stack'
             ~else_:pending_coinbase_stack_with_state
         in
         [%with_label "Check coinbase stack"]
           (let%bind correct_coinbase_target_stack =
              Pending_coinbase.Stack.equal_var
                computed_pending_coinbase_stack_after pending_coinbase_after
            in
            let%bind valid_init_state =
              let%bind equal_source =
                Pending_coinbase.Stack.equal_var pending_coinbase_stack_init
                  pending_coinbase_stack_before
              in
              let%bind equal_source_with_state =
                Pending_coinbase.Stack.equal_var
                  pending_coinbase_stack_with_state
                  pending_coinbase_stack_before
              in
              Boolean.(equal_source ||| equal_source_with_state)
            in
            [%with_label "target stack and valid init state"]
              (Boolean.Assert.all
                 [ correct_coinbase_target_stack; valid_init_state ])))
    in
    (* Interrogate failure cases. This value is created without constraints;
       the failures should be checked against potential failures to ensure
       consistency.
    *)
    let%bind () =
      [%with_label "A failing user command is a user command"]
        Boolean.(Assert.any [ is_user_command; not user_command_fails ])
    in
    let predicate_deferred =
      (* Account_precondition check is to be performed later if this is true. *)
      is_create_account
    in
    let%bind predicate_result =
      let%bind is_own_account =
        Public_key.Compressed.Checked.equal payload.common.fee_payer_pk
          payload.body.source_pk
      in
      let predicate_result =
        (* TODO: Predicates. *)
        Boolean.false_
      in
      Boolean.(is_own_account ||| predicate_result)
    in
    let%bind () =
      [%with_label "Check account_precondition failure against predicted"]
        (let%bind predicate_failed =
           Boolean.((not predicate_result) &&& not predicate_deferred)
         in
         assert_r1cs
           (predicate_failed :> Field.Var.t)
           (is_user_command :> Field.Var.t)
           (user_command_failure.predicate_failed :> Field.Var.t))
    in
    let account_creation_amount =
      Amount.Checked.of_fee
        Fee.(var_of_t constraint_constants.account_creation_fee)
    in
    let%bind is_zero_fee = Fee.(equal_var fee (var_of_t zero)) in
    let is_coinbase_or_fee_transfer = Boolean.not is_user_command in
    let%bind can_create_fee_payer_account =
      (* Fee transfers and coinbases may create an account. We check the normal
         invariants to ensure that the account creation fee is paid.
      *)
      let%bind fee_may_be_charged =
        (* If the fee is zero, we do not create the account at all, so we allow
           this through. Otherwise, the fee must be the default.
        *)
        Boolean.(token_default ||| is_zero_fee)
      in
      Boolean.(is_coinbase_or_fee_transfer &&& fee_may_be_charged)
    in
    let%bind root_after_fee_payer_update =
      [%with_label "Update fee payer"]
        (Frozen_ledger_hash.modify_account_send
           ~depth:constraint_constants.ledger_depth root
           ~is_writeable:can_create_fee_payer_account fee_payer
           ~f:(fun ~is_empty_and_writeable account ->
             (* this account is:
                - the fee-payer for payments
                - the fee-payer for stake delegation
                - the fee-payer for account creation
                - the fee-payer for token minting
                - the fee-receiver for a coinbase
                - the second receiver for a fee transfer
             *)
             let%bind next_nonce =
               Account.Nonce.Checked.succ_if account.nonce is_user_command
             in
             let%bind () =
               [%with_label "Check fee nonce"]
                 (let%bind nonce_matches =
                    Account.Nonce.Checked.equal nonce account.nonce
                  in
                  Boolean.Assert.any
                    [ Boolean.not is_user_command; nonce_matches ])
             in
             let%bind receipt_chain_hash =
               let current = account.receipt_chain_hash in
               let%bind r =
                 Receipt.Chain_hash.Checked.cons (Signed_command payload)
                   current
               in
               Receipt.Chain_hash.Checked.if_ is_user_command ~then_:r
                 ~else_:current
             in
             let%bind is_empty_and_writeable =
               (* If this is a coinbase with zero fee, do not create the
                  account, since the fee amount won't be enough to pay for it.
               *)
               Boolean.(is_empty_and_writeable &&& not is_zero_fee)
             in
             let%bind should_pay_to_create =
               (* Coinbases and fee transfers may create, or we may be creating
                  a new token account. These are mutually exclusive, so we can
                  encode this as a boolean.
               *)
               let%bind is_create_account =
                 Boolean.(is_create_account &&& not user_command_fails)
               in
               Boolean.(is_empty_and_writeable ||| is_create_account)
             in
             let%bind amount =
               [%with_label "Compute fee payer amount"]
                 (let fee_payer_amount =
                    let sgn = Sgn.Checked.neg_if_true is_user_command in
                    Amount.Signed.create_var
                      ~magnitude:(Amount.Checked.of_fee fee)
                      ~sgn
                  in
                  (* Account creation fee for fee transfers/coinbases. *)
                  let%bind account_creation_fee =
                    let%map magnitude =
                      Amount.Checked.if_ should_pay_to_create
                        ~then_:account_creation_amount
                        ~else_:Amount.(var_of_t zero)
                    in
                    Amount.Signed.create_var ~magnitude ~sgn:Sgn.Checked.neg
                  in
                  Amount.Signed.Checked.(
                    add fee_payer_amount account_creation_fee))
             in
             let txn_global_slot = current_global_slot in
             let%bind `Min_balance _, timing =
               [%with_label "Check fee payer timing"]
                 (let%bind txn_amount =
                    let%bind sgn = Amount.Signed.Checked.sgn amount in
                    let%bind magnitude =
                      Amount.Signed.Checked.magnitude amount
                    in
                    Amount.Checked.if_ (Sgn.Checked.is_neg sgn) ~then_:magnitude
                      ~else_:Amount.(var_of_t zero)
                  in
                  let balance_check ok =
                    [%with_label "Check fee payer balance"]
                      (Boolean.Assert.is_true ok)
                  in
                  let timed_balance_check ok =
                    [%with_label "Check fee payer timed balance"]
                      (Boolean.Assert.is_true ok)
                  in
                  check_timing ~balance_check ~timed_balance_check ~account
                    ~txn_amount:(Some txn_amount) ~txn_global_slot)
             in
             let%bind balance =
               [%with_label "Check payer balance"]
                 (Balance.Checked.add_signed_amount account.balance amount)
             in
             let%map public_key =
               Public_key.Compressed.Checked.if_ is_empty_and_writeable
                 ~then_:(Account_id.Checked.public_key fee_payer)
                 ~else_:account.public_key
             and token_id =
               make_checked (fun () ->
                   Token_id.Checked.if_ is_empty_and_writeable
                     ~then_:(Account_id.Checked.token_id fee_payer)
                     ~else_:account.token_id)
             and delegate =
               Public_key.Compressed.Checked.if_ is_empty_and_writeable
                 ~then_:(Account_id.Checked.public_key fee_payer)
                 ~else_:account.delegate
             in
             { Account.Poly.balance
             ; public_key
             ; token_id
             ; token_permissions = account.token_permissions
             ; token_symbol = account.token_symbol
             ; nonce = next_nonce
             ; receipt_chain_hash
             ; delegate
             ; voting_for = account.voting_for
             ; timing
             ; permissions = account.permissions
             ; zkapp = account.zkapp
             ; zkapp_uri = account.zkapp_uri
             }))
    in
    let%bind receiver_increase =
      (* - payments:         payload.body.amount
         - stake delegation: 0
         - account creation: 0
         - token minting:    payload.body.amount
         - coinbase:         payload.body.amount - payload.common.fee
         - fee transfer:     payload.body.amount
      *)
      [%with_label "Compute receiver increase"]
        (let%bind base_amount =
           let%bind zero_transfer =
             Boolean.any [ is_stake_delegation; is_create_account ]
           in
           Amount.Checked.if_ zero_transfer
             ~then_:(Amount.var_of_t Amount.zero)
             ~else_:payload.body.amount
         in
         (* The fee for entering the coinbase transaction is paid up front. *)
         let%bind coinbase_receiver_fee =
           Amount.Checked.if_ is_coinbase
             ~then_:(Amount.Checked.of_fee fee)
             ~else_:(Amount.var_of_t Amount.zero)
         in
         Amount.Checked.sub base_amount coinbase_receiver_fee)
    in
    let receiver_overflow = ref Boolean.false_ in
    let%bind root_after_receiver_update =
      [%with_label "Update receiver"]
        (Frozen_ledger_hash.modify_account_recv
           ~depth:constraint_constants.ledger_depth root_after_fee_payer_update
           receiver ~f:(fun ~is_empty_and_writeable account ->
             (* this account is:
                - the receiver for payments
                - the delegated-to account for stake delegation
                - the created account for an account creation
                - the receiver for minted tokens
                - the receiver for a coinbase
                - the first receiver for a fee transfer
             *)
             let%bind is_empty_failure =
               let%bind must_not_be_empty =
                 Boolean.(is_stake_delegation ||| is_mint_tokens)
               in
               Boolean.(is_empty_and_writeable &&& must_not_be_empty)
             in
             let%bind () =
               [%with_label "Receiver existence failure matches predicted"]
                 (Boolean.Assert.( = ) is_empty_failure
                    user_command_failure.receiver_not_present)
             in
             let is_empty_and_writeable =
               (* is_empty_and_writable && not is_empty_failure *)
               Boolean.Unsafe.of_cvar
               @@ Field.Var.(
                    sub (is_empty_and_writeable :> t) (is_empty_failure :> t))
             in
             let%bind should_pay_to_create =
               Boolean.(is_empty_and_writeable &&& not is_create_account)
             in
             let%bind () =
               [%with_label
                 "Check whether creation fails due to a non-default token"]
                 (let%bind token_should_not_create =
                    Boolean.(should_pay_to_create &&& Boolean.not token_default)
                  in
                  let%bind token_cannot_create =
                    Boolean.(token_should_not_create &&& is_user_command)
                  in
                  let%bind () =
                    [%with_label
                      "Check that account creation is paid in the default \
                       token for non-user-commands"]
                      ((* This expands to
                          [token_should_not_create =
                            token_should_not_create && is_user_command]
                          which is
                          - [token_should_not_create = token_should_not_create]
                            (ie. always satisfied) for user commands
                          - [token_should_not_create = false] for coinbases/fee
                            transfers.
                       *)
                       Boolean.Assert.( = ) token_should_not_create
                         token_cannot_create)
                  in
                  [%with_label "equal token_cannot_create"]
                    (Boolean.Assert.( = ) token_cannot_create
                       user_command_failure.token_cannot_create))
             in
             let%bind balance =
               (* [receiver_increase] will be zero in the stake delegation
                  case.
               *)
               let%bind receiver_amount =
                 let%bind account_creation_amount =
                   Amount.Checked.if_ should_pay_to_create
                     ~then_:account_creation_amount
                     ~else_:Amount.(var_of_t zero)
                 in
                 let%bind amount_for_new_account, `Underflow underflow =
                   Amount.Checked.sub_flagged receiver_increase
                     account_creation_amount
                 in
                 let%bind () =
                   [%with_label
                     "Receiver creation fee failure matches predicted"]
                     (Boolean.Assert.( = ) underflow
                        user_command_failure.amount_insufficient_to_create)
                 in
                 Currency.Amount.Checked.if_ user_command_fails
                   ~then_:Amount.(var_of_t zero)
                   ~else_:amount_for_new_account
               in

               (* NOTE: Instead of capturing this as part of the user command
                  failures, we capture it inline here and bubble it out to a
                  reference. This behavior is still in line with the
                  out-of-snark transaction logic.

                  Updating [user_command_fails] to include this value from here
                  onwards will ensure that we do not update the source or
                  receiver accounts. The only places where [user_command_fails]
                  may have already affected behaviour are
                  * when the fee-payer is paying the account creation fee, and
                  * when a new token is created.
                  In both of these, this account is new, and will have a
                  balance of 0, so we can guarantee that there is no overflow.
               *)
               let%bind balance, `Overflow overflow =
                 Balance.Checked.add_amount_flagged account.balance
                   receiver_amount
               in
               let%bind () =
                 [%with_label "Overflow error only occurs in user commands"]
                   Boolean.(Assert.any [ is_user_command; not overflow ])
               in
               receiver_overflow := overflow ;
               Balance.Checked.if_ overflow ~then_:account.balance
                 ~else_:balance
             in
             let%bind user_command_fails =
               Boolean.(!receiver_overflow ||| user_command_fails)
             in
             let%bind is_empty_and_writeable =
               (* Do not create a new account if the user command will fail. *)
               Boolean.(is_empty_and_writeable &&& not user_command_fails)
             in
             let%bind may_delegate =
               (* Only default tokens may participate in delegation. *)
               Boolean.(is_empty_and_writeable &&& token_default)
             in
             let%map delegate =
               Public_key.Compressed.Checked.if_ may_delegate
                 ~then_:(Account_id.Checked.public_key receiver)
                 ~else_:account.delegate
             and public_key =
               Public_key.Compressed.Checked.if_ is_empty_and_writeable
                 ~then_:(Account_id.Checked.public_key receiver)
                 ~else_:account.public_key
             and token_id =
               make_checked (fun () ->
                   Token_id.Checked.if_ is_empty_and_writeable ~then_:token
                     ~else_:account.token_id)
             and token_owner =
               (* TODO: Delete token permissions *)
               Boolean.if_ is_empty_and_writeable ~then_:Boolean.false_
                 ~else_:account.token_permissions.token_owner
             and token_locked =
               Boolean.if_ is_empty_and_writeable
                 ~then_:payload.body.token_locked
                 ~else_:account.token_permissions.token_locked
             in
             { Account.Poly.balance
             ; public_key
             ; token_id
             ; token_permissions =
                 { Token_permissions.token_owner; token_locked }
             ; token_symbol = account.token_symbol
             ; nonce = account.nonce
             ; receipt_chain_hash = account.receipt_chain_hash
             ; delegate
             ; voting_for = account.voting_for
             ; timing = account.timing
             ; permissions = account.permissions
             ; zkapp = account.zkapp
             ; zkapp_uri = account.zkapp_uri
             }))
    in
    let%bind user_command_fails =
      Boolean.(!receiver_overflow ||| user_command_fails)
    in
    let%bind fee_payer_is_source = Account_id.Checked.equal fee_payer source in
    let%bind root_after_source_update =
      [%with_label "Update source"]
        (Frozen_ledger_hash.modify_account_send
           ~depth:constraint_constants.ledger_depth
           ~is_writeable:
             (* [modify_account_send] does this failure check for us. *)
             user_command_failure.source_not_present root_after_receiver_update
           source ~f:(fun ~is_empty_and_writeable account ->
             (* this account is:
                - the source for payments
                - the delegator for stake delegation
                - the token owner for account creation
                - the token owner for token minting
                - the fee-receiver for a coinbase
                - the second receiver for a fee transfer
             *)
             let%bind () =
               [%with_label "Check source presence failure matches predicted"]
                 (Boolean.Assert.( = ) is_empty_and_writeable
                    user_command_failure.source_not_present)
             in
             let%bind () =
               [%with_label
                 "Check source failure cases do not apply when fee-payer is \
                  source"]
                 (let num_failures =
                    let open Field.Var in
                    add
                      (user_command_failure.source_insufficient_balance :> t)
                      (user_command_failure.source_bad_timing :> t)
                  in
                  let not_fee_payer_is_source =
                    (Boolean.not fee_payer_is_source :> Field.Var.t)
                  in
                  (* Equivalent to:
                     if fee_payer_is_source then
                       num_failures = 0
                     else
                       num_failures = num_failures
                  *)
                  [%with_label "Check num_failures"]
                    (assert_r1cs not_fee_payer_is_source num_failures
                       num_failures))
             in
             let%bind amount =
               (* Only payments should affect the balance at this stage. *)
               if_ is_payment ~typ:Amount.typ ~then_:payload.body.amount
                 ~else_:Amount.(var_of_t zero)
             in
             let txn_global_slot = current_global_slot in
             let%bind `Min_balance _, timing =
               [%with_label "Check source timing"]
                 (let balance_check ok =
                    [%with_label
                      "Check source balance failure matches predicted"]
                      (Boolean.Assert.( = ) ok
                         (Boolean.not
                            user_command_failure.source_insufficient_balance))
                  in
                  let timed_balance_check ok =
                    [%with_label
                      "Check source timed balance failure matches predicted"]
                      (let%bind not_ok =
                         Boolean.(
                           (not ok)
                           &&& not
                                 user_command_failure
                                   .source_insufficient_balance)
                       in
                       Boolean.Assert.( = ) not_ok
                         user_command_failure.source_bad_timing)
                  in
                  check_timing ~balance_check ~timed_balance_check ~account
                    ~txn_amount:(Some amount) ~txn_global_slot)
             in
             let%bind balance, `Underflow underflow =
               Balance.Checked.sub_amount_flagged account.balance amount
             in
             let%bind () =
               (* TODO: Remove the redundancy in balance calculation between
                  here and [check_timing].
               *)
               [%with_label "Check source balance failure matches predicted"]
                 (Boolean.Assert.( = ) underflow
                    user_command_failure.source_insufficient_balance)
             in
             let%map delegate =
               Public_key.Compressed.Checked.if_ is_stake_delegation
                 ~then_:(Account_id.Checked.public_key receiver)
                 ~else_:account.delegate
             in
             (* NOTE: Technically we update the account here even in the case
                of [user_command_fails], but we throw the resulting hash away
                in [final_root] below, so it shouldn't matter.
             *)
             { Account.Poly.balance
             ; public_key = account.public_key
             ; token_id = account.token_id
             ; token_permissions = account.token_permissions
             ; token_symbol = account.token_symbol
             ; nonce = account.nonce
             ; receipt_chain_hash = account.receipt_chain_hash
             ; delegate
             ; voting_for = account.voting_for
             ; timing
             ; permissions = account.permissions
             ; zkapp = account.zkapp
             ; zkapp_uri = account.zkapp_uri
             }))
    in
    let%bind fee_excess =
      (* - payments:         payload.common.fee
         - stake delegation: payload.common.fee
         - account creation: payload.common.fee
         - token minting:    payload.common.fee
         - coinbase:         0 (fee already paid above)
         - fee transfer:     - payload.body.amount - payload.common.fee
      *)
      let open Amount in
      chain Signed.Checked.if_ is_coinbase
        ~then_:(return (Signed.Checked.of_unsigned (var_of_t zero)))
        ~else_:
          (let user_command_excess =
             Signed.Checked.of_unsigned (Checked.of_fee payload.common.fee)
           in
           let%bind fee_transfer_excess, fee_transfer_excess_overflowed =
             let%map magnitude, `Overflow overflowed =
               Checked.(
                 add_flagged payload.body.amount (of_fee payload.common.fee))
             in
             (Signed.create_var ~magnitude ~sgn:Sgn.Checked.neg, overflowed)
           in
           let%bind () =
             (* TODO: Reject this in txn pool before fees-in-tokens. *)
             [%with_label "Fee excess does not overflow"]
               Boolean.(
                 Assert.any
                   [ not is_fee_transfer; not fee_transfer_excess_overflowed ])
           in
           Signed.Checked.if_ is_fee_transfer ~then_:fee_transfer_excess
             ~else_:user_command_excess)
    in
    let%bind supply_increase =
      Amount.Checked.if_ is_coinbase ~then_:payload.body.amount
        ~else_:Amount.(var_of_t zero)
    in
    let%map final_root =
      (* Ensure that only the fee-payer was charged if this was an invalid user
         command.
      *)
      Frozen_ledger_hash.if_ user_command_fails
        ~then_:root_after_fee_payer_update ~else_:root_after_source_update
    in
    (final_root, fee_excess, supply_increase)

  (* Someday:
     write the following soundness tests:
     - apply a transaction where the signature is incorrect
     - apply a transaction where the sender does not have enough money in their account
     - apply a transaction and stuff in the wrong target hash
  *)

  (* spec for [main statement]:
     constraints pass iff there exists
        t : Tagged_transaction.t
     such that
      - applying [t] to ledger with merkle hash [l1] results in ledger with merkle hash [l2].
      - applying [t] to [pc.source] with results in pending coinbase stack [pc.target]
      - t has fee excess equal to [fee_excess]
      - t has supply increase equal to [supply_increase]
     where statement includes
        l1 : Frozen_ledger_hash.t,
        l2 : Frozen_ledger_hash.t,
        fee_excess : Amount.Signed.t,
        supply_increase : Amount.t
        pc: Pending_coinbase_stack_state.t
  *)
  let%snarkydef main ~constraint_constants
      (statement : Statement.With_sok.Checked.t) =
    let%bind () = dummy_constraints () in
    let%bind (module Shifted) = Tick.Inner_curve.Checked.Shifted.create () in
    let%bind t =
      with_label __LOC__
        (exists Transaction_union.typ ~request:(As_prover.return Transaction))
    in
    let%bind pending_coinbase_init =
      exists Pending_coinbase.Stack.typ ~request:(As_prover.return Init_stack)
    in
    let%bind state_body =
      exists
        (Mina_state.Protocol_state.Body.typ ~constraint_constants)
        ~request:(As_prover.return State_body)
    in
    let%bind root_after, fee_excess, supply_increase =
      apply_tagged_transaction ~constraint_constants
        (module Shifted)
        statement.source.ledger pending_coinbase_init
        statement.source.pending_coinbase_stack
        statement.target.pending_coinbase_stack state_body t
    in
    let%bind fee_excess =
      (* Use the default token for the fee excess if it is zero.
         This matches the behaviour of [Fee_excess.rebalance], which allows
         [verify_complete_merge] to verify a proof without knowledge of the
         particular fee tokens used.
      *)
      let%bind fee_excess_zero =
        Amount.Signed.Checked.equal fee_excess
          Amount.Signed.(Checked.constant zero)
      in
      let%map fee_token_l =
        make_checked (fun () ->
            Token_id.Checked.if_ fee_excess_zero
              ~then_:Token_id.(Checked.constant default)
              ~else_:t.payload.common.fee_token)
      in
      { Fee_excess.fee_token_l
      ; fee_excess_l = Amount.Signed.Checked.to_fee fee_excess
      ; fee_token_r = Token_id.(Checked.constant default)
      ; fee_excess_r = Fee.Signed.(Checked.constant zero)
      }
    in
    let%bind () =
      [%with_label "local state check"]
        (make_checked (fun () ->
             Local_state.Checked.assert_equal statement.source.local_state
               statement.target.local_state))
    in
    Checked.all_unit
      [ [%with_label "equal roots"]
          (Frozen_ledger_hash.assert_equal root_after statement.target.ledger)
      ; [%with_label "equal supply_increases"]
          (Currency.Amount.Checked.assert_equal supply_increase
             statement.supply_increase)
      ; [%with_label "equal fee excesses"]
          (Fee_excess.assert_equal_checked fee_excess statement.fee_excess)
      ]

  let rule ~constraint_constants : _ Pickles.Inductive_rule.t =
    { identifier = "transaction"
    ; prevs = []
    ; main =
        (fun [] x ->
          Run.run_checked (main ~constraint_constants x) ;
          [])
    ; main_value = (fun [] _ -> [])
    }

  let transaction_union_handler handler (transaction : Transaction_union.t)
      (state_body : Mina_state.Protocol_state.Body.Value.t)
      (init_stack : Pending_coinbase.Stack.t) :
      Snarky_backendless.Request.request -> _ =
   fun (With { request; respond } as r) ->
    match request with
    | Transaction ->
        respond (Provide transaction)
    | State_body ->
        respond (Provide state_body)
    | Init_stack ->
        respond (Provide init_stack)
    | _ ->
        handler r
end

module Transition_data = struct
  type t =
    { proof : Proof_type.t
    ; supply_increase : Amount.t
    ; fee_excess : Fee_excess.t
    ; sok_digest : Sok_message.Digest.t
    ; pending_coinbase_stack_state : Pending_coinbase_stack_state.t
    }
  [@@deriving fields]
end

module Merge = struct
  open Tick

  (* spec for [main top_hash]:
     constraints pass iff
     there exist digest, s1, s3, fee_excess, supply_increase pending_coinbase_stack12.source, pending_coinbase_stack23.target, tock_vk such that
     H(digest,s1, s3, pending_coinbase_stack12.source, pending_coinbase_stack23.target, fee_excess, supply_increase, tock_vk) = top_hash,
     verify_transition tock_vk _ s1 s2 pending_coinbase_stack12.source, pending_coinbase_stack12.target is true
     verify_transition tock_vk _ s2 s3 pending_coinbase_stack23.source, pending_coinbase_stack23.target is true
  *)
  let%snarkydef main
      ([ s1; s2 ] :
        (Statement.With_sok.var * (Statement.With_sok.var * _))
        Pickles_types.Hlist.HlistId.t) (s : Statement.With_sok.Checked.t) =
    let%bind fee_excess =
      Fee_excess.combine_checked s1.Statement.fee_excess s2.Statement.fee_excess
    in
    let%bind () =
      with_label __LOC__
        (let%bind valid_pending_coinbase_stack_transition =
           Pending_coinbase.Stack.Checked.check_merge
             ~transition1:
               ( s1.source.pending_coinbase_stack
               , s1.target.pending_coinbase_stack )
             ~transition2:
               ( s2.source.pending_coinbase_stack
               , s2.target.pending_coinbase_stack )
         in
         Boolean.Assert.is_true valid_pending_coinbase_stack_transition)
    in
    let%bind supply_increase =
      Amount.Checked.add s1.supply_increase s2.supply_increase
    in
    let%bind () =
      make_checked (fun () ->
          Local_state.Checked.assert_equal s.source.local_state
            s1.source.local_state ;
          Local_state.Checked.assert_equal s.target.local_state
            s2.target.local_state)
    in
    Checked.all_unit
      [ [%with_label "equal fee excesses"]
          (Fee_excess.assert_equal_checked fee_excess s.fee_excess)
      ; [%with_label "equal supply increases"]
          (Amount.Checked.assert_equal supply_increase s.supply_increase)
      ; [%with_label "equal source ledger hashes"]
          (Frozen_ledger_hash.assert_equal s.source.ledger s1.source.ledger)
      ; [%with_label "equal target, source ledger hashes"]
          (Frozen_ledger_hash.assert_equal s1.target.ledger s2.source.ledger)
      ; [%with_label "equal target ledger hashes"]
          (Frozen_ledger_hash.assert_equal s2.target.ledger s.target.ledger)
      ]

  let rule ~proof_level self : _ Pickles.Inductive_rule.t =
    let prev_should_verify =
      match proof_level with
      | Genesis_constants.Proof_level.Full ->
          true
      | _ ->
          false
    in
    let b = Boolean.var_of_value prev_should_verify in
    { identifier = "merge"
    ; prevs = [ self; self ]
    ; main =
        (fun ps x ->
          Run.run_checked (main ps x) ;
          [ b; b ])
    ; main_value = (fun _ _ -> [ prev_should_verify; prev_should_verify ])
    }
end

open Pickles_types

type tag =
  ( Statement.With_sok.Checked.t
  , Statement.With_sok.t
  , Nat.N2.n
  , Nat.N6.n )
  Pickles.Tag.t

let time lab f =
  let start = Time.now () in
  let x = f () in
  let stop = Time.now () in
  printf "%s: %s\n%!" lab (Time.Span.to_string_hum (Time.diff stop start)) ;
  x

let system ~proof_level ~constraint_constants =
  time "Transaction_snark.system" (fun () ->
      Pickles.compile ~cache:Cache_dir.cache
        (module Statement.With_sok.Checked)
        (module Statement.With_sok)
        ~typ:Statement.With_sok.typ
        ~branches:(module Nat.N6)
        ~max_branching:(module Nat.N2)
        ~name:"transaction-snark"
        ~constraint_constants:
          (Genesis_constants.Constraint_constants.to_snark_keys_header
             constraint_constants)
        ~choices:(fun ~self ->
          let parties x =
            Base.Parties_snark.rule ~constraint_constants ~proof_level x
          in
          [ Base.rule ~constraint_constants
          ; Merge.rule ~proof_level self
          ; parties Opt_signed_unsigned
          ; parties Opt_signed_opt_signed
          ; parties Opt_signed
          ; parties Proved
          ]))

module Verification = struct
  module type S = sig
    val tag : tag

    val verify : (t * Sok_message.t) list -> bool Async.Deferred.t

    val id : Pickles.Verification_key.Id.t Lazy.t

    val verification_key : Pickles.Verification_key.t Lazy.t

    val verify_against_digest : t -> bool Async.Deferred.t

    val constraint_system_digests : (string * Md5_lib.t) list Lazy.t
  end
end

module type S = sig
  include Verification.S

  val constraint_constants : Genesis_constants.Constraint_constants.t

  val cache_handle : Pickles.Cache_handle.t

  val of_non_parties_transaction :
       statement:Statement.With_sok.t
    -> init_stack:Pending_coinbase.Stack.t
    -> Transaction.Valid.t Transaction_protocol_state.t
    -> Tick.Handler.t
    -> t Async.Deferred.t

  val of_user_command :
       statement:Statement.With_sok.t
    -> init_stack:Pending_coinbase.Stack.t
    -> Signed_command.With_valid_signature.t Transaction_protocol_state.t
    -> Tick.Handler.t
    -> t Async.Deferred.t

  val of_fee_transfer :
       statement:Statement.With_sok.t
    -> init_stack:Pending_coinbase.Stack.t
    -> Fee_transfer.t Transaction_protocol_state.t
    -> Tick.Handler.t
    -> t Async.Deferred.t

  val of_parties_segment_exn :
       statement:Statement.With_sok.t
    -> snapp_statement:(int * Zkapp_statement.t) option
    -> witness:Parties_segment.Witness.t
    -> spec:Parties_segment.Basic.t
    -> t Async.Deferred.t

  val merge :
    t -> t -> sok_digest:Sok_message.Digest.t -> t Async.Deferred.Or_error.t
end

let check_transaction_union ?(preeval = false) ~constraint_constants sok_message
    source target init_stack pending_coinbase_stack_state transaction state_body
    handler =
  if preeval then failwith "preeval currently disabled" ;
  let sok_digest = Sok_message.digest sok_message in
  let handler =
    Base.transaction_union_handler handler transaction state_body init_stack
  in
  let statement : Statement.With_sok.t =
    Statement.Poly.with_empty_local_state ~source ~target
      ~supply_increase:(Transaction_union.supply_increase transaction)
      ~pending_coinbase_stack_state
      ~fee_excess:(Transaction_union.fee_excess transaction)
      ~sok_digest
  in
  let open Tick in
  ignore
    ( Or_error.ok_exn
        (run_and_check
           (handle
              (Checked.map ~f:As_prover.return
                 (let open Checked in
                 exists Statement.With_sok.typ
                   ~compute:(As_prover.return statement)
                 >>= Base.main ~constraint_constants))
              handler))
      : unit )

let check_transaction ?preeval ~constraint_constants ~sok_message ~source
    ~target ~init_stack ~pending_coinbase_stack_state ~zkapp_account1:_
    ~zkapp_account2:_
    (transaction_in_block : Transaction.Valid.t Transaction_protocol_state.t)
    handler =
  let transaction =
    Transaction_protocol_state.transaction transaction_in_block
  in
  let state_body = Transaction_protocol_state.block_data transaction_in_block in
  match to_preunion (transaction :> Transaction.t) with
  | `Parties _ ->
      failwith "Called non-party transaction with parties transaction"
  | `Transaction t ->
      check_transaction_union ?preeval ~constraint_constants sok_message source
        target init_stack pending_coinbase_stack_state
        (Transaction_union.of_transaction t)
        state_body handler

let check_user_command ~constraint_constants ~sok_message ~source ~target
    ~init_stack ~pending_coinbase_stack_state t_in_block handler =
  let user_command = Transaction_protocol_state.transaction t_in_block in
  check_transaction ~constraint_constants ~sok_message ~source ~target
    ~init_stack ~pending_coinbase_stack_state ~zkapp_account1:None
    ~zkapp_account2:None
    { t_in_block with transaction = Command (Signed_command user_command) }
    handler

let generate_transaction_union_witness ?(preeval = false) ~constraint_constants
    sok_message source target transaction_in_block init_stack
    pending_coinbase_stack_state handler =
  if preeval then failwith "preeval currently disabled" ;
  let transaction =
    Transaction_protocol_state.transaction transaction_in_block
  in
  let state_body = Transaction_protocol_state.block_data transaction_in_block in
  let sok_digest = Sok_message.digest sok_message in
  let handler =
    Base.transaction_union_handler handler transaction state_body init_stack
  in
  let statement : Statement.With_sok.t =
    Statement.Poly.with_empty_local_state ~source ~target
      ~supply_increase:(Transaction_union.supply_increase transaction)
      ~pending_coinbase_stack_state
      ~fee_excess:(Transaction_union.fee_excess transaction)
      ~sok_digest
  in
  let open Tick in
  let main x = handle (Base.main ~constraint_constants x) handler in
  generate_auxiliary_input [ Statement.With_sok.typ ] main statement

let generate_transaction_witness ?preeval ~constraint_constants ~sok_message
    ~source ~target ~init_stack ~pending_coinbase_stack_state ~zkapp_account1:_
    ~zkapp_account2:_
    (transaction_in_block : Transaction.Valid.t Transaction_protocol_state.t)
    handler =
  match
    to_preunion
      ( Transaction_protocol_state.transaction transaction_in_block
        :> Transaction.t )
  with
  | `Parties _ ->
      failwith "Called non-party transaction with parties transaction"
  | `Transaction t ->
      generate_transaction_union_witness ?preeval ~constraint_constants
        sok_message source target
        { transaction_in_block with
          transaction = Transaction_union.of_transaction t
        }
        init_stack pending_coinbase_stack_state handler

let verify (ts : (t * _) list) ~key =
  if
    List.for_all ts ~f:(fun ({ statement; _ }, message) ->
        Sok_message.Digest.equal
          (Sok_message.digest message)
          statement.sok_digest)
  then
    Pickles.verify
      (module Nat.N2)
      (module Statement.With_sok)
      key
      (List.map ts ~f:(fun ({ statement; proof }, _) -> (statement, proof)))
  else Async.return false

let constraint_system_digests ~constraint_constants () =
  let digest = Tick.R1CS_constraint_system.digest in
  [ ( "transaction-merge"
    , digest
        Merge.(
          Tick.constraint_system ~exposing:[ Statement.With_sok.typ ] (fun x ->
              let open Tick in
              let%bind x1 = exists Statement.With_sok.typ in
              let%bind x2 = exists Statement.With_sok.typ in
              main [ x1; x2 ] x)) )
  ; ( "transaction-base"
    , digest
        Base.(
          Tick.constraint_system ~exposing:[ Statement.With_sok.typ ]
            (main ~constraint_constants)) )
  ]

type local_state =
  ( Stack_frame.value
  , Stack_frame.value list
  , Token_id.t
  , Currency.Amount.t
  , Sparse_ledger.t
  , bool
  , unit
  , Transaction_status.Failure.Collection.t )
  Mina_transaction_logic.Parties_logic.Local_state.t

type global_state = Sparse_ledger.Global_state.t

module Parties_intermediate_state = struct
  type state = { global : global_state; local : local_state }

  type t =
    { kind : [ `Same | `New | `Two_new ]
    ; spec : Parties_segment.Basic.t
    ; state_before : state
    ; state_after : state
    ; use_full_commitment : [ `Others | `Proved_use_full_commitment of bool ]
    }
end

(** [group_by_parties_rev partiess stmtss] identifies before/after pairs of
    statements, corresponding to parties in [partiess] which minimize the
    number of snark proofs needed to prove all of the parties.

    This function is intended to take the parties from multiple transactions as
    its input, which may be converted from a [Parties.t list] using
    [List.map ~f:Parties.parties]. The [stmtss] argument should be a list of
    the same length, with 1 more state than the number of parties for each
    transaction.

    For example, two transactions made up of parties [[p1; p2; p3]] and
    [[p4; p5]] should have the statements [[[s0; s1; s2; s3]; [s3; s4; s5]]],
    where each [s_n] is the state after applying [p_n] on top of [s_{n-1}], and
    where [s0] is the initial state before any of the transactions have been
    applied.

    Each pair is also identified with one of [`Same], [`New], or [`Two_new],
    indicating that the next one ([`New]) or next two ([`Two_new]) [Parties.t]s
    will need to be passed as part of the snark witness while applying that
    pair.
*)
let group_by_parties_rev (partiess : Party.t list list)
    (stmtss : (global_state * local_state) list list) :
    Parties_intermediate_state.t list =
  let use_full_commitment (p : Party.t) =
    match p.authorization with
    | Proof _ ->
        `Proved_use_full_commitment p.body.use_full_commitment
    | _ ->
        `Others
  in
  let intermediate_state p ~kind ~spec ~before ~after =
    { Parties_intermediate_state.kind
    ; spec
    ; state_before = { global = fst before; local = snd before }
    ; state_after = { global = fst after; local = snd after }
    ; use_full_commitment = use_full_commitment p
    }
  in
  let rec group_by_parties_rev (partiess : Party.t list list) stmtss acc =
    match (partiess, stmtss) with
    | ([] | [ [] ]), [ _ ] ->
        (* We've associated statements with all given parties. *)
        acc
    | [ [ ({ authorization = a1; _ } as p) ] ], [ [ before; after ] ] ->
        (* There are no later parties to pair this one with. Prove it on its
           own.
        *)
        intermediate_state p ~kind:`Same
          ~spec:(Parties_segment.Basic.of_controls [ a1 ])
          ~before ~after
        :: acc
    | [ []; [ ({ authorization = a1; _ } as p) ] ], [ [ _ ]; [ before; after ] ]
      ->
        (* This party is part of a new transaction, and there are no later
           parties to pair it with. Prove it on its own.
        *)
        intermediate_state p ~kind:`New
          ~spec:(Parties_segment.Basic.of_controls [ a1 ])
          ~before ~after
        :: acc
    | ( (({ authorization = Proof _ as a1; _ } as p) :: parties) :: partiess
      , (before :: (after :: _ as stmts)) :: stmtss ) ->
        (* This party contains a proof, don't pair it with other parties. *)
        group_by_parties_rev (parties :: partiess) (stmts :: stmtss)
          ( intermediate_state p ~kind:`Same
              ~spec:(Parties_segment.Basic.of_controls [ a1 ])
              ~before ~after
          :: acc )
    | ( []
        :: (({ authorization = Proof _ as a1; _ } as p) :: parties) :: partiess
      , [ _ ] :: (before :: (after :: _ as stmts)) :: stmtss ) ->
        (* This party is part of a new transaction, and contains a proof, don't
           pair it with other parties.
        *)
        group_by_parties_rev (parties :: partiess) (stmts :: stmtss)
          ( intermediate_state p ~kind:`New
              ~spec:(Parties_segment.Basic.of_controls [ a1 ])
              ~before ~after
          :: acc )
    | ( (({ authorization = a1; _ } as p)
        :: ({ authorization = Proof _; _ } :: _ as parties))
        :: partiess
      , (before :: (after :: _ as stmts)) :: stmtss ) ->
        (* The next party contains a proof, don't pair it with this party. *)
        group_by_parties_rev (parties :: partiess) (stmts :: stmtss)
          ( intermediate_state p ~kind:`Same
              ~spec:(Parties_segment.Basic.of_controls [ a1 ])
              ~before ~after
          :: acc )
    | ( (({ authorization = a1; _ } as p) :: ([] as parties))
        :: (({ authorization = Proof _; _ } :: _) :: _ as partiess)
      , (before :: (after :: _ as stmts)) :: stmtss ) ->
        (* The next party is in the next transaction and contains a proof,
           don't pair it with this party.
        *)
        group_by_parties_rev (parties :: partiess) (stmts :: stmtss)
          ( intermediate_state p ~kind:`Same
              ~spec:(Parties_segment.Basic.of_controls [ a1 ])
              ~before ~after
          :: acc )
    | ( (({ authorization = (Signature _ | None_given) as a1; _ } as p)
        :: { authorization = (Signature _ | None_given) as a2; _ } :: parties)
        :: partiess
      , (before :: _ :: (after :: _ as stmts)) :: stmtss ) ->
        (* The next two parties do not contain proofs, and are within the same
           transaction. Pair them.
           Ok to get "use_full_commitment" of [a1] because neither of them
           contain a proof.
        *)
        group_by_parties_rev (parties :: partiess) (stmts :: stmtss)
          ( intermediate_state p ~kind:`Same
              ~spec:(Parties_segment.Basic.of_controls [ a1; a2 ])
              ~before ~after
          :: acc )
    | ( []
        :: (({ authorization = a1; _ } as p)
           :: ({ authorization = Proof _; _ } :: _ as parties))
           :: partiess
      , [ _ ] :: (before :: (after :: _ as stmts)) :: stmtss ) ->
        (* This party is in the next transaction, and the next party contains a
           proof, don't pair it with this party.
        *)
        group_by_parties_rev (parties :: partiess) (stmts :: stmtss)
          ( intermediate_state p ~kind:`New
              ~spec:(Parties_segment.Basic.of_controls [ a1 ])
              ~before ~after
          :: acc )
    | ( []
        :: (({ authorization = (Signature _ | None_given) as a1; _ } as p)
           :: { authorization = (Signature _ | None_given) as a2; _ } :: parties)
           :: partiess
      , [ _ ] :: (before :: _ :: (after :: _ as stmts)) :: stmtss ) ->
        (* The next two parties do not contain proofs, and are within the same
           new transaction. Pair them.
           Ok to get "use_full_commitment" of [a1] because neither of them
           contain a proof.
        *)
        group_by_parties_rev (parties :: partiess) (stmts :: stmtss)
          ( intermediate_state p ~kind:`New
              ~spec:(Parties_segment.Basic.of_controls [ a1; a2 ])
              ~before ~after
          :: acc )
    | ( [ ({ authorization = (Signature _ | None_given) as a1; _ } as p) ]
        :: ({ authorization = (Signature _ | None_given) as a2; _ } :: parties)
           :: partiess
      , (before :: _after1) :: (_before2 :: (after :: _ as stmts)) :: stmtss )
      ->
        (* The next two parties do not contain proofs, and the second is within
           a new transaction. Pair them.
           Ok to get "use_full_commitment" of [a1] because neither of them
           contain a proof.
        *)
        group_by_parties_rev (parties :: partiess) (stmts :: stmtss)
          ( intermediate_state p ~kind:`New
              ~spec:(Parties_segment.Basic.of_controls [ a1; a2 ])
              ~before ~after
          :: acc )
    | ( []
        :: (({ authorization = a1; _ } as p) :: parties)
           :: (({ authorization = Proof _; _ } :: _) :: _ as partiess)
      , [ _ ] :: (before :: ([ after ] as stmts)) :: (_ :: _ as stmtss) ) ->
        (* The next transaction contains a proof, and this party is in a new
           transaction, don't pair it with the next party.
        *)
        group_by_parties_rev (parties :: partiess) (stmts :: stmtss)
          ( intermediate_state p ~kind:`New
              ~spec:(Parties_segment.Basic.of_controls [ a1 ])
              ~before ~after
          :: acc )
    | ( []
        :: [ ({ authorization = (Signature _ | None_given) as a1; _ } as p) ]
           :: ({ authorization = (Signature _ | None_given) as a2; _ }
              :: parties)
              :: partiess
      , [ _ ]
        :: [ before; _after1 ] :: (_before2 :: (after :: _ as stmts)) :: stmtss
      ) ->
        (* The next two parties do not contain proofs, the first is within a
           new transaction, and the second is within another new transaction.
           Pair them.
           Ok to get "use_full_commitment" of [a1] because neither of them
           contain a proof.
        *)
        group_by_parties_rev (parties :: partiess) (stmts :: stmtss)
          ( intermediate_state p ~kind:`Two_new
              ~spec:(Parties_segment.Basic.of_controls [ a1; a2 ])
              ~before ~after
          :: acc )
    | [ [ ({ authorization = a1; _ } as p) ] ], (before :: after :: _) :: _ ->
        (* This party is the final party given. Prove it on its own. *)
        intermediate_state p ~kind:`Same
          ~spec:(Parties_segment.Basic.of_controls [ a1 ])
          ~before ~after
        :: acc
    | ( [] :: [ ({ authorization = a1; _ } as p) ] :: [] :: _
      , [ _ ] :: (before :: after :: _) :: _ ) ->
        (* This party is the final party given, in a new transaction. Prove it
           on its own.
        *)
        intermediate_state p ~kind:`New
          ~spec:(Parties_segment.Basic.of_controls [ a1 ])
          ~before ~after
        :: acc
    | _, [] ->
        failwith "group_by_parties_rev: No statements remaining"
    | ([] | [ [] ]), _ ->
        failwith "group_by_parties_rev: Unmatched statements remaining"
    | [] :: _, [] :: _ ->
        failwith
          "group_by_parties_rev: No final statement for current transaction"
    | [] :: _, (_ :: _ :: _) :: _ ->
        failwith
          "group_by_parties_rev: Unmatched statements for current transaction"
    | [] :: [ _ ] :: _, [ _ ] :: (_ :: _ :: _ :: _) :: _ ->
        failwith
          "group_by_parties_rev: Unmatched statements for next transaction"
    | [ []; [ _ ] ], [ _ ] :: [ _; _ ] :: _ :: _ ->
        failwith
          "group_by_parties_rev: Unmatched statements after next transaction"
    | (_ :: _) :: _, ([] | [ _ ]) :: _ | (_ :: _ :: _) :: _, [ _; _ ] :: _ ->
        failwith
          "group_by_parties_rev: Too few statements remaining for the current \
           transaction"
    | ([] | [ _ ]) :: [] :: _, _ ->
        failwith "group_by_parties_rev: The next transaction has no parties"
    | [] :: (_ :: _) :: _, _ :: ([] | [ _ ]) :: _
    | [] :: (_ :: _ :: _) :: _, _ :: [ _; _ ] :: _ ->
        failwith
          "group_by_parties_rev: Too few statements remaining for the next \
           transaction"
    | [ _ ] :: (_ :: _) :: _, _ :: ([] | [ _ ]) :: _ ->
        failwith
          "group_by_parties_rev: Too few statements remaining for the next \
           transaction"
    | [] :: [ _ ] :: (_ :: _) :: _, _ :: _ :: ([] | [ _ ]) :: _ ->
        failwith
          "group_by_parties_rev: Too few statements remaining for the \
           transaction after next"
    | ([] | [ _ ]) :: (_ :: _) :: _, [ _ ] ->
        failwith
          "group_by_parties_rev: No statements given for the next transaction"
    | [] :: [ _ ] :: (_ :: _) :: _, [ _; (_ :: _ :: _) ] ->
        failwith
          "group_by_parties_rev: No statements given for transaction after next"
  in
  group_by_parties_rev partiess stmtss []

let rec accumulate_call_stack_hashes
    ~(hash_frame : 'frame -> Stack_frame.Digest.t) (frames : 'frame list) :
    ('frame, Call_stack_digest.t) With_stack_hash.t list =
  match frames with
  | [] ->
      []
  | f :: fs ->
      let h_f = hash_frame f in
      let tl = accumulate_call_stack_hashes ~hash_frame fs in
      let h_tl =
        match tl with [] -> Call_stack_digest.empty | t :: _ -> t.stack_hash
      in
      { stack_hash = Call_stack_digest.cons h_f h_tl; elt = f } :: tl

let parties_witnesses_exn ~constraint_constants ~state_body ~fee_excess
    ~pending_coinbase_init_stack ledger (partiess : Parties.t list) =
  let sparse_ledger =
    match ledger with
    | `Ledger ledger ->
        Sparse_ledger.of_ledger_subset_exn ledger
          (List.concat_map ~f:Parties.accounts_accessed partiess)
    | `Sparse_ledger sparse_ledger ->
        sparse_ledger
  in
  let state_body_hash = Mina_state.Protocol_state.Body.hash state_body in
  let state_view = Mina_state.Protocol_state.Body.view state_body in
  let _, _, states_rev =
    List.fold_left ~init:(fee_excess, sparse_ledger, []) partiess
      ~f:(fun (fee_excess, sparse_ledger, statess_rev) parties ->
        let _, states =
          Sparse_ledger.apply_parties_unchecked_with_states sparse_ledger
            ~constraint_constants ~state_view ~fee_excess parties
          |> Or_error.ok_exn
        in
        let final_state = fst (List.last_exn states) in
        (final_state.fee_excess, final_state.ledger, states :: statess_rev))
  in
  let states = List.rev states_rev in
  let states_rev =
    group_by_parties_rev
      ([] :: List.map ~f:Parties.parties_list partiess)
      ([ List.hd_exn (List.hd_exn states) ] :: states)
  in
  let tx_statement commitment full_commitment use_full_commitment
      (remaining_parties : (Party.t, _, _) Parties.Call_forest.t) :
      Zkapp_statement.t =
    let at_party =
      Parties.Call_forest.(hash (accumulate_hashes' remaining_parties))
    in
    let transaction =
      match use_full_commitment with
      | `Proved_use_full_commitment b ->
          if b then full_commitment else commitment
      | _ ->
          failwith "Expected `Proof for party that has a proof"
    in
    { transaction; at_party = (at_party :> Field.t) }
  in
  let commitment = ref (Local_state.dummy ()).transaction_commitment in
  let full_commitment =
    ref (Local_state.dummy ()).full_transaction_commitment
  in
  let remaining_parties =
    let partiess =
      List.map partiess
        ~f:(fun parties : _ Mina_transaction_logic.Parties_logic.Start_data.t ->
          { parties; memo_hash = Signed_command_memo.hash parties.memo })
    in
    ref partiess
  in
  List.fold_right states_rev ~init:[]
    ~f:(fun
         { Parties_intermediate_state.kind
         ; spec
         ; state_before = { global = source_global; local = source_local }
         ; state_after = { global = target_global; local = target_local }
         ; use_full_commitment
         }
         witnesses
       ->
      (*Transaction snark says nothing about failure status*)
      let source_local = { source_local with failure_status_tbl = [] } in
      let target_local = { target_local with failure_status_tbl = [] } in
      let current_commitment = !commitment in
      let current_full_commitment = !full_commitment in
      let snapp_stmt =
        match spec with
        | Proved ->
            (* NB: This is only correct if we assume that a proved party will
               never appear first in a transaction.
            *)
            Some
              ( 0
              , tx_statement current_commitment current_full_commitment
                  use_full_commitment source_local.stack_frame.calls )
        | _ ->
            None
      in
      let start_parties, next_commitment, next_full_commitment =
        let empty_if_last (mk : unit -> field * field) : field * field =
          match (target_local.stack_frame.calls, target_local.call_stack) with
          | [], [] ->
              (* The commitment will be cleared, because this is the last
                 party.
              *)
              Parties.Transaction_commitment.(empty, empty)
          | _ ->
              mk ()
        in
        let mk_next_commitments (parties : Parties.t) =
          empty_if_last (fun () ->
              let next_commitment = Parties.commitment parties in
              let fee_payer_hash =
                Parties.Digest.Party.create
                  (Party.of_fee_payer parties.fee_payer)
              in
              let next_full_commitment =
                Parties.Transaction_commitment.with_fee_payer next_commitment
                  ~fee_payer_hash
              in
              (next_commitment, next_full_commitment))
        in
        match kind with
        | `Same ->
            let next_commitment, next_full_commitment =
              empty_if_last (fun () ->
                  (current_commitment, current_full_commitment))
            in
            ([], next_commitment, next_full_commitment)
        | `New -> (
            match !remaining_parties with
            | parties :: rest ->
                let commitment', full_commitment' =
                  mk_next_commitments parties.parties
                in
                remaining_parties := rest ;
                commitment := commitment' ;
                full_commitment := full_commitment' ;
                ([ parties ], commitment', full_commitment')
            | _ ->
                failwith "Not enough remaining parties" )
        | `Two_new -> (
            match !remaining_parties with
            | parties1 :: parties2 :: rest ->
                let commitment', full_commitment' =
                  mk_next_commitments parties2.parties
                in
                remaining_parties := rest ;
                commitment := commitment' ;
                full_commitment := full_commitment' ;
                ([ parties1; parties2 ], commitment', full_commitment')
            | _ ->
                failwith "Not enough remaining parties" )
      in
      let hash_local_state
          (local :
            ( Stack_frame.value
            , Stack_frame.value list
            , _
            , _
            , _
            , _
            , _
            , _ )
            Mina_transaction_logic.Parties_logic.Local_state.t) =
        let stack_frame (stack_frame : Stack_frame.value) =
          { stack_frame with
            calls =
              Parties.Call_forest.map stack_frame.calls ~f:(fun p -> (p, ()))
          }
        in
        { local with
          stack_frame = stack_frame local.stack_frame
        ; call_stack =
            List.map local.call_stack ~f:(fun f ->
                With_hash.of_data (stack_frame f)
                  ~hash_data:Stack_frame.Digest.create)
            |> accumulate_call_stack_hashes ~hash_frame:(fun x ->
                   x.With_hash.hash)
        }
      in
      let source_local =
        { (hash_local_state source_local) with
          transaction_commitment = current_commitment
        ; full_transaction_commitment = current_full_commitment
        }
      in
      let target_local =
        { (hash_local_state target_local) with
          transaction_commitment = next_commitment
        ; full_transaction_commitment = next_full_commitment
        }
      in
      let w : Parties_segment.Witness.t =
        { global_ledger = source_global.ledger
        ; local_state_init = source_local
        ; start_parties
        ; state_body
        ; init_stack = pending_coinbase_init_stack
        }
      in
      let fee_excess =
        (*capture only the difference in the fee excess*)
        let fee_excess =
          match
            Amount.Signed.(
              add target_global.fee_excess (negate source_global.fee_excess))
          with
          | None ->
              failwith
                (sprintf
                   !"unexpected fee excess. source %{sexp: Amount.Signed.t} \
                     target %{sexp: Amount.Signed.t}"
                   target_global.fee_excess source_global.fee_excess)
          | Some balance_change ->
              balance_change
        in
        { fee_token_l = Token_id.default
        ; fee_excess_l = Amount.Signed.to_fee fee_excess
        ; Mina_base.Fee_excess.fee_token_r = Token_id.default
        ; fee_excess_r = Fee.Signed.zero
        }
      in
      let call_stack_hash s =
        List.hd s
        |> Option.value_map ~default:Call_stack_digest.empty
             ~f:With_stack_hash.stack_hash
      in
      let statement : Statement.With_sok.t =
        (* empty ledger hash in the local state at the beginning of each
           transaction
           `parties` in local state is empty for the first segment*)
        let source_local_ledger =
          if Parties.Call_forest.is_empty source_local.stack_frame.calls then
            Frozen_ledger_hash.empty_hash
          else Sparse_ledger.merkle_root source_local.ledger
        in
        { source =
            { ledger = Sparse_ledger.merkle_root source_global.ledger
            ; pending_coinbase_stack = pending_coinbase_init_stack
            ; local_state =
                { source_local with
                  stack_frame =
                    Stack_frame.Digest.create source_local.stack_frame
                ; call_stack = call_stack_hash source_local.call_stack
                ; ledger = source_local_ledger
                }
            }
        ; target =
            { ledger = Sparse_ledger.merkle_root target_global.ledger
            ; pending_coinbase_stack =
                Pending_coinbase.Stack.push_state state_body_hash
                  pending_coinbase_init_stack
            ; local_state =
                { target_local with
                  stack_frame =
                    Stack_frame.Digest.create target_local.stack_frame
                ; call_stack = call_stack_hash target_local.call_stack
                ; ledger = Sparse_ledger.merkle_root target_local.ledger
                }
            }
        ; supply_increase = Amount.zero
        ; fee_excess
        ; sok_digest = Sok_message.Digest.default
        }
      in
      (w, spec, statement, snapp_stmt) :: witnesses)

module Make (Inputs : sig
  val constraint_constants : Genesis_constants.Constraint_constants.t

  val proof_level : Genesis_constants.Proof_level.t
end) =
struct
  open Inputs

  let constraint_constants = constraint_constants

  let ( tag
      , cache_handle
      , p
      , Pickles.Provers.
          [ base
          ; merge
          ; opt_signed_unsigned
          ; opt_signed_opt_signed
          ; opt_signed
          ; proved
          ] ) =
    system ~proof_level ~constraint_constants

  module Proof = (val p)

  let id = Proof.id

  let verification_key = Proof.verification_key

  let verify_against_digest { statement; proof } =
    Proof.verify [ (statement, proof) ]

  let verify ts =
    if
      List.for_all ts ~f:(fun (p, m) ->
          Sok_message.Digest.equal (Sok_message.digest m) p.statement.sok_digest)
    then
      Proof.verify
        (List.map ts ~f:(fun ({ statement; proof }, _) -> (statement, proof)))
    else Async.return false

  let first_party (witness : Transaction_witness.Parties_segment_witness.t) =
    match witness.local_state_init.stack_frame.calls with
    | [] ->
        with_return (fun { return } ->
            List.iter witness.start_parties ~f:(fun s ->
                Parties.Call_forest.iteri
                  ~f:(fun _i x -> return (Some x))
                  s.parties.other_parties) ;
            None)
    | xs ->
        Parties.Call_forest.hd_party xs |> Option.map ~f:fst

  let party_proof (p : Party.t) =
    match p.authorization with
    | Proof p ->
        Some p
    | Signature _ | None_given ->
        None

  let snapp_proof_data ~(snapp_statement : (int * Zkapp_statement.t) option)
      ~(witness : Transaction_witness.Parties_segment_witness.t) =
    let open Option.Let_syntax in
    let%bind p = first_party witness in
    let%bind tag, snapp_statement = snapp_statement in
    let%map pi = party_proof p in
    let vk =
      let account_id = Account_id.create p.body.public_key p.body.token_id in
      let account : Account.t =
        Sparse_ledger.(
          get_exn witness.local_state_init.ledger
            (find_index_exn witness.local_state_init.ledger account_id))
      in
      match
        Option.value_map ~default:None account.zkapp ~f:(fun s ->
            s.verification_key)
      with
      | None ->
          failwith "No verification key found in the account"
      | Some s ->
          s
    in
    (snapp_statement, pi, vk, tag)

  let of_parties_segment_exn ~statement ~snapp_statement ~witness
      ~(spec : Parties_segment.Basic.t) : t Async.Deferred.t =
    Base.Parties_snark.witness := Some witness ;
    let res =
      match spec with
      | Opt_signed ->
          opt_signed [] statement
      | Opt_signed_unsigned ->
          opt_signed_unsigned [] statement
      | Opt_signed_opt_signed ->
          opt_signed_opt_signed [] statement
      | Proved -> (
          match snapp_proof_data ~snapp_statement ~witness with
          | None ->
              failwith "of_parties_segment: Expected exactly one proof"
          | Some (s, p, v, tag) ->
              (* TODO: We should not have to pass the statement in here. *)
              proved
                ( Pickles.Side_loaded.in_prover (Base.side_loaded tag) v.data ;
                  [ (s, p) ] )
                statement )
    in
    let open Async in
    let%map proof = res in
    Base.Parties_snark.witness := None ;
    { proof; statement }

  let of_transaction_union ~statement ~init_stack transaction state_body handler
      =
    let open Async in
    let%map proof =
      base []
        ~handler:
          (Base.transaction_union_handler handler transaction state_body
             init_stack)
        statement
    in
    { statement; proof }

  let of_non_parties_transaction ~statement ~init_stack transaction_in_block
      handler =
    let transaction : Transaction.t =
      Transaction.forget
        (Transaction_protocol_state.transaction transaction_in_block)
    in
    let state_body =
      Transaction_protocol_state.block_data transaction_in_block
    in
    match to_preunion transaction with
    | `Parties _ ->
        failwith "Called Non-parties transaction with parties transaction"
    | `Transaction t ->
        of_transaction_union ~statement ~init_stack
          (Transaction_union.of_transaction t)
          state_body handler

  let of_user_command ~statement ~init_stack user_command_in_block handler =
    of_non_parties_transaction ~statement ~init_stack
      { user_command_in_block with
        transaction =
          Command
            (Signed_command
               (Transaction_protocol_state.transaction user_command_in_block))
      }
      handler

  let of_fee_transfer ~statement ~init_stack transfer_in_block handler =
    of_non_parties_transaction ~statement ~init_stack
      { transfer_in_block with
        transaction =
          Fee_transfer
            (Transaction_protocol_state.transaction transfer_in_block)
      }
      handler

  let merge ({ statement = t12; _ } as x12) ({ statement = t23; _ } as x23)
      ~sok_digest =
    let open Async.Deferred.Or_error.Let_syntax in
    let%bind s = Async.return (Statement.merge t12 t23) in
    let s = { s with sok_digest } in
    let open Async in
    let%map proof =
      merge [ (x12.statement, x12.proof); (x23.statement, x23.proof) ] s
    in
    Ok { statement = s; proof }

  let constraint_system_digests =
    lazy (constraint_system_digests ~constraint_constants ())
end

module For_tests = struct
  module Spec = struct
    type t =
      { fee : Currency.Fee.t
      ; sender : Signature_lib.Keypair.t * Mina_base.Account.Nonce.t
      ; receivers :
          (Signature_lib.Public_key.Compressed.t * Currency.Amount.t) list
      ; amount : Currency.Amount.t
      ; zkapp_account_keypairs : Signature_lib.Keypair.t list
      ; memo : Signed_command_memo.t
      ; new_zkapp_account : bool
      ; snapp_update : Party.Update.t
            (* Authorization for the update being performed *)
      ; current_auth : Permissions.Auth_required.t
      ; sequence_events : Tick.Field.t array list
      ; events : Tick.Field.t array list
      ; call_data : Tick.Field.t
      }
    [@@deriving sexp]
  end

  let create_trivial_snapp ~constraint_constants () =
    let tag, _, (module P), Pickles.Provers.[ trivial_prover; _ ] =
      let trivial_rule : _ Pickles.Inductive_rule.t =
        let trivial_main (tx_commitment : Zkapp_statement.Checked.t) :
            unit Checked.t =
          Impl.run_checked (dummy_constraints ())
          |> fun () ->
          Zkapp_statement.Checked.Assert.equal tx_commitment tx_commitment
          |> return
        in
        { identifier = "trivial-rule"
        ; prevs = []
        ; main =
            (fun [] x ->
              trivial_main x |> Run.run_checked
              |> fun _ :
                     unit
                     Pickles_types.Hlist0.H1
                       (Pickles_types.Hlist.E01(Pickles.Inductive_rule.B))
                     .t ->
              [])
        ; main_value = (fun [] _ -> [])
        }
      in
      Pickles.compile ~cache:Cache_dir.cache
        (module Zkapp_statement.Checked)
        (module Zkapp_statement)
        ~typ:Zkapp_statement.typ
        ~branches:(module Nat.N2)
        ~max_branching:(module Nat.N2) (* You have to put 2 here... *)
        ~name:"trivial"
        ~constraint_constants:
          (Genesis_constants.Constraint_constants.to_snark_keys_header
             constraint_constants)
        ~choices:(fun ~self ->
          [ trivial_rule
          ; { identifier = "dummy"
            ; prevs = [ self; self ]
            ; main_value = (fun [ _; _ ] _ -> [ true; true ])
            ; main =
                (fun [ _; _ ] _ ->
                  Impl.run_checked (dummy_constraints ())
                  |> fun () ->
                  (* Unsatisfiable. *)
                  Run.exists Field.typ ~compute:(fun () ->
                      Run.Field.Constant.zero)
                  |> fun s ->
                  Run.Field.(Assert.equal s (s + one))
                  |> fun () :
                         ( Zkapp_statement.Checked.t
                         * (Zkapp_statement.Checked.t * unit) )
                         Pickles_types.Hlist0.H1
                           (Pickles_types.Hlist.E01(Pickles.Inductive_rule.B))
                         .t ->
                  [ Boolean.true_; Boolean.true_ ])
            }
          ])
    in
    let vk = Pickles.Side_loaded.Verification_key.of_compiled tag in
    ( `VK (With_hash.of_data ~hash_data:Zkapp_account.digest_vk vk)
    , `Prover trivial_prover )

  let create_parties spec ~update ~account_precondition =
    let { Spec.fee
        ; sender = sender, sender_nonce
        ; receivers
        ; amount
        ; new_zkapp_account
        ; zkapp_account_keypairs
        ; memo
        ; sequence_events
        ; events
        ; call_data
        ; _
        } =
      spec
    in
    let sender_pk = sender.public_key |> Public_key.compress in
    let fee_payer : Party.Fee_payer.t =
      { body =
          { public_key = sender_pk
          ; update = Party.Update.noop
          ; token_id = ()
          ; balance_change = fee
          ; increment_nonce = ()
          ; events = []
          ; sequence_events = []
          ; call_data = Field.zero
          ; call_depth = 0
          ; protocol_state_precondition =
              Zkapp_precondition.Protocol_state.accept
          ; use_full_commitment = ()
          ; account_precondition = sender_nonce
          ; caller = ()
          }
          (*To be updated later*)
      ; authorization = Signature.dummy
      }
    in
    let sender_party : Party.Wire.t option =
      let sender_party_body : Party.Body.Wire.t =
        { public_key = sender_pk
        ; update = Party.Update.noop
        ; token_id = Token_id.default
        ; balance_change = Amount.(Signed.(negate (of_unsigned amount)))
        ; increment_nonce = true
        ; events = []
        ; sequence_events = []
        ; call_data = Field.zero
        ; call_depth = 0
        ; protocol_state_precondition = Zkapp_precondition.Protocol_state.accept
        ; use_full_commitment = false
        ; account_precondition = Nonce (Account.Nonce.succ sender_nonce)
        ; caller = Call
        }
      in
      Option.some_if
        ((not (List.is_empty receivers)) || new_zkapp_account)
        ( { body = sender_party_body
          ; authorization =
              Control.Signature Signature.dummy (*To be updated later*)
          }
          : Party.Wire.t )
    in
    let snapp_parties : Party.Wire.t list =
      let num_keypairs = List.length zkapp_account_keypairs in
      let account_creation_fee =
        Amount.of_fee
          Genesis_constants.Constraint_constants.compiled.account_creation_fee
      in
      (* if creating new snapp accounts, amount must be enough for account creation fees for each *)
      assert (
        (not new_zkapp_account) || num_keypairs = 0
        ||
        match Currency.Amount.scale account_creation_fee num_keypairs with
        | None ->
            false
        | Some product ->
            Currency.Amount.( >= ) amount product ) ;
      (* "fudge factor" so that balances sum to zero *)
      let zeroing_allotment =
        if new_zkapp_account then
          (* value doesn't matter when num_keypairs = 0 *)
          if num_keypairs <= 1 then amount
          else
            let otherwise_allotted =
              Option.value_exn
                (Currency.Amount.scale account_creation_fee (num_keypairs - 1))
            in
            Option.value_exn (Currency.Amount.sub amount otherwise_allotted)
        else Currency.Amount.zero
      in
      List.mapi zkapp_account_keypairs ~f:(fun ndx zkapp_account_keypair ->
          let public_key =
            Signature_lib.Public_key.compress zkapp_account_keypair.public_key
          in
          let delta =
            if new_zkapp_account then
              if ndx = 0 then Amount.Signed.(of_unsigned zeroing_allotment)
              else Amount.Signed.(of_unsigned account_creation_fee)
            else Amount.Signed.zero
          in
          ( { body =
                { public_key
                ; update
                ; token_id = Token_id.default
                ; balance_change = delta
                ; increment_nonce = false
                ; events
                ; sequence_events
                ; call_data
                ; call_depth = 0
                ; protocol_state_precondition =
                    Zkapp_precondition.Protocol_state.accept
                ; use_full_commitment = true
                ; account_precondition
                ; caller = Call
                }
            ; authorization =
                Control.Signature Signature.dummy (*To be updated later*)
            }
            : Party.Wire.t ))
    in
    let other_receivers =
      List.map receivers ~f:(fun (receiver, amt) : Party.Wire.t ->
          { body =
              { public_key = receiver
              ; update
              ; token_id = Token_id.default
              ; balance_change = Amount.Signed.of_unsigned amt
              ; increment_nonce = false
              ; events = []
              ; sequence_events = []
              ; call_data = Field.zero
              ; call_depth = 0
              ; protocol_state_precondition =
                  Zkapp_precondition.Protocol_state.accept
              ; use_full_commitment = false
              ; account_precondition = Accept
              ; caller = Call
              }
          ; authorization = Control.None_given
          })
    in
    let protocol_state = Zkapp_precondition.Protocol_state.accept in
    let other_parties_data =
      Option.value_map ~default:[] sender_party ~f:(fun p -> [ p ])
      @ snapp_parties @ other_receivers
    in
    let protocol_state_predicate_hash =
      Zkapp_precondition.Protocol_state.digest protocol_state
    in
    let ps =
      Parties.Call_forest.With_hashes.of_parties_list
        (List.map ~f:(fun p -> (p, ())) other_parties_data)
    in
    let other_parties_hash = Parties.Call_forest.hash ps in
    let commitment : Parties.Transaction_commitment.t =
      Parties.Transaction_commitment.create ~other_parties_hash
        ~protocol_state_predicate_hash
        ~memo_hash:(Signed_command_memo.hash memo)
    in
    let full_commitment =
      Parties.Transaction_commitment.with_fee_payer commitment
        ~fee_payer_hash:
          (Parties.Digest.Party.create (Party.of_fee_payer fee_payer))
    in
    let fee_payer =
      let fee_payer_signature_auth =
        Signature_lib.Schnorr.Chunked.sign sender.private_key
          (Random_oracle.Input.Chunked.field full_commitment)
      in
      { fee_payer with authorization = fee_payer_signature_auth }
    in
    let sender_party =
      Option.map sender_party ~f:(fun s : Party.Wire.t ->
          let commitment =
            if s.body.use_full_commitment then full_commitment else commitment
          in
          let sender_signature_auth =
            Signature_lib.Schnorr.Chunked.sign sender.private_key
              (Random_oracle.Input.Chunked.field commitment)
          in
          { body = s.body; authorization = Signature sender_signature_auth })
    in
    ( `Parties
        (Parties.of_wire { fee_payer; other_parties = other_receivers; memo })
    , `Sender_party sender_party
    , `Proof_parties snapp_parties
    , `Txn_commitment commitment
    , `Full_txn_commitment full_commitment )

  let deploy_snapp ~constraint_constants (spec : Spec.t) =
    let `VK vk, `Prover _trivial_prover =
      create_trivial_snapp ~constraint_constants ()
    in
    (* only allow timing on a single new snapp account
       balance changes for other new snapp accounts are just the account creation fee
    *)
    assert (
      Zkapp_basic.Set_or_keep.is_keep spec.snapp_update.timing
      || (spec.new_zkapp_account && List.length spec.zkapp_account_keypairs = 1)
    ) ;
    let update_vk =
      let update = spec.snapp_update in
      { update with
        verification_key = Zkapp_basic.Set_or_keep.Set vk
      ; permissions =
          Zkapp_basic.Set_or_keep.Set
            { Permissions.user_default with
              edit_state = Permissions.Auth_required.Proof
            ; edit_sequence_state = Proof
            }
      }
    in
    let ( `Parties { Parties.fee_payer; other_parties; memo }
        , `Sender_party sender_party
        , `Proof_parties snapp_parties
        , `Txn_commitment commitment
        , `Full_txn_commitment full_commitment ) =
      create_parties spec ~update:update_vk
        ~account_precondition:Party.Account_precondition.Accept
    in
    assert (List.is_empty other_parties) ;
    (* invariant: same number of keypairs, snapp_parties *)
    let snapp_parties_keypairs =
      List.zip_exn snapp_parties spec.zkapp_account_keypairs
    in
    let snapp_parties =
      List.map snapp_parties_keypairs ~f:(fun (snapp_party, keypair) ->
          let commitment =
            if snapp_party.body.use_full_commitment then full_commitment
            else commitment
          in
          let signature =
            Signature_lib.Schnorr.Chunked.sign keypair.private_key
              (Random_oracle.Input.Chunked.field commitment)
          in
          ( { body = snapp_party.body; authorization = Signature signature }
            : Party.Wire.t ))
    in
    let other_parties = [ Option.value_exn sender_party ] @ snapp_parties in
    let parties : Parties.t =
      Parties.of_wire { fee_payer; other_parties; memo }
    in
    parties

  let update_states ?snapp_prover ~constraint_constants (spec : Spec.t) =
    let ( `Parties { Parties.fee_payer; other_parties; memo }
        , `Sender_party sender_party
        , `Proof_parties snapp_parties
        , `Txn_commitment commitment
        , `Full_txn_commitment full_commitment ) =
      create_parties spec ~update:spec.snapp_update
        ~account_precondition:Party.Account_precondition.Accept
    in
    assert (List.is_empty other_parties) ;
    assert (Option.is_none sender_party) ;
    assert (not @@ List.is_empty snapp_parties) ;
    let snapp_parties_keypairs =
      List.zip_exn snapp_parties spec.zkapp_account_keypairs
    in
    let%map.Async.Deferred snapp_parties =
      Async.Deferred.List.mapi snapp_parties_keypairs
        ~f:(fun ndx (snapp_party, snapp_keypair) ->
          match spec.current_auth with
          | Permissions.Auth_required.Proof ->
              let proof_party =
                let ps =
                  Parties.Call_forest.With_hashes.of_parties_list
                    (List.map
                       ~f:(fun p -> (p, ()))
                       (List.drop snapp_parties ndx))
                in
                Parties.Call_forest.hash ps
              in
              let tx_statement : Zkapp_statement.t =
                let commitment =
                  if snapp_party.body.use_full_commitment then full_commitment
                  else commitment
                in
                { transaction = commitment
                ; at_party = (proof_party :> Field.t)
                }
              in
              let handler (Snarky_backendless.Request.With { request; respond })
                  =
                match request with _ -> respond Unhandled
              in
              let prover =
                match snapp_prover with
                | Some prover ->
                    prover
                | None ->
                    let _, `Prover p =
                      create_trivial_snapp ~constraint_constants ()
                    in
                    p
              in
              let%map.Async.Deferred (pi : Pickles.Side_loaded.Proof.t) =
                prover ~handler [] tx_statement
              in
              ( { body = snapp_party.body; authorization = Proof pi }
                : Party.Wire.t )
          | Signature ->
              let commitment =
                if snapp_party.body.use_full_commitment then full_commitment
                else commitment
              in
              let signature =
                Signature_lib.Schnorr.Chunked.sign snapp_keypair.private_key
                  (Random_oracle.Input.Chunked.field commitment)
              in
              Async.Deferred.return
                ( { body = snapp_party.body
                  ; authorization = Signature signature
                  }
                  : Party.Wire.t )
          | None ->
              Async.Deferred.return
                ( { body = snapp_party.body; authorization = None_given }
                  : Party.Wire.t )
          | _ ->
              failwith
                "Current authorization not Proof or Signature or None_given")
    in
    let other_parties = snapp_parties in
    let parties : Parties.t =
      Parties.of_wire { fee_payer; other_parties; memo }
    in
    parties

  let multiple_transfers (spec : Spec.t) =
    let ( `Parties parties
        , `Sender_party sender_party
        , `Proof_parties snapp_parties
        , `Txn_commitment _commitment
        , `Full_txn_commitment _full_commitment ) =
      create_parties spec ~update:spec.snapp_update
        ~account_precondition:Party.Account_precondition.Accept
    in
    assert (Option.is_some sender_party) ;
    assert (List.is_empty snapp_parties) ;
    let other_parties =
      let sender_party = Option.value_exn sender_party in
      Parties.Call_forest.cons
        (Parties.add_caller sender_party Token_id.default)
        parties.other_parties
    in
    { parties with other_parties }

  let create_trivial_zkapp_account ?(permissions = Permissions.user_default) ~vk
      ~ledger pk =
    let create ledger id account =
      match Ledger.location_of_account ledger id with
      | Some _loc ->
          failwith "Account already present"
      | None ->
          let _loc, _new =
            Ledger.get_or_create_account ledger id account |> Or_error.ok_exn
          in
          ()
    in
    let id = Account_id.create pk Token_id.default in
    let account : Account.t =
      { (Account.create id Balance.(of_int 1_000_000_000_000_000)) with
        permissions
      ; zkapp = Some { Zkapp_account.default with verification_key = Some vk }
      }
    in
    create ledger id account

  let create_trivial_predicate_snapp ~constraint_constants
      ?(protocol_state_predicate = Zkapp_precondition.Protocol_state.accept)
      ~(snapp_kp : Signature_lib.Keypair.t) spec ledger =
    let { Mina_transaction_logic.For_tests.Transaction_spec.fee
        ; sender = sender, sender_nonce
        ; receiver = _
        ; receiver_is_new = _
        ; amount
        } =
      spec
    in
    let trivial_account_pk =
      Signature_lib.Public_key.compress snapp_kp.public_key
    in
    let `VK vk, `Prover trivial_prover =
      create_trivial_snapp ~constraint_constants ()
    in
    let _v =
      let id =
        Public_key.compress sender.public_key
        |> fun pk -> Account_id.create pk Token_id.default
      in
      Ledger.get_or_create_account ledger id
        (Account.create id Balance.(of_int 888_888))
      |> Or_error.ok_exn
    in
    let () =
      create_trivial_zkapp_account trivial_account_pk ~ledger ~vk
        ~permissions:{ Permissions.user_default with set_permissions = Proof }
    in
    let update_empty_permissions =
      let permissions =
        { Permissions.user_default with send = Permissions.Auth_required.Proof }
        |> Zkapp_basic.Set_or_keep.Set
      in
      { Party.Update.dummy with permissions }
    in
    let sender_pk = sender.public_key |> Public_key.compress in
    let fee_payer : Party.Fee_payer.t =
      { body =
          { public_key = sender_pk
          ; update = Party.Update.noop
          ; token_id = ()
          ; balance_change = fee
          ; increment_nonce = ()
          ; events = []
          ; sequence_events = []
          ; call_data = Field.zero
          ; call_depth = 0
          ; protocol_state_precondition = protocol_state_predicate
          ; use_full_commitment = ()
          ; account_precondition = sender_nonce
          ; caller = ()
          }
          (* Real signature added in below *)
      ; authorization = Signature.dummy
      }
    in
    let sender_party_data : Party.Wire.t =
      { body =
          { public_key = sender_pk
          ; update = Party.Update.noop
          ; token_id = Token_id.default
          ; balance_change = Amount.(Signed.(negate (of_unsigned amount)))
          ; increment_nonce = true
          ; events = []
          ; sequence_events = []
          ; call_data = Field.zero
          ; call_depth = 0
          ; protocol_state_precondition = protocol_state_predicate
          ; account_precondition = Nonce (Account.Nonce.succ sender_nonce)
          ; use_full_commitment = false
          ; caller = Call
          }
      ; authorization = Signature Signature.dummy
      }
    in
    let snapp_party_data : Party.Wire.t =
      { body =
          { public_key = trivial_account_pk
          ; update = update_empty_permissions
          ; token_id = Token_id.default
          ; balance_change = Amount.Signed.(of_unsigned amount)
          ; increment_nonce = false
          ; events = []
          ; sequence_events = []
          ; call_data = Field.zero
          ; call_depth = 0
          ; protocol_state_precondition = protocol_state_predicate
          ; use_full_commitment = false
          ; caller = Call
          ; account_precondition = Full Zkapp_precondition.Account.accept
          }
      ; authorization = Proof Mina_base.Proof.blockchain_dummy
      }
    in
    let memo = Signed_command_memo.empty in
    let ps =
      Parties.Call_forest.With_hashes.of_parties_list
        [ (sender_party_data, ()); (snapp_party_data, ()) ]
    in
    let other_parties_hash = Parties.Call_forest.hash ps in
    let protocol_state_predicate_hash =
      (*FIXME: is this ok? *)
      Zkapp_precondition.Protocol_state.digest protocol_state_predicate
    in
    let transaction : Parties.Transaction_commitment.t =
      (*FIXME: is this correct? *)
      Parties.Transaction_commitment.create ~other_parties_hash
        ~protocol_state_predicate_hash
        ~memo_hash:(Signed_command_memo.hash memo)
    in
    let proof_party =
      let ps =
        Parties.Call_forest.With_hashes.of_parties_list
          [ (snapp_party_data, ()) ]
      in
      Parties.Call_forest.hash ps
    in
    let tx_statement : Zkapp_statement.t =
      { transaction; at_party = (proof_party :> Field.t) }
    in
    let handler (Snarky_backendless.Request.With { request; respond }) =
      match request with _ -> respond Unhandled
    in
    let%map.Async.Deferred (pi : Pickles.Side_loaded.Proof.t) =
      trivial_prover ~handler [] tx_statement
    in
    let fee_payer_signature_auth =
      let txn_comm =
        Parties.Transaction_commitment.with_fee_payer transaction
          ~fee_payer_hash:
            (Parties.Digest.Party.create (Party.of_fee_payer fee_payer))
      in
      Signature_lib.Schnorr.Chunked.sign sender.private_key
        (Random_oracle.Input.Chunked.field txn_comm)
    in
    let fee_payer =
      { fee_payer with authorization = fee_payer_signature_auth }
    in
    let sender_signature_auth =
      Signature_lib.Schnorr.Chunked.sign sender.private_key
        (Random_oracle.Input.Chunked.field transaction)
    in
    let sender : Party.Wire.t =
      { sender_party_data with authorization = Signature sender_signature_auth }
    in
    let other_parties =
      [ sender; { body = snapp_party_data.body; authorization = Proof pi } ]
    in
    let parties : Parties.t =
      Parties.of_wire { fee_payer; other_parties; memo }
    in
    parties
end<|MERGE_RESOLUTION|>--- conflicted
+++ resolved
@@ -1785,15 +1785,8 @@
               (read Signature_lib.Public_key.Compressed.typ body.public_key)
               (read Mina_base.Token_id.typ body.token_id)
 
-<<<<<<< HEAD
           let get_account { party; _ } ((_root, ledger) : t) =
-            let idx =
-              V.map ledger ~f:(fun l -> idx l (body_id party.data.body))
-            in
-=======
-          let get_account { party; _ } (_root, ledger) =
             let idx = V.map ledger ~f:(fun l -> idx l (body_id party.data)) in
->>>>>>> 2c0408bd
             let account =
               exists Mina_base.Account.Checked.Unhashed.typ ~compute:(fun () ->
                   Sparse_ledger.get_exn (V.get ledger) (V.get idx))
