--- conflicted
+++ resolved
@@ -4691,14 +4691,7 @@
     let parties : Parties.t = { fee_payer; other_parties; memo } in
     parties
 
-<<<<<<< HEAD
-  let update_state ?snapp_prover ~constraint_constants (spec : Spec.t) =
-=======
-  let update_states ~constraint_constants (spec : Spec.t) =
-    let `VK vk, `Prover trivial_prover =
-      create_trivial_snapp ~constraint_constants ()
-    in
->>>>>>> 17775b57
+  let update_states ?snapp_prover ~constraint_constants (spec : Spec.t) =
     let ( `Parties { Parties.fee_payer; other_parties; memo }
         , `Sender_party sender_party
         , `Proof_parties snapp_parties
@@ -4709,65 +4702,6 @@
     in
     assert (List.is_empty other_parties) ;
     assert (Option.is_none sender_party) ;
-<<<<<<< HEAD
-    assert (Option.is_some snapp_party) ;
-    let snapp_party = Option.value_exn snapp_party in
-    let%map.Async.Deferred snapp_party =
-      match spec.current_auth with
-      | Permissions.Auth_required.Proof ->
-          let proof_party =
-            let ps =
-              Parties.Call_forest.of_parties_list
-                ~party_depth:(fun (p : Party.Predicated.t) -> p.body.call_depth)
-                [ snapp_party.data ]
-              |> Parties.Call_forest.accumulate_hashes_predicated
-            in
-            Parties.Call_forest.hash ps
-          in
-          let tx_statement : Snapp_statement.t =
-            let commitment =
-              if snapp_party.data.body.use_full_commitment then full_commitment
-              else commitment
-            in
-            { transaction = commitment; at_party = proof_party }
-          in
-          let handler (Snarky_backendless.Request.With { request; respond }) =
-            match request with _ -> respond Unhandled
-          in
-          let prover =
-            match snapp_prover with
-            | Some prover ->
-                prover
-            | None ->
-                let _, `Prover p =
-                  create_trivial_snapp ~constraint_constants ()
-                in
-                p
-          in
-          let%map.Async.Deferred (pi : Pickles.Side_loaded.Proof.t) =
-            prover ~handler [] tx_statement
-          in
-          { Party.data = snapp_party.data; authorization = Proof pi }
-      | Signature ->
-          let commitment =
-            if snapp_party.data.body.use_full_commitment then full_commitment
-            else commitment
-          in
-          let signature =
-            Signature_lib.Schnorr.Chunked.sign
-              (Option.value_exn spec.snapp_account_keypair).private_key
-              (Random_oracle.Input.Chunked.field commitment)
-          in
-          Async.Deferred.return
-            { Party.data = snapp_party.data
-            ; authorization = Signature signature
-            }
-      | None ->
-          Async.Deferred.return
-            { Party.data = snapp_party.data; authorization = None_given }
-      | _ ->
-          failwith "Current authorization not Proof or Signature or None_given"
-=======
     assert (not @@ List.is_empty snapp_parties) ;
     let snapp_parties_keypairs =
       List.zip_exn snapp_parties spec.snapp_account_keypairs
@@ -4799,8 +4733,18 @@
                   =
                 match request with _ -> respond Unhandled
               in
+              let prover =
+                match snapp_prover with
+                | Some prover ->
+                    prover
+                | None ->
+                    let _, `Prover p =
+                      create_trivial_snapp ~constraint_constants ()
+                    in
+                    p
+              in
               let%map.Async.Deferred (pi : Pickles.Side_loaded.Proof.t) =
-                trivial_prover ~handler [] tx_statement
+                prover ~handler [] tx_statement
               in
               { Party.data = snapp_party.data; authorization = Proof pi }
           | Signature ->
@@ -4823,7 +4767,6 @@
           | _ ->
               failwith
                 "Current authorization not Proof or Signature or None_given")
->>>>>>> 17775b57
     in
     let other_parties = snapp_parties in
     let parties : Parties.t = { fee_payer; other_parties; memo } in
@@ -5794,456 +5737,6 @@
                       init_ledger ledger ;
                     apply_parties_with_proof ledger [ parties ])
                   |> Async.Thread_safe.block_on_async_exn))
-
-<<<<<<< HEAD
-        (*let vk =
-            lazy
-              (let `VK vk, `Prover _ =
-                 create_trivial_snapp ~constraint_constants ()
-               in
-               vk)
-=======
-        let vk =
-          lazy
-            (let `VK vk, `Prover _ =
-               create_trivial_snapp ~constraint_constants ()
-             in
-             vk)
-
-        let test_snapp_update ?permissions test_spec ~init_ledger ~snapp_pk =
-          let open Transaction_logic.For_tests in
-          Ledger.with_ledger ~depth:ledger_depth ~f:(fun ledger ->
-              Async.Thread_safe.block_on_async_exn (fun () ->
-                  Init_ledger.init
-                    (module Ledger.Ledger_inner)
-                    init_ledger ledger ;
-                  (*create a snapp account*)
-                  create_trivial_snapp_account ?permissions ~vk:(Lazy.force vk)
-                    ~ledger snapp_pk ;
-                  let open Async.Deferred.Let_syntax in
-                  let%bind parties, _ =
-                    update_states ~constraint_constants test_spec
-                  in
-                  apply_parties_with_proof ledger [ parties ]))
-
-        let%test_unit "update a snapp account's app-state with signature and \
-                       fee paid by the snapp account" =
-          Quickcheck.test ~trials:1 gen_snapp_ledger
-            ~f:(fun ({ init_ledger; specs = _ }, new_kp) ->
-              let fee = Currency.Fee.of_int 1_000_000 in
-              let amount = Currency.Amount.of_int 10_000_000_000 in
-              let memo =
-                Signed_command_memo.create_from_string_exn
-                  "Snapp create account"
-              in
-              let test_spec : Spec.t =
-                { sender = (new_kp, Mina_base.Account.Nonce.zero)
-                ; fee
-                ; receivers = []
-                ; amount
-                ; snapp_account_keypairs = [ new_kp ]
-                ; memo
-                ; new_snapp_account = false
-                ; snapp_update =
-                    { Party.Update.dummy with
-                      app_state =
-                        Vector.init Snapp_state.Max_state_size.n ~f:(fun i ->
-                            Snapp_basic.Set_or_keep.Set
-                              (Snark_params.Tick.Field.of_int i))
-                    }
-                ; current_auth = Permissions.Auth_required.Signature
-                ; call_data = Snark_params.Tick.Field.zero
-                ; events = []
-                ; sequence_events = []
-                }
-              in
-              test_snapp_update test_spec ~init_ledger
-                ~snapp_pk:(Signature_lib.Public_key.compress new_kp.public_key))
-
-        let%test_unit "update a snapp account's app-state with signature and \
-                       fee paid by a non-snapp account" =
-          Quickcheck.test ~trials:1 gen_snapp_ledger
-            ~f:(fun ({ init_ledger; specs }, new_kp) ->
-              let fee = Currency.Fee.of_int 1_000_000 in
-              let amount = Currency.Amount.zero in
-              let memo =
-                Signed_command_memo.create_from_string_exn
-                  "Snapp create account"
-              in
-              let spec = List.hd_exn specs in
-              let test_spec : Spec.t =
-                { sender = spec.sender
-                ; fee
-                ; receivers = []
-                ; amount
-                ; snapp_account_keypairs = [ new_kp ]
-                ; memo
-                ; new_snapp_account = false
-                ; snapp_update =
-                    { Party.Update.dummy with
-                      app_state =
-                        Vector.init Snapp_state.Max_state_size.n ~f:(fun i ->
-                            Snapp_basic.Set_or_keep.Set
-                              (Snark_params.Tick.Field.of_int i))
-                    }
-                ; current_auth = Permissions.Auth_required.Signature
-                ; call_data = Snark_params.Tick.Field.zero
-                ; events = []
-                ; sequence_events = []
-                }
-              in
-              test_snapp_update test_spec ~init_ledger
-                ~snapp_pk:(Signature_lib.Public_key.compress new_kp.public_key))
-
-        let%test_unit "update a snapp account's app-state with proof and fee \
-                       paid by the snapp account" =
-          let gen = gen_snapp_ledger in
-          Quickcheck.test ~trials:1 gen
-            ~f:(fun ({ init_ledger; specs = _ }, new_kp) ->
-              let fee = Currency.Fee.of_int 1_000_000 in
-              let amount = Currency.Amount.of_int 10_000_000_000 in
-              let memo =
-                Signed_command_memo.create_from_string_exn
-                  "Snapp create account"
-              in
-              let test_spec : Spec.t =
-                { sender = (new_kp, Mina_base.Account.Nonce.zero)
-                ; fee
-                ; receivers = []
-                ; amount
-                ; snapp_account_keypairs = [ new_kp ]
-                ; memo
-                ; new_snapp_account = false
-                ; snapp_update =
-                    { Party.Update.dummy with
-                      app_state =
-                        Vector.init Snapp_state.Max_state_size.n ~f:(fun i ->
-                            Snapp_basic.Set_or_keep.Set
-                              (Snark_params.Tick.Field.of_int i))
-                    }
-                ; current_auth = Permissions.Auth_required.Proof
-                ; call_data = Snark_params.Tick.Field.zero
-                ; events = []
-                ; sequence_events = []
-                }
-              in
-              test_snapp_update
-                ~permissions:
-                  { Permissions.user_default with edit_state = Proof }
-                test_spec ~init_ledger
-                ~snapp_pk:(Signature_lib.Public_key.compress new_kp.public_key))
-
-        let%test_unit "update a snapp account's app-state with proof and fee \
-                       paid by a non-snapp account" =
-          Quickcheck.test ~trials:1 gen_snapp_ledger
-            ~f:(fun ({ init_ledger; specs }, new_kp) ->
-              let fee = Currency.Fee.of_int 1_000_000 in
-              let amount = Currency.Amount.of_int 10_000_000_000 in
-              let memo =
-                Signed_command_memo.create_from_string_exn
-                  "Snapp create account"
-              in
-              let spec = List.hd_exn specs in
-              let test_spec : Spec.t =
-                { sender = spec.sender
-                ; fee
-                ; receivers = []
-                ; amount
-                ; snapp_account_keypairs = [ new_kp ]
-                ; memo
-                ; new_snapp_account = false
-                ; snapp_update =
-                    { Party.Update.dummy with
-                      app_state =
-                        Vector.init Snapp_state.Max_state_size.n ~f:(fun i ->
-                            Snapp_basic.Set_or_keep.Set
-                              (Snark_params.Tick.Field.of_int i))
-                    }
-                ; current_auth = Permissions.Auth_required.Proof
-                ; call_data = Snark_params.Tick.Field.zero
-                ; events = []
-                ; sequence_events = []
-                }
-              in
-              test_snapp_update
-                ~permissions:
-                  { Permissions.user_default with edit_state = Proof }
-                test_spec ~init_ledger
-                ~snapp_pk:(Signature_lib.Public_key.compress new_kp.public_key))
->>>>>>> 17775b57
-
-          let test_snapp_update ?permissions test_spec ~init_ledger ~snapp_pk =
-            let open Transaction_logic.For_tests in
-            Ledger.with_ledger ~depth:ledger_depth ~f:(fun ledger ->
-                Async.Thread_safe.block_on_async_exn (fun () ->
-                    Init_ledger.init
-                      (module Ledger.Ledger_inner)
-                      init_ledger ledger ;
-                    (*create a snapp account*)
-                    create_trivial_snapp_account ?permissions ~vk:(Lazy.force vk)
-                      ~ledger snapp_pk ;
-                    let open Async.Deferred.Let_syntax in
-                    let%bind parties, _ =
-                      update_state ~constraint_constants test_spec
-                    in
-                    apply_parties_with_proof ledger [ parties ]))
-
-          let%test_unit "update a snapp account's app-state with signature and \
-                         fee paid by the snapp account" =
-            Quickcheck.test ~trials:1 gen_snapp_ledger
-              ~f:(fun ({ init_ledger; specs = _ }, new_kp) ->
-                let fee = Currency.Fee.of_int 1_000_000 in
-                let amount = Currency.Amount.of_int 10_000_000_000 in
-                let memo =
-                  Signed_command_memo.create_from_string_exn
-                    "Snapp create account"
-                in
-                let test_spec : Spec.t =
-                  { sender = (new_kp, Mina_base.Account.Nonce.zero)
-                  ; fee
-                  ; receivers = []
-                  ; amount
-                  ; snapp_account_keypair = Some new_kp
-                  ; memo
-                  ; new_snapp_account = false
-                  ; snapp_update =
-                      { Party.Update.dummy with
-                        app_state =
-                          Vector.init Snapp_state.Max_state_size.n ~f:(fun i ->
-                              Snapp_basic.Set_or_keep.Set
-                                (Snark_params.Tick.Field.of_int i))
-                      }
-                  ; current_auth = Permissions.Auth_required.Signature
-                  ; call_data = Snark_params.Tick.Field.zero
-                  ; events = []
-                  ; sequence_events = []
-                  }
-                in
-                test_snapp_update test_spec ~init_ledger
-                  ~snapp_pk:(Signature_lib.Public_key.compress new_kp.public_key))
-
-          let%test_unit "update a snapp account's app-state with signature and \
-                         fee paid by a non-snapp account" =
-            Quickcheck.test ~trials:1 gen_snapp_ledger
-              ~f:(fun ({ init_ledger; specs }, new_kp) ->
-                let fee = Currency.Fee.of_int 1_000_000 in
-                let amount = Currency.Amount.zero in
-                let memo =
-                  Signed_command_memo.create_from_string_exn
-                    "Snapp create account"
-                in
-                let spec = List.hd_exn specs in
-                let test_spec : Spec.t =
-                  { sender = spec.sender
-                  ; fee
-                  ; receivers = []
-                  ; amount
-                  ; snapp_account_keypair = Some new_kp
-                  ; memo
-                  ; new_snapp_account = false
-                  ; snapp_update =
-                      { Party.Update.dummy with
-                        app_state =
-                          Vector.init Snapp_state.Max_state_size.n ~f:(fun i ->
-                              Snapp_basic.Set_or_keep.Set
-                                (Snark_params.Tick.Field.of_int i))
-                      }
-                  ; current_auth = Permissions.Auth_required.Signature
-                  ; call_data = Snark_params.Tick.Field.zero
-                  ; events = []
-                  ; sequence_events = []
-                  }
-                in
-                test_snapp_update test_spec ~init_ledger
-                  ~snapp_pk:(Signature_lib.Public_key.compress new_kp.public_key))
-
-          let%test_unit "update a snapp account's app-state with proof and fee \
-                         paid by the snapp account" =
-            let gen = gen_snapp_ledger in
-            Quickcheck.test ~trials:1 gen
-              ~f:(fun ({ init_ledger; specs = _ }, new_kp) ->
-                let fee = Currency.Fee.of_int 1_000_000 in
-                let amount = Currency.Amount.of_int 10_000_000_000 in
-                let memo =
-                  Signed_command_memo.create_from_string_exn
-                    "Snapp create account"
-                in
-                let test_spec : Spec.t =
-                  { sender = (new_kp, Mina_base.Account.Nonce.zero)
-                  ; fee
-                  ; receivers = []
-                  ; amount
-                  ; snapp_account_keypair = Some new_kp
-                  ; memo
-                  ; new_snapp_account = false
-                  ; snapp_update =
-                      { Party.Update.dummy with
-                        app_state =
-                          Vector.init Snapp_state.Max_state_size.n ~f:(fun i ->
-                              Snapp_basic.Set_or_keep.Set
-                                (Snark_params.Tick.Field.of_int i))
-                      }
-                  ; current_auth = Permissions.Auth_required.Proof
-                  ; call_data = Snark_params.Tick.Field.zero
-                  ; events = []
-                  ; sequence_events = []
-                  }
-                in
-                test_snapp_update
-                  ~permissions:
-                    { Permissions.user_default with edit_state = Proof }
-                  test_spec ~init_ledger
-                  ~snapp_pk:(Signature_lib.Public_key.compress new_kp.public_key))
-
-          let%test_unit "update a snapp account's app-state with proof and fee \
-                         paid by a non-snapp account" =
-            Quickcheck.test ~trials:1 gen_snapp_ledger
-              ~f:(fun ({ init_ledger; specs }, new_kp) ->
-                let fee = Currency.Fee.of_int 1_000_000 in
-                let amount = Currency.Amount.of_int 10_000_000_000 in
-                let memo =
-                  Signed_command_memo.create_from_string_exn
-                    "Snapp create account"
-                in
-                let spec = List.hd_exn specs in
-                let test_spec : Spec.t =
-                  { sender = spec.sender
-                  ; fee
-                  ; receivers = []
-                  ; amount
-                  ; snapp_account_keypair = Some new_kp
-                  ; memo
-                  ; new_snapp_account = false
-                  ; snapp_update =
-                      { Party.Update.dummy with
-                        app_state =
-                          Vector.init Snapp_state.Max_state_size.n ~f:(fun i ->
-                              Snapp_basic.Set_or_keep.Set
-                                (Snark_params.Tick.Field.of_int i))
-                      }
-                  ; current_auth = Permissions.Auth_required.Proof
-                  ; call_data = Snark_params.Tick.Field.zero
-                  ; events = []
-                  ; sequence_events = []
-                  }
-                in
-                test_snapp_update
-                  ~permissions:
-                    { Permissions.user_default with edit_state = Proof }
-                  test_spec ~init_ledger
-                  ~snapp_pk:(Signature_lib.Public_key.compress new_kp.public_key))
-
-          let%test_unit "snapp transaction with non-existent fee payer account" =
-            let open Transaction_logic.For_tests in
-            let gen =
-              let open Quickcheck.Generator.Let_syntax in
-              let%bind test_spec = Test_spec.gen in
-              let pks =
-                Signature_lib.Public_key.Compressed.Set.of_list
-                  (List.map (Array.to_list test_spec.init_ledger) ~f:(fun s ->
-                       Public_key.compress (fst s).public_key))
-              in
-              let%map kp =
-                Quickcheck.Generator.filter Signature_lib.Keypair.gen
-                  ~f:(fun kp ->
-                    not
-                      (Signature_lib.Public_key.Compressed.Set.mem pks
-                         (Signature_lib.Public_key.compress kp.public_key)))
-              in
-              (test_spec, kp)
-            in
-<<<<<<< HEAD
-            Quickcheck.test ~trials:1 gen
-              ~f:(fun ({ init_ledger; specs }, new_kp) ->
-                Ledger.with_ledger ~depth:ledger_depth ~f:(fun ledger ->
-                    let spec = List.hd_exn specs in
-                    let fee = Currency.Fee.of_int 1_000_000 in
-                    let amount = Currency.Amount.of_int 10_000_000_000 in
-                    let memo =
-                      Signed_command_memo.create_from_string_exn
-                        "Snapp create account"
-                    in
-                    (*making new_kp the fee-payer for this to fail*)
-                    let test_spec : Spec.t =
-                      { sender = (new_kp, Account.Nonce.zero)
-                      ; fee
-                      ; receivers = []
-                      ; amount
-                      ; snapp_account_keypair = Some (fst spec.sender)
-                      ; memo
-                      ; new_snapp_account = true
-                      ; snapp_update = Party.Update.dummy
-                      ; current_auth = Permissions.Auth_required.Signature
-                      ; call_data = Snark_params.Tick.Field.zero
-                      ; events = []
-                      ; sequence_events = []
-                      }
-                    in
-                    let parties = deploy_snapp test_spec ~constraint_constants in
-                    Init_ledger.init
-                      (module Ledger.Ledger_inner)
-                      init_ledger ledger ;
-                    ( match
-                        Ledger.apply_transaction ledger ~constraint_constants
-                          ~txn_state_view:
-                            (Mina_state.Protocol_state.Body.view state_body)
-                          (Transaction.Command (Parties parties))
-                      with
-                    | Error _ ->
-                        (*TODO : match on exact error*) ()
-                    | Ok _ ->
-                        failwith "Ledger.apply_transaction should have failed" ) ;
-                    (*Sparse ledger application fails*)
-                    match
-                      Or_error.try_with (fun () ->
-                          parties_witnesses_exn ~constraint_constants ~state_body
-                            ~fee_excess:Amount.Signed.zero
-                            ~pending_coinbase_init_stack:init_stack
-                            (`Ledger ledger) [ parties ])
-=======
-            (test_spec, kp)
-          in
-          Quickcheck.test ~trials:1 gen
-            ~f:(fun ({ init_ledger; specs }, new_kp) ->
-              Ledger.with_ledger ~depth:ledger_depth ~f:(fun ledger ->
-                  let spec = List.hd_exn specs in
-                  let fee = Currency.Fee.of_int 1_000_000 in
-                  let amount = Currency.Amount.of_int 10_000_000_000 in
-                  let memo =
-                    Signed_command_memo.create_from_string_exn
-                      "Snapp create account"
-                  in
-                  (*making new_kp the fee-payer for this to fail*)
-                  let test_spec : Spec.t =
-                    { sender = (new_kp, Account.Nonce.zero)
-                    ; fee
-                    ; receivers = []
-                    ; amount
-                    ; snapp_account_keypairs = [ fst spec.sender ]
-                    ; memo
-                    ; new_snapp_account = true
-                    ; snapp_update = Party.Update.dummy
-                    ; current_auth = Permissions.Auth_required.Signature
-                    ; call_data = Snark_params.Tick.Field.zero
-                    ; events = []
-                    ; sequence_events = []
-                    }
-                  in
-                  let parties = deploy_snapp test_spec ~constraint_constants in
-                  Init_ledger.init
-                    (module Ledger.Ledger_inner)
-                    init_ledger ledger ;
-                  ( match
-                      Ledger.apply_transaction ledger ~constraint_constants
-                        ~txn_state_view:
-                          (Mina_state.Protocol_state.Body.view state_body)
-                        (Transaction.Command (Parties parties))
->>>>>>> 17775b57
-                    with
-                    | Ok _a ->
-                        failwith "Expected sparse ledger application to fail"
-                    | Error _e ->
-                        ()))*)
 
         type _ Snarky_backendless.Request.t +=
           | Pubkey : int -> Inner_curve.t Snarky_backendless.Request.t
