open Core
open Signature_lib
open Mina_base
open Mina_transaction
open Mina_state
open Snark_params
module Global_slot = Mina_numbers.Global_slot
open Currency
open Pickles_types
module Impl = Pickles.Impls.Step
module Ledger = Mina_ledger.Ledger
module Sparse_ledger = Mina_ledger.Sparse_ledger
module Transaction_validator = Transaction_validator

let top_hash_logging_enabled = ref false

let to_preunion (t : Transaction.t) =
  match t with
  | Command (Signed_command x) ->
      `Transaction (Transaction.Command x)
  | Fee_transfer x ->
      `Transaction (Fee_transfer x)
  | Coinbase x ->
      `Transaction (Coinbase x)
  | Command (Parties x) ->
      `Parties x

let with_top_hash_logging f =
  let old = !top_hash_logging_enabled in
  top_hash_logging_enabled := true ;
  try
    let ret = f () in
    top_hash_logging_enabled := old ;
    ret
  with err ->
    top_hash_logging_enabled := old ;
    raise err

module Proof_type = struct
  [%%versioned
  module Stable = struct
    module V1 = struct
      type t = [ `Base | `Merge ]
      [@@deriving compare, equal, hash, sexp, yojson]

      let to_latest = Fn.id
    end
  end]
end

module Pending_coinbase_stack_state = struct
  module Init_stack = struct
    [%%versioned
    module Stable = struct
      module V1 = struct
        type t = Base of Pending_coinbase.Stack_versioned.Stable.V1.t | Merge
        [@@deriving sexp, hash, compare, equal, yojson]

        let to_latest = Fn.id
      end
    end]
  end

  module Poly = struct
    [%%versioned
    module Stable = struct
      module V1 = struct
        type 'pending_coinbase t =
          { source : 'pending_coinbase; target : 'pending_coinbase }
        [@@deriving sexp, hash, compare, equal, fields, yojson, hlist]

        let to_latest pending_coinbase { source; target } =
          { source = pending_coinbase source; target = pending_coinbase target }
      end
    end]

    let typ pending_coinbase =
      Tick.Typ.of_hlistable
        [ pending_coinbase; pending_coinbase ]
        ~var_to_hlist:to_hlist ~var_of_hlist:of_hlist ~value_to_hlist:to_hlist
        ~value_of_hlist:of_hlist
  end

  type 'pending_coinbase poly = 'pending_coinbase Poly.t =
    { source : 'pending_coinbase; target : 'pending_coinbase }
  [@@deriving sexp, hash, compare, equal, fields, yojson]

  (* State of the coinbase stack for the current transaction snark *)
  [%%versioned
  module Stable = struct
    module V1 = struct
      type t = Pending_coinbase.Stack_versioned.Stable.V1.t Poly.Stable.V1.t
      [@@deriving sexp, hash, compare, equal, yojson]

      let to_latest = Fn.id
    end
  end]

  type var = Pending_coinbase.Stack.var Poly.t

  let typ = Poly.typ Pending_coinbase.Stack.typ

  let to_input ({ source; target } : t) =
    Random_oracle.Input.Chunked.append
      (Pending_coinbase.Stack.to_input source)
      (Pending_coinbase.Stack.to_input target)

  let var_to_input ({ source; target } : var) =
    Random_oracle.Input.Chunked.append
      (Pending_coinbase.Stack.var_to_input source)
      (Pending_coinbase.Stack.var_to_input target)

  include Hashable.Make_binable (Stable.Latest)
  include Comparable.Make (Stable.Latest)
end

module Statement = struct
  module Poly = struct
    [%%versioned
    module Stable = struct
      module V2 = struct
        type ( 'ledger_hash
             , 'amount
             , 'pending_coinbase
             , 'fee_excess
             , 'sok_digest
             , 'local_state )
             t =
          { source :
              ( 'ledger_hash
              , 'pending_coinbase
              , 'local_state )
              Registers.Stable.V1.t
          ; target :
              ( 'ledger_hash
              , 'pending_coinbase
              , 'local_state )
              Registers.Stable.V1.t
          ; supply_increase : 'amount
          ; fee_excess : 'fee_excess
          ; sok_digest : 'sok_digest
          }
        [@@deriving compare, equal, hash, sexp, yojson, hlist]
      end
    end]

    let with_empty_local_state ~supply_increase ~fee_excess ~sok_digest ~source
        ~target ~pending_coinbase_stack_state : _ t =
      { supply_increase
      ; fee_excess
      ; sok_digest
      ; source =
          { ledger = source
          ; pending_coinbase_stack =
              pending_coinbase_stack_state.Pending_coinbase_stack_state.source
          ; local_state = Local_state.empty ()
          }
      ; target =
          { ledger = target
          ; pending_coinbase_stack = pending_coinbase_stack_state.target
          ; local_state = Local_state.empty ()
          }
      }

    let typ ledger_hash amount pending_coinbase fee_excess sok_digest
        local_state_typ =
      let registers =
        let open Registers in
        Tick.Typ.of_hlistable
          [ ledger_hash; pending_coinbase; local_state_typ ]
          ~var_to_hlist:to_hlist ~var_of_hlist:of_hlist ~value_to_hlist:to_hlist
          ~value_of_hlist:of_hlist
      in
      Tick.Typ.of_hlistable
        [ registers; registers; amount; fee_excess; sok_digest ]
        ~var_to_hlist:to_hlist ~var_of_hlist:of_hlist ~value_to_hlist:to_hlist
        ~value_of_hlist:of_hlist
  end

  type ( 'ledger_hash
       , 'amount
       , 'pending_coinbase
       , 'fee_excess
       , 'sok_digest
       , 'local_state )
       poly =
        ( 'ledger_hash
        , 'amount
        , 'pending_coinbase
        , 'fee_excess
        , 'sok_digest
        , 'local_state )
        Poly.t =
    { source : ('ledger_hash, 'pending_coinbase, 'local_state) Registers.t
    ; target : ('ledger_hash, 'pending_coinbase, 'local_state) Registers.t
    ; supply_increase : 'amount
    ; fee_excess : 'fee_excess
    ; sok_digest : 'sok_digest
    }
  [@@deriving compare, equal, hash, sexp, yojson]

  [%%versioned
  module Stable = struct
    module V2 = struct
      type t =
        ( Frozen_ledger_hash.Stable.V1.t
        , Currency.Amount.Stable.V1.t
        , Pending_coinbase.Stack_versioned.Stable.V1.t
        , Fee_excess.Stable.V1.t
        , unit
        , Local_state.Stable.V1.t )
        Poly.Stable.V2.t
      [@@deriving compare, equal, hash, sexp, yojson]

      let to_latest = Fn.id
    end
  end]

  module With_sok = struct
    [%%versioned
    module Stable = struct
      module V2 = struct
        type t =
          ( Frozen_ledger_hash.Stable.V1.t
          , Currency.Amount.Stable.V1.t
          , Pending_coinbase.Stack_versioned.Stable.V1.t
          , Fee_excess.Stable.V1.t
          , Sok_message.Digest.Stable.V1.t
          , Local_state.Stable.V1.t )
          Poly.Stable.V2.t
        [@@deriving compare, equal, hash, sexp, yojson]

        let to_latest = Fn.id
      end
    end]

    type var =
      ( Frozen_ledger_hash.var
      , Currency.Amount.var
      , Pending_coinbase.Stack.var
      , Fee_excess.var
      , Sok_message.Digest.Checked.t
      , Local_state.Checked.t )
      Poly.t

    let typ : (var, t) Tick.Typ.t =
      Poly.typ Frozen_ledger_hash.typ Currency.Amount.typ
        Pending_coinbase.Stack.typ Fee_excess.typ Sok_message.Digest.typ
        Local_state.typ

    let to_input { source; target; supply_increase; fee_excess; sok_digest } =
      let input =
        Array.reduce_exn ~f:Random_oracle.Input.Chunked.append
          [| Sok_message.Digest.to_input sok_digest
           ; Registers.to_input source
           ; Registers.to_input target
           ; Amount.to_input supply_increase
           ; Fee_excess.to_input fee_excess
          |]
      in
      if !top_hash_logging_enabled then
        Format.eprintf
          !"Generating unchecked top hash from:@.%{sexp: Tick.Field.t \
            Random_oracle.Input.Chunked.t}@."
          input ;
      input

    let to_field_elements t = Random_oracle.pack_input (to_input t)

    module Checked = struct
      type t = var

      let to_input { source; target; supply_increase; fee_excess; sok_digest } =
        let open Tick in
        let open Checked.Let_syntax in
        let%bind fee_excess = Fee_excess.to_input_checked fee_excess in
        let source = Registers.Checked.to_input source
        and target = Registers.Checked.to_input target in
        let input =
          Array.reduce_exn ~f:Random_oracle.Input.Chunked.append
            [| Sok_message.Digest.Checked.to_input sok_digest
             ; source
             ; target
             ; Amount.var_to_input supply_increase
             ; fee_excess
            |]
        in
        let%map () =
          as_prover
            As_prover.(
              if !top_hash_logging_enabled then
                let%map input = Random_oracle.read_typ' input in
                Format.eprintf
                  !"Generating checked top hash from:@.%{sexp: Field.t \
                    Random_oracle.Input.Chunked.t}@."
                  input
              else return ())
        in
        input

      let to_field_elements t =
        let open Tick.Checked.Let_syntax in
        Tick.Run.run_checked (to_input t >>| Random_oracle.Checked.pack_input)
    end
  end

  let option lab =
    Option.value_map ~default:(Or_error.error_string lab) ~f:(fun x -> Ok x)

  let merge (s1 : _ Poly.t) (s2 : _ Poly.t) =
    let open Or_error.Let_syntax in
    let registers_check_equal (t1 : _ Registers.t) (t2 : _ Registers.t) =
      let check' k f =
        let x1 = Field.get f t1 and x2 = Field.get f t2 in
        k x1 x2
      in
      let module S = struct
        module type S = sig
          type t [@@deriving eq, sexp_of]
        end
      end in
      let check (type t) (module T : S.S with type t = t) f =
        let open T in
        check'
          (fun x1 x2 ->
            if equal x1 x2 then return ()
            else
              Or_error.errorf
                !"%s is inconsistent between transitions (%{sexp: t} vs \
                  %{sexp: t})"
                (Field.name f) x1 x2)
          f
      in
      let module PC = struct
        type t = Pending_coinbase.Stack.t [@@deriving sexp_of]

        let equal t1 t2 =
          Pending_coinbase.Stack.connected ~first:t1 ~second:t2 ()
      end in
      Registers.Fields.to_list
        ~ledger:(check (module Ledger_hash))
        ~pending_coinbase_stack:(check (module PC))
        ~local_state:(check (module Local_state))
      |> Or_error.combine_errors_unit
    in
    let%map fee_excess = Fee_excess.combine s1.fee_excess s2.fee_excess
    and supply_increase =
      Currency.Amount.add s1.supply_increase s2.supply_increase
      |> option "Error adding supply_increase"
    and () = registers_check_equal s1.target s2.source in
    ( { source = s1.source
      ; target = s2.target
      ; fee_excess
      ; supply_increase
      ; sok_digest = ()
      }
      : t )

  include Hashable.Make_binable (Stable.Latest)
  include Comparable.Make (Stable.Latest)

  let gen =
    let open Quickcheck.Generator.Let_syntax in
    let%map source = Registers.gen
    and target = Registers.gen
    and fee_excess = Fee_excess.gen
    and supply_increase = Currency.Amount.gen in
    ({ source; target; fee_excess; supply_increase; sok_digest = () } : t)
end

module Proof = struct
  [%%versioned
  module Stable = struct
    module V2 = struct
      type t = Pickles.Proof.Branching_2.Stable.V2.t
      [@@deriving
        version { asserted }, yojson, bin_io, compare, equal, sexp, hash]

      let to_latest = Fn.id
    end
  end]
end

[%%versioned
module Stable = struct
  module V2 = struct
    type t =
      { statement : Statement.With_sok.Stable.V2.t; proof : Proof.Stable.V2.t }
    [@@deriving compare, equal, fields, sexp, version, yojson, hash]

    let to_latest = Fn.id
  end
end]

let proof t = t.proof

let statement t = { t.statement with sok_digest = () }

let sok_digest t = t.statement.sok_digest

let to_yojson = Stable.Latest.to_yojson

let create ~statement ~proof = { statement; proof }

open Tick
open Let_syntax

let chain if_ b ~then_ ~else_ =
  let%bind then_ = then_ and else_ = else_ in
  if_ b ~then_ ~else_

module Parties_segment = struct
  module Spec = struct
    type single =
      { auth_type : Control.Tag.t
      ; is_start : [ `Yes | `No | `Compute_in_circuit ]
      }

    type t = single list
  end

  module Basic = struct
    module N = Side_loaded_verification_key.Max_branches

    [%%versioned
    module Stable = struct
      module V1 = struct
        type t =
          | Opt_signed_unsigned
          | Opt_signed_opt_signed
          | Opt_signed
          | Proved
        [@@deriving sexp, yojson]

        let to_latest = Fn.id
      end
    end]

    let of_controls = function
      | [ Control.Proof _ ] ->
          Proved
      | [ (Control.Signature _ | Control.None_given) ] ->
          Opt_signed
      | [ Control.(Signature _ | None_given); Control.None_given ] ->
          Opt_signed_unsigned
      | [ Control.(Signature _ | None_given); Control.Signature _ ] ->
          Opt_signed_opt_signed
      | _ ->
          failwith "Parties_segment.Basic.of_controls: Unsupported combination"

    let opt_signed ~is_start : Spec.single = { auth_type = Signature; is_start }

    let unsigned : Spec.single = { auth_type = None_given; is_start = `No }

    let opt_signed = opt_signed ~is_start:`Compute_in_circuit

    let to_single_list : t -> Spec.single list =
     fun t ->
      match t with
      | Opt_signed_unsigned ->
          [ opt_signed; unsigned ]
      | Opt_signed_opt_signed ->
          [ opt_signed; opt_signed ]
      | Opt_signed ->
          [ opt_signed ]
      | Proved ->
          [ { auth_type = Proof; is_start = `No } ]

    type (_, _, _, _) t_typed =
      (* Corresponds to payment *)
      | Opt_signed_unsigned : (unit, unit, unit, unit) t_typed
      | Opt_signed_opt_signed : (unit, unit, unit, unit) t_typed
      | Opt_signed : (unit, unit, unit, unit) t_typed
      | Proved
          : ( Zkapp_statement.Checked.t * unit
            , Zkapp_statement.t * unit
            , Nat.N2.n * unit
            , N.n * unit )
            t_typed

    let spec : type a b c d. (a, b, c, d) t_typed -> Spec.single list =
     fun t ->
      match t with
      | Opt_signed_unsigned ->
          [ opt_signed; unsigned ]
      | Opt_signed_opt_signed ->
          [ opt_signed; opt_signed ]
      | Opt_signed ->
          [ opt_signed ]
      | Proved ->
          [ { auth_type = Proof; is_start = `No } ]
  end

  module Witness = Transaction_witness.Parties_segment_witness
end

(* Currently, a circuit must have at least 1 of every type of constraint. *)
let dummy_constraints () =
  make_checked
    Impl.(
      fun () ->
        let x = exists Field.typ ~compute:(fun () -> Field.Constant.of_int 3) in
        let g = exists Inner_curve.typ ~compute:(fun _ -> Inner_curve.one) in
        ignore
          ( Pickles.Scalar_challenge.to_field_checked'
              (module Impl)
              ~num_bits:16
              (Kimchi_backend_common.Scalar_challenge.create x)
            : Field.t * Field.t * Field.t ) ;
        ignore
          ( Pickles.Step_main_inputs.Ops.scale_fast g ~num_bits:5
              (Shifted_value x)
            : Pickles.Step_main_inputs.Inner_curve.t ) ;
        ignore
          ( Pickles.Step_main_inputs.Ops.scale_fast g ~num_bits:5
              (Shifted_value x)
            : Pickles.Step_main_inputs.Inner_curve.t ) ;
        ignore
          ( Pickles.Step_verifier.Scalar_challenge.endo g ~num_bits:4
              (Kimchi_backend_common.Scalar_challenge.create x)
            : Field.t * Field.t ))

module Base = struct
  module User_command_failure = struct
    (** The various ways that a user command may fail. These should be computed
        before applying the snark, to ensure that only the base fee is charged
        to the fee-payer if executing the user command will later fail.
    *)
    type 'bool t =
      { predicate_failed : 'bool (* All *)
      ; source_not_present : 'bool (* All *)
      ; receiver_not_present : 'bool (* Delegate, Mint_tokens *)
      ; amount_insufficient_to_create : 'bool (* Payment only *)
      ; token_cannot_create : 'bool (* Payment only, token<>default *)
      ; source_insufficient_balance : 'bool (* Payment only *)
      ; source_minimum_balance_violation : 'bool (* Payment only *)
      ; source_bad_timing : 'bool (* Payment only *)
      }

    let num_fields = 8

    let to_list
        { predicate_failed
        ; source_not_present
        ; receiver_not_present
        ; amount_insufficient_to_create
        ; token_cannot_create
        ; source_insufficient_balance
        ; source_minimum_balance_violation
        ; source_bad_timing
        } =
      [ predicate_failed
      ; source_not_present
      ; receiver_not_present
      ; amount_insufficient_to_create
      ; token_cannot_create
      ; source_insufficient_balance
      ; source_minimum_balance_violation
      ; source_bad_timing
      ]

    let of_list = function
      | [ predicate_failed
        ; source_not_present
        ; receiver_not_present
        ; amount_insufficient_to_create
        ; token_cannot_create
        ; source_insufficient_balance
        ; source_minimum_balance_violation
        ; source_bad_timing
        ] ->
          { predicate_failed
          ; source_not_present
          ; receiver_not_present
          ; amount_insufficient_to_create
          ; token_cannot_create
          ; source_insufficient_balance
          ; source_minimum_balance_violation
          ; source_bad_timing
          }
      | _ ->
          failwith
            "Transaction_snark.Base.User_command_failure.to_list: bad length"

    let typ : (Boolean.var t, bool t) Typ.t =
      let open Typ in
      list ~length:num_fields Boolean.typ
      |> transport ~there:to_list ~back:of_list
      |> transport_var ~there:to_list ~back:of_list

    let any t = Boolean.any (to_list t)

    (** Compute which -- if any -- of the failure cases will be hit when
        evaluating the given user command, and indicate whether the fee-payer
        would need to pay the account creation fee if the user command were to
        succeed (irrespective or whether it actually will or not).
    *)
    let compute_unchecked
        ~(constraint_constants : Genesis_constants.Constraint_constants.t)
        ~txn_global_slot ~(fee_payer_account : Account.t)
        ~(receiver_account : Account.t) ~(source_account : Account.t)
        ({ payload; signature = _; signer = _ } : Transaction_union.t) =
      match payload.body.tag with
      | Fee_transfer | Coinbase ->
          (* Not user commands, return no failure. *)
          of_list (List.init num_fields ~f:(fun _ -> false))
      | _ -> (
          let fail s =
            failwithf
              "Transaction_snark.Base.User_command_failure.compute_unchecked: \
               %s"
              s ()
          in
          let fee_token = payload.common.fee_token in
          let token = payload.body.token_id in
          let fee_payer =
            Account_id.create payload.common.fee_payer_pk fee_token
          in
          let source = Account_id.create payload.body.source_pk token in
          let receiver = Account_id.create payload.body.receiver_pk token in
          (* This should shadow the logic in [Sparse_ledger]. *)
          let fee_payer_account =
            { fee_payer_account with
              balance =
                Option.value_exn ?here:None ?error:None ?message:None
                @@ Balance.sub_amount fee_payer_account.balance
                     (Amount.of_fee payload.common.fee)
            }
          in
          let predicate_failed =
            if
              Public_key.Compressed.equal payload.common.fee_payer_pk
                payload.body.source_pk
            then false
            else
              match payload.body.tag with
              | Create_account | Mint_tokens ->
                  assert false
              | Payment | Stake_delegation ->
                  (* TODO(#4554): Hook predicate evaluation in here once
                     implemented.
                  *)
                  true
              | Fee_transfer | Coinbase ->
                  assert false
          in
          match payload.body.tag with
          | Fee_transfer | Coinbase ->
              assert false
          | Stake_delegation ->
              let receiver_account =
                if Account_id.equal receiver fee_payer then fee_payer_account
                else receiver_account
              in
              let receiver_not_present =
                let id = Account.identifier receiver_account in
                if Account_id.equal Account_id.empty id then true
                else if Account_id.equal receiver id then false
                else fail "bad receiver account ID"
              in
              let source_account =
                if Account_id.equal source fee_payer then fee_payer_account
                else source_account
              in
              let source_not_present =
                let id = Account.identifier source_account in
                if Account_id.equal Account_id.empty id then true
                else if Account_id.equal source id then false
                else fail "bad source account ID"
              in
              { predicate_failed
              ; source_not_present
              ; receiver_not_present
              ; amount_insufficient_to_create = false
              ; token_cannot_create = false
              ; source_insufficient_balance = false
              ; source_minimum_balance_violation = false
              ; source_bad_timing = false
              }
          | Payment ->
              let receiver_account =
                if Account_id.equal receiver fee_payer then fee_payer_account
                else receiver_account
              in
              let receiver_needs_creating =
                let id = Account.identifier receiver_account in
                if Account_id.equal Account_id.empty id then true
                else if Account_id.equal receiver id then false
                else fail "bad receiver account ID"
              in
              let token_is_default = true in
              let token_cannot_create =
                receiver_needs_creating && not token_is_default
              in
              let amount_insufficient_to_create =
                let creation_amount =
                  Amount.of_fee constraint_constants.account_creation_fee
                in
                receiver_needs_creating
                && Option.is_none
                     (Amount.sub payload.body.amount creation_amount)
              in
              let fee_payer_is_source = Account_id.equal fee_payer source in
              let source_account =
                if fee_payer_is_source then fee_payer_account
                else source_account
              in
              let source_not_present =
                let id = Account.identifier source_account in
                if Account_id.equal Account_id.empty id then true
                else if Account_id.equal source id then false
                else fail "bad source account ID"
              in
              let source_insufficient_balance =
                (* This failure is fatal if fee-payer and source account are
                   the same. This is checked in the transaction pool.
                *)
                (not fee_payer_is_source)
                &&
                if Account_id.equal source receiver then
                  (* The final balance will be [0 - account_creation_fee]. *)
                  receiver_needs_creating
                else
                  Amount.(
                    Balance.to_amount source_account.balance
                    < payload.body.amount)
              in
              let timing_or_error =
                Mina_transaction_logic.validate_timing
                  ~txn_amount:payload.body.amount ~txn_global_slot
                  ~account:source_account
              in
              let source_minimum_balance_violation =
                match timing_or_error with
                | Ok _ ->
                    false
                | Error err ->
                    let open Mina_base in
                    Transaction_status.Failure.equal
                      (Mina_transaction_logic
                       .timing_error_to_user_command_status err)
                      Transaction_status.Failure
                      .Source_minimum_balance_violation
              in
              let source_bad_timing =
                (* This failure is fatal if fee-payer and source account are
                   the same. This is checked in the transaction pool.
                *)
                (not fee_payer_is_source)
                && (not source_insufficient_balance)
                && Or_error.is_error timing_or_error
              in
              { predicate_failed
              ; source_not_present
              ; receiver_not_present = false
              ; amount_insufficient_to_create
              ; token_cannot_create
              ; source_insufficient_balance
              ; source_minimum_balance_violation
              ; source_bad_timing
              }
          | Mint_tokens | Create_account ->
              assert false )

    let%snarkydef compute_as_prover ~constraint_constants ~txn_global_slot
        (txn : Transaction_union.var) =
      let%bind data =
        exists (Typ.Internal.ref ())
          ~compute:
            As_prover.(
              let%map txn = read Transaction_union.typ txn in
              let fee_token = txn.payload.common.fee_token in
              let token = txn.payload.body.token_id in
              let fee_payer =
                Account_id.create txn.payload.common.fee_payer_pk fee_token
              in
              let source = Account_id.create txn.payload.body.source_pk token in
              let receiver =
                Account_id.create txn.payload.body.receiver_pk token
              in
              (txn, fee_payer, source, receiver))
      in
      let%bind fee_payer_idx =
        exists (Typ.Internal.ref ())
          ~request:
            As_prover.(
              let%map _txn, fee_payer, _source, _receiver =
                read (Typ.Internal.ref ()) data
              in
              Ledger_hash.Find_index fee_payer)
      in
      let%bind fee_payer_account =
        exists (Typ.Internal.ref ())
          ~request:
            As_prover.(
              let%map fee_payer_idx =
                read (Typ.Internal.ref ()) fee_payer_idx
              in
              Ledger_hash.Get_element fee_payer_idx)
      in
      let%bind source_idx =
        exists (Typ.Internal.ref ())
          ~request:
            As_prover.(
              let%map _txn, _fee_payer, source, _receiver =
                read (Typ.Internal.ref ()) data
              in
              Ledger_hash.Find_index source)
      in
      let%bind source_account =
        exists (Typ.Internal.ref ())
          ~request:
            As_prover.(
              let%map source_idx = read (Typ.Internal.ref ()) source_idx in
              Ledger_hash.Get_element source_idx)
      in
      let%bind receiver_idx =
        exists (Typ.Internal.ref ())
          ~request:
            As_prover.(
              let%map _txn, _fee_payer, _source, receiver =
                read (Typ.Internal.ref ()) data
              in
              Ledger_hash.Find_index receiver)
      in
      let%bind receiver_account =
        exists (Typ.Internal.ref ())
          ~request:
            As_prover.(
              let%map receiver_idx = read (Typ.Internal.ref ()) receiver_idx in
              Ledger_hash.Get_element receiver_idx)
      in
      exists typ
        ~compute:
          As_prover.(
            let%bind txn, _fee_payer, _source, _receiver =
              read (Typ.Internal.ref ()) data
            in
            let%bind fee_payer_account, _path =
              read (Typ.Internal.ref ()) fee_payer_account
            in
            let%bind source_account, _path =
              read (Typ.Internal.ref ()) source_account
            in
            let%bind receiver_account, _path =
              read (Typ.Internal.ref ()) receiver_account
            in
            let%map txn_global_slot = read Global_slot.typ txn_global_slot in
            compute_unchecked ~constraint_constants ~txn_global_slot
              ~fee_payer_account ~source_account ~receiver_account txn)
  end

  let%snarkydef check_signature shifted ~payload ~is_user_command ~signer
      ~signature =
    let%bind input =
      Transaction_union_payload.Checked.to_input_legacy payload
    in
    let%bind verifies =
      Schnorr.Legacy.Checked.verifies shifted signature signer input
    in
    [%with_label "check signature"]
      (Boolean.Assert.any [ Boolean.not is_user_command; verifies ])

  let check_timing ~balance_check ~timed_balance_check ~account ~txn_amount
      ~txn_global_slot =
    (* calculations should track Mina_transaction_logic.validate_timing *)
    let open Account.Poly in
    let open Account.Timing.As_record in
    let { is_timed
        ; initial_minimum_balance
        ; cliff_time
        ; cliff_amount
        ; vesting_period
        ; vesting_increment
        } =
      account.timing
    in
    let%bind curr_min_balance =
      Account.Checked.min_balance_at_slot ~global_slot:txn_global_slot
        ~cliff_time ~cliff_amount ~vesting_period ~vesting_increment
        ~initial_minimum_balance
    in
    let%bind proposed_balance =
      match txn_amount with
      | Some txn_amount ->
          let%bind proposed_balance, `Underflow underflow =
            Balance.Checked.sub_amount_flagged account.balance txn_amount
          in
          (* underflow indicates insufficient balance *)
          let%map () = balance_check (Boolean.not underflow) in
          proposed_balance
      | None ->
          return account.balance
    in
    let%bind sufficient_timed_balance =
      Balance.Checked.( >= ) proposed_balance curr_min_balance
    in
    let%bind () =
      let%bind ok = Boolean.(any [ not is_timed; sufficient_timed_balance ]) in
      timed_balance_check ok
    in
    let%bind is_timed_balance_zero =
      Balance.Checked.equal curr_min_balance
        (Balance.Checked.Unsafe.of_field Field.(Var.constant zero))
    in
    (* if current min balance is zero, then timing becomes untimed *)
    let%bind is_untimed = Boolean.((not is_timed) ||| is_timed_balance_zero) in
    let%map timing =
      Account.Timing.if_ is_untimed ~then_:Account.Timing.untimed_var
        ~else_:account.timing
    in
    (`Min_balance curr_min_balance, timing)

  let side_loaded =
    Memo.of_comparable
      (module Int)
      (fun i ->
        let open Zkapp_statement in
        Pickles.Side_loaded.create ~typ ~name:(sprintf "snapp_%d" i)
          ~max_branching:(module Pickles.Side_loaded.Verification_key.Max_width)
          ~value_to_field_elements:to_field_elements
          ~var_to_field_elements:Checked.to_field_elements)

  let signature_verifies ~shifted ~payload_digest signature pk =
    let%bind pk =
      Public_key.decompress_var pk
      (*           (Account_id.Checked.public_key fee_payer_id) *)
    in
    Schnorr.Chunked.Checked.verifies shifted signature pk
      (Random_oracle.Input.Chunked.field payload_digest)

  module Parties_snark = struct
    open Parties_segment
    open Spec

    module Prover_value : sig
      type 'a t

      val get : 'a t -> 'a

      val create : (unit -> 'a) -> 'a t

      val map : 'a t -> f:('a -> 'b) -> 'b t

      val if_ : Boolean.var -> then_:'a t -> else_:'a t -> 'a t
    end = struct
      open Impl

      type 'a t = 'a As_prover.Ref.t

      let get = As_prover.Ref.get

      let create = As_prover.Ref.create

      let if_ b ~then_ ~else_ =
        create (fun () ->
            get (if Impl.As_prover.read Boolean.typ b then then_ else else_))

      let map t ~f = create (fun () -> f (get t))
    end

    module Global_state = struct
      type t =
        { ledger : Ledger_hash.var * Sparse_ledger.t Prover_value.t
        ; fee_excess : Amount.Signed.var
        ; protocol_state : Snapp_predicate.Protocol_state.View.Checked.t
        }
    end

    let implied_root account incl =
      let open Impl in
      List.foldi incl ~init:(With_hash.hash account)
        ~f:(fun height acc (b, h) ->
          let l = Field.if_ b ~then_:h ~else_:acc
          and r = Field.if_ b ~then_:acc ~else_:h in
          let acc' = Ledger_hash.merge_var ~height l r in
          acc')

    let apply_body ~is_start
        ({ body =
             { public_key
             ; token_id = _
             ; update =
                 { app_state = _
                 ; delegate = _
                 ; verification_key = _
                 ; permissions = _
                 ; zkapp_uri = _
                 ; token_symbol = _
                 ; timing = _
                 ; voting_for = _
                 }
             ; balance_change = _
             ; increment_nonce
             ; events = _ (* This is for the snapp to use, we don't need it. *)
             ; call_data =
                 _ (* This is for the snapp to use, we don't need it. *)
             ; sequence_events = _
             ; call_depth = _ (* This is used to build the 'stack of stacks'. *)
             ; protocol_state = _
             ; use_full_commitment
             }
         ; predicate
         ; caller = _
         } :
          Party.Predicated.Checked.t) (a : Account.Checked.Unhashed.t) :
        Account.Checked.Unhashed.t * _ =
      let open Impl in
      let r = ref [] in
      let proof_must_verify () = Boolean.any (List.map !r ~f:Lazy.force) in

      (* enforce that either the predicate is `Accept`,
         the nonce is incremented,
         or the full commitment is used to avoid replays. *)
      let predicate_is_accept =
        let accept_digest =
          Snapp_predicate.Account.digest Snapp_predicate.Account.accept
          |> Field.constant
        in
        let predicate_digest =
          Snapp_predicate.Account.Checked.digest predicate
        in
        Field.equal accept_digest predicate_digest
      in
      with_label __LOC__ (fun () ->
          Boolean.Assert.any
            [ predicate_is_accept
            ; increment_nonce
            ; Boolean.(use_full_commitment &&& not is_start)
            ]) ;
      let a : Account.Checked.Unhashed.t = { a with public_key } in
      (a, `proof_must_verify proof_must_verify)

    module type Single_inputs = sig
      val constraint_constants : Genesis_constants.Constraint_constants.t

      val spec : single

      val snapp_statement : (int * Zkapp_statement.Checked.t) option
    end

    type party =
      { party :
          ( Party.Predicated.Checked.t
          , Parties.Digest.Party.Checked.t )
          With_hash.t
      ; control : Control.t Prover_value.t
      }

    module Inputs = struct
      module V = Prover_value
      open Impl

      module Transaction_commitment = struct
        type t = Field.t

        let if_ = Field.if_

        let empty = Field.constant Parties.Transaction_commitment.empty

        let commitment ~party:({ party; _ } : party)
            ~other_parties:
              { With_hash.hash =
                  (other_parties : Parties.Digest.Forest.Checked.t)
              ; _
              } ~memo_hash =
          Parties.Transaction_commitment.Checked.create
            ~other_parties_hash:other_parties
            ~protocol_state_predicate_hash:
              (Snapp_predicate.Protocol_state.Checked.digest
                 party.data.body.protocol_state)
            ~memo_hash

        let full_commitment ~party:{ party; _ } ~commitment =
          Parties.Transaction_commitment.Checked.with_fee_payer commitment
            ~fee_payer_hash:party.hash
      end

      module Bool = struct
        include Boolean

        type t = var

        let display _b ~label:_ = ""

        type failure_status = unit

        type failure_status_tbl = unit

        let assert_with_failure_status_tbl b _failure_status_tbl =
          Assert.is_true b
      end

      module Account_id = struct
        type t = Account_id.var

        let if_ b ~then_ ~else_ =
          run_checked (Account_id.Checked.if_ b ~then_ ~else_)

        let derive_token_id = Account_id.Checked.derive_token_id

        let constant id =
          Account_id.(
            Checked.create
              (Public_key.Compressed.var_of_t (public_key id))
              (Token_id.Checked.constant (token_id id)))

        let invalid = constant Account_id.invalid

        let equal x y = Account_id.Checked.equal x y |> run_checked

        let create = Account_id.Checked.create
      end

      module Global_slot = struct
        include Global_slot.Checked

        let ( > ) x y = run_checked (x > y)

        let if_ b ~then_ ~else_ = run_checked (if_ b ~then_ ~else_)

        let equal x y = run_checked (equal x y)
      end

      module Nonce = struct
        type t = Account.Nonce.Checked.t

        let if_ b ~then_ ~else_ =
          run_checked (Account.Nonce.Checked.if_ b ~then_ ~else_)

        let succ t = run_checked (Account.Nonce.Checked.succ t)
      end

      module State_hash = struct
        type t = State_hash.var

        let if_ b ~then_ ~else_ = run_checked (State_hash.if_ b ~then_ ~else_)
      end

      module Timing = struct
        type t = Account_timing.var

        let if_ b ~then_ ~else_ =
          run_checked (Account_timing.if_ b ~then_ ~else_)

        let vesting_period (t : t) = t.vesting_period
      end

      module Balance = struct
        include Balance.Checked

        let if_ b ~then_ ~else_ = run_checked (if_ b ~then_ ~else_)

        let sub_amount_flagged x y = run_checked (sub_amount_flagged x y)

        let add_signed_amount_flagged x y =
          run_checked (add_signed_amount_flagged x y)
      end

      module Verification_key = struct
        type t =
          ( Boolean.var
          , ( Side_loaded_verification_key.t option
            , Field.Constant.t )
            With_hash.t
            Data_as_hash.t )
          Snapp_basic.Flagged_option.t

<<<<<<< HEAD
        let if_ b ~(then_ : t) ~(else_ : t) : t =
          Snapp_basic.Flagged_option.if_ ~if_:Data_as_hash.if_ b ~then_ ~else_
      end
=======
        module Verification_key = struct
          type t =
            ( Boolean.var
            , ( Side_loaded_verification_key.t option
              , Field.Constant.t )
              With_hash.t
              Data_as_hash.t )
            Zkapp_basic.Flagged_option.t

          let if_ b ~(then_ : t) ~(else_ : t) : t =
            Zkapp_basic.Flagged_option.if_ ~if_:Data_as_hash.if_ b ~then_ ~else_
        end
>>>>>>> efc8e4ae

      module Events = struct
        type t = Snapp_account.Events.var

        let is_empty x = run_checked (Party.Events.is_empty_var x)

        let push_events = Party.Sequence_events.push_events_checked
      end

<<<<<<< HEAD
      module Snapp_uri = struct
        type t = string Data_as_hash.t
=======
        module Zkapp_uri = struct
          type t = string Data_as_hash.t
>>>>>>> efc8e4ae

        let if_ = Data_as_hash.if_
      end

      module Token_symbol = struct
        type t = Account.Token_symbol.var

        let if_ = Account.Token_symbol.if_
      end

      module Account = struct
        type t = (Account.Checked.Unhashed.t, Field.t) With_hash.t

        module Permissions = struct
          type controller = Permissions.Auth_required.Checked.t

          let edit_state : t -> controller =
           fun a -> a.data.permissions.edit_state

          let send : t -> controller = fun a -> a.data.permissions.send

          let receive : t -> controller = fun a -> a.data.permissions.receive

          let set_delegate : t -> controller =
           fun a -> a.data.permissions.set_delegate

          let set_permissions : t -> controller =
           fun a -> a.data.permissions.set_permissions

          let set_verification_key : t -> controller =
           fun a -> a.data.permissions.set_verification_key

          let set_snapp_uri : t -> controller =
           fun a -> a.data.permissions.set_snapp_uri

          let edit_sequence_state : t -> controller =
           fun a -> a.data.permissions.edit_sequence_state

          let set_token_symbol : t -> controller =
           fun a -> a.data.permissions.set_token_symbol

          let increment_nonce : t -> controller =
           fun a -> a.data.permissions.increment_nonce

          let set_voting_for : t -> controller =
           fun a -> a.data.permissions.set_voting_for

          type t = Permissions.Checked.t

          let if_ b ~then_ ~else_ = Permissions.Checked.if_ b ~then_ ~else_
        end

        let account_with_hash (account : Account.Checked.Unhashed.t) =
          With_hash.of_data account ~hash_data:(fun a ->
              let a =
                { a with
                  snapp =
                    ( Snapp_account.Checked.digest a.snapp
                    , As_prover.Ref.create (fun () -> None) )
                }
              in
              run_checked (Account.Checked.digest a))

        type timing = Account_timing.var

        let timing (account : t) : timing = account.data.timing

        let set_timing (timing : timing) (account : t) : t =
          { account with data = { account.data with timing } }

        let balance (a : t) : Balance.t = a.data.balance

        let set_balance (balance : Balance.t) ({ data = a; hash } : t) : t =
          { data = { a with balance }; hash }

        let check_timing ~txn_global_slot ({ data = account; _ } : t) =
          let invalid_timing = ref None in
          let balance_check _ = failwith "Should not be called" in
          let timed_balance_check b =
            invalid_timing := Some (Boolean.not b) ;
            return ()
          in
          let `Min_balance _, timing =
            run_checked
            @@ [%with_label "Check snapp timing"]
                 (check_timing ~balance_check ~timed_balance_check ~account
                    ~txn_amount:None ~txn_global_slot)
          in
          (`Invalid_timing (Option.value_exn !invalid_timing), timing)

<<<<<<< HEAD
        let make_snapp (a : t) = a
=======
            let set_zkapp_uri : t -> Controller.t =
             fun a -> a.data.permissions.set_zkapp_uri
>>>>>>> efc8e4ae

        let unmake_snapp (a : t) = a

        let proved_state (a : t) = a.data.snapp.proved_state

        let set_proved_state proved_state ({ data = a; hash } : t) : t =
          { data = { a with snapp = { a.snapp with proved_state } }; hash }

        let app_state (a : t) = a.data.snapp.app_state

        let set_app_state app_state ({ data = a; hash } : t) : t =
          { data = { a with snapp = { a.snapp with app_state } }; hash }

        let verification_key (a : t) : Verification_key.t =
          a.data.snapp.verification_key

        let set_verification_key (verification_key : Verification_key.t)
            ({ data = a; hash } : t) : t =
          { data = { a with snapp = { a.snapp with verification_key } }; hash }

        let last_sequence_slot (a : t) = a.data.snapp.last_sequence_slot

        let set_last_sequence_slot last_sequence_slot ({ data = a; hash } : t) :
            t =
          { data = { a with snapp = { a.snapp with last_sequence_slot } }
          ; hash
          }

        let sequence_state (a : t) = a.data.snapp.sequence_state

        let set_sequence_state sequence_state ({ data = a; hash } : t) : t =
          { data = { a with snapp = { a.snapp with sequence_state } }; hash }

        let snapp_uri (a : t) = a.data.snapp_uri

        let set_snapp_uri snapp_uri ({ data = a; hash } : t) : t =
          { data = { a with snapp_uri }; hash }

        let token_symbol (a : t) = a.data.token_symbol

        let set_token_symbol token_symbol ({ data = a; hash } : t) : t =
          { data = { a with token_symbol }; hash }

        let public_key (a : t) = a.data.public_key

        let set_public_key public_key ({ data = a; hash } : t) : t =
          { data = { a with public_key }; hash }

        let delegate (a : t) = a.data.delegate

        let set_delegate delegate ({ data = a; hash } : t) : t =
          { data = { a with delegate }; hash }

        let nonce (a : t) = a.data.nonce

        let set_nonce nonce ({ data = a; hash } : t) : t =
          { data = { a with nonce }; hash }

        let voting_for (a : t) = a.data.voting_for

        let set_voting_for voting_for ({ data = a; hash } : t) : t =
          { data = { a with voting_for }; hash }

        let permissions (a : t) = a.data.permissions

        let set_permissions permissions ({ data = a; hash } : t) : t =
          { data = { a with permissions }; hash }
      end

      module Opt = struct
        open Snapp_basic

        type 'a t = (Bool.t, 'a) Flagged_option.t

        let is_some = Flagged_option.is_some

        let map x ~f = Flagged_option.map ~f x

        let or_default ~if_ x ~default =
          if_ (is_some x) ~then_:(Flagged_option.data x) ~else_:default

        let or_exn x =
          with_label "or_exn is_some" (fun () ->
              Bool.Assert.is_true (is_some x)) ;
          Flagged_option.data x
      end

      module Parties = struct
        module F = Parties.Digest.Forest.Checked

        type t =
          ( ( Party.t * unit
            , Parties.Digest.Party.t
            , Parties.Digest.Forest.t )
            Parties.Call_forest.t
            V.t
          , F.t )
          With_hash.t

        let if_ b ~then_:(t : t) ~else_:(e : t) : t =
          { hash = F.if_ b ~then_:t.hash ~else_:e.hash
          ; data = V.if_ b ~then_:t.data ~else_:e.data
          }

        let empty =
          Parties.Digest.Forest.constant Parties.Call_forest.With_hashes.empty

        let is_empty ({ hash = x; _ } : t) = F.equal empty x

        let empty () : t = { hash = empty; data = V.create (fun () -> []) }

        let pop_exn ({ hash = h; data = r } : t) : (party * t) * t =
          with_label "Parties.pop_exn" (fun () ->
              let hd_r =
                V.create (fun () ->
                    V.get r |> List.hd_exn |> With_stack_hash.elt)
              in
              let party = V.create (fun () -> (V.get hd_r).party |> fst) in
              let caller =
                exists Mina_base.Token_id.typ ~compute:(fun () ->
                    (V.get party).data.caller)
              in
              let body =
                exists (Party.Body.typ ()) ~compute:(fun () ->
                    (V.get party).data.body)
              in
              let predicate : Party.Predicate.Checked.t =
                exists (Party.Predicate.typ ()) ~compute:(fun () ->
                    (V.get party).data.predicate)
              in
              let auth = V.(create (fun () -> (V.get party).authorization)) in
              let party : Party.Predicated.Checked.t =
                { body; predicate; caller }
              in
              let party =
                With_hash.of_data party
                  ~hash_data:Parties.Digest.Party.Checked.create
              in
              let subforest : t =
                let subforest = V.create (fun () -> (V.get hd_r).calls) in
                let subforest_hash =
                  exists Parties.Digest.Forest.typ ~compute:(fun () ->
                      Parties.Call_forest.hash (V.get subforest))
                in
                { hash = subforest_hash; data = subforest }
              in
              let tl_hash =
                exists Parties.Digest.Forest.typ ~compute:(fun () ->
                    V.get r |> List.tl_exn |> Parties.Call_forest.hash)
              in
              let tree_hash =
                Parties.Digest.Tree.Checked.create ~party:party.hash
                  ~calls:subforest.hash
              in
              let hash_cons =
                Parties.Digest.Forest.Checked.cons tree_hash tl_hash
              in
              F.Assert.equal hash_cons h ;
              ( ( ({ party; control = auth }, subforest)
                , { hash = tl_hash
                  ; data = V.(create (fun () -> List.tl_exn (get r)))
                  } )
                : (party * t) * t ))
      end

      module Stack_frame = struct
        type frame = (Token_id.Checked.t, Parties.t) Stack_frame.t

        type t = (frame, Stack_frame.Digest.Checked.t Lazy.t) With_hash.t

        let if_ b ~then_:(t1 : t) ~else_:(t2 : t) : t =
          { With_hash.hash =
              lazy
                (Stack_frame.Digest.Checked.if_ b ~then_:(Lazy.force t1.hash)
                   ~else_:(Lazy.force t2.hash))
          ; data =
              Stack_frame.Checked.if_ Parties.if_ b ~then_:t1.data
                ~else_:t2.data
          }

        let caller (t : t) = t.data.caller

        let caller_caller (t : t) = t.data.caller_caller

        let calls (t : t) = t.data.calls

        let of_frame (frame : frame) : t =
          { data = frame
          ; hash =
              lazy
                (Stack_frame.Digest.Checked.create
                   ~hash_parties:(fun (calls : Parties.t) -> calls.hash)
                   frame)
          }

        let make ~caller ~caller_caller ~calls : t =
          Stack_frame.make ~caller ~caller_caller ~calls |> of_frame

        let hash (t : t) : Stack_frame.Digest.Checked.t = Lazy.force t.hash

        let unhash (h : Stack_frame.Digest.Checked.t)
            (frame :
              ( Mina_base.Token_id.Stable.V1.t
              , unit Mina_base.Parties.Call_forest.With_hashes.Stable.V1.t )
              Stack_frame.Stable.V1.t
              V.t) : t =
          with_label "unhash" (fun () ->
              let frame : frame =
                { caller =
                    exists Token_id.typ ~compute:(fun () ->
                        (V.get frame).caller)
                ; caller_caller =
                    exists Token_id.typ ~compute:(fun () ->
                        (V.get frame).caller_caller)
                ; calls =
                    { hash =
                        exists Mina_base.Parties.Digest.Forest.typ
                          ~compute:(fun () ->
                            (V.get frame).calls
                            |> Mina_base.Parties.Call_forest.hash)
                    ; data = V.map frame ~f:(fun frame -> frame.calls)
                    }
                }
              in
              let t = of_frame frame in
              Stack_frame.Digest.Checked.Assert.equal (hash (of_frame frame)) h ;
              t)
      end

      module Call_stack = struct
        module Value = struct
          open Mina_base

          type caller = Token_id.t

          type frame =
            ( caller
            , ( Party.t * unit
              , Parties.Digest.Party.t
              , Parties.Digest.Forest.t )
              Parties.Call_forest.t )
            Stack_frame.t
        end

        type elt = Stack_frame.t

        module Elt = struct
          type t = (Value.frame, Mina_base.Stack_frame.Digest.t) With_hash.t

          let default : unit -> t =
            Memo.unit (fun () : t ->
                With_hash.of_data ~hash_data:Mina_base.Stack_frame.Digest.create
                  ( { caller = Mina_base.Token_id.default
                    ; caller_caller = Mina_base.Token_id.default
                    ; calls = []
                    }
                    : Value.frame ))
        end

        let hash (type a) (xs : (a, Call_stack_digest.t) With_stack_hash.t list)
            : Call_stack_digest.t =
          match xs with [] -> Call_stack_digest.empty | x :: _ -> x.stack_hash

        type t =
          ( (Elt.t, Call_stack_digest.t) With_stack_hash.t list V.t
          , Call_stack_digest.Checked.t )
          With_hash.t

        let if_ b ~then_:(t : t) ~else_:(e : t) : t =
          { hash = Call_stack_digest.Checked.if_ b ~then_:t.hash ~else_:e.hash
          ; data = V.if_ b ~then_:t.data ~else_:e.data
          }

        let empty = Call_stack_digest.(constant empty)

        let is_empty ({ hash = x; _ } : t) =
          Call_stack_digest.Checked.equal empty x

        let empty () : t = { hash = empty; data = V.create (fun () -> []) }

        let exists_elt (elt_ref : (Value.frame, _) With_hash.t V.t) :
            Stack_frame.t =
          let elt : Stack_frame.frame =
            let calls : Parties.t =
              { hash =
                  exists Mina_base.Parties.Digest.Forest.typ ~compute:(fun () ->
                      (V.get elt_ref).data.calls
                      |> Mina_base.Parties.Call_forest.hash)
              ; data = V.map elt_ref ~f:(fun frame -> frame.data.calls)
              }
            and caller =
              exists Mina_base.Token_id.typ ~compute:(fun () ->
                  (V.get elt_ref).data.caller)
            and caller_caller =
              exists Mina_base.Token_id.typ ~compute:(fun () ->
                  (V.get elt_ref).data.caller_caller)
            in
            { caller; caller_caller; calls }
          in
          Stack_frame.of_frame elt

        let pop_exn ({ hash = h; data = r } : t) : elt * t =
          let hd_r = V.create (fun () -> (V.get r |> List.hd_exn).elt) in
          let tl_r = V.create (fun () -> V.get r |> List.tl_exn) in
          let elt : Stack_frame.t = exists_elt hd_r in
          let stack =
            exists Call_stack_digest.typ ~compute:(fun () -> hash (V.get tl_r))
          in
          let h' =
            Call_stack_digest.Checked.cons (Stack_frame.hash elt) stack
          in
          with_label __LOC__ (fun () ->
              Call_stack_digest.Checked.Assert.equal h h') ;
          (elt, { hash = stack; data = tl_r })

        let pop ({ hash = h; data = r } as t : t) : (elt * t) Opt.t =
          let input_is_empty = is_empty t in
          let hd_r =
            V.create (fun () ->
                match V.get r |> List.hd with
                | None ->
                    Elt.default ()
                | Some x ->
                    x.elt)
          in
          let tl_r =
            V.create (fun () -> V.get r |> List.tl |> Option.value ~default:[])
          in
          let elt = exists_elt hd_r in
          let stack =
            exists Call_stack_digest.typ ~compute:(fun () -> hash (V.get tl_r))
          in
          let stack_frame_hash = Stack_frame.hash elt in
          let h' = Call_stack_digest.Checked.cons stack_frame_hash stack in
          with_label __LOC__ (fun () ->
              Boolean.Assert.any
                [ input_is_empty; Call_stack_digest.Checked.equal h h' ]) ;
          { is_some = Boolean.not input_is_empty
          ; data = (elt, { hash = stack; data = tl_r })
          }

        let read_elt (frame : elt) : Elt.t =
          { hash =
              As_prover.read Mina_base.Stack_frame.Digest.typ
                (Stack_frame.hash frame)
          ; data =
              { calls = V.get frame.data.calls.data
              ; caller = As_prover.read Token_id.typ frame.data.caller
              ; caller_caller =
                  As_prover.read Token_id.typ frame.data.caller_caller
              }
          }

        let push (elt : elt) ~onto:({ hash = h_tl; data = r_tl } : t) : t =
          let h = Call_stack_digest.Checked.cons (Stack_frame.hash elt) h_tl in
          let r =
            V.create
              (fun () : (Elt.t, Call_stack_digest.t) With_stack_hash.t list ->
                let hd = read_elt elt in
                let tl = V.get r_tl in
                { With_stack_hash.stack_hash =
                    As_prover.read Call_stack_digest.typ h
                ; elt = hd
                }
                :: tl)
          in
          { hash = h; data = r }
      end

      module Amount = struct
        type t = Amount.Checked.t

        type unsigned = t

        module Signed = struct
          type t = Amount.Signed.Checked.t

          let equal t t' = run_checked (Amount.Signed.Checked.equal t t')

          let if_ b ~then_ ~else_ =
            run_checked (Amount.Signed.Checked.if_ b ~then_ ~else_)

          let is_pos (t : t) =
            Sgn.Checked.is_pos
              (run_checked (Currency.Amount.Signed.Checked.sgn t))

          let negate = Amount.Signed.Checked.negate

          let of_unsigned = Amount.Signed.Checked.of_unsigned

          let add_flagged x y =
            run_checked (Amount.Signed.Checked.add_flagged x y)
        end

        let if_ b ~then_ ~else_ =
          run_checked (Amount.Checked.if_ b ~then_ ~else_)

        let equal t t' = run_checked (Amount.Checked.equal t t')

        let zero = Amount.(var_of_t zero)

        let add_flagged x y = run_checked (Amount.Checked.add_flagged x y)

<<<<<<< HEAD
        let add_signed_flagged (x : t) (y : Signed.t) =
          run_checked (Amount.Checked.add_signed_flagged x y)

        let of_constant_fee fee = Amount.var_of_t (Amount.of_fee fee)
      end

      module Token_id = struct
        type t = Token_id.Checked.t

        let if_ = Token_id.Checked.if_
=======
          let zkapp_uri (a : t) = a.data.zkapp_uri

          let set_zkapp_uri zkapp_uri ({ data = a; hash } : t) : t =
            { data = { a with zkapp_uri }; hash }
>>>>>>> efc8e4ae

        let equal x y = Token_id.Checked.equal x y

        let default = Token_id.(Checked.constant default)
      end

      module Public_key = struct
        type t = Public_key.Compressed.var

        let if_ b ~then_ ~else_ =
          run_checked (Public_key.Compressed.Checked.if_ b ~then_ ~else_)
      end

      module Protocol_state_predicate = struct
        type t = Snapp_predicate.Protocol_state.Checked.t
      end

      module Field = Impl.Field

      module Local_state = struct
        type t =
          ( Stack_frame.t
          , Call_stack.t
          , Token_id.t
          , Amount.t
          , Ledger_hash.var * Sparse_ledger.t V.t
          , Bool.t
          , Transaction_commitment.t
          , Bool.failure_status_tbl )
          Mina_transaction_logic.Parties_logic.Local_state.t

        let add_check (t : t) _failure b =
          { t with success = Bool.(t.success &&& b) }

        let update_failure_status_tbl (t : t) _failure_status b =
          add_check
            (t : t)
            Transaction_status.Failure.Update_not_permitted_voting_for b

        let add_new_failure_status_bucket t = t
      end
    end

    module Single (I : Single_inputs) = struct
      open I

      let { auth_type; is_start = _ } = spec

      module V = Prover_value
      open Impl

      module Inputs = struct
        include Inputs

        module Account = struct
          include Account

          let register_verification_key ({ data = a; _ } : t) =
            Option.iter snapp_statement ~f:(fun (tag, _) ->
                let vk =
                  exists Side_loaded_verification_key.typ ~compute:(fun () ->
                      Option.value_exn
                        (As_prover.Ref.get
                           (Data_as_hash.ref a.snapp.verification_key.data))
                          .data)
                in
                let expected_hash =
                  Data_as_hash.hash a.snapp.verification_key.data
                in
                let actual_hash = Snapp_account.Checked.digest_vk vk in
                Field.Assert.equal expected_hash actual_hash ;
                Pickles.Side_loaded.in_circuit (side_loaded tag) vk)
        end

        module Controller = struct
          type t = Permissions.Auth_required.Checked.t

          let if_ = Permissions.Auth_required.Checked.if_

          let check =
            match auth_type with
            | Proof ->
                fun ~proof_verifies:_ ~signature_verifies:_ perm ->
                  Permissions.Auth_required.Checked.eval_proof perm
            | Signature | None_given ->
                fun ~proof_verifies:_ ~signature_verifies perm ->
                  Permissions.Auth_required.Checked.eval_no_proof
                    ~signature_verifies perm
        end

        module Ledger = struct
          type t = Ledger_hash.var * Sparse_ledger.t V.t

          type inclusion_proof = (Boolean.var * Field.t) list

          let if_ b ~then_:(xt, rt) ~else_:(xe, re) =
            ( run_checked (Ledger_hash.if_ b ~then_:xt ~else_:xe)
            , V.if_ b ~then_:rt ~else_:re )

          let empty ~depth () : t =
            let t = Sparse_ledger.empty ~depth () in
            ( Ledger_hash.var_of_t (Sparse_ledger.merkle_root t)
            , V.create (fun () -> t) )

          let idx ledger id = Sparse_ledger.find_index_exn ledger id

          let body_id (body : Party.Body.Checked.t) =
            let open As_prover in
            Mina_base.Account_id.create
              (read Signature_lib.Public_key.Compressed.typ body.public_key)
              (read Mina_base.Token_id.typ body.token_id)

          let get_account { party; _ } (_root, ledger) =
            let idx =
              V.map ledger ~f:(fun l -> idx l (body_id party.data.body))
            in
            let account =
              exists Mina_base.Account.Checked.Unhashed.typ ~compute:(fun () ->
                  Sparse_ledger.get_exn (V.get ledger) (V.get idx))
            in
            let account = Account.account_with_hash account in
            let incl =
              exists
                Typ.(
                  list ~length:constraint_constants.ledger_depth
                    (Boolean.typ * field))
                ~compute:(fun () ->
                  List.map
                    (Sparse_ledger.path_exn (V.get ledger) (V.get idx))
                    ~f:(fun x ->
                      match x with
                      | `Left h ->
                          (false, h)
                      | `Right h ->
                          (true, h)))
            in
            (account, incl)

          let set_account (_root, ledger) (a, incl) =
            ( implied_root a incl |> Ledger_hash.var_of_hash_packed
            , V.map ledger
                ~f:
                  As_prover.(
                    fun ledger ->
                      let a : Mina_base.Account.t =
                        read Mina_base.Account.Checked.Unhashed.typ a.data
                      in
                      let idx = idx ledger (Mina_base.Account.identifier a) in
                      Sparse_ledger.set_exn ledger idx a) )

          let check_inclusion (root, _) (account, incl) =
            with_label __LOC__
              (fun () -> Field.Assert.equal (implied_root account incl))
              (Ledger_hash.var_to_hash_packed root)

          let check_account public_key token_id
              (({ data = account; _ }, _) : Account.t * _) =
            let is_new =
              run_checked
                (Signature_lib.Public_key.Compressed.Checked.equal
                   account.public_key
                   Signature_lib.Public_key.Compressed.(var_of_t empty))
            in
            with_label __LOC__ (fun () ->
                Boolean.Assert.any
                  [ is_new
                  ; run_checked
                      (Signature_lib.Public_key.Compressed.Checked.equal
                         public_key account.public_key)
                  ]) ;
            with_label __LOC__ (fun () ->
                Boolean.Assert.any
                  [ is_new; Token_id.equal token_id account.token_id ]) ;
            `Is_new is_new
        end

<<<<<<< HEAD
=======
        module Opt = struct
          open Zkapp_basic

          type 'a t = (Bool.t, 'a) Flagged_option.t

          let is_some = Flagged_option.is_some

          let map x ~f = Flagged_option.map ~f x

          let or_default ~if_ x ~default =
            if_ (is_some x) ~then_:(Flagged_option.data x) ~else_:default

          let or_exn x =
            with_label "or_exn is_some" (fun () -> Bool.assert_ (is_some x)) ;
            Flagged_option.data x
        end

        module Stack (Elt : sig
          type t

          val default : t

          val hash : t -> Field.Constant.t

          val push :
               consed_hash:Field.Constant.t
            -> t
            -> (t, Field.Constant.t) With_stack_hash.t list
            -> (t, Field.Constant.t) With_stack_hash.t list
        end) :
          Mina_transaction_logic.Parties_logic.Stack_intf
            with type elt = (Elt.t V.t, Field.t) With_hash.t
             and type t =
                  ( (Elt.t, Field.Constant.t) With_stack_hash.t list V.t
                  , Field.t )
                  With_hash.t
             and type bool := Bool.t
             and module Opt := Opt = struct
          type elt = (Elt.t V.t, Field.t) With_hash.t

          type t =
            ( (Elt.t, Field.Constant.t) With_stack_hash.t list V.t
            , Field.t )
            With_hash.t

          let if_ b ~then_:(t : t) ~else_:(e : t) : t =
            { hash = Field.if_ b ~then_:t.hash ~else_:e.hash
            ; data = V.if_ b ~then_:t.data ~else_:e.data
            }

          let empty_constant = Parties.Call_forest.With_hashes.empty

          let empty = Field.constant empty_constant

          let is_empty ({ hash = x; _ } : t) = Field.equal empty x

          let empty : t = { hash = empty; data = V.create (fun () -> []) }

          let hash_cons hash h_tl =
            Random_oracle.Checked.hash ~init:Hash_prefix_states.party_cons
              [| hash; h_tl |]

          let stack_hash (type a)
              (xs : (a, Field.Constant.t) With_stack_hash.t list) :
              Field.Constant.t =
            match xs with [] -> empty_constant | e :: _ -> e.stack_hash

          let pop ({ hash = h; data = r } as t : t) : (elt * t) Opt.t =
            let input_is_empty = is_empty t in
            let hd_r =
              V.create (fun () ->
                  V.get r |> List.hd
                  |> Option.value_map ~default:Elt.default ~f:(fun x -> x.elt))
            in
            let tl_r =
              V.create (fun () ->
                  V.get r |> List.tl |> Option.value ~default:[])
            in
            let elt, stack =
              exists
                Typ.(Field.typ * Field.typ)
                ~compute:(fun () ->
                  (V.get hd_r |> Elt.hash, stack_hash (V.get tl_r)))
            in
            let h' = hash_cons elt stack in
            with_label __LOC__ (fun () ->
                Boolean.Assert.any [ input_is_empty; Field.equal h h' ]) ;
            { is_some = Boolean.not input_is_empty
            ; data = ({ hash = elt; data = hd_r }, { hash = stack; data = tl_r })
            }

          let pop_exn ({ hash = h; data = r } : t) : elt * t =
            let hd_r = V.create (fun () -> (V.get r |> List.hd_exn).elt) in
            let tl_r = V.create (fun () -> V.get r |> List.tl_exn) in
            let elt, stack =
              exists
                Typ.(Field.typ * Field.typ)
                ~compute:(fun () ->
                  (V.get hd_r |> Elt.hash, stack_hash (V.get tl_r)))
            in
            let h' = hash_cons elt stack in
            with_label __LOC__ (fun () -> Field.Assert.equal h h') ;
            ({ hash = elt; data = hd_r }, { hash = stack; data = tl_r })

          let push ({ hash = h_hd; data = r_hd } : elt)
              ~onto:({ hash = h_tl; data = r_tl } : t) : t =
            let h = hash_cons h_hd h_tl in
            let r =
              V.create (fun () ->
                  let hd = V.get r_hd in
                  let tl = V.get r_tl in
                  Elt.push ~consed_hash:(As_prover.read Field.typ h) hd tl)
            in
            { hash = h; data = r }
        end

        module Parties = struct
          type t =
            ( (Party.t * unit, Parties.Digest.t) Parties.Call_forest.t V.t
            , Field.t )
            With_hash.t

          let if_ b ~then_:(t : t) ~else_:(e : t) : t =
            { hash = Field.if_ b ~then_:t.hash ~else_:e.hash
            ; data = V.if_ b ~then_:t.data ~else_:e.data
            }

          let empty = Field.constant Parties.Call_forest.With_hashes.empty

          let is_empty ({ hash = x; _ } : t) = Field.equal empty x

          let empty : t = { hash = empty; data = V.create (fun () -> []) }

          let hash_cons hash h_tl =
            Random_oracle.Checked.hash ~init:Hash_prefix_states.party_cons
              [| hash; h_tl |]

          let pop_exn ({ hash = h; data = r } : t) : (party * t) * t =
            let hd_r =
              V.create (fun () -> V.get r |> List.hd_exn |> With_stack_hash.elt)
            in
            let party = V.create (fun () -> (V.get hd_r).party |> fst) in
            let body =
              exists (Party.Body.typ ()) ~compute:(fun () ->
                  (V.get party).data.body)
            in
            let predicate : Party.Predicate.Checked.t =
              exists (Party.Predicate.typ ()) ~compute:(fun () ->
                  (V.get party).data.predicate)
            in
            let auth = V.(create (fun () -> (V.get party).authorization)) in
            let party : Party.Predicated.Checked.t = { body; predicate } in
            let party =
              With_hash.of_data party ~hash_data:Party.Predicated.Checked.digest
            in
            let subforest : t =
              let subforest = V.create (fun () -> (V.get hd_r).calls) in
              let subforest_hash =
                exists Field.typ ~compute:(fun () ->
                    Parties.Call_forest.hash (V.get subforest))
              in
              { hash = subforest_hash; data = subforest }
            in
            let tl_hash =
              exists Field.typ ~compute:(fun () ->
                  V.get r |> List.tl_exn |> Parties.Call_forest.hash)
            in
            let tree_hash =
              Random_oracle.Checked.hash ~init:Hash_prefix_states.party_node
                [| party.hash; subforest.hash |]
            in
            Field.Assert.equal (hash_cons tree_hash tl_hash) h ;
            ( ({ party; control = auth }, subforest)
            , { hash = tl_hash
              ; data = V.(create (fun () -> List.tl_exn (get r)))
              } )
        end

        module Call_stack = Stack (struct
          module Parties = Mina_base.Parties

          type t =
            (Party.t * unit, Parties.Digest.t) Mina_base.Parties.Call_forest.t

          let default : t = []

          let hash : t -> Field.Constant.t = Mina_base.Parties.Call_forest.hash

          let push ~consed_hash (t : t) (xs : (t, _) With_stack_hash.t list) :
              (t, _) With_stack_hash.t list =
            { stack_hash = consed_hash; elt = t } :: xs
        end)

>>>>>>> efc8e4ae
        module Party = struct
          type t = party

          type parties = Parties.t

          type transaction_commitment = Transaction_commitment.t

          let balance_change (t : t) = t.party.data.body.balance_change

          let protocol_state (t : t) = t.party.data.body.protocol_state

          let token_id (t : t) = t.party.data.body.token_id

          let public_key (t : t) = t.party.data.body.public_key

          let caller (t : t) = t.party.data.caller

          let account_id (t : t) = Account_id.create (public_key t) (token_id t)

          let use_full_commitment (t : t) =
            t.party.data.body.use_full_commitment

          let increment_nonce (t : t) = t.party.data.body.increment_nonce

          let check_authorization ~commitment
              ~at_party:({ hash = at_party; _ } : Parties.t)
              ({ party; control; _ } : t) =
            let proof_verifies =
              match (auth_type, snapp_statement) with
              | Proof, Some (_i, s) ->
                  with_label __LOC__ (fun () ->
<<<<<<< HEAD
                      Snapp_statement.Checked.Assert.equal
                        { transaction = commitment
                        ; at_party = (at_party :> Field.t)
                        }
=======
                      Zkapp_statement.Checked.Assert.equal
                        { transaction = commitment; at_party }
>>>>>>> efc8e4ae
                        s) ;
                  Boolean.true_
              | (Signature | None_given), None ->
                  Boolean.false_
              | Proof, None | (Signature | None_given), Some _ ->
                  assert false
            in
            let signature_verifies =
              match auth_type with
              | None_given | Proof ->
                  Boolean.false_
              | Signature ->
                  let signature =
                    exists Signature_lib.Schnorr.Chunked.Signature.typ
                      ~compute:(fun () ->
                        match V.get control with
                        | Signature s ->
                            s
                        | None_given ->
                            Signature.dummy
                        | Proof _ ->
                            assert false)
                  in
                  run_checked
                    (let%bind (module S) =
                       Tick.Inner_curve.Checked.Shifted.create ()
                     in
                     signature_verifies
                       ~shifted:(module S)
                       ~payload_digest:commitment signature
                       party.data.body.public_key)
            in
            ( `Proof_verifies proof_verifies
            , `Signature_verifies signature_verifies )

          module Update = struct
            open Zkapp_basic

            type 'a set_or_keep = 'a Set_or_keep.Checked.t

            let timing ({ party; _ } : t) : Account.timing set_or_keep =
              Set_or_keep.Checked.map
                ~f:Party.Update.Timing_info.Checked.to_account_timing
                party.data.body.update.timing

            let app_state ({ party; _ } : t) = party.data.body.update.app_state

            let verification_key ({ party; _ } : t) =
              party.data.body.update.verification_key

            let sequence_events ({ party; _ } : t) =
              party.data.body.sequence_events

            let zkapp_uri ({ party; _ } : t) = party.data.body.update.zkapp_uri

            let token_symbol ({ party; _ } : t) =
              party.data.body.update.token_symbol

            let delegate ({ party; _ } : t) = party.data.body.update.delegate

            let voting_for ({ party; _ } : t) =
              party.data.body.update.voting_for

            let permissions ({ party; _ } : t) =
              party.data.body.update.permissions
          end
        end

        module Set_or_keep = struct
          include Zkapp_basic.Set_or_keep.Checked
        end

        module Global_state = struct
          include Global_state

          let fee_excess { fee_excess; _ } = fee_excess

          let set_fee_excess t fee_excess = { t with fee_excess }

          let ledger { ledger; _ } = ledger

          let set_ledger ~should_update t ledger =
            { t with
              ledger = Ledger.if_ should_update ~then_:ledger ~else_:t.ledger
            }

          let global_slot_since_genesis { protocol_state; _ } =
            protocol_state.global_slot_since_genesis
        end

        let with_label ~label f = with_label label f
      end

      module Env = struct
        open Inputs

        type t =
          < party : Party.t
          ; account : Account.t
          ; ledger : Ledger.t
          ; amount : Amount.t
          ; signed_amount : Amount.Signed.t
          ; bool : Bool.t
          ; token_id : Token_id.t
          ; global_state : Global_state.t
          ; inclusion_proof : (Bool.t * Field.t) list
          ; parties : Parties.t
          ; local_state :
              ( Stack_frame.t
              , Call_stack.t
              , Token_id.t
              , Amount.t
              , Ledger.t
              , Bool.t
              , Transaction_commitment.t
              , unit )
              Mina_transaction_logic.Parties_logic.Local_state.t
          ; protocol_state_predicate : Snapp_predicate.Protocol_state.Checked.t
          ; transaction_commitment : Transaction_commitment.t
          ; full_transaction_commitment : Transaction_commitment.t
          ; field : Field.t
          ; failure : unit >
      end

      include Mina_transaction_logic.Parties_logic.Make (Inputs)

      let perform (type r)
          (eff : (r, Env.t) Mina_transaction_logic.Parties_logic.Eff.t) : r =
        match eff with
        | Check_protocol_state_predicate (protocol_state_predicate, global_state)
          ->
            Snapp_predicate.Protocol_state.Checked.check
              protocol_state_predicate global_state.protocol_state
        | Check_predicate (_is_start, { party; _ }, account, _global) ->
            Snapp_predicate.Account.Checked.check party.data.predicate
              account.data
        | Check_auth { is_start; party = { party; _ }; account } ->
            (* If there's a valid signature, it must increment the nonce or use full commitment *)
            let account', `proof_must_verify proof_must_verify =
              apply_body ~is_start party.data account.data
            in
            let proof_must_verify = proof_must_verify () in
            let success =
              match auth_type with
              | None_given | Signature ->
                  Boolean.(not proof_must_verify)
              | Proof ->
                  (* We always assert that the proof verifies. *)
                  Boolean.true_
            in
            (* omit failure status here, unlike `Mina_transaction_logic` *)
            (Inputs.Account.account_with_hash account', success, ())
    end

    let check_protocol_state ~pending_coinbase_stack_init
        ~pending_coinbase_stack_before ~pending_coinbase_stack_after state_body
        =
      [%with_label "Compute pending coinbase stack"]
        (let%bind state_body_hash =
           Mina_state.Protocol_state.Body.hash_checked state_body
         in
         let%bind computed_pending_coinbase_stack_after =
           Pending_coinbase.Stack.Checked.push_state state_body_hash
             pending_coinbase_stack_init
         in
         [%with_label "Check pending coinbase stack"]
           (let%bind correct_coinbase_target_stack =
              Pending_coinbase.Stack.equal_var
                computed_pending_coinbase_stack_after
                pending_coinbase_stack_after
            in
            let%bind valid_init_state =
              Pending_coinbase.Stack.equal_var pending_coinbase_stack_init
                pending_coinbase_stack_before
            in
            Boolean.Assert.all
              [ correct_coinbase_target_stack; valid_init_state ]))

    let main ?(witness : Witness.t option) (spec : Spec.t) ~constraint_constants
        snapp_statements (statement : Statement.With_sok.Checked.t) =
      let open Impl in
      run_checked (dummy_constraints ()) ;
      let ( ! ) x = Option.value_exn x in
      let state_body =
        exists (Mina_state.Protocol_state.Body.typ ~constraint_constants)
          ~compute:(fun () -> !witness.state_body)
      in
      let pending_coinbase_stack_init =
        exists Pending_coinbase.Stack.typ ~compute:(fun () ->
            !witness.init_stack)
      in
      let module V = Prover_value in
      run_checked
        (check_protocol_state ~pending_coinbase_stack_init
           ~pending_coinbase_stack_before:
             statement.source.pending_coinbase_stack
           ~pending_coinbase_stack_after:statement.target.pending_coinbase_stack
           state_body) ;
      let init :
          Global_state.t * _ Mina_transaction_logic.Parties_logic.Local_state.t
          =
        let g : Global_state.t =
          { ledger =
              ( statement.source.ledger
              , V.create (fun () -> !witness.global_ledger) )
          ; fee_excess = Amount.Signed.(Checked.constant zero)
          ; protocol_state =
              Mina_state.Protocol_state.Body.view_checked state_body
          }
        in
        let l : _ Mina_transaction_logic.Parties_logic.Local_state.t =
          { stack_frame =
              Inputs.Stack_frame.unhash statement.source.local_state.stack_frame
                (V.create (fun () -> !witness.local_state_init.stack_frame))
          ; call_stack =
              { With_hash.hash = statement.source.local_state.call_stack
              ; data = V.create (fun () -> !witness.local_state_init.call_stack)
              }
          ; transaction_commitment =
              statement.source.local_state.transaction_commitment
          ; full_transaction_commitment =
              statement.source.local_state.full_transaction_commitment
          ; token_id = statement.source.local_state.token_id
          ; excess = statement.source.local_state.excess
          ; ledger =
              ( statement.source.local_state.ledger
              , V.create (fun () -> !witness.local_state_init.ledger) )
          ; success = statement.source.local_state.success
          ; failure_status_tbl = ()
          }
        in
        (g, l)
      in
      let start_parties =
        As_prover.Ref.create (fun () -> !witness.start_parties)
      in
      let (global, local), snapp_statements =
        List.fold_left spec ~init:(init, snapp_statements)
          ~f:(fun (((_, local) as acc), statements) party_spec ->
            let snapp_statement, statements =
              match party_spec.auth_type with
              | Signature | None_given ->
                  (None, statements)
              | Proof -> (
                  match statements with
                  | [] ->
                      assert false
                  | s :: ss ->
                      (Some s, ss) )
            in
            let module S = Single (struct
              let constraint_constants = constraint_constants

              let spec = party_spec

              let snapp_statement = snapp_statement
            end) in
            let finish v =
              let open Mina_transaction_logic.Parties_logic.Start_data in
              let ps =
                V.map v ~f:(function
                  | `Skip ->
                      []
                  | `Start p ->
                      Parties.parties p.parties
                      |> Parties.Call_forest.map ~f:(fun party -> (party, ())))
              in
              let h =
                exists Parties.Digest.Forest.typ ~compute:(fun () ->
                    Parties.Call_forest.hash (V.get ps))
              in
              let start_data =
                { Mina_transaction_logic.Parties_logic.Start_data.parties =
                    { With_hash.hash = h; data = ps }
                ; memo_hash =
                    exists Field.typ ~compute:(fun () ->
                        match V.get v with
                        | `Skip ->
                            Field.Constant.zero
                        | `Start p ->
                            p.memo_hash)
                }
              in
              let global_state, local_state =
                with_label "apply" (fun () ->
                    S.apply ~constraint_constants
                      ~is_start:
                        ( match party_spec.is_start with
                        | `No ->
                            `No
                        | `Yes ->
                            `Yes start_data
                        | `Compute_in_circuit ->
                            `Compute start_data )
                      S.{ perform }
                      acc)
              in
              (* replace any transaction failure with unit value *)
              (global_state, { local_state with failure_status_tbl = () })
            in
            let acc' =
              match party_spec.is_start with
              | `No ->
                  let global_state, local_state =
                    S.apply ~constraint_constants ~is_start:`No
                      S.{ perform }
                      acc
                  in
                  (* replace any transaction failure with unit value *)
                  (global_state, { local_state with failure_status_tbl = () })
              | `Compute_in_circuit ->
                  V.create (fun () ->
                      match As_prover.Ref.get start_parties with
                      | [] ->
                          `Skip
                      | p :: ps ->
                          let should_pop =
                            Mina_base.Parties.Call_forest.is_empty
                              (V.get local.stack_frame.data.calls.data)
                          in
                          if should_pop then (
                            As_prover.Ref.set start_parties ps ;
                            `Start p )
                          else `Skip)
                  |> finish
              | `Yes ->
                  as_prover (fun () ->
                      assert (
                        Mina_base.Parties.Call_forest.is_empty
                          (V.get local.stack_frame.data.calls.data) )) ;
                  V.create (fun () ->
                      match As_prover.Ref.get start_parties with
                      | [] ->
                          assert false
                      | p :: ps ->
                          As_prover.Ref.set start_parties ps ;
                          `Start p)
                  |> finish
            in
            (acc', statements))
      in
      with_label __LOC__ (fun () -> assert (List.is_empty snapp_statements)) ;
      let local_state_ledger =
        (* The actual output ledger may differ from the one generated by
           transaction logic, because we handle failures differently between
           the two. However, in the case of failure, we never use this ledger:
           it will never be upgraded to the global ledger. If we have such a
           failure, we just pretend we achieved the target hash.
        *)
        Stack_frame.Digest.Checked.if_ local.success
          ~then_:(Inputs.Stack_frame.hash local.stack_frame)
          ~else_:statement.target.local_state.stack_frame
      in
      with_label __LOC__ (fun () ->
          Local_state.Checked.assert_equal statement.target.local_state
            { local with
              stack_frame = local_state_ledger
            ; call_stack = local.call_stack.hash
            ; ledger = fst local.ledger
            }) ;
      with_label __LOC__ (fun () ->
          run_checked
            (Frozen_ledger_hash.assert_equal (fst global.ledger)
               statement.target.ledger)) ;
      with_label __LOC__ (fun () ->
          run_checked
            (Amount.Checked.assert_equal statement.supply_increase
               Amount.(var_of_t zero))) ;
      with_label __LOC__ (fun () ->
          run_checked
            (let expected = statement.fee_excess in
             let got =
               { fee_token_l = Token_id.(Checked.constant default)
               ; fee_excess_l = Amount.Signed.Checked.to_fee global.fee_excess
               ; Fee_excess.fee_token_r = Token_id.(Checked.constant default)
               ; fee_excess_r =
                   Amount.Signed.Checked.to_fee (fst init).fee_excess
               }
             in
             Fee_excess.assert_equal_checked expected got)) ;
      let `Needs_some_work_for_zkapps_on_mainnet = Mina_base.Util.todo_zkapps in
      (* TODO: Check various consistency equalities between local and global and the statement *)
      ()

    (* Horrible hack :( *)
    let witness : Witness.t option ref = ref None

    let rule (type a b c d) ~constraint_constants ~proof_level
        (t : (a, b, c, d) Basic.t_typed) :
        ( a
        , b
        , c
        , d
        , Statement.With_sok.var
        , Statement.With_sok.t )
        Pickles.Inductive_rule.t =
      let open Hlist in
      let open Basic in
      let module M = H4.T (Pickles.Tag) in
      let s = Basic.spec t in
      let prev_should_verify =
        match proof_level with
        | Genesis_constants.Proof_level.Full ->
            true
        | _ ->
            false
      in
      let b = Boolean.var_of_value prev_should_verify in
      match t with
      | Proved ->
          { identifier = "proved"
          ; prevs = M.[ side_loaded 0 ]
          ; main_value = (fun [ _ ] _ -> [ prev_should_verify ])
          ; main =
              (fun [ snapp_statement ] stmt ->
                main ?witness:!witness s ~constraint_constants
                  (List.mapi [ snapp_statement ] ~f:(fun i x -> (i, x)))
                  stmt ;
                [ b ])
          }
      | Opt_signed_unsigned ->
          { identifier = "opt_signed-unsigned"
          ; prevs = M.[]
          ; main_value = (fun [] _ -> [])
          ; main =
              (fun [] stmt ->
                main ?witness:!witness s ~constraint_constants [] stmt ;
                [])
          }
      | Opt_signed_opt_signed ->
          { identifier = "opt_signed-opt_signed"
          ; prevs = M.[]
          ; main_value = (fun [] _ -> [])
          ; main =
              (fun [] stmt ->
                main ?witness:!witness s ~constraint_constants [] stmt ;
                [])
          }
      | Opt_signed ->
          { identifier = "opt_signed"
          ; prevs = M.[]
          ; main_value = (fun [] _ -> [])
          ; main =
              (fun [] stmt ->
                main ?witness:!witness s ~constraint_constants [] stmt ;
                [])
          }
  end

  type _ Snarky_backendless.Request.t +=
    | Transaction : Transaction_union.t Snarky_backendless.Request.t
    | State_body :
        Mina_state.Protocol_state.Body.Value.t Snarky_backendless.Request.t
    | Init_stack : Pending_coinbase.Stack.t Snarky_backendless.Request.t

  let%snarkydef apply_tagged_transaction
      ~(constraint_constants : Genesis_constants.Constraint_constants.t)
      (type shifted)
      (shifted : (module Inner_curve.Checked.Shifted.S with type t = shifted))
      root pending_coinbase_stack_init pending_coinbase_stack_before
      pending_coinbase_after state_body
      ({ signer; signature; payload } as txn : Transaction_union.var) =
    let tag = payload.body.tag in
    let is_user_command = Transaction_union.Tag.Unpacked.is_user_command tag in
    let%bind () =
      [%with_label "Check transaction signature"]
        (check_signature shifted ~payload ~is_user_command ~signer ~signature)
    in
    let%bind signer_pk = Public_key.compress_var signer in
    let%bind () =
      [%with_label "Fee-payer must sign the transaction"]
        ((* TODO: Enable multi-sig. *)
         Public_key.Compressed.Checked.Assert.equal signer_pk
           payload.common.fee_payer_pk)
    in
    (* Compute transaction kind. *)
    let is_payment = Transaction_union.Tag.Unpacked.is_payment tag in
    let is_mint_tokens = Transaction_union.Tag.Unpacked.is_mint_tokens tag in
    let is_stake_delegation =
      Transaction_union.Tag.Unpacked.is_stake_delegation tag
    in
    let is_create_account =
      Transaction_union.Tag.Unpacked.is_create_account tag
    in
    let is_fee_transfer = Transaction_union.Tag.Unpacked.is_fee_transfer tag in
    let is_coinbase = Transaction_union.Tag.Unpacked.is_coinbase tag in
    let fee_token = payload.common.fee_token in
    let%bind fee_token_default =
      make_checked (fun () ->
          Token_id.(Checked.equal fee_token (Checked.constant default)))
    in
    let token = payload.body.token_id in
    let%bind token_default =
      make_checked (fun () ->
          Token_id.(Checked.equal token (Checked.constant default)))
    in
    let%bind () =
      Checked.all_unit
        [ [%with_label
            "Token_locked value is compatible with the transaction kind"]
            (Boolean.Assert.any
               [ Boolean.not payload.body.token_locked; is_create_account ])
        ; [%with_label "Token_locked cannot be used with the default token"]
            (Boolean.Assert.any
               [ Boolean.not payload.body.token_locked
               ; Boolean.not token_default
               ])
        ]
    in
    let%bind () = Boolean.Assert.is_true token_default in
    let%bind () =
      [%with_label "Validate tokens"]
        (Checked.all_unit
           [ [%with_label
               "Fee token is default or command allows non-default fee"]
               (Boolean.Assert.any
                  [ fee_token_default
                  ; is_payment
                  ; is_stake_delegation
                  ; is_fee_transfer
                  ])
           ; (* TODO: Remove this check and update the transaction snark once we
                have an exchange rate mechanism. See issue #4447.
             *)
             [%with_label "Fees in tokens disabled"]
               (Boolean.Assert.is_true fee_token_default)
           ; [%with_label "Command allows default token"]
               Boolean.(
                 Assert.any
                   [ is_payment
                   ; is_stake_delegation
                   ; is_create_account
                   ; is_fee_transfer
                   ; is_coinbase
                   ])
           ])
    in
    let current_global_slot =
      Mina_state.Protocol_state.Body.consensus_state state_body
      |> Consensus.Data.Consensus_state.global_slot_since_genesis_var
    in
    (* Query user command predicted failure/success. *)
    let%bind user_command_failure =
      User_command_failure.compute_as_prover ~constraint_constants
        ~txn_global_slot:current_global_slot txn
    in
    let%bind user_command_fails =
      User_command_failure.any user_command_failure
    in
    let fee = payload.common.fee in
    let receiver = Account_id.Checked.create payload.body.receiver_pk token in
    let source = Account_id.Checked.create payload.body.source_pk token in
    (* Information for the fee-payer. *)
    let nonce = payload.common.nonce in
    let fee_payer =
      Account_id.Checked.create payload.common.fee_payer_pk fee_token
    in
    let%bind () =
      [%with_label "Check slot validity"]
        ( Global_slot.Checked.(current_global_slot <= payload.common.valid_until)
        >>= Boolean.Assert.is_true )
    in

    (* Check coinbase stack. Protocol state body is pushed into the Pending
       coinbase stack once per block. For example, consider any two
       transactions in a block. Their pending coinbase stacks would be:

       transaction1: s1 -> t1 = s1+ protocol_state_body + maybe_coinbase
       transaction2: t1 -> t1 + maybe_another_coinbase
         (Note: protocol_state_body is not pushed again)

       However, for each transaction, we need to constrain the protocol state
       body. This is done is by using the stack ([init_stack]) without the
       current protocol state body, pushing the state body to it in every
       transaction snark and checking if it matches the target.
       We also need to constrain the source for the merges to work correctly.
       Basically,

       init_stack + protocol_state_body + maybe_coinbase = target
       AND
       init_stack = source || init_stack + protocol_state_body = source *)

    (* These are all the possible cases:

        Init_stack     Source                 Target
       --------------------------------------------------------------
         i               i                       i + state
         i               i                       i + state + coinbase
         i               i + state               i + state
         i               i + state               i + state + coinbase
         i + coinbase    i + state + coinbase    i + state + coinbase
    *)
    let%bind () =
      [%with_label "Compute coinbase stack"]
        (let%bind state_body_hash =
           Mina_state.Protocol_state.Body.hash_checked state_body
         in
         let%bind pending_coinbase_stack_with_state =
           Pending_coinbase.Stack.Checked.push_state state_body_hash
             pending_coinbase_stack_init
         in
         let%bind computed_pending_coinbase_stack_after =
           let coinbase =
             (Account_id.Checked.public_key receiver, payload.body.amount)
           in
           let%bind stack' =
             Pending_coinbase.Stack.Checked.push_coinbase coinbase
               pending_coinbase_stack_with_state
           in
           Pending_coinbase.Stack.Checked.if_ is_coinbase ~then_:stack'
             ~else_:pending_coinbase_stack_with_state
         in
         [%with_label "Check coinbase stack"]
           (let%bind correct_coinbase_target_stack =
              Pending_coinbase.Stack.equal_var
                computed_pending_coinbase_stack_after pending_coinbase_after
            in
            let%bind valid_init_state =
              let%bind equal_source =
                Pending_coinbase.Stack.equal_var pending_coinbase_stack_init
                  pending_coinbase_stack_before
              in
              let%bind equal_source_with_state =
                Pending_coinbase.Stack.equal_var
                  pending_coinbase_stack_with_state
                  pending_coinbase_stack_before
              in
              Boolean.(equal_source ||| equal_source_with_state)
            in
            [%with_label "target stack and valid init state"]
              (Boolean.Assert.all
                 [ correct_coinbase_target_stack; valid_init_state ])))
    in
    (* Interrogate failure cases. This value is created without constraints;
       the failures should be checked against potential failures to ensure
       consistency.
    *)
    let%bind () =
      [%with_label "A failing user command is a user command"]
        Boolean.(Assert.any [ is_user_command; not user_command_fails ])
    in
    let predicate_deferred =
      (* Predicate check is to be performed later if this is true. *)
      is_create_account
    in
    let%bind predicate_result =
      let%bind is_own_account =
        Public_key.Compressed.Checked.equal payload.common.fee_payer_pk
          payload.body.source_pk
      in
      let predicate_result =
        (* TODO: Predicates. *)
        Boolean.false_
      in
      Boolean.(is_own_account ||| predicate_result)
    in
    let%bind () =
      [%with_label "Check predicate failure against predicted"]
        (let%bind predicate_failed =
           Boolean.((not predicate_result) &&& not predicate_deferred)
         in
         assert_r1cs
           (predicate_failed :> Field.Var.t)
           (is_user_command :> Field.Var.t)
           (user_command_failure.predicate_failed :> Field.Var.t))
    in
    let account_creation_amount =
      Amount.Checked.of_fee
        Fee.(var_of_t constraint_constants.account_creation_fee)
    in
    let%bind is_zero_fee = Fee.(equal_var fee (var_of_t zero)) in
    let is_coinbase_or_fee_transfer = Boolean.not is_user_command in
    let%bind can_create_fee_payer_account =
      (* Fee transfers and coinbases may create an account. We check the normal
         invariants to ensure that the account creation fee is paid.
      *)
      let%bind fee_may_be_charged =
        (* If the fee is zero, we do not create the account at all, so we allow
           this through. Otherwise, the fee must be the default.
        *)
        Boolean.(token_default ||| is_zero_fee)
      in
      Boolean.(is_coinbase_or_fee_transfer &&& fee_may_be_charged)
    in
    let%bind root_after_fee_payer_update =
      [%with_label "Update fee payer"]
        (Frozen_ledger_hash.modify_account_send
           ~depth:constraint_constants.ledger_depth root
           ~is_writeable:can_create_fee_payer_account fee_payer
           ~f:(fun ~is_empty_and_writeable account ->
             (* this account is:
                - the fee-payer for payments
                - the fee-payer for stake delegation
                - the fee-payer for account creation
                - the fee-payer for token minting
                - the fee-receiver for a coinbase
                - the second receiver for a fee transfer
             *)
             let%bind next_nonce =
               Account.Nonce.Checked.succ_if account.nonce is_user_command
             in
             let%bind () =
               [%with_label "Check fee nonce"]
                 (let%bind nonce_matches =
                    Account.Nonce.Checked.equal nonce account.nonce
                  in
                  Boolean.Assert.any
                    [ Boolean.not is_user_command; nonce_matches ])
             in
             let%bind receipt_chain_hash =
               let current = account.receipt_chain_hash in
               let%bind r =
                 Receipt.Chain_hash.Checked.cons (Signed_command payload)
                   current
               in
               Receipt.Chain_hash.Checked.if_ is_user_command ~then_:r
                 ~else_:current
             in
             let%bind is_empty_and_writeable =
               (* If this is a coinbase with zero fee, do not create the
                  account, since the fee amount won't be enough to pay for it.
               *)
               Boolean.(is_empty_and_writeable &&& not is_zero_fee)
             in
             let%bind should_pay_to_create =
               (* Coinbases and fee transfers may create, or we may be creating
                  a new token account. These are mutually exclusive, so we can
                  encode this as a boolean.
               *)
               let%bind is_create_account =
                 Boolean.(is_create_account &&& not user_command_fails)
               in
               Boolean.(is_empty_and_writeable ||| is_create_account)
             in
             let%bind amount =
               [%with_label "Compute fee payer amount"]
                 (let fee_payer_amount =
                    let sgn = Sgn.Checked.neg_if_true is_user_command in
                    Amount.Signed.create_var
                      ~magnitude:(Amount.Checked.of_fee fee)
                      ~sgn
                  in
                  (* Account creation fee for fee transfers/coinbases. *)
                  let%bind account_creation_fee =
                    let%map magnitude =
                      Amount.Checked.if_ should_pay_to_create
                        ~then_:account_creation_amount
                        ~else_:Amount.(var_of_t zero)
                    in
                    Amount.Signed.create_var ~magnitude ~sgn:Sgn.Checked.neg
                  in
                  Amount.Signed.Checked.(
                    add fee_payer_amount account_creation_fee))
             in
             let txn_global_slot = current_global_slot in
             let%bind `Min_balance _, timing =
               [%with_label "Check fee payer timing"]
                 (let%bind txn_amount =
                    let%bind sgn = Amount.Signed.Checked.sgn amount in
                    let%bind magnitude =
                      Amount.Signed.Checked.magnitude amount
                    in
                    Amount.Checked.if_ (Sgn.Checked.is_neg sgn) ~then_:magnitude
                      ~else_:Amount.(var_of_t zero)
                  in
                  let balance_check ok =
                    [%with_label "Check fee payer balance"]
                      (Boolean.Assert.is_true ok)
                  in
                  let timed_balance_check ok =
                    [%with_label "Check fee payer timed balance"]
                      (Boolean.Assert.is_true ok)
                  in
                  check_timing ~balance_check ~timed_balance_check ~account
                    ~txn_amount:(Some txn_amount) ~txn_global_slot)
             in
             let%bind balance =
               [%with_label "Check payer balance"]
                 (Balance.Checked.add_signed_amount account.balance amount)
             in
             let%map public_key =
               Public_key.Compressed.Checked.if_ is_empty_and_writeable
                 ~then_:(Account_id.Checked.public_key fee_payer)
                 ~else_:account.public_key
             and token_id =
               make_checked (fun () ->
                   Token_id.Checked.if_ is_empty_and_writeable
                     ~then_:(Account_id.Checked.token_id fee_payer)
                     ~else_:account.token_id)
             and delegate =
               Public_key.Compressed.Checked.if_ is_empty_and_writeable
                 ~then_:(Account_id.Checked.public_key fee_payer)
                 ~else_:account.delegate
             in
             { Account.Poly.balance
             ; public_key
             ; token_id
             ; token_permissions = account.token_permissions
             ; token_symbol = account.token_symbol
             ; nonce = next_nonce
             ; receipt_chain_hash
             ; delegate
             ; voting_for = account.voting_for
             ; timing
             ; permissions = account.permissions
             ; snapp = account.snapp
             ; zkapp_uri = account.zkapp_uri
             }))
    in
    let%bind receiver_increase =
      (* - payments:         payload.body.amount
         - stake delegation: 0
         - account creation: 0
         - token minting:    payload.body.amount
         - coinbase:         payload.body.amount - payload.common.fee
         - fee transfer:     payload.body.amount
      *)
      [%with_label "Compute receiver increase"]
        (let%bind base_amount =
           let%bind zero_transfer =
             Boolean.any [ is_stake_delegation; is_create_account ]
           in
           Amount.Checked.if_ zero_transfer
             ~then_:(Amount.var_of_t Amount.zero)
             ~else_:payload.body.amount
         in
         (* The fee for entering the coinbase transaction is paid up front. *)
         let%bind coinbase_receiver_fee =
           Amount.Checked.if_ is_coinbase
             ~then_:(Amount.Checked.of_fee fee)
             ~else_:(Amount.var_of_t Amount.zero)
         in
         Amount.Checked.sub base_amount coinbase_receiver_fee)
    in
    let receiver_overflow = ref Boolean.false_ in
    let%bind root_after_receiver_update =
      [%with_label "Update receiver"]
        (Frozen_ledger_hash.modify_account_recv
           ~depth:constraint_constants.ledger_depth root_after_fee_payer_update
           receiver ~f:(fun ~is_empty_and_writeable account ->
             (* this account is:
                - the receiver for payments
                - the delegated-to account for stake delegation
                - the created account for an account creation
                - the receiver for minted tokens
                - the receiver for a coinbase
                - the first receiver for a fee transfer
             *)
             let%bind is_empty_failure =
               let%bind must_not_be_empty =
                 Boolean.(is_stake_delegation ||| is_mint_tokens)
               in
               Boolean.(is_empty_and_writeable &&& must_not_be_empty)
             in
             let%bind () =
               [%with_label "Receiver existence failure matches predicted"]
                 (Boolean.Assert.( = ) is_empty_failure
                    user_command_failure.receiver_not_present)
             in
             let is_empty_and_writeable =
               (* is_empty_and_writable && not is_empty_failure *)
               Boolean.Unsafe.of_cvar
               @@ Field.Var.(
                    sub (is_empty_and_writeable :> t) (is_empty_failure :> t))
             in
             let%bind should_pay_to_create =
               Boolean.(is_empty_and_writeable &&& not is_create_account)
             in
             let%bind () =
               [%with_label
                 "Check whether creation fails due to a non-default token"]
                 (let%bind token_should_not_create =
                    Boolean.(should_pay_to_create &&& Boolean.not token_default)
                  in
                  let%bind token_cannot_create =
                    Boolean.(token_should_not_create &&& is_user_command)
                  in
                  let%bind () =
                    [%with_label
                      "Check that account creation is paid in the default \
                       token for non-user-commands"]
                      ((* This expands to
                          [token_should_not_create =
                            token_should_not_create && is_user_command]
                          which is
                          - [token_should_not_create = token_should_not_create]
                            (ie. always satisfied) for user commands
                          - [token_should_not_create = false] for coinbases/fee
                            transfers.
                       *)
                       Boolean.Assert.( = ) token_should_not_create
                         token_cannot_create)
                  in
                  [%with_label "equal token_cannot_create"]
                    (Boolean.Assert.( = ) token_cannot_create
                       user_command_failure.token_cannot_create))
             in
             let%bind balance =
               (* [receiver_increase] will be zero in the stake delegation
                  case.
               *)
               let%bind receiver_amount =
                 let%bind account_creation_amount =
                   Amount.Checked.if_ should_pay_to_create
                     ~then_:account_creation_amount
                     ~else_:Amount.(var_of_t zero)
                 in
                 let%bind amount_for_new_account, `Underflow underflow =
                   Amount.Checked.sub_flagged receiver_increase
                     account_creation_amount
                 in
                 let%bind () =
                   [%with_label
                     "Receiver creation fee failure matches predicted"]
                     (Boolean.Assert.( = ) underflow
                        user_command_failure.amount_insufficient_to_create)
                 in
                 Currency.Amount.Checked.if_ user_command_fails
                   ~then_:Amount.(var_of_t zero)
                   ~else_:amount_for_new_account
               in

               (* NOTE: Instead of capturing this as part of the user command
                  failures, we capture it inline here and bubble it out to a
                  reference. This behavior is still in line with the
                  out-of-snark transaction logic.

                  Updating [user_command_fails] to include this value from here
                  onwards will ensure that we do not update the source or
                  receiver accounts. The only places where [user_command_fails]
                  may have already affected behaviour are
                  * when the fee-payer is paying the account creation fee, and
                  * when a new token is created.
                  In both of these, this account is new, and will have a
                  balance of 0, so we can guarantee that there is no overflow.
               *)
               let%bind balance, `Overflow overflow =
                 Balance.Checked.add_amount_flagged account.balance
                   receiver_amount
               in
               let%bind () =
                 [%with_label "Overflow error only occurs in user commands"]
                   Boolean.(Assert.any [ is_user_command; not overflow ])
               in
               receiver_overflow := overflow ;
               Balance.Checked.if_ overflow ~then_:account.balance
                 ~else_:balance
             in
             let%bind user_command_fails =
               Boolean.(!receiver_overflow ||| user_command_fails)
             in
             let%bind is_empty_and_writeable =
               (* Do not create a new account if the user command will fail. *)
               Boolean.(is_empty_and_writeable &&& not user_command_fails)
             in
             let%bind may_delegate =
               (* Only default tokens may participate in delegation. *)
               Boolean.(is_empty_and_writeable &&& token_default)
             in
             let%map delegate =
               Public_key.Compressed.Checked.if_ may_delegate
                 ~then_:(Account_id.Checked.public_key receiver)
                 ~else_:account.delegate
             and public_key =
               Public_key.Compressed.Checked.if_ is_empty_and_writeable
                 ~then_:(Account_id.Checked.public_key receiver)
                 ~else_:account.public_key
             and token_id =
               make_checked (fun () ->
                   Token_id.Checked.if_ is_empty_and_writeable ~then_:token
                     ~else_:account.token_id)
             and token_owner =
               (* TODO: Delete token permissions *)
               Boolean.if_ is_empty_and_writeable ~then_:Boolean.false_
                 ~else_:account.token_permissions.token_owner
             and token_locked =
               Boolean.if_ is_empty_and_writeable
                 ~then_:payload.body.token_locked
                 ~else_:account.token_permissions.token_locked
             in
             { Account.Poly.balance
             ; public_key
             ; token_id
             ; token_permissions =
                 { Token_permissions.token_owner; token_locked }
             ; token_symbol = account.token_symbol
             ; nonce = account.nonce
             ; receipt_chain_hash = account.receipt_chain_hash
             ; delegate
             ; voting_for = account.voting_for
             ; timing = account.timing
             ; permissions = account.permissions
             ; snapp = account.snapp
             ; zkapp_uri = account.zkapp_uri
             }))
    in
    let%bind user_command_fails =
      Boolean.(!receiver_overflow ||| user_command_fails)
    in
    let%bind fee_payer_is_source = Account_id.Checked.equal fee_payer source in
    let%bind root_after_source_update =
      [%with_label "Update source"]
        (Frozen_ledger_hash.modify_account_send
           ~depth:constraint_constants.ledger_depth
           ~is_writeable:
             (* [modify_account_send] does this failure check for us. *)
             user_command_failure.source_not_present root_after_receiver_update
           source ~f:(fun ~is_empty_and_writeable account ->
             (* this account is:
                - the source for payments
                - the delegator for stake delegation
                - the token owner for account creation
                - the token owner for token minting
                - the fee-receiver for a coinbase
                - the second receiver for a fee transfer
             *)
             let%bind () =
               [%with_label "Check source presence failure matches predicted"]
                 (Boolean.Assert.( = ) is_empty_and_writeable
                    user_command_failure.source_not_present)
             in
             let%bind () =
               [%with_label
                 "Check source failure cases do not apply when fee-payer is \
                  source"]
                 (let num_failures =
                    let open Field.Var in
                    add
                      (user_command_failure.source_insufficient_balance :> t)
                      (user_command_failure.source_bad_timing :> t)
                  in
                  let not_fee_payer_is_source =
                    (Boolean.not fee_payer_is_source :> Field.Var.t)
                  in
                  (* Equivalent to:
                     if fee_payer_is_source then
                       num_failures = 0
                     else
                       num_failures = num_failures
                  *)
                  [%with_label "Check num_failures"]
                    (assert_r1cs not_fee_payer_is_source num_failures
                       num_failures))
             in
             let%bind amount =
               (* Only payments should affect the balance at this stage. *)
               if_ is_payment ~typ:Amount.typ ~then_:payload.body.amount
                 ~else_:Amount.(var_of_t zero)
             in
             let txn_global_slot = current_global_slot in
             let%bind `Min_balance _, timing =
               [%with_label "Check source timing"]
                 (let balance_check ok =
                    [%with_label
                      "Check source balance failure matches predicted"]
                      (Boolean.Assert.( = ) ok
                         (Boolean.not
                            user_command_failure.source_insufficient_balance))
                  in
                  let timed_balance_check ok =
                    [%with_label
                      "Check source timed balance failure matches predicted"]
                      (let%bind not_ok =
                         Boolean.(
                           (not ok)
                           &&& not
                                 user_command_failure
                                   .source_insufficient_balance)
                       in
                       Boolean.Assert.( = ) not_ok
                         user_command_failure.source_bad_timing)
                  in
                  check_timing ~balance_check ~timed_balance_check ~account
                    ~txn_amount:(Some amount) ~txn_global_slot)
             in
             let%bind balance, `Underflow underflow =
               Balance.Checked.sub_amount_flagged account.balance amount
             in
             let%bind () =
               (* TODO: Remove the redundancy in balance calculation between
                  here and [check_timing].
               *)
               [%with_label "Check source balance failure matches predicted"]
                 (Boolean.Assert.( = ) underflow
                    user_command_failure.source_insufficient_balance)
             in
             let%map delegate =
               Public_key.Compressed.Checked.if_ is_stake_delegation
                 ~then_:(Account_id.Checked.public_key receiver)
                 ~else_:account.delegate
             in
             (* NOTE: Technically we update the account here even in the case
                of [user_command_fails], but we throw the resulting hash away
                in [final_root] below, so it shouldn't matter.
             *)
             { Account.Poly.balance
             ; public_key = account.public_key
             ; token_id = account.token_id
             ; token_permissions = account.token_permissions
             ; token_symbol = account.token_symbol
             ; nonce = account.nonce
             ; receipt_chain_hash = account.receipt_chain_hash
             ; delegate
             ; voting_for = account.voting_for
             ; timing
             ; permissions = account.permissions
             ; snapp = account.snapp
             ; zkapp_uri = account.zkapp_uri
             }))
    in
    let%bind fee_excess =
      (* - payments:         payload.common.fee
         - stake delegation: payload.common.fee
         - account creation: payload.common.fee
         - token minting:    payload.common.fee
         - coinbase:         0 (fee already paid above)
         - fee transfer:     - payload.body.amount - payload.common.fee
      *)
      let open Amount in
      chain Signed.Checked.if_ is_coinbase
        ~then_:(return (Signed.Checked.of_unsigned (var_of_t zero)))
        ~else_:
          (let user_command_excess =
             Signed.Checked.of_unsigned (Checked.of_fee payload.common.fee)
           in
           let%bind fee_transfer_excess, fee_transfer_excess_overflowed =
             let%map magnitude, `Overflow overflowed =
               Checked.(
                 add_flagged payload.body.amount (of_fee payload.common.fee))
             in
             (Signed.create_var ~magnitude ~sgn:Sgn.Checked.neg, overflowed)
           in
           let%bind () =
             (* TODO: Reject this in txn pool before fees-in-tokens. *)
             [%with_label "Fee excess does not overflow"]
               Boolean.(
                 Assert.any
                   [ not is_fee_transfer; not fee_transfer_excess_overflowed ])
           in
           Signed.Checked.if_ is_fee_transfer ~then_:fee_transfer_excess
             ~else_:user_command_excess)
    in
    let%bind supply_increase =
      Amount.Checked.if_ is_coinbase ~then_:payload.body.amount
        ~else_:Amount.(var_of_t zero)
    in
    let%map final_root =
      (* Ensure that only the fee-payer was charged if this was an invalid user
         command.
      *)
      Frozen_ledger_hash.if_ user_command_fails
        ~then_:root_after_fee_payer_update ~else_:root_after_source_update
    in
    (final_root, fee_excess, supply_increase)

  (* Someday:
     write the following soundness tests:
     - apply a transaction where the signature is incorrect
     - apply a transaction where the sender does not have enough money in their account
     - apply a transaction and stuff in the wrong target hash
  *)

  (* spec for [main statement]:
     constraints pass iff there exists
        t : Tagged_transaction.t
     such that
      - applying [t] to ledger with merkle hash [l1] results in ledger with merkle hash [l2].
      - applying [t] to [pc.source] with results in pending coinbase stack [pc.target]
      - t has fee excess equal to [fee_excess]
      - t has supply increase equal to [supply_increase]
     where statement includes
        l1 : Frozen_ledger_hash.t,
        l2 : Frozen_ledger_hash.t,
        fee_excess : Amount.Signed.t,
        supply_increase : Amount.t
        pc: Pending_coinbase_stack_state.t
  *)
  let%snarkydef main ~constraint_constants
      (statement : Statement.With_sok.Checked.t) =
    let%bind () = dummy_constraints () in
    let%bind (module Shifted) = Tick.Inner_curve.Checked.Shifted.create () in
    let%bind t =
      with_label __LOC__
        (exists Transaction_union.typ ~request:(As_prover.return Transaction))
    in
    let%bind pending_coinbase_init =
      exists Pending_coinbase.Stack.typ ~request:(As_prover.return Init_stack)
    in
    let%bind state_body =
      exists
        (Mina_state.Protocol_state.Body.typ ~constraint_constants)
        ~request:(As_prover.return State_body)
    in
    let%bind root_after, fee_excess, supply_increase =
      apply_tagged_transaction ~constraint_constants
        (module Shifted)
        statement.source.ledger pending_coinbase_init
        statement.source.pending_coinbase_stack
        statement.target.pending_coinbase_stack state_body t
    in
    let%bind fee_excess =
      (* Use the default token for the fee excess if it is zero.
         This matches the behaviour of [Fee_excess.rebalance], which allows
         [verify_complete_merge] to verify a proof without knowledge of the
         particular fee tokens used.
      *)
      let%bind fee_excess_zero =
        Amount.Signed.Checked.equal fee_excess
          Amount.Signed.(Checked.constant zero)
      in
      let%map fee_token_l =
        make_checked (fun () ->
            Token_id.Checked.if_ fee_excess_zero
              ~then_:Token_id.(Checked.constant default)
              ~else_:t.payload.common.fee_token)
      in
      { Fee_excess.fee_token_l
      ; fee_excess_l = Amount.Signed.Checked.to_fee fee_excess
      ; fee_token_r = Token_id.(Checked.constant default)
      ; fee_excess_r = Fee.Signed.(Checked.constant zero)
      }
    in
    let%bind () =
      [%with_label "local state check"]
        (make_checked (fun () ->
             Local_state.Checked.assert_equal statement.source.local_state
               statement.target.local_state))
    in
    Checked.all_unit
      [ [%with_label "equal roots"]
          (Frozen_ledger_hash.assert_equal root_after statement.target.ledger)
      ; [%with_label "equal supply_increases"]
          (Currency.Amount.Checked.assert_equal supply_increase
             statement.supply_increase)
      ; [%with_label "equal fee excesses"]
          (Fee_excess.assert_equal_checked fee_excess statement.fee_excess)
      ]

  let rule ~constraint_constants : _ Pickles.Inductive_rule.t =
    { identifier = "transaction"
    ; prevs = []
    ; main =
        (fun [] x ->
          Run.run_checked (main ~constraint_constants x) ;
          [])
    ; main_value = (fun [] _ -> [])
    }

  let transaction_union_handler handler (transaction : Transaction_union.t)
      (state_body : Mina_state.Protocol_state.Body.Value.t)
      (init_stack : Pending_coinbase.Stack.t) :
      Snarky_backendless.Request.request -> _ =
   fun (With { request; respond } as r) ->
    match request with
    | Transaction ->
        respond (Provide transaction)
    | State_body ->
        respond (Provide state_body)
    | Init_stack ->
        respond (Provide init_stack)
    | _ ->
        handler r
end

module Transition_data = struct
  type t =
    { proof : Proof_type.t
    ; supply_increase : Amount.t
    ; fee_excess : Fee_excess.t
    ; sok_digest : Sok_message.Digest.t
    ; pending_coinbase_stack_state : Pending_coinbase_stack_state.t
    }
  [@@deriving fields]
end

module Merge = struct
  open Tick

  (* spec for [main top_hash]:
     constraints pass iff
     there exist digest, s1, s3, fee_excess, supply_increase pending_coinbase_stack12.source, pending_coinbase_stack23.target, tock_vk such that
     H(digest,s1, s3, pending_coinbase_stack12.source, pending_coinbase_stack23.target, fee_excess, supply_increase, tock_vk) = top_hash,
     verify_transition tock_vk _ s1 s2 pending_coinbase_stack12.source, pending_coinbase_stack12.target is true
     verify_transition tock_vk _ s2 s3 pending_coinbase_stack23.source, pending_coinbase_stack23.target is true
  *)
  let%snarkydef main
      ([ s1; s2 ] :
        (Statement.With_sok.var * (Statement.With_sok.var * _))
        Pickles_types.Hlist.HlistId.t) (s : Statement.With_sok.Checked.t) =
    let%bind fee_excess =
      Fee_excess.combine_checked s1.Statement.fee_excess s2.Statement.fee_excess
    in
    let%bind () =
      with_label __LOC__
        (let%bind valid_pending_coinbase_stack_transition =
           Pending_coinbase.Stack.Checked.check_merge
             ~transition1:
               ( s1.source.pending_coinbase_stack
               , s1.target.pending_coinbase_stack )
             ~transition2:
               ( s2.source.pending_coinbase_stack
               , s2.target.pending_coinbase_stack )
         in
         Boolean.Assert.is_true valid_pending_coinbase_stack_transition)
    in
    let%bind supply_increase =
      Amount.Checked.add s1.supply_increase s2.supply_increase
    in
    let%bind () =
      make_checked (fun () ->
          Local_state.Checked.assert_equal s.source.local_state
            s1.source.local_state ;
          Local_state.Checked.assert_equal s.target.local_state
            s2.target.local_state)
    in
    Checked.all_unit
      [ [%with_label "equal fee excesses"]
          (Fee_excess.assert_equal_checked fee_excess s.fee_excess)
      ; [%with_label "equal supply increases"]
          (Amount.Checked.assert_equal supply_increase s.supply_increase)
      ; [%with_label "equal source ledger hashes"]
          (Frozen_ledger_hash.assert_equal s.source.ledger s1.source.ledger)
      ; [%with_label "equal target, source ledger hashes"]
          (Frozen_ledger_hash.assert_equal s1.target.ledger s2.source.ledger)
      ; [%with_label "equal target ledger hashes"]
          (Frozen_ledger_hash.assert_equal s2.target.ledger s.target.ledger)
      ]

  let rule ~proof_level self : _ Pickles.Inductive_rule.t =
    let prev_should_verify =
      match proof_level with
      | Genesis_constants.Proof_level.Full ->
          true
      | _ ->
          false
    in
    let b = Boolean.var_of_value prev_should_verify in
    { identifier = "merge"
    ; prevs = [ self; self ]
    ; main =
        (fun ps x ->
          Run.run_checked (main ps x) ;
          [ b; b ])
    ; main_value = (fun _ _ -> [ prev_should_verify; prev_should_verify ])
    }
end

open Pickles_types

type tag =
  ( Statement.With_sok.Checked.t
  , Statement.With_sok.t
  , Nat.N2.n
  , Nat.N6.n )
  Pickles.Tag.t

let time lab f =
  let start = Time.now () in
  let x = f () in
  let stop = Time.now () in
  printf "%s: %s\n%!" lab (Time.Span.to_string_hum (Time.diff stop start)) ;
  x

let system ~proof_level ~constraint_constants =
  time "Transaction_snark.system" (fun () ->
      Pickles.compile ~cache:Cache_dir.cache
        (module Statement.With_sok.Checked)
        (module Statement.With_sok)
        ~typ:Statement.With_sok.typ
        ~branches:(module Nat.N6)
        ~max_branching:(module Nat.N2)
        ~name:"transaction-snark"
        ~constraint_constants:
          (Genesis_constants.Constraint_constants.to_snark_keys_header
             constraint_constants)
        ~choices:(fun ~self ->
          let parties x =
            Base.Parties_snark.rule ~constraint_constants ~proof_level x
          in
          [ Base.rule ~constraint_constants
          ; Merge.rule ~proof_level self
          ; parties Opt_signed_unsigned
          ; parties Opt_signed_opt_signed
          ; parties Opt_signed
          ; parties Proved
          ]))

module Verification = struct
  module type S = sig
    val tag : tag

    val verify : (t * Sok_message.t) list -> bool Async.Deferred.t

    val id : Pickles.Verification_key.Id.t Lazy.t

    val verification_key : Pickles.Verification_key.t Lazy.t

    val verify_against_digest : t -> bool Async.Deferred.t

    val constraint_system_digests : (string * Md5_lib.t) list Lazy.t
  end
end

module type S = sig
  include Verification.S

  val constraint_constants : Genesis_constants.Constraint_constants.t

  val cache_handle : Pickles.Cache_handle.t

  val of_non_parties_transaction :
       statement:Statement.With_sok.t
    -> init_stack:Pending_coinbase.Stack.t
    -> Transaction.Valid.t Transaction_protocol_state.t
    -> Tick.Handler.t
    -> t Async.Deferred.t

  val of_user_command :
       statement:Statement.With_sok.t
    -> init_stack:Pending_coinbase.Stack.t
    -> Signed_command.With_valid_signature.t Transaction_protocol_state.t
    -> Tick.Handler.t
    -> t Async.Deferred.t

  val of_fee_transfer :
       statement:Statement.With_sok.t
    -> init_stack:Pending_coinbase.Stack.t
    -> Fee_transfer.t Transaction_protocol_state.t
    -> Tick.Handler.t
    -> t Async.Deferred.t

  val of_parties_segment_exn :
       statement:Statement.With_sok.t
    -> snapp_statement:(int * Zkapp_statement.t) option
    -> witness:Parties_segment.Witness.t
    -> spec:Parties_segment.Basic.t
    -> t Async.Deferred.t

  val merge :
    t -> t -> sok_digest:Sok_message.Digest.t -> t Async.Deferred.Or_error.t
end

let check_transaction_union ?(preeval = false) ~constraint_constants sok_message
    source target init_stack pending_coinbase_stack_state transaction state_body
    handler =
  if preeval then failwith "preeval currently disabled" ;
  let sok_digest = Sok_message.digest sok_message in
  let handler =
    Base.transaction_union_handler handler transaction state_body init_stack
  in
  let statement : Statement.With_sok.t =
    Statement.Poly.with_empty_local_state ~source ~target
      ~supply_increase:(Transaction_union.supply_increase transaction)
      ~pending_coinbase_stack_state
      ~fee_excess:(Transaction_union.fee_excess transaction)
      ~sok_digest
  in
  let open Tick in
  ignore
    ( Or_error.ok_exn
        (run_and_check
           (handle
              (Checked.map ~f:As_prover.return
                 (let open Checked in
                 exists Statement.With_sok.typ
                   ~compute:(As_prover.return statement)
                 >>= Base.main ~constraint_constants))
              handler))
      : unit )

let check_transaction ?preeval ~constraint_constants ~sok_message ~source
    ~target ~init_stack ~pending_coinbase_stack_state ~snapp_account1:_
    ~snapp_account2:_
    (transaction_in_block : Transaction.Valid.t Transaction_protocol_state.t)
    handler =
  let transaction =
    Transaction_protocol_state.transaction transaction_in_block
  in
  let state_body = Transaction_protocol_state.block_data transaction_in_block in
  match to_preunion (transaction :> Transaction.t) with
  | `Parties _ ->
      failwith "Called non-party transaction with parties transaction"
  | `Transaction t ->
      check_transaction_union ?preeval ~constraint_constants sok_message source
        target init_stack pending_coinbase_stack_state
        (Transaction_union.of_transaction t)
        state_body handler

let check_user_command ~constraint_constants ~sok_message ~source ~target
    ~init_stack ~pending_coinbase_stack_state t_in_block handler =
  let user_command = Transaction_protocol_state.transaction t_in_block in
  check_transaction ~constraint_constants ~sok_message ~source ~target
    ~init_stack ~pending_coinbase_stack_state ~snapp_account1:None
    ~snapp_account2:None
    { t_in_block with transaction = Command (Signed_command user_command) }
    handler

let generate_transaction_union_witness ?(preeval = false) ~constraint_constants
    sok_message source target transaction_in_block init_stack
    pending_coinbase_stack_state handler =
  if preeval then failwith "preeval currently disabled" ;
  let transaction =
    Transaction_protocol_state.transaction transaction_in_block
  in
  let state_body = Transaction_protocol_state.block_data transaction_in_block in
  let sok_digest = Sok_message.digest sok_message in
  let handler =
    Base.transaction_union_handler handler transaction state_body init_stack
  in
  let statement : Statement.With_sok.t =
    Statement.Poly.with_empty_local_state ~source ~target
      ~supply_increase:(Transaction_union.supply_increase transaction)
      ~pending_coinbase_stack_state
      ~fee_excess:(Transaction_union.fee_excess transaction)
      ~sok_digest
  in
  let open Tick in
  let main x = handle (Base.main ~constraint_constants x) handler in
  generate_auxiliary_input [ Statement.With_sok.typ ] main statement

let generate_transaction_witness ?preeval ~constraint_constants ~sok_message
    ~source ~target ~init_stack ~pending_coinbase_stack_state ~snapp_account1:_
    ~snapp_account2:_
    (transaction_in_block : Transaction.Valid.t Transaction_protocol_state.t)
    handler =
  match
    to_preunion
      ( Transaction_protocol_state.transaction transaction_in_block
        :> Transaction.t )
  with
  | `Parties _ ->
      failwith "Called non-party transaction with parties transaction"
  | `Transaction t ->
      generate_transaction_union_witness ?preeval ~constraint_constants
        sok_message source target
        { transaction_in_block with
          transaction = Transaction_union.of_transaction t
        }
        init_stack pending_coinbase_stack_state handler

let verify (ts : (t * _) list) ~key =
  if
    List.for_all ts ~f:(fun ({ statement; _ }, message) ->
        Sok_message.Digest.equal
          (Sok_message.digest message)
          statement.sok_digest)
  then
    Pickles.verify
      (module Nat.N2)
      (module Statement.With_sok)
      key
      (List.map ts ~f:(fun ({ statement; proof }, _) -> (statement, proof)))
  else Async.return false

let constraint_system_digests ~constraint_constants () =
  let digest = Tick.R1CS_constraint_system.digest in
  [ ( "transaction-merge"
    , digest
        Merge.(
          Tick.constraint_system ~exposing:[ Statement.With_sok.typ ] (fun x ->
              let open Tick in
              let%bind x1 = exists Statement.With_sok.typ in
              let%bind x2 = exists Statement.With_sok.typ in
              main [ x1; x2 ] x)) )
  ; ( "transaction-base"
    , digest
        Base.(
          Tick.constraint_system ~exposing:[ Statement.With_sok.typ ]
            (main ~constraint_constants)) )
  ]

type local_state =
  ( Stack_frame.value
  , Stack_frame.value list
  , Token_id.t
  , Currency.Amount.t
  , Sparse_ledger.t
  , bool
  , unit
  , Transaction_status.Failure.Collection.t )
  Mina_transaction_logic.Parties_logic.Local_state.t

type global_state = Sparse_ledger.Global_state.t

module Parties_intermediate_state = struct
  type state = { global : global_state; local : local_state }

  type t =
    { kind : [ `Same | `New | `Two_new ]
    ; spec : Parties_segment.Basic.t
    ; state_before : state
    ; state_after : state
    ; use_full_commitment : [ `Others | `Proved_use_full_commitment of bool ]
    }
end

(** [group_by_parties_rev partiess stmtss] identifies before/after pairs of
    statements, corresponding to parties in [partiess] which minimize the
    number of snark proofs needed to prove all of the parties.

    This function is intended to take the parties from multiple transactions as
    its input, which may be converted from a [Parties.t list] using
    [List.map ~f:Parties.parties]. The [stmtss] argument should be a list of
    the same length, with 1 more state than the number of parties for each
    transaction.

    For example, two transactions made up of parties [[p1; p2; p3]] and
    [[p4; p5]] should have the statements [[[s0; s1; s2; s3]; [s3; s4; s5]]],
    where each [s_n] is the state after applying [p_n] on top of [s_{n-1}], and
    where [s0] is the initial state before any of the transactions have been
    applied.

    Each pair is also identified with one of [`Same], [`New], or [`Two_new],
    indicating that the next one ([`New]) or next two ([`Two_new]) [Parties.t]s
    will need to be passed as part of the snark witness while applying that
    pair.
*)
let group_by_parties_rev (partiess : Party.t list list)
    (stmtss : (global_state * local_state) list list) :
    Parties_intermediate_state.t list =
  let open Party.Poly in
  let use_full_commitment (p : Party.t) =
    match p.authorization with
    | Proof _ ->
        `Proved_use_full_commitment p.data.body.use_full_commitment
    | _ ->
        `Others
  in
  let intermediate_state p ~kind ~spec ~before ~after =
    { Parties_intermediate_state.kind
    ; spec
    ; state_before = { global = fst before; local = snd before }
    ; state_after = { global = fst after; local = snd after }
    ; use_full_commitment = use_full_commitment p
    }
  in
  let rec group_by_parties_rev (partiess : Party.t list list) stmtss acc =
    match (partiess, stmtss) with
    | ([] | [ [] ]), [ _ ] ->
        (* We've associated statements with all given parties. *)
        acc
    | [ [ ({ authorization = a1; _ } as p) ] ], [ [ before; after ] ] ->
        (* There are no later parties to pair this one with. Prove it on its
           own.
        *)
        intermediate_state p ~kind:`Same
          ~spec:(Parties_segment.Basic.of_controls [ a1 ])
          ~before ~after
        :: acc
    | [ []; [ ({ authorization = a1; _ } as p) ] ], [ [ _ ]; [ before; after ] ]
      ->
        (* This party is part of a new transaction, and there are no later
           parties to pair it with. Prove it on its own.
        *)
        intermediate_state p ~kind:`New
          ~spec:(Parties_segment.Basic.of_controls [ a1 ])
          ~before ~after
        :: acc
    | ( (({ authorization = Proof _ as a1; _ } as p) :: parties) :: partiess
      , (before :: (after :: _ as stmts)) :: stmtss ) ->
        (* This party contains a proof, don't pair it with other parties. *)
        group_by_parties_rev (parties :: partiess) (stmts :: stmtss)
          ( intermediate_state p ~kind:`Same
              ~spec:(Parties_segment.Basic.of_controls [ a1 ])
              ~before ~after
          :: acc )
    | ( []
        :: (({ authorization = Proof _ as a1; _ } as p) :: parties) :: partiess
      , [ _ ] :: (before :: (after :: _ as stmts)) :: stmtss ) ->
        (* This party is part of a new transaction, and contains a proof, don't
           pair it with other parties.
        *)
        group_by_parties_rev (parties :: partiess) (stmts :: stmtss)
          ( intermediate_state p ~kind:`New
              ~spec:(Parties_segment.Basic.of_controls [ a1 ])
              ~before ~after
          :: acc )
    | ( (({ authorization = a1; _ } as p)
        :: ({ authorization = Proof _; _ } :: _ as parties))
        :: partiess
      , (before :: (after :: _ as stmts)) :: stmtss ) ->
        (* The next party contains a proof, don't pair it with this party. *)
        group_by_parties_rev (parties :: partiess) (stmts :: stmtss)
          ( intermediate_state p ~kind:`Same
              ~spec:(Parties_segment.Basic.of_controls [ a1 ])
              ~before ~after
          :: acc )
    | ( (({ authorization = a1; _ } as p) :: ([] as parties))
        :: (({ authorization = Proof _; _ } :: _) :: _ as partiess)
      , (before :: (after :: _ as stmts)) :: stmtss ) ->
        (* The next party is in the next transaction and contains a proof,
           don't pair it with this party.
        *)
        group_by_parties_rev (parties :: partiess) (stmts :: stmtss)
          ( intermediate_state p ~kind:`Same
              ~spec:(Parties_segment.Basic.of_controls [ a1 ])
              ~before ~after
          :: acc )
    | ( (({ authorization = (Signature _ | None_given) as a1; _ } as p)
        :: { authorization = (Signature _ | None_given) as a2; _ } :: parties)
        :: partiess
      , (before :: _ :: (after :: _ as stmts)) :: stmtss ) ->
        (* The next two parties do not contain proofs, and are within the same
           transaction. Pair them.
           Ok to get "use_full_commitment" of [a1] because neither of them
           contain a proof.
        *)
        group_by_parties_rev (parties :: partiess) (stmts :: stmtss)
          ( intermediate_state p ~kind:`Same
              ~spec:(Parties_segment.Basic.of_controls [ a1; a2 ])
              ~before ~after
          :: acc )
    | ( []
        :: (({ authorization = a1; _ } as p)
           :: ({ authorization = Proof _; _ } :: _ as parties))
           :: partiess
      , [ _ ] :: (before :: (after :: _ as stmts)) :: stmtss ) ->
        (* This party is in the next transaction, and the next party contains a
           proof, don't pair it with this party.
        *)
        group_by_parties_rev (parties :: partiess) (stmts :: stmtss)
          ( intermediate_state p ~kind:`New
              ~spec:(Parties_segment.Basic.of_controls [ a1 ])
              ~before ~after
          :: acc )
    | ( []
        :: (({ authorization = (Signature _ | None_given) as a1; _ } as p)
           :: { authorization = (Signature _ | None_given) as a2; _ } :: parties)
           :: partiess
      , [ _ ] :: (before :: _ :: (after :: _ as stmts)) :: stmtss ) ->
        (* The next two parties do not contain proofs, and are within the same
           new transaction. Pair them.
           Ok to get "use_full_commitment" of [a1] because neither of them
           contain a proof.
        *)
        group_by_parties_rev (parties :: partiess) (stmts :: stmtss)
          ( intermediate_state p ~kind:`New
              ~spec:(Parties_segment.Basic.of_controls [ a1; a2 ])
              ~before ~after
          :: acc )
    | ( [ ({ authorization = (Signature _ | None_given) as a1; _ } as p) ]
        :: ({ authorization = (Signature _ | None_given) as a2; _ } :: parties)
           :: partiess
      , (before :: _after1) :: (_before2 :: (after :: _ as stmts)) :: stmtss )
      ->
        (* The next two parties do not contain proofs, and the second is within
           a new transaction. Pair them.
           Ok to get "use_full_commitment" of [a1] because neither of them
           contain a proof.
        *)
        group_by_parties_rev (parties :: partiess) (stmts :: stmtss)
          ( intermediate_state p ~kind:`New
              ~spec:(Parties_segment.Basic.of_controls [ a1; a2 ])
              ~before ~after
          :: acc )
    | ( []
        :: (({ authorization = a1; _ } as p) :: parties)
           :: (({ authorization = Proof _; _ } :: _) :: _ as partiess)
      , [ _ ] :: (before :: ([ after ] as stmts)) :: (_ :: _ as stmtss) ) ->
        (* The next transaction contains a proof, and this party is in a new
           transaction, don't pair it with the next party.
        *)
        group_by_parties_rev (parties :: partiess) (stmts :: stmtss)
          ( intermediate_state p ~kind:`New
              ~spec:(Parties_segment.Basic.of_controls [ a1 ])
              ~before ~after
          :: acc )
    | ( []
        :: [ ({ authorization = (Signature _ | None_given) as a1; _ } as p) ]
           :: ({ authorization = (Signature _ | None_given) as a2; _ }
              :: parties)
              :: partiess
      , [ _ ]
        :: [ before; _after1 ] :: (_before2 :: (after :: _ as stmts)) :: stmtss
      ) ->
        (* The next two parties do not contain proofs, the first is within a
           new transaction, and the second is within another new transaction.
           Pair them.
           Ok to get "use_full_commitment" of [a1] because neither of them
           contain a proof.
        *)
        group_by_parties_rev (parties :: partiess) (stmts :: stmtss)
          ( intermediate_state p ~kind:`Two_new
              ~spec:(Parties_segment.Basic.of_controls [ a1; a2 ])
              ~before ~after
          :: acc )
    | [ [ ({ authorization = a1; _ } as p) ] ], (before :: after :: _) :: _ ->
        (* This party is the final party given. Prove it on its own. *)
        intermediate_state p ~kind:`Same
          ~spec:(Parties_segment.Basic.of_controls [ a1 ])
          ~before ~after
        :: acc
    | ( [] :: [ ({ authorization = a1; _ } as p) ] :: [] :: _
      , [ _ ] :: (before :: after :: _) :: _ ) ->
        (* This party is the final party given, in a new transaction. Prove it
           on its own.
        *)
        intermediate_state p ~kind:`New
          ~spec:(Parties_segment.Basic.of_controls [ a1 ])
          ~before ~after
        :: acc
    | _, [] ->
        failwith "group_by_parties_rev: No statements remaining"
    | ([] | [ [] ]), _ ->
        failwith "group_by_parties_rev: Unmatched statements remaining"
    | [] :: _, [] :: _ ->
        failwith
          "group_by_parties_rev: No final statement for current transaction"
    | [] :: _, (_ :: _ :: _) :: _ ->
        failwith
          "group_by_parties_rev: Unmatched statements for current transaction"
    | [] :: [ _ ] :: _, [ _ ] :: (_ :: _ :: _ :: _) :: _ ->
        failwith
          "group_by_parties_rev: Unmatched statements for next transaction"
    | [ []; [ _ ] ], [ _ ] :: [ _; _ ] :: _ :: _ ->
        failwith
          "group_by_parties_rev: Unmatched statements after next transaction"
    | (_ :: _) :: _, ([] | [ _ ]) :: _ | (_ :: _ :: _) :: _, [ _; _ ] :: _ ->
        failwith
          "group_by_parties_rev: Too few statements remaining for the current \
           transaction"
    | ([] | [ _ ]) :: [] :: _, _ ->
        failwith "group_by_parties_rev: The next transaction has no parties"
    | [] :: (_ :: _) :: _, _ :: ([] | [ _ ]) :: _
    | [] :: (_ :: _ :: _) :: _, _ :: [ _; _ ] :: _ ->
        failwith
          "group_by_parties_rev: Too few statements remaining for the next \
           transaction"
    | [ _ ] :: (_ :: _) :: _, _ :: ([] | [ _ ]) :: _ ->
        failwith
          "group_by_parties_rev: Too few statements remaining for the next \
           transaction"
    | [] :: [ _ ] :: (_ :: _) :: _, _ :: _ :: ([] | [ _ ]) :: _ ->
        failwith
          "group_by_parties_rev: Too few statements remaining for the \
           transaction after next"
    | ([] | [ _ ]) :: (_ :: _) :: _, [ _ ] ->
        failwith
          "group_by_parties_rev: No statements given for the next transaction"
    | [] :: [ _ ] :: (_ :: _) :: _, [ _; (_ :: _ :: _) ] ->
        failwith
          "group_by_parties_rev: No statements given for transaction after next"
  in
  group_by_parties_rev partiess stmtss []

let rec accumulate_call_stack_hashes
    ~(hash_frame : 'frame -> Stack_frame.Digest.t) (frames : 'frame list) :
    ('frame, Call_stack_digest.t) With_stack_hash.t list =
  match frames with
  | [] ->
      []
  | f :: fs ->
      let h_f = hash_frame f in
      let tl = accumulate_call_stack_hashes ~hash_frame fs in
      let h_tl =
        match tl with [] -> Call_stack_digest.empty | t :: _ -> t.stack_hash
      in
      { stack_hash = Call_stack_digest.cons h_f h_tl; elt = f } :: tl

let parties_witnesses_exn ~constraint_constants ~state_body ~fee_excess
    ~pending_coinbase_init_stack ledger (partiess : Parties.t list) =
  let sparse_ledger =
    match ledger with
    | `Ledger ledger ->
        Sparse_ledger.of_ledger_subset_exn ledger
          (List.concat_map ~f:Parties.accounts_accessed partiess)
    | `Sparse_ledger sparse_ledger ->
        sparse_ledger
  in
  let state_body_hash = Mina_state.Protocol_state.Body.hash state_body in
  let state_view = Mina_state.Protocol_state.Body.view state_body in
  let _, _, states_rev =
    List.fold_left ~init:(fee_excess, sparse_ledger, []) partiess
      ~f:(fun (fee_excess, sparse_ledger, statess_rev) parties ->
        let _, states =
          Sparse_ledger.apply_parties_unchecked_with_states sparse_ledger
            ~constraint_constants ~state_view ~fee_excess parties
          |> Or_error.ok_exn
        in
        let final_state = fst (List.last_exn states) in
        (final_state.fee_excess, final_state.ledger, states :: statess_rev))
  in
  let states = List.rev states_rev in
  let states_rev =
    group_by_parties_rev
      ([] :: List.map ~f:Parties.parties_list partiess)
      ([ List.hd_exn (List.hd_exn states) ] :: states)
  in
  let tx_statement commitment full_commitment use_full_commitment
<<<<<<< HEAD
      (remaining_parties : (Party.t, _, _) Parties.Call_forest.t) :
      Snapp_statement.t =
=======
      (remaining_parties : (Party.t, _) Parties.Call_forest.t) :
      Zkapp_statement.t =
>>>>>>> efc8e4ae
    let at_party =
      Parties.Call_forest.(hash (accumulate_hashes' remaining_parties))
    in
    let transaction =
      match use_full_commitment with
      | `Proved_use_full_commitment b ->
          if b then full_commitment else commitment
      | _ ->
          failwith "Expected `Proof for party that has a proof"
    in
    { transaction; at_party = (at_party :> Field.t) }
  in
  let commitment = ref (Local_state.dummy ()).transaction_commitment in
  let full_commitment =
    ref (Local_state.dummy ()).full_transaction_commitment
  in
  let remaining_parties =
    let partiess =
      List.map partiess
        ~f:(fun parties : _ Mina_transaction_logic.Parties_logic.Start_data.t ->
          { parties; memo_hash = Signed_command_memo.hash parties.memo })
    in
    ref partiess
  in
  List.fold_right states_rev ~init:[]
    ~f:(fun
         { Parties_intermediate_state.kind
         ; spec
         ; state_before = { global = source_global; local = source_local }
         ; state_after = { global = target_global; local = target_local }
         ; use_full_commitment
         }
         witnesses
       ->
      (*Transaction snark says nothing about failure status*)
      let source_local = { source_local with failure_status_tbl = [] } in
      let target_local = { target_local with failure_status_tbl = [] } in
      let current_commitment = !commitment in
      let current_full_commitment = !full_commitment in
      let snapp_stmt =
        match spec with
        | Proved ->
            (* NB: This is only correct if we assume that a proved party will
               never appear first in a transaction.
            *)
            Some
              ( 0
              , tx_statement current_commitment current_full_commitment
                  use_full_commitment source_local.stack_frame.calls )
        | _ ->
            None
      in
      let start_parties, next_commitment, next_full_commitment =
        let empty_if_last (mk : unit -> field * field) : field * field =
          match (target_local.stack_frame.calls, target_local.call_stack) with
          | [], [] ->
              (* The commitment will be cleared, because this is the last
                 party.
              *)
              Parties.Transaction_commitment.(empty, empty)
          | _ ->
              mk ()
        in
        let mk_next_commitments (parties : Parties.t) =
          empty_if_last (fun () ->
              let next_commitment = Parties.commitment parties in
              let fee_payer_hash =
                Parties.Digest.Party.create
                  (Party.Predicated.of_fee_payer parties.fee_payer.data)
              in
              let next_full_commitment =
                Parties.Transaction_commitment.with_fee_payer next_commitment
                  ~fee_payer_hash
              in
              (next_commitment, next_full_commitment))
        in
        match kind with
        | `Same ->
            let next_commitment, next_full_commitment =
              empty_if_last (fun () ->
                  (current_commitment, current_full_commitment))
            in
            ([], next_commitment, next_full_commitment)
        | `New -> (
            match !remaining_parties with
            | parties :: rest ->
                let commitment', full_commitment' =
                  mk_next_commitments parties.parties
                in
                remaining_parties := rest ;
                commitment := commitment' ;
                full_commitment := full_commitment' ;
                ([ parties ], commitment', full_commitment')
            | _ ->
                failwith "Not enough remaining parties" )
        | `Two_new -> (
            match !remaining_parties with
            | parties1 :: parties2 :: rest ->
                let commitment', full_commitment' =
                  mk_next_commitments parties2.parties
                in
                remaining_parties := rest ;
                commitment := commitment' ;
                full_commitment := full_commitment' ;
                ([ parties1; parties2 ], commitment', full_commitment')
            | _ ->
                failwith "Not enough remaining parties" )
      in
      let hash_local_state
          (local :
            ( Stack_frame.value
            , Stack_frame.value list
            , _
            , _
            , _
            , _
            , _
            , _ )
            Mina_transaction_logic.Parties_logic.Local_state.t) =
        let stack_frame (stack_frame : Stack_frame.value) =
          { stack_frame with
            calls =
              Parties.Call_forest.map stack_frame.calls ~f:(fun p -> (p, ()))
          }
        in
        { local with
          stack_frame = stack_frame local.stack_frame
        ; call_stack =
            List.map local.call_stack ~f:(fun f ->
                With_hash.of_data (stack_frame f)
                  ~hash_data:Stack_frame.Digest.create)
            |> accumulate_call_stack_hashes ~hash_frame:(fun x ->
                   x.With_hash.hash)
        }
      in
      let source_local =
        { (hash_local_state source_local) with
          transaction_commitment = current_commitment
        ; full_transaction_commitment = current_full_commitment
        }
      in
      let target_local =
        { (hash_local_state target_local) with
          transaction_commitment = next_commitment
        ; full_transaction_commitment = next_full_commitment
        }
      in
      let w : Parties_segment.Witness.t =
        { global_ledger = source_global.ledger
        ; local_state_init = source_local
        ; start_parties
        ; state_body
        ; init_stack = pending_coinbase_init_stack
        }
      in
      let fee_excess =
        (*capture only the difference in the fee excess*)
        let fee_excess =
          match
            Amount.Signed.(
              add target_global.fee_excess (negate source_global.fee_excess))
          with
          | None ->
              failwith
                (sprintf
                   !"unexpected fee excess. source %{sexp: Amount.Signed.t} \
                     target %{sexp: Amount.Signed.t}"
                   target_global.fee_excess source_global.fee_excess)
          | Some balance_change ->
              balance_change
        in
        { fee_token_l = Token_id.default
        ; fee_excess_l = Amount.Signed.to_fee fee_excess
        ; Mina_base.Fee_excess.fee_token_r = Token_id.default
        ; fee_excess_r = Fee.Signed.zero
        }
      in
      let call_stack_hash s =
        List.hd s
        |> Option.value_map ~default:Call_stack_digest.empty
             ~f:With_stack_hash.stack_hash
      in
      let statement : Statement.With_sok.t =
        (* empty ledger hash in the local state at the beginning of each
           transaction
           `parties` in local state is empty for the first segment*)
        let source_local_ledger =
          if Parties.Call_forest.is_empty source_local.stack_frame.calls then
            Frozen_ledger_hash.empty_hash
          else Sparse_ledger.merkle_root source_local.ledger
        in
        { source =
            { ledger = Sparse_ledger.merkle_root source_global.ledger
            ; pending_coinbase_stack = pending_coinbase_init_stack
            ; local_state =
                { source_local with
                  stack_frame =
                    Stack_frame.Digest.create source_local.stack_frame
                ; call_stack = call_stack_hash source_local.call_stack
                ; ledger = source_local_ledger
                }
            }
        ; target =
            { ledger = Sparse_ledger.merkle_root target_global.ledger
            ; pending_coinbase_stack =
                Pending_coinbase.Stack.push_state state_body_hash
                  pending_coinbase_init_stack
            ; local_state =
                { target_local with
                  stack_frame =
                    Stack_frame.Digest.create target_local.stack_frame
                ; call_stack = call_stack_hash target_local.call_stack
                ; ledger = Sparse_ledger.merkle_root target_local.ledger
                }
            }
        ; supply_increase = Amount.zero
        ; fee_excess
        ; sok_digest = Sok_message.Digest.default
        }
      in
      (w, spec, statement, snapp_stmt) :: witnesses)

module Make (Inputs : sig
  val constraint_constants : Genesis_constants.Constraint_constants.t

  val proof_level : Genesis_constants.Proof_level.t
end) =
struct
  open Inputs

  let constraint_constants = constraint_constants

  let ( tag
      , cache_handle
      , p
      , Pickles.Provers.
          [ base
          ; merge
          ; opt_signed_unsigned
          ; opt_signed_opt_signed
          ; opt_signed
          ; proved
          ] ) =
    system ~proof_level ~constraint_constants

  module Proof = (val p)

  let id = Proof.id

  let verification_key = Proof.verification_key

  let verify_against_digest { statement; proof } =
    Proof.verify [ (statement, proof) ]

  let verify ts =
    if
      List.for_all ts ~f:(fun (p, m) ->
          Sok_message.Digest.equal (Sok_message.digest m) p.statement.sok_digest)
    then
      Proof.verify
        (List.map ts ~f:(fun ({ statement; proof }, _) -> (statement, proof)))
    else Async.return false

  let first_party (witness : Transaction_witness.Parties_segment_witness.t) =
    match witness.local_state_init.stack_frame.calls with
    | [] ->
        with_return (fun { return } ->
            List.iter witness.start_parties ~f:(fun s ->
                Parties.Call_forest.iteri
                  ~f:(fun _i x -> return (Some x))
                  s.parties.other_parties) ;
            None)
    | xs ->
        Parties.Call_forest.hd_party xs |> Option.map ~f:fst

  let party_proof (p : Party.t) =
    match p.authorization with
    | Proof p ->
        Some p
    | Signature _ | None_given ->
        None

  let snapp_proof_data ~(snapp_statement : (int * Zkapp_statement.t) option)
      ~(witness : Transaction_witness.Parties_segment_witness.t) =
    let open Option.Let_syntax in
    let%bind p = first_party witness in
    let%bind tag, snapp_statement = snapp_statement in
    let%map pi = party_proof p in
    let vk =
      let account_id =
        Account_id.create p.data.body.public_key p.data.body.token_id
      in
      let account : Account.t =
        Sparse_ledger.(
          get_exn witness.local_state_init.ledger
            (find_index_exn witness.local_state_init.ledger account_id))
      in
      match
        Option.value_map ~default:None account.snapp ~f:(fun s ->
            s.verification_key)
      with
      | None ->
          failwith "No verification key found in the account"
      | Some s ->
          s
    in
    (snapp_statement, pi, vk, tag)

  let of_parties_segment_exn ~statement ~snapp_statement ~witness
      ~(spec : Parties_segment.Basic.t) : t Async.Deferred.t =
    Base.Parties_snark.witness := Some witness ;
    let res =
      match spec with
      | Opt_signed ->
          opt_signed [] statement
      | Opt_signed_unsigned ->
          opt_signed_unsigned [] statement
      | Opt_signed_opt_signed ->
          opt_signed_opt_signed [] statement
      | Proved -> (
          match snapp_proof_data ~snapp_statement ~witness with
          | None ->
              failwith "of_parties_segment: Expected exactly one proof"
          | Some (s, p, v, tag) ->
              (* TODO: We should not have to pass the statement in here. *)
              proved
                ( Pickles.Side_loaded.in_prover (Base.side_loaded tag) v.data ;
                  [ (s, p) ] )
                statement )
    in
    let open Async in
    let%map proof = res in
    Base.Parties_snark.witness := None ;
    { proof; statement }

  let of_transaction_union ~statement ~init_stack transaction state_body handler
      =
    let open Async in
    let%map proof =
      base []
        ~handler:
          (Base.transaction_union_handler handler transaction state_body
             init_stack)
        statement
    in
    { statement; proof }

  let of_non_parties_transaction ~statement ~init_stack transaction_in_block
      handler =
    let transaction : Transaction.t =
      Transaction.forget
        (Transaction_protocol_state.transaction transaction_in_block)
    in
    let state_body =
      Transaction_protocol_state.block_data transaction_in_block
    in
    match to_preunion transaction with
    | `Parties _ ->
        failwith "Called Non-parties transaction with parties transaction"
    | `Transaction t ->
        of_transaction_union ~statement ~init_stack
          (Transaction_union.of_transaction t)
          state_body handler

  let of_user_command ~statement ~init_stack user_command_in_block handler =
    of_non_parties_transaction ~statement ~init_stack
      { user_command_in_block with
        transaction =
          Command
            (Signed_command
               (Transaction_protocol_state.transaction user_command_in_block))
      }
      handler

  let of_fee_transfer ~statement ~init_stack transfer_in_block handler =
    of_non_parties_transaction ~statement ~init_stack
      { transfer_in_block with
        transaction =
          Fee_transfer
            (Transaction_protocol_state.transaction transfer_in_block)
      }
      handler

  let merge ({ statement = t12; _ } as x12) ({ statement = t23; _ } as x23)
      ~sok_digest =
    let open Async.Deferred.Or_error.Let_syntax in
    let%bind s = Async.return (Statement.merge t12 t23) in
    let s = { s with sok_digest } in
    let open Async in
    let%map proof =
      merge [ (x12.statement, x12.proof); (x23.statement, x23.proof) ] s
    in
    Ok { statement = s; proof }

  let constraint_system_digests =
    lazy (constraint_system_digests ~constraint_constants ())
end

module For_tests = struct
  module Spec = struct
    type t =
      { fee : Currency.Fee.t
      ; sender : Signature_lib.Keypair.t * Mina_base.Account.Nonce.t
      ; receivers :
          (Signature_lib.Public_key.Compressed.t * Currency.Amount.t) list
      ; amount : Currency.Amount.t
      ; snapp_account_keypairs : Signature_lib.Keypair.t list
      ; memo : Signed_command_memo.t
      ; new_snapp_account : bool
      ; snapp_update : Party.Update.t
            (* Authorization for the update being performed *)
      ; current_auth : Permissions.Auth_required.t
      ; sequence_events : Tick.Field.t array list
      ; events : Tick.Field.t array list
      ; call_data : Tick.Field.t
      }
    [@@deriving sexp]
  end

  let create_trivial_snapp ~constraint_constants () =
    let tag, _, (module P), Pickles.Provers.[ trivial_prover; _ ] =
      let trivial_rule : _ Pickles.Inductive_rule.t =
        let trivial_main (tx_commitment : Zkapp_statement.Checked.t) :
            unit Checked.t =
          Impl.run_checked (dummy_constraints ())
          |> fun () ->
          Zkapp_statement.Checked.Assert.equal tx_commitment tx_commitment
          |> return
        in
        { identifier = "trivial-rule"
        ; prevs = []
        ; main =
            (fun [] x ->
              trivial_main x |> Run.run_checked
              |> fun _ :
                     unit
                     Pickles_types.Hlist0.H1
                       (Pickles_types.Hlist.E01(Pickles.Inductive_rule.B))
                     .t ->
              [])
        ; main_value = (fun [] _ -> [])
        }
      in
      Pickles.compile ~cache:Cache_dir.cache
        (module Zkapp_statement.Checked)
        (module Zkapp_statement)
        ~typ:Zkapp_statement.typ
        ~branches:(module Nat.N2)
        ~max_branching:(module Nat.N2) (* You have to put 2 here... *)
        ~name:"trivial"
        ~constraint_constants:
          (Genesis_constants.Constraint_constants.to_snark_keys_header
             constraint_constants)
        ~choices:(fun ~self ->
          [ trivial_rule
          ; { identifier = "dummy"
            ; prevs = [ self; self ]
            ; main_value = (fun [ _; _ ] _ -> [ true; true ])
            ; main =
                (fun [ _; _ ] _ ->
                  Impl.run_checked (dummy_constraints ())
                  |> fun () ->
                  (* Unsatisfiable. *)
                  Run.exists Field.typ ~compute:(fun () ->
                      Run.Field.Constant.zero)
                  |> fun s ->
                  Run.Field.(Assert.equal s (s + one))
                  |> fun () :
                         ( Zkapp_statement.Checked.t
                         * (Zkapp_statement.Checked.t * unit) )
                         Pickles_types.Hlist0.H1
                           (Pickles_types.Hlist.E01(Pickles.Inductive_rule.B))
                         .t ->
                  [ Boolean.true_; Boolean.true_ ])
            }
          ])
    in
    let vk = Pickles.Side_loaded.Verification_key.of_compiled tag in
    ( `VK (With_hash.of_data ~hash_data:Snapp_account.digest_vk vk)
    , `Prover trivial_prover )

  let create_parties spec ~update ~predicate =
    let { Spec.fee
        ; sender = sender, sender_nonce
        ; receivers
        ; amount
        ; new_snapp_account
        ; snapp_account_keypairs
        ; memo
        ; sequence_events
        ; events
        ; call_data
        ; _
        } =
      spec
    in
    let sender_pk = sender.public_key |> Public_key.compress in
    let fee_payer : Party.Fee_payer.t =
      { data =
          { body =
              { public_key = sender_pk
              ; update = Party.Update.noop
              ; token_id = ()
              ; balance_change = fee
              ; increment_nonce = ()
              ; events = []
              ; sequence_events = []
              ; call_data = Field.zero
              ; call_depth = 0
              ; protocol_state = Snapp_predicate.Protocol_state.accept
              ; use_full_commitment = ()
              }
          ; predicate = sender_nonce
          ; caller = ()
          }
          (*To be updated later*)
      ; authorization = Signature.dummy
      }
    in
    let sender_party : Party.Wire.t option =
      let sender_party_data : Party.Predicated.Wire.t =
        { body =
            { public_key = sender_pk
            ; update = Party.Update.noop
            ; token_id = Token_id.default
            ; balance_change = Amount.(Signed.(negate (of_unsigned amount)))
            ; increment_nonce = true
            ; events = []
            ; sequence_events = []
            ; call_data = Field.zero
            ; call_depth = 0
            ; protocol_state = Snapp_predicate.Protocol_state.accept
            ; use_full_commitment = false
            }
        ; predicate = Nonce (Account.Nonce.succ sender_nonce)
        ; caller = Call
        }
      in
      Option.some_if
        ((not (List.is_empty receivers)) || new_snapp_account)
        { Party.Poly.data = sender_party_data
        ; authorization =
            Control.Signature Signature.dummy (*To be updated later*)
        }
    in
    let snapp_parties : Party.Wire.t list =
      let num_keypairs = List.length snapp_account_keypairs in
      let account_creation_fee =
        Amount.of_fee
          Genesis_constants.Constraint_constants.compiled.account_creation_fee
      in
      (* if creating new snapp accounts, amount must be enough for account creation fees for each *)
      assert (
        (not new_snapp_account) || num_keypairs = 0
        ||
        match Currency.Amount.scale account_creation_fee num_keypairs with
        | None ->
            false
        | Some product ->
            Currency.Amount.( >= ) amount product ) ;
      (* "fudge factor" so that balances sum to zero *)
      let zeroing_allotment =
        if new_snapp_account then
          (* value doesn't matter when num_keypairs = 0 *)
          if num_keypairs <= 1 then amount
          else
            let otherwise_allotted =
              Option.value_exn
                (Currency.Amount.scale account_creation_fee (num_keypairs - 1))
            in
            Option.value_exn (Currency.Amount.sub amount otherwise_allotted)
        else Currency.Amount.zero
      in
      List.mapi snapp_account_keypairs ~f:(fun ndx snapp_account_keypair ->
          let public_key =
            Signature_lib.Public_key.compress snapp_account_keypair.public_key
          in
          let delta =
            if new_snapp_account then
              if ndx = 0 then Amount.Signed.(of_unsigned zeroing_allotment)
              else Amount.Signed.(of_unsigned account_creation_fee)
            else Amount.Signed.zero
          in
          ( { data =
                { body =
                    { public_key
                    ; update
                    ; token_id = Token_id.default
                    ; balance_change = delta
                    ; increment_nonce = false
                    ; events
                    ; sequence_events
                    ; call_data
                    ; call_depth = 0
                    ; protocol_state = Snapp_predicate.Protocol_state.accept
                    ; use_full_commitment = true
                    }
                ; predicate
                ; caller = Call
                }
            ; authorization =
                Control.Signature Signature.dummy (*To be updated later*)
            }
            : Party.Wire.t ))
    in
    let other_receivers =
      List.map receivers ~f:(fun (receiver, amt) : Party.Wire.t ->
          { data =
              { body =
                  { public_key = receiver
                  ; update
                  ; token_id = Token_id.default
                  ; balance_change = Amount.Signed.of_unsigned amt
                  ; increment_nonce = false
                  ; events = []
                  ; sequence_events = []
                  ; call_data = Field.zero
                  ; call_depth = 0
                  ; protocol_state = Snapp_predicate.Protocol_state.accept
                  ; use_full_commitment = false
                  }
              ; predicate = Accept
              ; caller = Call
              }
          ; authorization = Control.None_given
          })
    in
    let protocol_state = Snapp_predicate.Protocol_state.accept in
    let other_parties_data =
      Option.value_map ~default:[] sender_party ~f:(fun p -> [ p.data ])
      @ List.map snapp_parties ~f:(fun p -> p.data)
      @ List.map other_receivers ~f:(fun p -> p.data)
    in
    let protocol_state_predicate_hash =
      Snapp_predicate.Protocol_state.digest protocol_state
    in
    let ps = Parties.of_predicated_list other_parties_data in
    let other_parties_hash = Parties.Call_forest.hash ps in
    let commitment : Parties.Transaction_commitment.t =
      Parties.Transaction_commitment.create ~other_parties_hash
        ~protocol_state_predicate_hash
        ~memo_hash:(Signed_command_memo.hash memo)
    in
    let full_commitment =
      Parties.Transaction_commitment.with_fee_payer commitment
        ~fee_payer_hash:
          (Parties.Digest.Party.create
             (Party.Predicated.of_fee_payer fee_payer.data))
    in
    let fee_payer =
      let fee_payer_signature_auth =
        Signature_lib.Schnorr.Chunked.sign sender.private_key
          (Random_oracle.Input.Chunked.field full_commitment)
      in
      { fee_payer with authorization = fee_payer_signature_auth }
    in
    let sender_party =
      Option.map sender_party ~f:(fun s : Party.Wire.t ->
          let commitment =
            if s.data.body.use_full_commitment then full_commitment
            else commitment
          in
          let sender_signature_auth =
            Signature_lib.Schnorr.Chunked.sign sender.private_key
              (Random_oracle.Input.Chunked.field commitment)
          in
          { data = s.data; authorization = Signature sender_signature_auth })
    in
    ( `Parties
        (Parties.of_wire { fee_payer; other_parties = other_receivers; memo })
    , `Sender_party sender_party
    , `Proof_parties snapp_parties
    , `Txn_commitment commitment
    , `Full_txn_commitment full_commitment )

  let deploy_snapp ~constraint_constants (spec : Spec.t) =
    let `VK vk, `Prover _trivial_prover =
      create_trivial_snapp ~constraint_constants ()
    in
    (* only allow timing on a single new snapp account
       balance changes for other new snapp accounts are just the account creation fee
    *)
    assert (
      Zkapp_basic.Set_or_keep.is_keep spec.snapp_update.timing
      || (spec.new_snapp_account && List.length spec.snapp_account_keypairs = 1)
    ) ;
    let update_vk =
      let update = spec.snapp_update in
      { update with
        verification_key = Zkapp_basic.Set_or_keep.Set vk
      ; permissions =
          Zkapp_basic.Set_or_keep.Set
            { Permissions.user_default with
              edit_state = Permissions.Auth_required.Proof
            ; edit_sequence_state = Proof
            }
      }
    in
    let ( `Parties { Parties.fee_payer; other_parties; memo }
        , `Sender_party sender_party
        , `Proof_parties snapp_parties
        , `Txn_commitment commitment
        , `Full_txn_commitment full_commitment ) =
      create_parties spec ~update:update_vk ~predicate:Party.Predicate.Accept
    in
    assert (List.is_empty other_parties) ;
    (* invariant: same number of keypairs, snapp_parties *)
    let snapp_parties_keypairs =
      List.zip_exn snapp_parties spec.snapp_account_keypairs
    in
    let snapp_parties =
      List.map snapp_parties_keypairs ~f:(fun (snapp_party, keypair) ->
          let commitment =
            if snapp_party.data.body.use_full_commitment then full_commitment
            else commitment
          in
          let signature =
            Signature_lib.Schnorr.Chunked.sign keypair.private_key
              (Random_oracle.Input.Chunked.field commitment)
          in
          ( { data = snapp_party.data; authorization = Signature signature }
            : Party.Wire.t ))
    in
    let other_parties = [ Option.value_exn sender_party ] @ snapp_parties in
    let parties : Parties.t =
      Parties.of_wire { fee_payer; other_parties; memo }
    in
    parties

  let update_states ?snapp_prover ~constraint_constants (spec : Spec.t) =
    let ( `Parties { Parties.fee_payer; other_parties; memo }
        , `Sender_party sender_party
        , `Proof_parties snapp_parties
        , `Txn_commitment commitment
        , `Full_txn_commitment full_commitment ) =
      create_parties spec ~update:spec.snapp_update
        ~predicate:Party.Predicate.Accept
    in
    assert (List.is_empty other_parties) ;
    assert (Option.is_none sender_party) ;
    assert (not @@ List.is_empty snapp_parties) ;
    let snapp_parties_keypairs =
      List.zip_exn snapp_parties spec.snapp_account_keypairs
    in
    let%map.Async.Deferred snapp_parties =
      Async.Deferred.List.mapi snapp_parties_keypairs
        ~f:(fun ndx (snapp_party, snapp_keypair) ->
          match spec.current_auth with
          | Permissions.Auth_required.Proof ->
              let proof_party =
                let ps =
                  Parties.of_predicated_list
                    (List.map (List.drop snapp_parties ndx) ~f:(fun p -> p.data))
                in
                Parties.Call_forest.hash ps
              in
              let tx_statement : Zkapp_statement.t =
                let commitment =
                  if snapp_party.data.body.use_full_commitment then
                    full_commitment
                  else commitment
                in
                { transaction = commitment
                ; at_party = (proof_party :> Field.t)
                }
              in
              let handler (Snarky_backendless.Request.With { request; respond })
                  =
                match request with _ -> respond Unhandled
              in
              let prover =
                match snapp_prover with
                | Some prover ->
                    prover
                | None ->
                    let _, `Prover p =
                      create_trivial_snapp ~constraint_constants ()
                    in
                    p
              in
              let%map.Async.Deferred (pi : Pickles.Side_loaded.Proof.t) =
                prover ~handler [] tx_statement
              in
              ( { data = snapp_party.data; authorization = Proof pi }
                : Party.Wire.t )
          | Signature ->
              let commitment =
                if snapp_party.data.body.use_full_commitment then
                  full_commitment
                else commitment
              in
              let signature =
                Signature_lib.Schnorr.Chunked.sign snapp_keypair.private_key
                  (Random_oracle.Input.Chunked.field commitment)
              in
              Async.Deferred.return
                ( { data = snapp_party.data
                  ; authorization = Signature signature
                  }
                  : Party.Wire.t )
          | None ->
              Async.Deferred.return
                ( { data = snapp_party.data; authorization = None_given }
                  : Party.Wire.t )
          | _ ->
              failwith
                "Current authorization not Proof or Signature or None_given")
    in
    let other_parties = snapp_parties in
    let parties : Parties.t =
      Parties.of_wire { fee_payer; other_parties; memo }
    in
    parties

  let multiple_transfers (spec : Spec.t) =
    let ( `Parties parties
        , `Sender_party sender_party
        , `Proof_parties snapp_parties
        , `Txn_commitment _commitment
        , `Full_txn_commitment _full_commitment ) =
      create_parties spec ~update:spec.snapp_update
        ~predicate:Party.Predicate.Accept
    in
    assert (Option.is_some sender_party) ;
    assert (List.is_empty snapp_parties) ;
    let other_parties =
      let sender_party = Option.value_exn sender_party in
      Parties.Call_forest.cons
        { sender_party with
          data = { sender_party.data with caller = Token_id.default }
        }
        parties.other_parties
    in
    { parties with other_parties }

  let create_trivial_snapp_account ?(permissions = Permissions.user_default) ~vk
      ~ledger pk =
    let create ledger id account =
      match Ledger.location_of_account ledger id with
      | Some _loc ->
          failwith "Account already present"
      | None ->
          let _loc, _new =
            Ledger.get_or_create_account ledger id account |> Or_error.ok_exn
          in
          ()
    in
    let id = Account_id.create pk Token_id.default in
    let account : Account.t =
      { (Account.create id Balance.(of_int 1_000_000_000_000_000)) with
        permissions
      ; snapp = Some { Snapp_account.default with verification_key = Some vk }
      }
    in
    create ledger id account

  let create_trivial_predicate_snapp ~constraint_constants
      ?(protocol_state_predicate = Snapp_predicate.Protocol_state.accept)
      ~(snapp_kp : Signature_lib.Keypair.t) spec ledger =
    let { Mina_transaction_logic.For_tests.Transaction_spec.fee
        ; sender = sender, sender_nonce
        ; receiver = _
        ; amount
        } =
      spec
    in
    let trivial_account_pk =
      Signature_lib.Public_key.compress snapp_kp.public_key
    in
    let `VK vk, `Prover trivial_prover =
      create_trivial_snapp ~constraint_constants ()
    in
    let _v =
      let id =
        Public_key.compress sender.public_key
        |> fun pk -> Account_id.create pk Token_id.default
      in
      Ledger.get_or_create_account ledger id
        (Account.create id Balance.(of_int 888_888))
      |> Or_error.ok_exn
    in
    let () =
      create_trivial_snapp_account trivial_account_pk ~ledger ~vk
        ~permissions:{ Permissions.user_default with set_permissions = Proof }
    in
    let update_empty_permissions =
      let permissions =
        { Permissions.user_default with send = Permissions.Auth_required.Proof }
        |> Zkapp_basic.Set_or_keep.Set
      in
      { Party.Update.dummy with permissions }
    in
    let sender_pk = sender.public_key |> Public_key.compress in
    let fee_payer : Party.Fee_payer.t =
      { data =
          { body =
              { public_key = sender_pk
              ; update = Party.Update.noop
              ; token_id = ()
              ; balance_change = fee
              ; increment_nonce = ()
              ; events = []
              ; sequence_events = []
              ; call_data = Field.zero
              ; call_depth = 0
              ; protocol_state = protocol_state_predicate
              ; use_full_commitment = ()
              }
          ; predicate = sender_nonce
          ; caller = ()
          }
          (* Real signature added in below *)
      ; authorization = Signature.dummy
      }
    in
    let sender_party_data : Party.Predicated.Wire.t =
      { body =
          { public_key = sender_pk
          ; update = Party.Update.noop
          ; token_id = Token_id.default
          ; balance_change = Amount.(Signed.(negate (of_unsigned amount)))
          ; increment_nonce = true
          ; events = []
          ; sequence_events = []
          ; call_data = Field.zero
          ; call_depth = 0
          ; protocol_state = protocol_state_predicate
          ; use_full_commitment = false
          }
      ; predicate = Nonce (Account.Nonce.succ sender_nonce)
      ; caller = Call
      }
    in
    let snapp_party_data : Party.Predicated.Wire.t =
      { body =
          { public_key = trivial_account_pk
          ; update = update_empty_permissions
          ; token_id = Token_id.default
          ; balance_change = Amount.Signed.(of_unsigned amount)
          ; increment_nonce = false
          ; events = []
          ; sequence_events = []
          ; call_data = Field.zero
          ; call_depth = 0
          ; protocol_state = protocol_state_predicate
          ; use_full_commitment = false
          }
      ; caller = Call
      ; predicate = Full Snapp_predicate.Account.accept
      }
    in
    let memo = Signed_command_memo.empty in
    let ps =
      Parties.of_predicated_list [ sender_party_data; snapp_party_data ]
    in
    let other_parties_hash = Parties.Call_forest.hash ps in
    let protocol_state_predicate_hash =
      (*FIXME: is this ok? *)
      Snapp_predicate.Protocol_state.digest protocol_state_predicate
    in
    let transaction : Parties.Transaction_commitment.t =
      (*FIXME: is this correct? *)
      Parties.Transaction_commitment.create ~other_parties_hash
        ~protocol_state_predicate_hash
        ~memo_hash:(Signed_command_memo.hash memo)
    in
    let proof_party =
      let ps = Parties.of_predicated_list [ snapp_party_data ] in
      Parties.Call_forest.hash ps
    in
<<<<<<< HEAD
    let tx_statement : Snapp_statement.t =
      { transaction; at_party = (proof_party :> Field.t) }
=======
    let tx_statement : Zkapp_statement.t =
      { transaction; at_party = proof_party }
>>>>>>> efc8e4ae
    in
    let handler (Snarky_backendless.Request.With { request; respond }) =
      match request with _ -> respond Unhandled
    in
    let%map.Async.Deferred (pi : Pickles.Side_loaded.Proof.t) =
      trivial_prover ~handler [] tx_statement
    in
    let fee_payer_signature_auth =
      let txn_comm =
        Parties.Transaction_commitment.with_fee_payer transaction
          ~fee_payer_hash:
            (Parties.Digest.Party.create
               (Party.Predicated.of_fee_payer fee_payer.data))
      in
      Signature_lib.Schnorr.Chunked.sign sender.private_key
        (Random_oracle.Input.Chunked.field txn_comm)
    in
    let fee_payer =
      { fee_payer with authorization = fee_payer_signature_auth }
    in
    let sender_signature_auth =
      Signature_lib.Schnorr.Chunked.sign sender.private_key
        (Random_oracle.Input.Chunked.field transaction)
    in
    let sender : Party.Wire.t =
      { data = sender_party_data
      ; authorization = Signature sender_signature_auth
      }
    in
    let other_parties =
      [ sender; { data = snapp_party_data; authorization = Proof pi } ]
    in
    let parties : Parties.t =
      Parties.of_wire { fee_payer; other_parties; memo }
    in
    parties
end<|MERGE_RESOLUTION|>--- conflicted
+++ resolved
@@ -1164,26 +1164,11 @@
             , Field.Constant.t )
             With_hash.t
             Data_as_hash.t )
-          Snapp_basic.Flagged_option.t
-
-<<<<<<< HEAD
+          Zkapp_basic.Flagged_option.t
+
         let if_ b ~(then_ : t) ~(else_ : t) : t =
-          Snapp_basic.Flagged_option.if_ ~if_:Data_as_hash.if_ b ~then_ ~else_
+          Zkapp_basic.Flagged_option.if_ ~if_:Data_as_hash.if_ b ~then_ ~else_
       end
-=======
-        module Verification_key = struct
-          type t =
-            ( Boolean.var
-            , ( Side_loaded_verification_key.t option
-              , Field.Constant.t )
-              With_hash.t
-              Data_as_hash.t )
-            Zkapp_basic.Flagged_option.t
-
-          let if_ b ~(then_ : t) ~(else_ : t) : t =
-            Zkapp_basic.Flagged_option.if_ ~if_:Data_as_hash.if_ b ~then_ ~else_
-        end
->>>>>>> efc8e4ae
 
       module Events = struct
         type t = Snapp_account.Events.var
@@ -1193,13 +1178,8 @@
         let push_events = Party.Sequence_events.push_events_checked
       end
 
-<<<<<<< HEAD
-      module Snapp_uri = struct
+      module Zkapp_uri = struct
         type t = string Data_as_hash.t
-=======
-        module Zkapp_uri = struct
-          type t = string Data_as_hash.t
->>>>>>> efc8e4ae
 
         let if_ = Data_as_hash.if_
       end
@@ -1232,8 +1212,8 @@
           let set_verification_key : t -> controller =
            fun a -> a.data.permissions.set_verification_key
 
-          let set_snapp_uri : t -> controller =
-           fun a -> a.data.permissions.set_snapp_uri
+          let set_zkapp_uri : t -> controller =
+           fun a -> a.data.permissions.set_zkapp_uri
 
           let edit_sequence_state : t -> controller =
            fun a -> a.data.permissions.edit_sequence_state
@@ -1290,12 +1270,7 @@
           in
           (`Invalid_timing (Option.value_exn !invalid_timing), timing)
 
-<<<<<<< HEAD
         let make_snapp (a : t) = a
-=======
-            let set_zkapp_uri : t -> Controller.t =
-             fun a -> a.data.permissions.set_zkapp_uri
->>>>>>> efc8e4ae
 
         let unmake_snapp (a : t) = a
 
@@ -1329,10 +1304,10 @@
         let set_sequence_state sequence_state ({ data = a; hash } : t) : t =
           { data = { a with snapp = { a.snapp with sequence_state } }; hash }
 
-        let snapp_uri (a : t) = a.data.snapp_uri
-
-        let set_snapp_uri snapp_uri ({ data = a; hash } : t) : t =
-          { data = { a with snapp_uri }; hash }
+        let zkapp_uri (a : t) = a.data.zkapp_uri
+
+        let set_zkapp_uri zkapp_uri ({ data = a; hash } : t) : t =
+          { data = { a with zkapp_uri }; hash }
 
         let token_symbol (a : t) = a.data.token_symbol
 
@@ -1366,7 +1341,7 @@
       end
 
       module Opt = struct
-        open Snapp_basic
+        open Zkapp_basic
 
         type 'a t = (Bool.t, 'a) Flagged_option.t
 
@@ -1699,7 +1674,6 @@
 
         let add_flagged x y = run_checked (Amount.Checked.add_flagged x y)
 
-<<<<<<< HEAD
         let add_signed_flagged (x : t) (y : Signed.t) =
           run_checked (Amount.Checked.add_signed_flagged x y)
 
@@ -1710,12 +1684,6 @@
         type t = Token_id.Checked.t
 
         let if_ = Token_id.Checked.if_
-=======
-          let zkapp_uri (a : t) = a.data.zkapp_uri
-
-          let set_zkapp_uri zkapp_uri ({ data = a; hash } : t) : t =
-            { data = { a with zkapp_uri }; hash }
->>>>>>> efc8e4ae
 
         let equal x y = Token_id.Checked.equal x y
 
@@ -1892,202 +1860,6 @@
             `Is_new is_new
         end
 
-<<<<<<< HEAD
-=======
-        module Opt = struct
-          open Zkapp_basic
-
-          type 'a t = (Bool.t, 'a) Flagged_option.t
-
-          let is_some = Flagged_option.is_some
-
-          let map x ~f = Flagged_option.map ~f x
-
-          let or_default ~if_ x ~default =
-            if_ (is_some x) ~then_:(Flagged_option.data x) ~else_:default
-
-          let or_exn x =
-            with_label "or_exn is_some" (fun () -> Bool.assert_ (is_some x)) ;
-            Flagged_option.data x
-        end
-
-        module Stack (Elt : sig
-          type t
-
-          val default : t
-
-          val hash : t -> Field.Constant.t
-
-          val push :
-               consed_hash:Field.Constant.t
-            -> t
-            -> (t, Field.Constant.t) With_stack_hash.t list
-            -> (t, Field.Constant.t) With_stack_hash.t list
-        end) :
-          Mina_transaction_logic.Parties_logic.Stack_intf
-            with type elt = (Elt.t V.t, Field.t) With_hash.t
-             and type t =
-                  ( (Elt.t, Field.Constant.t) With_stack_hash.t list V.t
-                  , Field.t )
-                  With_hash.t
-             and type bool := Bool.t
-             and module Opt := Opt = struct
-          type elt = (Elt.t V.t, Field.t) With_hash.t
-
-          type t =
-            ( (Elt.t, Field.Constant.t) With_stack_hash.t list V.t
-            , Field.t )
-            With_hash.t
-
-          let if_ b ~then_:(t : t) ~else_:(e : t) : t =
-            { hash = Field.if_ b ~then_:t.hash ~else_:e.hash
-            ; data = V.if_ b ~then_:t.data ~else_:e.data
-            }
-
-          let empty_constant = Parties.Call_forest.With_hashes.empty
-
-          let empty = Field.constant empty_constant
-
-          let is_empty ({ hash = x; _ } : t) = Field.equal empty x
-
-          let empty : t = { hash = empty; data = V.create (fun () -> []) }
-
-          let hash_cons hash h_tl =
-            Random_oracle.Checked.hash ~init:Hash_prefix_states.party_cons
-              [| hash; h_tl |]
-
-          let stack_hash (type a)
-              (xs : (a, Field.Constant.t) With_stack_hash.t list) :
-              Field.Constant.t =
-            match xs with [] -> empty_constant | e :: _ -> e.stack_hash
-
-          let pop ({ hash = h; data = r } as t : t) : (elt * t) Opt.t =
-            let input_is_empty = is_empty t in
-            let hd_r =
-              V.create (fun () ->
-                  V.get r |> List.hd
-                  |> Option.value_map ~default:Elt.default ~f:(fun x -> x.elt))
-            in
-            let tl_r =
-              V.create (fun () ->
-                  V.get r |> List.tl |> Option.value ~default:[])
-            in
-            let elt, stack =
-              exists
-                Typ.(Field.typ * Field.typ)
-                ~compute:(fun () ->
-                  (V.get hd_r |> Elt.hash, stack_hash (V.get tl_r)))
-            in
-            let h' = hash_cons elt stack in
-            with_label __LOC__ (fun () ->
-                Boolean.Assert.any [ input_is_empty; Field.equal h h' ]) ;
-            { is_some = Boolean.not input_is_empty
-            ; data = ({ hash = elt; data = hd_r }, { hash = stack; data = tl_r })
-            }
-
-          let pop_exn ({ hash = h; data = r } : t) : elt * t =
-            let hd_r = V.create (fun () -> (V.get r |> List.hd_exn).elt) in
-            let tl_r = V.create (fun () -> V.get r |> List.tl_exn) in
-            let elt, stack =
-              exists
-                Typ.(Field.typ * Field.typ)
-                ~compute:(fun () ->
-                  (V.get hd_r |> Elt.hash, stack_hash (V.get tl_r)))
-            in
-            let h' = hash_cons elt stack in
-            with_label __LOC__ (fun () -> Field.Assert.equal h h') ;
-            ({ hash = elt; data = hd_r }, { hash = stack; data = tl_r })
-
-          let push ({ hash = h_hd; data = r_hd } : elt)
-              ~onto:({ hash = h_tl; data = r_tl } : t) : t =
-            let h = hash_cons h_hd h_tl in
-            let r =
-              V.create (fun () ->
-                  let hd = V.get r_hd in
-                  let tl = V.get r_tl in
-                  Elt.push ~consed_hash:(As_prover.read Field.typ h) hd tl)
-            in
-            { hash = h; data = r }
-        end
-
-        module Parties = struct
-          type t =
-            ( (Party.t * unit, Parties.Digest.t) Parties.Call_forest.t V.t
-            , Field.t )
-            With_hash.t
-
-          let if_ b ~then_:(t : t) ~else_:(e : t) : t =
-            { hash = Field.if_ b ~then_:t.hash ~else_:e.hash
-            ; data = V.if_ b ~then_:t.data ~else_:e.data
-            }
-
-          let empty = Field.constant Parties.Call_forest.With_hashes.empty
-
-          let is_empty ({ hash = x; _ } : t) = Field.equal empty x
-
-          let empty : t = { hash = empty; data = V.create (fun () -> []) }
-
-          let hash_cons hash h_tl =
-            Random_oracle.Checked.hash ~init:Hash_prefix_states.party_cons
-              [| hash; h_tl |]
-
-          let pop_exn ({ hash = h; data = r } : t) : (party * t) * t =
-            let hd_r =
-              V.create (fun () -> V.get r |> List.hd_exn |> With_stack_hash.elt)
-            in
-            let party = V.create (fun () -> (V.get hd_r).party |> fst) in
-            let body =
-              exists (Party.Body.typ ()) ~compute:(fun () ->
-                  (V.get party).data.body)
-            in
-            let predicate : Party.Predicate.Checked.t =
-              exists (Party.Predicate.typ ()) ~compute:(fun () ->
-                  (V.get party).data.predicate)
-            in
-            let auth = V.(create (fun () -> (V.get party).authorization)) in
-            let party : Party.Predicated.Checked.t = { body; predicate } in
-            let party =
-              With_hash.of_data party ~hash_data:Party.Predicated.Checked.digest
-            in
-            let subforest : t =
-              let subforest = V.create (fun () -> (V.get hd_r).calls) in
-              let subforest_hash =
-                exists Field.typ ~compute:(fun () ->
-                    Parties.Call_forest.hash (V.get subforest))
-              in
-              { hash = subforest_hash; data = subforest }
-            in
-            let tl_hash =
-              exists Field.typ ~compute:(fun () ->
-                  V.get r |> List.tl_exn |> Parties.Call_forest.hash)
-            in
-            let tree_hash =
-              Random_oracle.Checked.hash ~init:Hash_prefix_states.party_node
-                [| party.hash; subforest.hash |]
-            in
-            Field.Assert.equal (hash_cons tree_hash tl_hash) h ;
-            ( ({ party; control = auth }, subforest)
-            , { hash = tl_hash
-              ; data = V.(create (fun () -> List.tl_exn (get r)))
-              } )
-        end
-
-        module Call_stack = Stack (struct
-          module Parties = Mina_base.Parties
-
-          type t =
-            (Party.t * unit, Parties.Digest.t) Mina_base.Parties.Call_forest.t
-
-          let default : t = []
-
-          let hash : t -> Field.Constant.t = Mina_base.Parties.Call_forest.hash
-
-          let push ~consed_hash (t : t) (xs : (t, _) With_stack_hash.t list) :
-              (t, _) With_stack_hash.t list =
-            { stack_hash = consed_hash; elt = t } :: xs
-        end)
-
->>>>>>> efc8e4ae
         module Party = struct
           type t = party
 
@@ -2119,15 +1891,10 @@
               match (auth_type, snapp_statement) with
               | Proof, Some (_i, s) ->
                   with_label __LOC__ (fun () ->
-<<<<<<< HEAD
-                      Snapp_statement.Checked.Assert.equal
+                      Zkapp_statement.Checked.Assert.equal
                         { transaction = commitment
                         ; at_party = (at_party :> Field.t)
                         }
-=======
-                      Zkapp_statement.Checked.Assert.equal
-                        { transaction = commitment; at_party }
->>>>>>> efc8e4ae
                         s) ;
                   Boolean.true_
               | (Signature | None_given), None ->
@@ -4017,13 +3784,8 @@
       ([ List.hd_exn (List.hd_exn states) ] :: states)
   in
   let tx_statement commitment full_commitment use_full_commitment
-<<<<<<< HEAD
       (remaining_parties : (Party.t, _, _) Parties.Call_forest.t) :
-      Snapp_statement.t =
-=======
-      (remaining_parties : (Party.t, _) Parties.Call_forest.t) :
       Zkapp_statement.t =
->>>>>>> efc8e4ae
     let at_party =
       Parties.Call_forest.(hash (accumulate_hashes' remaining_parties))
     in
@@ -4994,13 +4756,8 @@
       let ps = Parties.of_predicated_list [ snapp_party_data ] in
       Parties.Call_forest.hash ps
     in
-<<<<<<< HEAD
-    let tx_statement : Snapp_statement.t =
+    let tx_statement : Zkapp_statement.t =
       { transaction; at_party = (proof_party :> Field.t) }
-=======
-    let tx_statement : Zkapp_statement.t =
-      { transaction; at_party = proof_party }
->>>>>>> efc8e4ae
     in
     let handler (Snarky_backendless.Request.With { request; respond }) =
       match request with _ -> respond Unhandled
