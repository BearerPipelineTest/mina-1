open Core
open Signature_lib
open Mina_base
open Mina_transaction
open Mina_state
open Snark_params
module Global_slot = Mina_numbers.Global_slot
open Currency
open Pickles_types
module Impl = Pickles.Impls.Step
module Ledger = Mina_ledger.Ledger
module Sparse_ledger = Mina_ledger.Sparse_ledger
module Transaction_validator = Transaction_validator

let top_hash_logging_enabled = ref false

let to_preunion (t : Transaction.t) =
  match t with
  | Command (Signed_command x) ->
      `Transaction (Transaction.Command x)
  | Fee_transfer x ->
      `Transaction (Fee_transfer x)
  | Coinbase x ->
      `Transaction (Coinbase x)
  | Command (Parties x) ->
      `Parties x

let with_top_hash_logging f =
  let old = !top_hash_logging_enabled in
  top_hash_logging_enabled := true ;
  try
    let ret = f () in
    top_hash_logging_enabled := old ;
    ret
  with err ->
    top_hash_logging_enabled := old ;
    raise err

module Proof_type = struct
  [%%versioned
  module Stable = struct
    module V1 = struct
      type t = [ `Base | `Merge ]
      [@@deriving compare, equal, hash, sexp, yojson]

      let to_latest = Fn.id
    end
  end]
end

module Pending_coinbase_stack_state = struct
  module Init_stack = struct
    [%%versioned
    module Stable = struct
      module V1 = struct
        type t = Base of Pending_coinbase.Stack_versioned.Stable.V1.t | Merge
        [@@deriving sexp, hash, compare, equal, yojson]

        let to_latest = Fn.id
      end
    end]
  end

  module Poly = struct
    [%%versioned
    module Stable = struct
      module V1 = struct
        type 'pending_coinbase t =
          { source : 'pending_coinbase; target : 'pending_coinbase }
        [@@deriving sexp, hash, compare, equal, fields, yojson, hlist]

        let to_latest pending_coinbase { source; target } =
          { source = pending_coinbase source; target = pending_coinbase target }
      end
    end]

    let typ pending_coinbase =
      Tick.Typ.of_hlistable
        [ pending_coinbase; pending_coinbase ]
        ~var_to_hlist:to_hlist ~var_of_hlist:of_hlist ~value_to_hlist:to_hlist
        ~value_of_hlist:of_hlist
  end

  type 'pending_coinbase poly = 'pending_coinbase Poly.t =
    { source : 'pending_coinbase; target : 'pending_coinbase }
  [@@deriving sexp, hash, compare, equal, fields, yojson]

  (* State of the coinbase stack for the current transaction snark *)
  [%%versioned
  module Stable = struct
    module V1 = struct
      type t = Pending_coinbase.Stack_versioned.Stable.V1.t Poly.Stable.V1.t
      [@@deriving sexp, hash, compare, equal, yojson]

      let to_latest = Fn.id
    end
  end]

  type var = Pending_coinbase.Stack.var Poly.t

  let typ = Poly.typ Pending_coinbase.Stack.typ

  let to_input ({ source; target } : t) =
    Random_oracle.Input.Chunked.append
      (Pending_coinbase.Stack.to_input source)
      (Pending_coinbase.Stack.to_input target)

  let var_to_input ({ source; target } : var) =
    Random_oracle.Input.Chunked.append
      (Pending_coinbase.Stack.var_to_input source)
      (Pending_coinbase.Stack.var_to_input target)

  include Hashable.Make_binable (Stable.Latest)
  include Comparable.Make (Stable.Latest)
end

module Statement = struct
  module Poly = struct
    [%%versioned
    module Stable = struct
      module V2 = struct
        type ( 'ledger_hash
             , 'amount
             , 'pending_coinbase
             , 'fee_excess
             , 'sok_digest
             , 'local_state )
             t =
          { source :
              ( 'ledger_hash
              , 'pending_coinbase
              , 'local_state )
              Registers.Stable.V1.t
          ; target :
              ( 'ledger_hash
              , 'pending_coinbase
              , 'local_state )
              Registers.Stable.V1.t
          ; supply_increase : 'amount
          ; fee_excess : 'fee_excess
          ; sok_digest : 'sok_digest
          }
        [@@deriving compare, equal, hash, sexp, yojson, hlist]
      end
    end]

    let with_empty_local_state ~supply_increase ~fee_excess ~sok_digest ~source
        ~target ~pending_coinbase_stack_state : _ t =
      { supply_increase
      ; fee_excess
      ; sok_digest
      ; source =
          { ledger = source
          ; pending_coinbase_stack =
              pending_coinbase_stack_state.Pending_coinbase_stack_state.source
          ; local_state = Local_state.empty
          }
      ; target =
          { ledger = target
          ; pending_coinbase_stack = pending_coinbase_stack_state.target
          ; local_state = Local_state.empty
          }
      }

    let typ ledger_hash amount pending_coinbase fee_excess sok_digest
        local_state_typ =
      let registers =
        let open Registers in
        Tick.Typ.of_hlistable
          [ ledger_hash; pending_coinbase; local_state_typ ]
          ~var_to_hlist:to_hlist ~var_of_hlist:of_hlist ~value_to_hlist:to_hlist
          ~value_of_hlist:of_hlist
      in
      Tick.Typ.of_hlistable
        [ registers; registers; amount; fee_excess; sok_digest ]
        ~var_to_hlist:to_hlist ~var_of_hlist:of_hlist ~value_to_hlist:to_hlist
        ~value_of_hlist:of_hlist
  end

  type ( 'ledger_hash
       , 'amount
       , 'pending_coinbase
       , 'fee_excess
       , 'sok_digest
       , 'local_state )
       poly =
        ( 'ledger_hash
        , 'amount
        , 'pending_coinbase
        , 'fee_excess
        , 'sok_digest
        , 'local_state )
        Poly.t =
    { source : ('ledger_hash, 'pending_coinbase, 'local_state) Registers.t
    ; target : ('ledger_hash, 'pending_coinbase, 'local_state) Registers.t
    ; supply_increase : 'amount
    ; fee_excess : 'fee_excess
    ; sok_digest : 'sok_digest
    }
  [@@deriving compare, equal, hash, sexp, yojson]

  [%%versioned
  module Stable = struct
    module V2 = struct
      type t =
        ( Frozen_ledger_hash.Stable.V1.t
        , Currency.Amount.Stable.V1.t
        , Pending_coinbase.Stack_versioned.Stable.V1.t
        , Fee_excess.Stable.V1.t
        , unit
        , Local_state.Stable.V1.t )
        Poly.Stable.V2.t
      [@@deriving compare, equal, hash, sexp, yojson]

      let to_latest = Fn.id
    end
  end]

  module With_sok = struct
    [%%versioned
    module Stable = struct
      module V2 = struct
        type t =
          ( Frozen_ledger_hash.Stable.V1.t
          , Currency.Amount.Stable.V1.t
          , Pending_coinbase.Stack_versioned.Stable.V1.t
          , Fee_excess.Stable.V1.t
          , Sok_message.Digest.Stable.V1.t
          , Local_state.Stable.V1.t )
          Poly.Stable.V2.t
        [@@deriving compare, equal, hash, sexp, yojson]

        let to_latest = Fn.id
      end
    end]

    type var =
      ( Frozen_ledger_hash.var
      , Currency.Amount.var
      , Pending_coinbase.Stack.var
      , Fee_excess.var
      , Sok_message.Digest.Checked.t
      , Local_state.Checked.t )
      Poly.t

    let typ : (var, t) Tick.Typ.t =
      Poly.typ Frozen_ledger_hash.typ Currency.Amount.typ
        Pending_coinbase.Stack.typ Fee_excess.typ Sok_message.Digest.typ
        Local_state.typ

    let to_input { source; target; supply_increase; fee_excess; sok_digest } =
      let input =
        Array.reduce_exn ~f:Random_oracle.Input.Chunked.append
          [| Sok_message.Digest.to_input sok_digest
           ; Registers.to_input source
           ; Registers.to_input target
           ; Amount.to_input supply_increase
           ; Fee_excess.to_input fee_excess
          |]
      in
      if !top_hash_logging_enabled then
        Format.eprintf
          !"Generating unchecked top hash from:@.%{sexp: Tick.Field.t \
            Random_oracle.Input.Chunked.t}@."
          input ;
      input

    let to_field_elements t = Random_oracle.pack_input (to_input t)

    module Checked = struct
      type t = var

      let to_input { source; target; supply_increase; fee_excess; sok_digest } =
        let open Tick in
        let open Checked.Let_syntax in
        let%bind fee_excess = Fee_excess.to_input_checked fee_excess in
        let source = Registers.Checked.to_input source
        and target = Registers.Checked.to_input target in
        let input =
          Array.reduce_exn ~f:Random_oracle.Input.Chunked.append
            [| Sok_message.Digest.Checked.to_input sok_digest
             ; source
             ; target
             ; Amount.var_to_input supply_increase
             ; fee_excess
            |]
        in
        let%map () =
          as_prover
            As_prover.(
              if !top_hash_logging_enabled then
                let%map input = Random_oracle.read_typ' input in
                Format.eprintf
                  !"Generating checked top hash from:@.%{sexp: Field.t \
                    Random_oracle.Input.Chunked.t}@."
                  input
              else return ())
        in
        input

      let to_field_elements t =
        let open Tick.Checked.Let_syntax in
        Tick.Run.run_checked (to_input t >>| Random_oracle.Checked.pack_input)
    end
  end

  let option lab =
    Option.value_map ~default:(Or_error.error_string lab) ~f:(fun x -> Ok x)

  let merge (s1 : _ Poly.t) (s2 : _ Poly.t) =
    let open Or_error.Let_syntax in
    let registers_check_equal (t1 : _ Registers.t) (t2 : _ Registers.t) =
      let check' k f =
        let x1 = Field.get f t1 and x2 = Field.get f t2 in
        k x1 x2
      in
      let module S = struct
        module type S = sig
          type t [@@deriving eq, sexp_of]
        end
      end in
      let check (type t) (module T : S.S with type t = t) f =
        let open T in
        check'
          (fun x1 x2 ->
            if equal x1 x2 then return ()
            else
              Or_error.errorf
                !"%s is inconsistent between transitions (%{sexp: t} vs \
                  %{sexp: t})"
                (Field.name f) x1 x2)
          f
      in
      let module PC = struct
        type t = Pending_coinbase.Stack.t [@@deriving sexp_of]

        let equal t1 t2 =
          Pending_coinbase.Stack.connected ~first:t1 ~second:t2 ()
      end in
      Registers.Fields.to_list
        ~ledger:(check (module Ledger_hash))
        ~pending_coinbase_stack:(check (module PC))
        ~local_state:(check (module Local_state))
      |> Or_error.combine_errors_unit
    in
    let%map fee_excess = Fee_excess.combine s1.fee_excess s2.fee_excess
    and supply_increase =
      Currency.Amount.add s1.supply_increase s2.supply_increase
      |> option "Error adding supply_increase"
    and () = registers_check_equal s1.target s2.source in
    ( { source = s1.source
      ; target = s2.target
      ; fee_excess
      ; supply_increase
      ; sok_digest = ()
      }
      : t )

  include Hashable.Make_binable (Stable.Latest)
  include Comparable.Make (Stable.Latest)

  let gen =
    let open Quickcheck.Generator.Let_syntax in
    let%map source = Registers.gen
    and target = Registers.gen
    and fee_excess = Fee_excess.gen
    and supply_increase = Currency.Amount.gen in
    ({ source; target; fee_excess; supply_increase; sok_digest = () } : t)
end

module Proof = struct
  [%%versioned
  module Stable = struct
    module V2 = struct
      type t = Pickles.Proof.Branching_2.Stable.V2.t
      [@@deriving
        version { asserted }, yojson, bin_io, compare, equal, sexp, hash]

      let to_latest = Fn.id
    end
  end]
end

[%%versioned
module Stable = struct
  module V2 = struct
    type t =
      { statement : Statement.With_sok.Stable.V2.t; proof : Proof.Stable.V2.t }
    [@@deriving compare, equal, fields, sexp, version, yojson, hash]

    let to_latest = Fn.id
  end
end]

let proof t = t.proof

let statement t = { t.statement with sok_digest = () }

let sok_digest t = t.statement.sok_digest

let to_yojson = Stable.Latest.to_yojson

let create ~statement ~proof = { statement; proof }

open Tick
open Let_syntax

let chain if_ b ~then_ ~else_ =
  let%bind then_ = then_ and else_ = else_ in
  if_ b ~then_ ~else_

module Parties_segment = struct
  module Spec = struct
    type single =
      { auth_type : Control.Tag.t
      ; is_start : [ `Yes | `No | `Compute_in_circuit ]
      }

    type t = single list
  end

  module Basic = struct
    module N = Side_loaded_verification_key.Max_branches

    [%%versioned
    module Stable = struct
      module V1 = struct
        type t =
          | Opt_signed_unsigned
          | Opt_signed_opt_signed
          | Opt_signed
          | Proved
        [@@deriving sexp, yojson]

        let to_latest = Fn.id
      end
    end]

    let of_controls = function
      | [ Control.Proof _ ] ->
          Proved
      | [ (Control.Signature _ | Control.None_given) ] ->
          Opt_signed
      | [ Control.(Signature _ | None_given); Control.None_given ] ->
          Opt_signed_unsigned
      | [ Control.(Signature _ | None_given); Control.Signature _ ] ->
          Opt_signed_opt_signed
      | _ ->
          failwith "Parties_segment.Basic.of_controls: Unsupported combination"

    let opt_signed ~is_start : Spec.single = { auth_type = Signature; is_start }

    let unsigned : Spec.single = { auth_type = None_given; is_start = `No }

    let opt_signed = opt_signed ~is_start:`Compute_in_circuit

    let to_single_list : t -> Spec.single list =
     fun t ->
      match t with
      | Opt_signed_unsigned ->
          [ opt_signed; unsigned ]
      | Opt_signed_opt_signed ->
          [ opt_signed; opt_signed ]
      | Opt_signed ->
          [ opt_signed ]
      | Proved ->
          [ { auth_type = Proof; is_start = `No } ]

    type (_, _, _, _) t_typed =
      (* Corresponds to payment *)
      | Opt_signed_unsigned : (unit, unit, unit, unit) t_typed
      | Opt_signed_opt_signed : (unit, unit, unit, unit) t_typed
      | Opt_signed : (unit, unit, unit, unit) t_typed
      | Proved
          : ( Zkapp_statement.Checked.t * unit
            , Zkapp_statement.t * unit
            , Nat.N2.n * unit
            , N.n * unit )
            t_typed

    let spec : type a b c d. (a, b, c, d) t_typed -> Spec.single list =
     fun t ->
      match t with
      | Opt_signed_unsigned ->
          [ opt_signed; unsigned ]
      | Opt_signed_opt_signed ->
          [ opt_signed; opt_signed ]
      | Opt_signed ->
          [ opt_signed ]
      | Proved ->
          [ { auth_type = Proof; is_start = `No } ]
  end

  module Witness = Transaction_witness.Parties_segment_witness
end

(* Currently, a circuit must have at least 1 of every type of constraint. *)
let dummy_constraints () =
  make_checked
    Impl.(
      fun () ->
        let x = exists Field.typ ~compute:(fun () -> Field.Constant.of_int 3) in
        let g = exists Inner_curve.typ ~compute:(fun _ -> Inner_curve.one) in
        ignore
          ( Pickles.Scalar_challenge.to_field_checked'
              (module Impl)
              ~num_bits:16
              (Kimchi_backend_common.Scalar_challenge.create x)
            : Field.t * Field.t * Field.t ) ;
        ignore
          ( Pickles.Step_main_inputs.Ops.scale_fast g ~num_bits:5
              (Shifted_value x)
            : Pickles.Step_main_inputs.Inner_curve.t ) ;
        ignore
          ( Pickles.Step_main_inputs.Ops.scale_fast g ~num_bits:5
              (Shifted_value x)
            : Pickles.Step_main_inputs.Inner_curve.t ) ;
        ignore
          ( Pickles.Step_verifier.Scalar_challenge.endo g ~num_bits:4
              (Kimchi_backend_common.Scalar_challenge.create x)
            : Field.t * Field.t ))

module Base = struct
  module User_command_failure = struct
    (** The various ways that a user command may fail. These should be computed
        before applying the snark, to ensure that only the base fee is charged
        to the fee-payer if executing the user command will later fail.
    *)
    type 'bool t =
      { predicate_failed : 'bool (* All *)
      ; source_not_present : 'bool (* All *)
      ; receiver_not_present : 'bool (* Delegate, Mint_tokens *)
      ; amount_insufficient_to_create : 'bool (* Payment only *)
      ; token_cannot_create : 'bool (* Payment only, token<>default *)
      ; source_insufficient_balance : 'bool (* Payment only *)
      ; source_minimum_balance_violation : 'bool (* Payment only *)
      ; source_bad_timing : 'bool (* Payment only *)
      }

    let num_fields = 8

    let to_list
        { predicate_failed
        ; source_not_present
        ; receiver_not_present
        ; amount_insufficient_to_create
        ; token_cannot_create
        ; source_insufficient_balance
        ; source_minimum_balance_violation
        ; source_bad_timing
        } =
      [ predicate_failed
      ; source_not_present
      ; receiver_not_present
      ; amount_insufficient_to_create
      ; token_cannot_create
      ; source_insufficient_balance
      ; source_minimum_balance_violation
      ; source_bad_timing
      ]

    let of_list = function
      | [ predicate_failed
        ; source_not_present
        ; receiver_not_present
        ; amount_insufficient_to_create
        ; token_cannot_create
        ; source_insufficient_balance
        ; source_minimum_balance_violation
        ; source_bad_timing
        ] ->
          { predicate_failed
          ; source_not_present
          ; receiver_not_present
          ; amount_insufficient_to_create
          ; token_cannot_create
          ; source_insufficient_balance
          ; source_minimum_balance_violation
          ; source_bad_timing
          }
      | _ ->
          failwith
            "Transaction_snark.Base.User_command_failure.to_list: bad length"

    let typ : (Boolean.var t, bool t) Typ.t =
      let open Typ in
      list ~length:num_fields Boolean.typ
      |> transport ~there:to_list ~back:of_list
      |> transport_var ~there:to_list ~back:of_list

    let any t = Boolean.any (to_list t)

    (** Compute which -- if any -- of the failure cases will be hit when
        evaluating the given user command, and indicate whether the fee-payer
        would need to pay the account creation fee if the user command were to
        succeed (irrespective or whether it actually will or not).
    *)
    let compute_unchecked
        ~(constraint_constants : Genesis_constants.Constraint_constants.t)
        ~txn_global_slot ~(fee_payer_account : Account.t)
        ~(receiver_account : Account.t) ~(source_account : Account.t)
        ({ payload; signature = _; signer = _ } : Transaction_union.t) =
      match payload.body.tag with
      | Fee_transfer | Coinbase ->
          (* Not user commands, return no failure. *)
          of_list (List.init num_fields ~f:(fun _ -> false))
      | _ -> (
          let fail s =
            failwithf
              "Transaction_snark.Base.User_command_failure.compute_unchecked: \
               %s"
              s ()
          in
          let fee_token = payload.common.fee_token in
          let token = payload.body.token_id in
          let fee_payer =
            Account_id.create payload.common.fee_payer_pk fee_token
          in
          let source = Account_id.create payload.body.source_pk token in
          let receiver = Account_id.create payload.body.receiver_pk token in
          (* This should shadow the logic in [Sparse_ledger]. *)
          let fee_payer_account =
            { fee_payer_account with
              balance =
                Option.value_exn ?here:None ?error:None ?message:None
                @@ Balance.sub_amount fee_payer_account.balance
                     (Amount.of_fee payload.common.fee)
            }
          in
          let predicate_failed =
            if
              Public_key.Compressed.equal payload.common.fee_payer_pk
                payload.body.source_pk
            then false
            else
              match payload.body.tag with
              | Create_account | Mint_tokens ->
                  assert false
              | Payment | Stake_delegation ->
                  (* TODO(#4554): Hook predicate evaluation in here once
                     implemented.
                  *)
                  true
              | Fee_transfer | Coinbase ->
                  assert false
          in
          match payload.body.tag with
          | Fee_transfer | Coinbase ->
              assert false
          | Stake_delegation ->
              let receiver_account =
                if Account_id.equal receiver fee_payer then fee_payer_account
                else receiver_account
              in
              let receiver_not_present =
                let id = Account.identifier receiver_account in
                if Account_id.equal Account_id.empty id then true
                else if Account_id.equal receiver id then false
                else fail "bad receiver account ID"
              in
              let source_account =
                if Account_id.equal source fee_payer then fee_payer_account
                else source_account
              in
              let source_not_present =
                let id = Account.identifier source_account in
                if Account_id.equal Account_id.empty id then true
                else if Account_id.equal source id then false
                else fail "bad source account ID"
              in
              { predicate_failed
              ; source_not_present
              ; receiver_not_present
              ; amount_insufficient_to_create = false
              ; token_cannot_create = false
              ; source_insufficient_balance = false
              ; source_minimum_balance_violation = false
              ; source_bad_timing = false
              }
          | Payment ->
              let receiver_account =
                if Account_id.equal receiver fee_payer then fee_payer_account
                else receiver_account
              in
              let receiver_needs_creating =
                let id = Account.identifier receiver_account in
                if Account_id.equal Account_id.empty id then true
                else if Account_id.equal receiver id then false
                else fail "bad receiver account ID"
              in
              let token_is_default = true in
              let token_cannot_create =
                receiver_needs_creating && not token_is_default
              in
              let amount_insufficient_to_create =
                let creation_amount =
                  Amount.of_fee constraint_constants.account_creation_fee
                in
                receiver_needs_creating
                && Option.is_none
                     (Amount.sub payload.body.amount creation_amount)
              in
              let fee_payer_is_source = Account_id.equal fee_payer source in
              let source_account =
                if fee_payer_is_source then fee_payer_account
                else source_account
              in
              let source_not_present =
                let id = Account.identifier source_account in
                if Account_id.equal Account_id.empty id then true
                else if Account_id.equal source id then false
                else fail "bad source account ID"
              in
              let source_insufficient_balance =
                (* This failure is fatal if fee-payer and source account are
                   the same. This is checked in the transaction pool.
                *)
                (not fee_payer_is_source)
                &&
                if Account_id.equal source receiver then
                  (* The final balance will be [0 - account_creation_fee]. *)
                  receiver_needs_creating
                else
                  Amount.(
                    Balance.to_amount source_account.balance
                    < payload.body.amount)
              in
              let timing_or_error =
                Mina_transaction_logic.validate_timing
                  ~txn_amount:payload.body.amount ~txn_global_slot
                  ~account:source_account
              in
              let source_minimum_balance_violation =
                match timing_or_error with
                | Ok _ ->
                    false
                | Error err ->
                    let open Mina_base in
                    Transaction_status.Failure.equal
                      (Mina_transaction_logic
                       .timing_error_to_user_command_status err)
                      Transaction_status.Failure
                      .Source_minimum_balance_violation
              in
              let source_bad_timing =
                (* This failure is fatal if fee-payer and source account are
                   the same. This is checked in the transaction pool.
                *)
                (not fee_payer_is_source)
                && (not source_insufficient_balance)
                && Or_error.is_error timing_or_error
              in
              { predicate_failed
              ; source_not_present
              ; receiver_not_present = false
              ; amount_insufficient_to_create
              ; token_cannot_create
              ; source_insufficient_balance
              ; source_minimum_balance_violation
              ; source_bad_timing
              }
          | Mint_tokens | Create_account ->
              assert false )

    let%snarkydef compute_as_prover ~constraint_constants ~txn_global_slot
        (txn : Transaction_union.var) =
      let%bind data =
        exists (Typ.Internal.ref ())
          ~compute:
            As_prover.(
              let%map txn = read Transaction_union.typ txn in
              let fee_token = txn.payload.common.fee_token in
              let token = txn.payload.body.token_id in
              let fee_payer =
                Account_id.create txn.payload.common.fee_payer_pk fee_token
              in
              let source = Account_id.create txn.payload.body.source_pk token in
              let receiver =
                Account_id.create txn.payload.body.receiver_pk token
              in
              (txn, fee_payer, source, receiver))
      in
      let%bind fee_payer_idx =
        exists (Typ.Internal.ref ())
          ~request:
            As_prover.(
              let%map _txn, fee_payer, _source, _receiver =
                read (Typ.Internal.ref ()) data
              in
              Ledger_hash.Find_index fee_payer)
      in
      let%bind fee_payer_account =
        exists (Typ.Internal.ref ())
          ~request:
            As_prover.(
              let%map fee_payer_idx =
                read (Typ.Internal.ref ()) fee_payer_idx
              in
              Ledger_hash.Get_element fee_payer_idx)
      in
      let%bind source_idx =
        exists (Typ.Internal.ref ())
          ~request:
            As_prover.(
              let%map _txn, _fee_payer, source, _receiver =
                read (Typ.Internal.ref ()) data
              in
              Ledger_hash.Find_index source)
      in
      let%bind source_account =
        exists (Typ.Internal.ref ())
          ~request:
            As_prover.(
              let%map source_idx = read (Typ.Internal.ref ()) source_idx in
              Ledger_hash.Get_element source_idx)
      in
      let%bind receiver_idx =
        exists (Typ.Internal.ref ())
          ~request:
            As_prover.(
              let%map _txn, _fee_payer, _source, receiver =
                read (Typ.Internal.ref ()) data
              in
              Ledger_hash.Find_index receiver)
      in
      let%bind receiver_account =
        exists (Typ.Internal.ref ())
          ~request:
            As_prover.(
              let%map receiver_idx = read (Typ.Internal.ref ()) receiver_idx in
              Ledger_hash.Get_element receiver_idx)
      in
      exists typ
        ~compute:
          As_prover.(
            let%bind txn, _fee_payer, _source, _receiver =
              read (Typ.Internal.ref ()) data
            in
            let%bind fee_payer_account, _path =
              read (Typ.Internal.ref ()) fee_payer_account
            in
            let%bind source_account, _path =
              read (Typ.Internal.ref ()) source_account
            in
            let%bind receiver_account, _path =
              read (Typ.Internal.ref ()) receiver_account
            in
            let%map txn_global_slot = read Global_slot.typ txn_global_slot in
            compute_unchecked ~constraint_constants ~txn_global_slot
              ~fee_payer_account ~source_account ~receiver_account txn)
  end

  let%snarkydef check_signature shifted ~payload ~is_user_command ~signer
      ~signature =
    let%bind input =
      Transaction_union_payload.Checked.to_input_legacy payload
    in
    let%bind verifies =
      Schnorr.Legacy.Checked.verifies shifted signature signer input
    in
    [%with_label "check signature"]
      (Boolean.Assert.any [ Boolean.not is_user_command; verifies ])

  let check_timing ~balance_check ~timed_balance_check ~account ~txn_amount
      ~txn_global_slot =
    (* calculations should track Mina_transaction_logic.validate_timing *)
    let open Account.Poly in
    let open Account.Timing.As_record in
    let { is_timed
        ; initial_minimum_balance
        ; cliff_time
        ; cliff_amount
        ; vesting_period
        ; vesting_increment
        } =
      account.timing
    in
    let%bind curr_min_balance =
      Account.Checked.min_balance_at_slot ~global_slot:txn_global_slot
        ~cliff_time ~cliff_amount ~vesting_period ~vesting_increment
        ~initial_minimum_balance
    in
    let%bind proposed_balance =
      match txn_amount with
      | Some txn_amount ->
          let%bind proposed_balance, `Underflow underflow =
            Balance.Checked.sub_amount_flagged account.balance txn_amount
          in
          (* underflow indicates insufficient balance *)
          let%map () = balance_check (Boolean.not underflow) in
          proposed_balance
      | None ->
          return account.balance
    in
    let%bind sufficient_timed_balance =
      Balance.Checked.( >= ) proposed_balance curr_min_balance
    in
    let%bind () =
      let%bind ok = Boolean.(any [ not is_timed; sufficient_timed_balance ]) in
      timed_balance_check ok
    in
    let%bind is_timed_balance_zero =
      Balance.Checked.equal curr_min_balance
        (Balance.Checked.Unsafe.of_field Field.(Var.constant zero))
    in
    (* if current min balance is zero, then timing becomes untimed *)
    let%bind is_untimed = Boolean.((not is_timed) ||| is_timed_balance_zero) in
    let%map timing =
      Account.Timing.if_ is_untimed ~then_:Account.Timing.untimed_var
        ~else_:account.timing
    in
    (`Min_balance curr_min_balance, timing)

  let side_loaded =
    Memo.of_comparable
      (module Int)
      (fun i ->
        let open Zkapp_statement in
        Pickles.Side_loaded.create ~typ ~name:(sprintf "zkapp_%d" i)
          ~max_branching:(module Pickles.Side_loaded.Verification_key.Max_width)
          ~value_to_field_elements:to_field_elements
          ~var_to_field_elements:Checked.to_field_elements)

  let signature_verifies ~shifted ~payload_digest signature pk =
    let%bind pk =
      Public_key.decompress_var pk
      (*           (Account_id.Checked.public_key fee_payer_id) *)
    in
    Schnorr.Chunked.Checked.verifies shifted signature pk
      (Random_oracle.Input.Chunked.field payload_digest)

  module Parties_snark = struct
    open Parties_segment
    open Spec

    module Prover_value : sig
      type 'a t

      val get : 'a t -> 'a

      val create : (unit -> 'a) -> 'a t

      val map : 'a t -> f:('a -> 'b) -> 'b t

      val if_ : Boolean.var -> then_:'a t -> else_:'a t -> 'a t
    end = struct
      open Impl

      type 'a t = 'a As_prover.Ref.t

      let get = As_prover.Ref.get

      let create = As_prover.Ref.create

      let if_ b ~then_ ~else_ =
        create (fun () ->
            get (if Impl.As_prover.read Boolean.typ b then then_ else else_))

      let map t ~f = create (fun () -> f (get t))
    end

    module Global_state = struct
      type t =
        { ledger : Ledger_hash.var * Sparse_ledger.t Prover_value.t
        ; fee_excess : Amount.Signed.var
        ; protocol_state : Zkapp_precondition.Protocol_state.View.Checked.t
        }
    end

    let implied_root account incl =
      let open Impl in
      List.foldi incl ~init:(With_hash.hash account)
        ~f:(fun height acc (b, h) ->
          let l = Field.if_ b ~then_:h ~else_:acc
          and r = Field.if_ b ~then_:acc ~else_:h in
          let acc' = Ledger_hash.merge_var ~height l r in
          acc')

    let apply_body ~is_start
        ({ public_key
         ; token_id = _
         ; update =
             { app_state = _
             ; delegate = _
             ; verification_key = _
             ; permissions = _
             ; zkapp_uri = _
             ; token_symbol = _
             ; timing = _
             ; voting_for = _
             }
         ; balance_change = _
         ; increment_nonce
         ; events = _ (* This is for the snapp to use, we don't need it. *)
         ; call_data = _ (* This is for the snapp to use, we don't need it. *)
         ; sequence_events = _
         ; call_depth = _ (* This is used to build the 'stack of stacks'. *)
         ; protocol_state_precondition = _
         ; account_precondition
         ; use_full_commitment
         } :
          Party.Body.Checked.t) (a : Account.Checked.Unhashed.t) :
        Account.Checked.Unhashed.t * _ =
      let open Impl in
      let r = ref [] in
      let proof_must_verify () = Boolean.any (List.map !r ~f:Lazy.force) in

      (* enforce that either the account_precondition is `Accept`,
         the nonce is incremented,
         or the full commitment is used to avoid replays. *)
      let account_precondition_is_accept =
        let accept_digest =
          Zkapp_precondition.Account.digest Zkapp_precondition.Account.accept
          |> Field.constant
        in
        let account_precondition_digest =
          Zkapp_precondition.Account.Checked.digest account_precondition
        in
        Field.equal accept_digest account_precondition_digest
      in
      with_label __LOC__ (fun () ->
          Boolean.Assert.any
            [ account_precondition_is_accept
            ; increment_nonce
            ; Boolean.(use_full_commitment &&& not is_start)
            ]) ;
      let a : Account.Checked.Unhashed.t = { a with public_key } in
      (a, `proof_must_verify proof_must_verify)

    module type Single_inputs = sig
      val constraint_constants : Genesis_constants.Constraint_constants.t

      val spec : single

      val snapp_statement : (int * Zkapp_statement.Checked.t) option
    end

    type party =
      { party : (Party.Body.Checked.t, Impl.Field.t) With_hash.t
      ; control : Control.t Prover_value.t
      }

    module Single (I : Single_inputs) = struct
      open I

      let { auth_type; is_start = _ } = spec

      module V = Prover_value
      open Impl

      module Inputs = struct
        module Transaction_commitment = struct
          type t = Field.t

          let if_ = Field.if_

          let empty = Field.constant Parties.Transaction_commitment.empty

          let commitment ~party:{ party; _ }
              ~other_parties:{ With_hash.hash = other_parties; _ } ~memo_hash =
            Parties.Transaction_commitment.Checked.create
              ~other_parties_hash:other_parties
              ~protocol_state_predicate_hash:
                (Zkapp_precondition.Protocol_state.Checked.digest
                   party.data.protocol_state_precondition)
              ~memo_hash

          let full_commitment ~party:{ party; _ } ~commitment =
            Parties.Transaction_commitment.Checked.with_fee_payer commitment
              ~fee_payer_hash:party.hash
        end

        module Bool = struct
          include Boolean

          type t = var

          let assert_ = Assert.is_true

          let display _b ~label:_ = ""

          type failure_status = unit

          type failure_status_tbl = unit

          let assert_with_failure_status_tbl b _failure_status_tbl =
            Assert.is_true b
        end

        module Controller = struct
          type t = Permissions.Auth_required.Checked.t

          let if_ = Permissions.Auth_required.Checked.if_

          let check =
            match auth_type with
            | Proof ->
                fun ~proof_verifies:_ ~signature_verifies:_ perm ->
                  Permissions.Auth_required.Checked.eval_proof perm
            | Signature | None_given ->
                fun ~proof_verifies:_ ~signature_verifies perm ->
                  Permissions.Auth_required.Checked.eval_no_proof
                    ~signature_verifies perm
        end

        module Global_slot = struct
          include Global_slot.Checked

          let ( > ) x y = run_checked (x > y)

          let if_ b ~then_ ~else_ = run_checked (if_ b ~then_ ~else_)

          let equal x y = run_checked (equal x y)
        end

        module Nonce = struct
          type t = Account.Nonce.Checked.t

          let if_ b ~then_ ~else_ =
            run_checked (Account.Nonce.Checked.if_ b ~then_ ~else_)

          let succ t = run_checked (Account.Nonce.Checked.succ t)
        end

        module State_hash = struct
          type t = State_hash.var

          let if_ b ~then_ ~else_ = run_checked (State_hash.if_ b ~then_ ~else_)
        end

        module Timing = struct
          type t = Account_timing.var

          let if_ b ~then_ ~else_ =
            run_checked (Account_timing.if_ b ~then_ ~else_)

          let vesting_period (t : t) = t.vesting_period
        end

        module Balance = struct
          include Balance.Checked

          let if_ b ~then_ ~else_ = run_checked (if_ b ~then_ ~else_)

          let sub_amount_flagged x y = run_checked (sub_amount_flagged x y)

          let add_signed_amount_flagged x y =
            run_checked (add_signed_amount_flagged x y)
        end

        module Verification_key = struct
          type t =
            ( Boolean.var
            , ( Side_loaded_verification_key.t option
              , Field.Constant.t )
              With_hash.t
              Data_as_hash.t )
            Zkapp_basic.Flagged_option.t

          let if_ b ~(then_ : t) ~(else_ : t) : t =
            Zkapp_basic.Flagged_option.if_ ~if_:Data_as_hash.if_ b ~then_ ~else_
        end

        module Events = struct
          type t = Zkapp_account.Events.var

          let is_empty x = run_checked (Party.Events.is_empty_var x)

          let push_events = Party.Sequence_events.push_events_checked
        end

        module Zkapp_uri = struct
          type t = string Data_as_hash.t

          let if_ = Data_as_hash.if_
        end

        module Token_symbol = struct
          type t = Account.Token_symbol.var

          let if_ = Account.Token_symbol.if_
        end

        module Account = struct
          type t = (Account.Checked.Unhashed.t, Field.t) With_hash.t

          module Permissions = struct
            let edit_state : t -> Controller.t =
             fun a -> a.data.permissions.edit_state

            let send : t -> Controller.t = fun a -> a.data.permissions.send

            let receive : t -> Controller.t =
             fun a -> a.data.permissions.receive

            let set_delegate : t -> Controller.t =
             fun a -> a.data.permissions.set_delegate

            let set_permissions : t -> Controller.t =
             fun a -> a.data.permissions.set_permissions

            let set_verification_key : t -> Controller.t =
             fun a -> a.data.permissions.set_verification_key

            let set_zkapp_uri : t -> Controller.t =
             fun a -> a.data.permissions.set_zkapp_uri

            let edit_sequence_state : t -> Controller.t =
             fun a -> a.data.permissions.edit_sequence_state

            let set_token_symbol : t -> Controller.t =
             fun a -> a.data.permissions.set_token_symbol

            let increment_nonce : t -> Controller.t =
             fun a -> a.data.permissions.increment_nonce

            let set_voting_for : t -> Controller.t =
             fun a -> a.data.permissions.set_voting_for

            type t = Permissions.Checked.t

            let if_ b ~then_ ~else_ = Permissions.Checked.if_ b ~then_ ~else_
          end

          let account_with_hash (account : Account.Checked.Unhashed.t) =
            With_hash.of_data account ~hash_data:(fun a ->
                let a =
                  { a with
                    zkapp =
                      ( Zkapp_account.Checked.digest a.zkapp
                      , As_prover.Ref.create (fun () -> None) )
                  }
                in
                run_checked (Account.Checked.digest a))

          type timing = Account_timing.var

          let timing (account : t) : timing = account.data.timing

          let set_timing (timing : timing) (account : t) : t =
            { account with data = { account.data with timing } }

          let balance (a : t) : Balance.t = a.data.balance

          let set_balance (balance : Balance.t) ({ data = a; hash } : t) : t =
            { data = { a with balance }; hash }

          let check_timing ~txn_global_slot ({ data = account; _ } : t) =
            let invalid_timing = ref None in
            let balance_check _ = failwith "Should not be called" in
            let timed_balance_check b =
              invalid_timing := Some (Boolean.not b) ;
              return ()
            in
            let `Min_balance _, timing =
              run_checked
              @@ [%with_label "Check snapp timing"]
                   (check_timing ~balance_check ~timed_balance_check ~account
                      ~txn_amount:None ~txn_global_slot)
            in
            (`Invalid_timing (Option.value_exn !invalid_timing), timing)

          let make_zkapp (a : t) = a

          let unmake_zkapp (a : t) = a

          let proved_state (a : t) = a.data.zkapp.proved_state

          let set_proved_state proved_state ({ data = a; hash } : t) : t =
            { data = { a with zkapp = { a.zkapp with proved_state } }; hash }

          let app_state (a : t) = a.data.zkapp.app_state

          let set_app_state app_state ({ data = a; hash } : t) : t =
            { data = { a with zkapp = { a.zkapp with app_state } }; hash }

          let register_verification_key ({ data = a; _ } : t) =
            Option.iter snapp_statement ~f:(fun (tag, _) ->
                let vk =
                  exists Side_loaded_verification_key.typ ~compute:(fun () ->
                      Option.value_exn
                        (As_prover.Ref.get
                           (Data_as_hash.ref a.zkapp.verification_key.data))
                          .data)
                in
                let expected_hash =
                  Data_as_hash.hash a.zkapp.verification_key.data
                in
                let actual_hash = Zkapp_account.Checked.digest_vk vk in
                Field.Assert.equal expected_hash actual_hash ;
                Pickles.Side_loaded.in_circuit (side_loaded tag) vk)

          let verification_key (a : t) : Verification_key.t =
            a.data.zkapp.verification_key

          let set_verification_key (verification_key : Verification_key.t)
              ({ data = a; hash } : t) : t =
            { data = { a with zkapp = { a.zkapp with verification_key } }
            ; hash
            }

          let last_sequence_slot (a : t) = a.data.zkapp.last_sequence_slot

          let set_last_sequence_slot last_sequence_slot ({ data = a; hash } : t)
              : t =
            { data = { a with zkapp = { a.zkapp with last_sequence_slot } }
            ; hash
            }

          let sequence_state (a : t) = a.data.zkapp.sequence_state

          let set_sequence_state sequence_state ({ data = a; hash } : t) : t =
            { data = { a with zkapp = { a.zkapp with sequence_state } }; hash }

          let zkapp_uri (a : t) = a.data.zkapp_uri

          let set_zkapp_uri zkapp_uri ({ data = a; hash } : t) : t =
            { data = { a with zkapp_uri }; hash }

          let token_symbol (a : t) = a.data.token_symbol

          let set_token_symbol token_symbol ({ data = a; hash } : t) : t =
            { data = { a with token_symbol }; hash }

          let public_key (a : t) = a.data.public_key

          let set_public_key public_key ({ data = a; hash } : t) : t =
            { data = { a with public_key }; hash }

          let delegate (a : t) = a.data.delegate

          let set_delegate delegate ({ data = a; hash } : t) : t =
            { data = { a with delegate }; hash }

          let nonce (a : t) = a.data.nonce

          let set_nonce nonce ({ data = a; hash } : t) : t =
            { data = { a with nonce }; hash }

          let voting_for (a : t) = a.data.voting_for

          let set_voting_for voting_for ({ data = a; hash } : t) : t =
            { data = { a with voting_for }; hash }

          let permissions (a : t) = a.data.permissions

          let set_permissions permissions ({ data = a; hash } : t) : t =
            { data = { a with permissions }; hash }
        end

        module Ledger = struct
          type t = Ledger_hash.var * Sparse_ledger.t V.t

          type inclusion_proof = (Boolean.var * Field.t) list

          let if_ b ~then_:(xt, rt) ~else_:(xe, re) =
            ( run_checked (Ledger_hash.if_ b ~then_:xt ~else_:xe)
            , V.if_ b ~then_:rt ~else_:re )

          let empty ~depth () : t =
            let t = Sparse_ledger.empty ~depth () in
            ( Ledger_hash.var_of_t (Sparse_ledger.merkle_root t)
            , V.create (fun () -> t) )

          let idx ledger id = Sparse_ledger.find_index_exn ledger id

          let body_id (body : Party.Body.Checked.t) =
            let open As_prover in
            Account_id.create
              (read Public_key.Compressed.typ body.public_key)
              (read Token_id.typ body.token_id)

          let get_account { party; _ } (_root, ledger) =
            let idx = V.map ledger ~f:(fun l -> idx l (body_id party.data)) in
            let account =
              exists Mina_base.Account.Checked.Unhashed.typ ~compute:(fun () ->
                  Sparse_ledger.get_exn (V.get ledger) (V.get idx))
            in
            let account = Account.account_with_hash account in
            let incl =
              exists
                Typ.(
                  list ~length:constraint_constants.ledger_depth
                    (Boolean.typ * field))
                ~compute:(fun () ->
                  List.map
                    (Sparse_ledger.path_exn (V.get ledger) (V.get idx))
                    ~f:(fun x ->
                      match x with
                      | `Left h ->
                          (false, h)
                      | `Right h ->
                          (true, h)))
            in
            (account, incl)

          let set_account (_root, ledger) (a, incl) =
            ( implied_root a incl |> Ledger_hash.var_of_hash_packed
            , V.map ledger
                ~f:
                  As_prover.(
                    fun ledger ->
                      let a : Mina_base.Account.t =
                        read Mina_base.Account.Checked.Unhashed.typ a.data
                      in
                      let idx = idx ledger (Mina_base.Account.identifier a) in
                      Sparse_ledger.set_exn ledger idx a) )

          let check_inclusion (root, _) (account, incl) =
            with_label __LOC__
              (fun () -> Field.Assert.equal (implied_root account incl))
              (Ledger_hash.var_to_hash_packed root)

          let check_account public_key token_id
              (({ data = account; _ }, _) : Account.t * _) =
            let is_new =
              run_checked
                (Public_key.Compressed.Checked.equal account.public_key
                   Public_key.Compressed.(var_of_t empty))
            in
            with_label __LOC__ (fun () ->
                Boolean.Assert.any
                  [ is_new
                  ; run_checked
                      (Public_key.Compressed.Checked.equal public_key
                         account.public_key)
                  ]) ;
            with_label __LOC__ (fun () ->
                Boolean.Assert.any
                  [ is_new; Token_id.Checked.equal token_id account.token_id ]) ;
            `Is_new is_new
        end

        module Opt = struct
          open Zkapp_basic

          type 'a t = (Bool.t, 'a) Flagged_option.t

          let is_some = Flagged_option.is_some

          let map x ~f = Flagged_option.map ~f x

          let or_default ~if_ x ~default =
            if_ (is_some x) ~then_:(Flagged_option.data x) ~else_:default

          let or_exn x =
            with_label "or_exn is_some" (fun () -> Bool.assert_ (is_some x)) ;
            Flagged_option.data x
        end

        module Stack (Elt : sig
          type t

          val default : t

          val hash : t -> Field.Constant.t

          val push :
               consed_hash:Field.Constant.t
            -> t
            -> (t, Field.Constant.t) With_stack_hash.t list
            -> (t, Field.Constant.t) With_stack_hash.t list
        end) :
          Mina_transaction_logic.Parties_logic.Stack_intf
            with type elt = (Elt.t V.t, Field.t) With_hash.t
             and type t =
                  ( (Elt.t, Field.Constant.t) With_stack_hash.t list V.t
                  , Field.t )
                  With_hash.t
             and type bool := Bool.t
             and module Opt := Opt = struct
          type elt = (Elt.t V.t, Field.t) With_hash.t

          type t =
            ( (Elt.t, Field.Constant.t) With_stack_hash.t list V.t
            , Field.t )
            With_hash.t

          let if_ b ~then_:(t : t) ~else_:(e : t) : t =
            { hash = Field.if_ b ~then_:t.hash ~else_:e.hash
            ; data = V.if_ b ~then_:t.data ~else_:e.data
            }

          let empty_constant = Parties.Call_forest.With_hashes.empty

          let empty = Field.constant empty_constant

          let is_empty ({ hash = x; _ } : t) = Field.equal empty x

          let empty : t = { hash = empty; data = V.create (fun () -> []) }

          let hash_cons hash h_tl =
            Random_oracle.Checked.hash ~init:Hash_prefix_states.party_cons
              [| hash; h_tl |]

          let stack_hash (type a)
              (xs : (a, Field.Constant.t) With_stack_hash.t list) :
              Field.Constant.t =
            match xs with [] -> empty_constant | e :: _ -> e.stack_hash

          let pop ({ hash = h; data = r } as t : t) : (elt * t) Opt.t =
            let input_is_empty = is_empty t in
            let hd_r =
              V.create (fun () ->
                  V.get r |> List.hd
                  |> Option.value_map ~default:Elt.default ~f:(fun x -> x.elt))
            in
            let tl_r =
              V.create (fun () ->
                  V.get r |> List.tl |> Option.value ~default:[])
            in
            let elt, stack =
              exists
                Typ.(Field.typ * Field.typ)
                ~compute:(fun () ->
                  (V.get hd_r |> Elt.hash, stack_hash (V.get tl_r)))
            in
            let h' = hash_cons elt stack in
            with_label __LOC__ (fun () ->
                Boolean.Assert.any [ input_is_empty; Field.equal h h' ]) ;
            { is_some = Boolean.not input_is_empty
            ; data = ({ hash = elt; data = hd_r }, { hash = stack; data = tl_r })
            }

          let pop_exn ({ hash = h; data = r } : t) : elt * t =
            let hd_r = V.create (fun () -> (V.get r |> List.hd_exn).elt) in
            let tl_r = V.create (fun () -> V.get r |> List.tl_exn) in
            let elt, stack =
              exists
                Typ.(Field.typ * Field.typ)
                ~compute:(fun () ->
                  (V.get hd_r |> Elt.hash, stack_hash (V.get tl_r)))
            in
            let h' = hash_cons elt stack in
            with_label __LOC__ (fun () -> Field.Assert.equal h h') ;
            ({ hash = elt; data = hd_r }, { hash = stack; data = tl_r })

          let push ({ hash = h_hd; data = r_hd } : elt)
              ~onto:({ hash = h_tl; data = r_tl } : t) : t =
            let h = hash_cons h_hd h_tl in
            let r =
              V.create (fun () ->
                  let hd = V.get r_hd in
                  let tl = V.get r_tl in
                  Elt.push ~consed_hash:(As_prover.read Field.typ h) hd tl)
            in
            { hash = h; data = r }
        end

        module Parties = struct
          type t =
            ( (Party.t * unit, Parties.Digest.t) Parties.Call_forest.t V.t
            , Field.t )
            With_hash.t

          let if_ b ~then_:(t : t) ~else_:(e : t) : t =
            { hash = Field.if_ b ~then_:t.hash ~else_:e.hash
            ; data = V.if_ b ~then_:t.data ~else_:e.data
            }

          let empty = Field.constant Parties.Call_forest.With_hashes.empty

          let is_empty ({ hash = x; _ } : t) = Field.equal empty x

          let empty : t = { hash = empty; data = V.create (fun () -> []) }

          let hash_cons hash h_tl =
            Random_oracle.Checked.hash ~init:Hash_prefix_states.party_cons
              [| hash; h_tl |]

          let pop_exn ({ hash = h; data = r } : t) : (party * t) * t =
            let hd_r =
              V.create (fun () -> V.get r |> List.hd_exn |> With_stack_hash.elt)
            in
            let party = V.create (fun () -> (V.get hd_r).party |> fst) in
            let body =
              exists (Party.Body.typ ()) ~compute:(fun () -> (V.get party).body)
            in
            let auth = V.(create (fun () -> (V.get party).authorization)) in
            let party : Party.Body.Checked.t = body in
            let party =
              With_hash.of_data party ~hash_data:Party.Body.Checked.digest
            in
            let subforest : t =
              let subforest = V.create (fun () -> (V.get hd_r).calls) in
              let subforest_hash =
                exists Field.typ ~compute:(fun () ->
                    Parties.Call_forest.hash (V.get subforest))
              in
              { hash = subforest_hash; data = subforest }
            in
            let tl_hash =
              exists Field.typ ~compute:(fun () ->
                  V.get r |> List.tl_exn |> Parties.Call_forest.hash)
            in
            let tree_hash =
              Random_oracle.Checked.hash ~init:Hash_prefix_states.party_node
                [| party.hash; subforest.hash |]
            in
            Field.Assert.equal (hash_cons tree_hash tl_hash) h ;
            ( ({ party; control = auth }, subforest)
            , { hash = tl_hash
              ; data = V.(create (fun () -> List.tl_exn (get r)))
              } )
        end

        module Call_stack = Stack (struct
          module Parties = Mina_base.Parties

          type t =
            (Party.t * unit, Parties.Digest.t) Mina_base.Parties.Call_forest.t

          let default : t = []

          let hash : t -> Field.Constant.t = Mina_base.Parties.Call_forest.hash

          let push ~consed_hash (t : t) (xs : (t, _) With_stack_hash.t list) :
              (t, _) With_stack_hash.t list =
            { stack_hash = consed_hash; elt = t } :: xs
        end)

        module Party = struct
          type t = party

          type parties = Parties.t

          type transaction_commitment = Transaction_commitment.t

          let balance_change (t : t) = t.party.data.balance_change

          let protocol_state_precondition (t : t) =
            t.party.data.protocol_state_precondition

          let token_id (t : t) = t.party.data.token_id

          let public_key (t : t) = t.party.data.public_key

          let use_full_commitment (t : t) = t.party.data.use_full_commitment

          let increment_nonce (t : t) = t.party.data.increment_nonce

          let check_authorization ~commitment
              ~at_party:({ hash = at_party; _ } : Parties.t)
              ({ party; control; _ } : t) =
            let proof_verifies =
              match (auth_type, snapp_statement) with
              | Proof, Some (_i, s) ->
                  with_label __LOC__ (fun () ->
                      Zkapp_statement.Checked.Assert.equal
                        { transaction = commitment; at_party }
                        s) ;
                  Boolean.true_
              | (Signature | None_given), None ->
                  Boolean.false_
              | Proof, None | (Signature | None_given), Some _ ->
                  assert false
            in
            let signature_verifies =
              match auth_type with
              | None_given | Proof ->
                  Boolean.false_
              | Signature ->
                  let signature =
                    exists Signature_lib.Schnorr.Chunked.Signature.typ
                      ~compute:(fun () ->
                        match V.get control with
                        | Signature s ->
                            s
                        | None_given ->
                            Signature.dummy
                        | Proof _ ->
                            assert false)
                  in
                  run_checked
                    (let%bind (module S) =
                       Tick.Inner_curve.Checked.Shifted.create ()
                     in
                     signature_verifies
                       ~shifted:(module S)
                       ~payload_digest:commitment signature
                       party.data.public_key)
            in
            ( `Proof_verifies proof_verifies
            , `Signature_verifies signature_verifies )

          module Update = struct
            open Zkapp_basic

            type 'a set_or_keep = 'a Set_or_keep.Checked.t

            let timing ({ party; _ } : t) : Account.timing set_or_keep =
              Set_or_keep.Checked.map
                ~f:Party.Update.Timing_info.Checked.to_account_timing
                party.data.update.timing

            let app_state ({ party; _ } : t) = party.data.update.app_state

            let verification_key ({ party; _ } : t) =
              party.data.update.verification_key

            let sequence_events ({ party; _ } : t) = party.data.sequence_events

            let zkapp_uri ({ party; _ } : t) = party.data.update.zkapp_uri

            let token_symbol ({ party; _ } : t) = party.data.update.token_symbol

            let delegate ({ party; _ } : t) = party.data.update.delegate

            let voting_for ({ party; _ } : t) = party.data.update.voting_for

            let permissions ({ party; _ } : t) = party.data.update.permissions
          end
        end

        module Set_or_keep = struct
          include Zkapp_basic.Set_or_keep.Checked
        end

        module Amount = struct
          type t = Amount.Checked.t

          type unsigned = t

          module Signed = struct
            type t = Amount.Signed.Checked.t

            let equal t t' = run_checked (Amount.Signed.Checked.equal t t')

            let if_ b ~then_ ~else_ =
              run_checked (Amount.Signed.Checked.if_ b ~then_ ~else_)

            let is_pos (t : t) =
              Sgn.Checked.is_pos
                (run_checked (Currency.Amount.Signed.Checked.sgn t))

            let negate = Amount.Signed.Checked.negate

            let of_unsigned = Amount.Signed.Checked.of_unsigned

            let add_flagged x y =
              run_checked (Amount.Signed.Checked.add_flagged x y)
          end

          let if_ b ~then_ ~else_ =
            run_checked (Amount.Checked.if_ b ~then_ ~else_)

          let equal t t' = run_checked (Amount.Checked.equal t t')

          let zero = Amount.(var_of_t zero)

          let add_flagged x y = run_checked (Amount.Checked.add_flagged x y)

          let add_signed_flagged (x : t) (y : Signed.t) =
            run_checked (Amount.Checked.add_signed_flagged x y)

          let of_constant_fee fee = Amount.var_of_t (Amount.of_fee fee)
        end

        module Token_id = struct
          type t = Token_id.Checked.t

          let if_ = Token_id.Checked.if_

          let equal = Token_id.Checked.equal

          let default = Token_id.(Checked.constant default)
        end

        module Public_key = struct
          type t = Public_key.Compressed.var

          let if_ b ~then_ ~else_ =
            run_checked (Public_key.Compressed.Checked.if_ b ~then_ ~else_)
        end

        module Protocol_state_precondition = struct
          type t = Zkapp_precondition.Protocol_state.Checked.t
        end

        module Field = struct
          type t = Field.t

          let if_ = Field.if_
        end

        module Local_state = struct
          type t =
            ( Parties.t
            , Call_stack.t
            , Token_id.t
            , Amount.t
            , Ledger.t
            , Bool.t
            , Transaction_commitment.t
            , Bool.failure_status_tbl )
            Mina_transaction_logic.Parties_logic.Local_state.t

          let add_check (t : t) _failure b =
            { t with success = Bool.(t.success &&& b) }

          let update_failure_status_tbl (t : t) _failure_status b =
            add_check (t : t) () b

          let add_new_failure_status_bucket t = t
        end

        module Global_state = struct
          type t = Global_state.t =
            { ledger : Ledger_hash.var * Sparse_ledger.t Prover_value.t
            ; fee_excess : Amount.Signed.t
            ; protocol_state : Zkapp_precondition.Protocol_state.View.Checked.t
            }

          let fee_excess { fee_excess; _ } = fee_excess

          let set_fee_excess t fee_excess = { t with fee_excess }

          let ledger { ledger; _ } = ledger

          let set_ledger ~should_update t ledger =
            { t with
              ledger = Ledger.if_ should_update ~then_:ledger ~else_:t.ledger
            }

          let global_slot_since_genesis { protocol_state; _ } =
            protocol_state.global_slot_since_genesis
        end
      end

      module Env = struct
        open Inputs

        type t =
          < party : Party.t
          ; account : Account.t
          ; ledger : Ledger.t
          ; amount : Amount.t
          ; signed_amount : Amount.Signed.t
          ; bool : Bool.t
          ; token_id : Token_id.t
          ; global_state : Global_state.t
          ; inclusion_proof : (Bool.t * Field.t) list
          ; parties : Parties.t
          ; local_state :
              ( Parties.t
              , Call_stack.t
              , Token_id.t
              , Amount.t
              , Ledger.t
              , Bool.t
              , Transaction_commitment.t
              , unit )
              Mina_transaction_logic.Parties_logic.Local_state.t
          ; protocol_state_precondition :
              Zkapp_precondition.Protocol_state.Checked.t
          ; transaction_commitment : Transaction_commitment.t
          ; full_transaction_commitment : Transaction_commitment.t
          ; field : Field.t
          ; failure : unit >
      end

      include Mina_transaction_logic.Parties_logic.Make (Inputs)

      let perform (type r)
          (eff : (r, Env.t) Mina_transaction_logic.Parties_logic.Eff.t) : r =
        match eff with
        | Check_protocol_state_precondition
            (protocol_state_predicate, global_state) ->
            Zkapp_precondition.Protocol_state.Checked.check
              protocol_state_predicate global_state.protocol_state
        | Check_account_precondition (_is_start, { party; _ }, account, _global)
          ->
            Zkapp_precondition.Account.Checked.check
              party.data.account_precondition account.data
        | Check_auth { is_start; party = { party; _ }; account } ->
            (* If there's a valid signature, it must increment the nonce or use full commitment *)
            let account', `proof_must_verify proof_must_verify =
              apply_body ~is_start party.data account.data
            in
            let proof_must_verify = proof_must_verify () in
            let success =
              match auth_type with
              | None_given | Signature ->
                  Boolean.(not proof_must_verify)
              | Proof ->
                  (* We always assert that the proof verifies. *)
                  Boolean.true_
            in
            (* omit failure status here, unlike `Mina_transaction_logic` *)
            (Inputs.Account.account_with_hash account', success, ())
    end

    let check_protocol_state ~pending_coinbase_stack_init
        ~pending_coinbase_stack_before ~pending_coinbase_stack_after state_body
        =
      [%with_label "Compute pending coinbase stack"]
        (let%bind state_body_hash =
           Mina_state.Protocol_state.Body.hash_checked state_body
         in
         let%bind computed_pending_coinbase_stack_after =
           Pending_coinbase.Stack.Checked.push_state state_body_hash
             pending_coinbase_stack_init
         in
         [%with_label "Check pending coinbase stack"]
           (let%bind correct_coinbase_target_stack =
              Pending_coinbase.Stack.equal_var
                computed_pending_coinbase_stack_after
                pending_coinbase_stack_after
            in
            let%bind valid_init_state =
              (* Stack update is performed once per scan state tree and the
                 following is true only for the first transaction per block per
                 tree*)
              let%bind equal_source =
                Pending_coinbase.Stack.equal_var pending_coinbase_stack_init
                  pending_coinbase_stack_before
              in
              (*for the rest, both source and target are the same*)
              let%bind equal_source_with_state =
                Pending_coinbase.Stack.equal_var
                  computed_pending_coinbase_stack_after
                  pending_coinbase_stack_before
              in
              Boolean.(equal_source ||| equal_source_with_state)
            in
            Boolean.Assert.all
              [ correct_coinbase_target_stack; valid_init_state ]))

    let main ?(witness : Witness.t option) (spec : Spec.t) ~constraint_constants
        snapp_statements (statement : Statement.With_sok.Checked.t) =
      let open Impl in
      run_checked (dummy_constraints ()) ;
      let ( ! ) x = Option.value_exn x in
      let state_body =
        exists (Mina_state.Protocol_state.Body.typ ~constraint_constants)
          ~compute:(fun () -> !witness.state_body)
      in
      let pending_coinbase_stack_init =
        exists Pending_coinbase.Stack.typ ~compute:(fun () ->
            !witness.init_stack)
      in
      let module V = Prover_value in
      run_checked
        (check_protocol_state ~pending_coinbase_stack_init
           ~pending_coinbase_stack_before:
             statement.source.pending_coinbase_stack
           ~pending_coinbase_stack_after:statement.target.pending_coinbase_stack
           state_body) ;
      let init :
          Global_state.t * _ Mina_transaction_logic.Parties_logic.Local_state.t
          =
        let g : Global_state.t =
          { ledger =
              ( statement.source.ledger
              , V.create (fun () -> !witness.global_ledger) )
          ; fee_excess = Amount.Signed.(Checked.constant zero)
          ; protocol_state =
              Mina_state.Protocol_state.Body.view_checked state_body
          }
        in
        let l : _ Mina_transaction_logic.Parties_logic.Local_state.t =
          { parties =
              { With_hash.hash = statement.source.local_state.parties
              ; data = V.create (fun () -> !witness.local_state_init.parties)
              }
          ; call_stack =
              { With_hash.hash = statement.source.local_state.call_stack
              ; data = V.create (fun () -> !witness.local_state_init.call_stack)
              }
          ; transaction_commitment =
              statement.source.local_state.transaction_commitment
          ; full_transaction_commitment =
              statement.source.local_state.full_transaction_commitment
          ; token_id = statement.source.local_state.token_id
          ; excess = statement.source.local_state.excess
          ; ledger =
              ( statement.source.local_state.ledger
              , V.create (fun () -> !witness.local_state_init.ledger) )
          ; success = statement.source.local_state.success
          ; failure_status_tbl = ()
          }
        in
        (g, l)
      in
      let start_parties =
        As_prover.Ref.create (fun () -> !witness.start_parties)
      in
      let (global, local), snapp_statements =
        List.fold_left spec ~init:(init, snapp_statements)
          ~f:(fun (((_, local) as acc), statements) party_spec ->
            let snapp_statement, statements =
              match party_spec.auth_type with
              | Signature | None_given ->
                  (None, statements)
              | Proof -> (
                  match statements with
                  | [] ->
                      assert false
                  | s :: ss ->
                      (Some s, ss) )
            in
            let module S = Single (struct
              let constraint_constants = constraint_constants

              let spec = party_spec

              let snapp_statement = snapp_statement
            end) in
            let finish v =
              let open Mina_transaction_logic.Parties_logic.Start_data in
              let ps =
                V.map v ~f:(function
                  | `Skip ->
                      []
                  | `Start p ->
                      Party.of_fee_payer p.parties.Parties.fee_payer
                      :: p.parties.Parties.other_parties
                      |> List.map ~f:(fun party -> (party, ()))
                      |> Parties.Call_forest.With_hashes.of_parties_list)
              in
              let h =
                exists Field.typ ~compute:(fun () ->
                    Parties.Call_forest.hash (V.get ps))
              in
              let start_data =
                { Mina_transaction_logic.Parties_logic.Start_data.parties =
                    { With_hash.hash = h; data = ps }
                ; memo_hash =
                    exists Field.typ ~compute:(fun () ->
                        match V.get v with
                        | `Skip ->
                            Field.Constant.zero
                        | `Start p ->
                            p.memo_hash)
                }
              in
              let global_state, local_state =
                S.apply ~constraint_constants
                  ~is_start:
                    ( match party_spec.is_start with
                    | `No ->
                        `No
                    | `Yes ->
                        `Yes start_data
                    | `Compute_in_circuit ->
                        `Compute start_data )
                  S.{ perform }
                  acc
              in
              (* replace any transaction failure with unit value *)
              (global_state, { local_state with failure_status_tbl = () })
            in
            let acc' =
              match party_spec.is_start with
              | `No ->
                  let global_state, local_state =
                    S.apply ~constraint_constants ~is_start:`No
                      S.{ perform }
                      acc
                  in
                  (* replace any transaction failure with unit value *)
                  (global_state, { local_state with failure_status_tbl = () })
              | `Compute_in_circuit ->
                  V.create (fun () ->
                      match As_prover.Ref.get start_parties with
                      | [] ->
                          `Skip
                      | p :: ps ->
                          let should_pop =
                            Field.Constant.equal Parties.Call_forest.empty
                              (As_prover.read_var local.parties.hash)
                          in
                          if should_pop then (
                            As_prover.Ref.set start_parties ps ;
                            `Start p )
                          else `Skip)
                  |> finish
              | `Yes ->
                  as_prover
                    As_prover.(
                      fun () ->
                        [%test_eq: Impl.Field.Constant.t]
                          Parties.Call_forest.empty
                          (read_var local.parties.hash)) ;
                  V.create (fun () ->
                      match As_prover.Ref.get start_parties with
                      | [] ->
                          assert false
                      | p :: ps ->
                          As_prover.Ref.set start_parties ps ;
                          `Start p)
                  |> finish
            in
            (acc', statements))
      in
      with_label __LOC__ (fun () -> assert (List.is_empty snapp_statements)) ;
      let local_state_ledger =
        (* The actual output ledger may differ from the one generated by
           transaction logic, because we handle failures differently between
           the two. However, in the case of failure, we never use this ledger:
           it will never be upgraded to the global ledger. If we have such a
           failure, we just pretend we achieved the target hash.
        *)
        Field.if_ local.success ~then_:local.parties.hash
          ~else_:statement.target.local_state.parties
      in
      with_label __LOC__ (fun () ->
          Local_state.Checked.assert_equal statement.target.local_state
            { local with
              parties = local_state_ledger
            ; call_stack = local.call_stack.hash
            ; ledger = fst local.ledger
            }) ;
      with_label __LOC__ (fun () ->
          run_checked
            (Frozen_ledger_hash.assert_equal (fst global.ledger)
               statement.target.ledger)) ;
      with_label __LOC__ (fun () ->
          run_checked
            (Amount.Checked.assert_equal statement.supply_increase
               Amount.(var_of_t zero))) ;
      with_label __LOC__ (fun () ->
          run_checked
            (let expected = statement.fee_excess in
             let got =
               { fee_token_l = Token_id.(Checked.constant default)
               ; fee_excess_l = Amount.Signed.Checked.to_fee global.fee_excess
               ; Fee_excess.fee_token_r = Token_id.(Checked.constant default)
               ; fee_excess_r =
                   Amount.Signed.Checked.to_fee (fst init).fee_excess
               }
             in
             Fee_excess.assert_equal_checked expected got)) ;
      let `Needs_some_work_for_zkapps_on_mainnet = Mina_base.Util.todo_zkapps in
      (* TODO: Check various consistency equalities between local and global and the statement *)
      ()

    (* Horrible hack :( *)
    let witness : Witness.t option ref = ref None

    let rule (type a b c d) ~constraint_constants ~proof_level
        (t : (a, b, c, d) Basic.t_typed) :
        ( a
        , b
        , c
        , d
        , Statement.With_sok.var
        , Statement.With_sok.t )
        Pickles.Inductive_rule.t =
      let open Hlist in
      let open Basic in
      let module M = H4.T (Pickles.Tag) in
      let s = Basic.spec t in
      let prev_should_verify =
        match proof_level with
        | Genesis_constants.Proof_level.Full ->
            true
        | _ ->
            false
      in
      let b = Boolean.var_of_value prev_should_verify in
      match t with
      | Proved ->
          { identifier = "proved"
          ; prevs = M.[ side_loaded 0 ]
          ; main_value = (fun [ _ ] _ -> [ prev_should_verify ])
          ; main =
              (fun [ snapp_statement ] stmt ->
                main ?witness:!witness s ~constraint_constants
                  (List.mapi [ snapp_statement ] ~f:(fun i x -> (i, x)))
                  stmt ;
                [ b ])
          }
      | Opt_signed_unsigned ->
          { identifier = "opt_signed-unsigned"
          ; prevs = M.[]
          ; main_value = (fun [] _ -> [])
          ; main =
              (fun [] stmt ->
                main ?witness:!witness s ~constraint_constants [] stmt ;
                [])
          }
      | Opt_signed_opt_signed ->
          { identifier = "opt_signed-opt_signed"
          ; prevs = M.[]
          ; main_value = (fun [] _ -> [])
          ; main =
              (fun [] stmt ->
                main ?witness:!witness s ~constraint_constants [] stmt ;
                [])
          }
      | Opt_signed ->
          { identifier = "opt_signed"
          ; prevs = M.[]
          ; main_value = (fun [] _ -> [])
          ; main =
              (fun [] stmt ->
                main ?witness:!witness s ~constraint_constants [] stmt ;
                [])
          }
  end

  type _ Snarky_backendless.Request.t +=
    | Transaction : Transaction_union.t Snarky_backendless.Request.t
    | State_body :
        Mina_state.Protocol_state.Body.Value.t Snarky_backendless.Request.t
    | Init_stack : Pending_coinbase.Stack.t Snarky_backendless.Request.t

  let%snarkydef apply_tagged_transaction
      ~(constraint_constants : Genesis_constants.Constraint_constants.t)
      (type shifted)
      (shifted : (module Inner_curve.Checked.Shifted.S with type t = shifted))
      root pending_coinbase_stack_init pending_coinbase_stack_before
      pending_coinbase_after state_body
      ({ signer; signature; payload } as txn : Transaction_union.var) =
    let tag = payload.body.tag in
    let is_user_command = Transaction_union.Tag.Unpacked.is_user_command tag in
    let%bind () =
      [%with_label "Check transaction signature"]
        (check_signature shifted ~payload ~is_user_command ~signer ~signature)
    in
    let%bind signer_pk = Public_key.compress_var signer in
    let%bind () =
      [%with_label "Fee-payer must sign the transaction"]
        ((* TODO: Enable multi-sig. *)
         Public_key.Compressed.Checked.Assert.equal signer_pk
           payload.common.fee_payer_pk)
    in
    (* Compute transaction kind. *)
    let is_payment = Transaction_union.Tag.Unpacked.is_payment tag in
    let is_mint_tokens = Transaction_union.Tag.Unpacked.is_mint_tokens tag in
    let is_stake_delegation =
      Transaction_union.Tag.Unpacked.is_stake_delegation tag
    in
    let is_create_account =
      Transaction_union.Tag.Unpacked.is_create_account tag
    in
    let is_fee_transfer = Transaction_union.Tag.Unpacked.is_fee_transfer tag in
    let is_coinbase = Transaction_union.Tag.Unpacked.is_coinbase tag in
    let fee_token = payload.common.fee_token in
    let%bind fee_token_default =
      make_checked (fun () ->
          Token_id.(Checked.equal fee_token (Checked.constant default)))
    in
    let token = payload.body.token_id in
    let%bind token_default =
      make_checked (fun () ->
          Token_id.(Checked.equal token (Checked.constant default)))
    in
    let%bind () =
      Checked.all_unit
        [ [%with_label
            "Token_locked value is compatible with the transaction kind"]
            (Boolean.Assert.any
               [ Boolean.not payload.body.token_locked; is_create_account ])
        ; [%with_label "Token_locked cannot be used with the default token"]
            (Boolean.Assert.any
               [ Boolean.not payload.body.token_locked
               ; Boolean.not token_default
               ])
        ]
    in
    let%bind () = Boolean.Assert.is_true token_default in
    let%bind () =
      [%with_label "Validate tokens"]
        (Checked.all_unit
           [ [%with_label
               "Fee token is default or command allows non-default fee"]
               (Boolean.Assert.any
                  [ fee_token_default
                  ; is_payment
                  ; is_stake_delegation
                  ; is_fee_transfer
                  ])
           ; (* TODO: Remove this check and update the transaction snark once we
                have an exchange rate mechanism. See issue #4447.
             *)
             [%with_label "Fees in tokens disabled"]
               (Boolean.Assert.is_true fee_token_default)
           ; [%with_label "Command allows default token"]
               Boolean.(
                 Assert.any
                   [ is_payment
                   ; is_stake_delegation
                   ; is_create_account
                   ; is_fee_transfer
                   ; is_coinbase
                   ])
           ])
    in
    let current_global_slot =
      Mina_state.Protocol_state.Body.consensus_state state_body
      |> Consensus.Data.Consensus_state.global_slot_since_genesis_var
    in
    (* Query user command predicted failure/success. *)
    let%bind user_command_failure =
      User_command_failure.compute_as_prover ~constraint_constants
        ~txn_global_slot:current_global_slot txn
    in
    let%bind user_command_fails =
      User_command_failure.any user_command_failure
    in
    let fee = payload.common.fee in
    let receiver = Account_id.Checked.create payload.body.receiver_pk token in
    let source = Account_id.Checked.create payload.body.source_pk token in
    (* Information for the fee-payer. *)
    let nonce = payload.common.nonce in
    let fee_payer =
      Account_id.Checked.create payload.common.fee_payer_pk fee_token
    in
    let%bind () =
      [%with_label "Check slot validity"]
        ( Global_slot.Checked.(current_global_slot <= payload.common.valid_until)
        >>= Boolean.Assert.is_true )
    in

    (* Check coinbase stack. Protocol state body is pushed into the Pending
       coinbase stack once per block. For example, consider any two
       transactions in a block. Their pending coinbase stacks would be:

       transaction1: s1 -> t1 = s1+ protocol_state_body + maybe_coinbase
       transaction2: t1 -> t1 + maybe_another_coinbase
         (Note: protocol_state_body is not pushed again)

       However, for each transaction, we need to constrain the protocol state
       body. This is done is by using the stack ([init_stack]) without the
       current protocol state body, pushing the state body to it in every
       transaction snark and checking if it matches the target.
       We also need to constrain the source for the merges to work correctly.
       Basically,

       init_stack + protocol_state_body + maybe_coinbase = target
       AND
       init_stack = source || init_stack + protocol_state_body = source *)

    (* These are all the possible cases:

        Init_stack     Source                 Target
       --------------------------------------------------------------
         i               i                       i + state
         i               i                       i + state + coinbase
         i               i + state               i + state
         i               i + state               i + state + coinbase
         i + coinbase    i + state + coinbase    i + state + coinbase
    *)
    let%bind () =
      [%with_label "Compute coinbase stack"]
        (let%bind state_body_hash =
           Mina_state.Protocol_state.Body.hash_checked state_body
         in
         let%bind pending_coinbase_stack_with_state =
           Pending_coinbase.Stack.Checked.push_state state_body_hash
             pending_coinbase_stack_init
         in
         let%bind computed_pending_coinbase_stack_after =
           let coinbase =
             (Account_id.Checked.public_key receiver, payload.body.amount)
           in
           let%bind stack' =
             Pending_coinbase.Stack.Checked.push_coinbase coinbase
               pending_coinbase_stack_with_state
           in
           Pending_coinbase.Stack.Checked.if_ is_coinbase ~then_:stack'
             ~else_:pending_coinbase_stack_with_state
         in
         [%with_label "Check coinbase stack"]
           (let%bind correct_coinbase_target_stack =
              Pending_coinbase.Stack.equal_var
                computed_pending_coinbase_stack_after pending_coinbase_after
            in
            let%bind valid_init_state =
              let%bind equal_source =
                Pending_coinbase.Stack.equal_var pending_coinbase_stack_init
                  pending_coinbase_stack_before
              in
              let%bind equal_source_with_state =
                Pending_coinbase.Stack.equal_var
                  pending_coinbase_stack_with_state
                  pending_coinbase_stack_before
              in
              Boolean.(equal_source ||| equal_source_with_state)
            in
            [%with_label "target stack and valid init state"]
              (Boolean.Assert.all
                 [ correct_coinbase_target_stack; valid_init_state ])))
    in
    (* Interrogate failure cases. This value is created without constraints;
       the failures should be checked against potential failures to ensure
       consistency.
    *)
    let%bind () =
      [%with_label "A failing user command is a user command"]
        Boolean.(Assert.any [ is_user_command; not user_command_fails ])
    in
    let predicate_deferred =
      (* Predicate check is to be performed later if this is true. *)
      is_create_account
    in
    let%bind predicate_result =
      let%bind is_own_account =
        Public_key.Compressed.Checked.equal payload.common.fee_payer_pk
          payload.body.source_pk
      in
      let predicate_result =
        (* TODO: Predicates. *)
        Boolean.false_
      in
      Boolean.(is_own_account ||| predicate_result)
    in
    let%bind () =
      [%with_label "Check predicate failure against predicted"]
        (let%bind predicate_failed =
           Boolean.((not predicate_result) &&& not predicate_deferred)
         in
         assert_r1cs
           (predicate_failed :> Field.Var.t)
           (is_user_command :> Field.Var.t)
           (user_command_failure.predicate_failed :> Field.Var.t))
    in
    let account_creation_amount =
      Amount.Checked.of_fee
        Fee.(var_of_t constraint_constants.account_creation_fee)
    in
    let%bind is_zero_fee = Fee.(equal_var fee (var_of_t zero)) in
    let is_coinbase_or_fee_transfer = Boolean.not is_user_command in
    let%bind can_create_fee_payer_account =
      (* Fee transfers and coinbases may create an account. We check the normal
         invariants to ensure that the account creation fee is paid.
      *)
      let%bind fee_may_be_charged =
        (* If the fee is zero, we do not create the account at all, so we allow
           this through. Otherwise, the fee must be the default.
        *)
        Boolean.(token_default ||| is_zero_fee)
      in
      Boolean.(is_coinbase_or_fee_transfer &&& fee_may_be_charged)
    in
    let%bind root_after_fee_payer_update =
      [%with_label "Update fee payer"]
        (Frozen_ledger_hash.modify_account_send
           ~depth:constraint_constants.ledger_depth root
           ~is_writeable:can_create_fee_payer_account fee_payer
           ~f:(fun ~is_empty_and_writeable account ->
             (* this account is:
                - the fee-payer for payments
                - the fee-payer for stake delegation
                - the fee-payer for account creation
                - the fee-payer for token minting
                - the fee-receiver for a coinbase
                - the second receiver for a fee transfer
             *)
             let%bind next_nonce =
               Account.Nonce.Checked.succ_if account.nonce is_user_command
             in
             let%bind () =
               [%with_label "Check fee nonce"]
                 (let%bind nonce_matches =
                    Account.Nonce.Checked.equal nonce account.nonce
                  in
                  Boolean.Assert.any
                    [ Boolean.not is_user_command; nonce_matches ])
             in
             let%bind receipt_chain_hash =
               let current = account.receipt_chain_hash in
               let%bind r =
                 Receipt.Chain_hash.Checked.cons (Signed_command payload)
                   current
               in
               Receipt.Chain_hash.Checked.if_ is_user_command ~then_:r
                 ~else_:current
             in
             let%bind is_empty_and_writeable =
               (* If this is a coinbase with zero fee, do not create the
                  account, since the fee amount won't be enough to pay for it.
               *)
               Boolean.(is_empty_and_writeable &&& not is_zero_fee)
             in
             let%bind should_pay_to_create =
               (* Coinbases and fee transfers may create, or we may be creating
                  a new token account. These are mutually exclusive, so we can
                  encode this as a boolean.
               *)
               let%bind is_create_account =
                 Boolean.(is_create_account &&& not user_command_fails)
               in
               Boolean.(is_empty_and_writeable ||| is_create_account)
             in
             let%bind amount =
               [%with_label "Compute fee payer amount"]
                 (let fee_payer_amount =
                    let sgn = Sgn.Checked.neg_if_true is_user_command in
                    Amount.Signed.create_var
                      ~magnitude:(Amount.Checked.of_fee fee)
                      ~sgn
                  in
                  (* Account creation fee for fee transfers/coinbases. *)
                  let%bind account_creation_fee =
                    let%map magnitude =
                      Amount.Checked.if_ should_pay_to_create
                        ~then_:account_creation_amount
                        ~else_:Amount.(var_of_t zero)
                    in
                    Amount.Signed.create_var ~magnitude ~sgn:Sgn.Checked.neg
                  in
                  Amount.Signed.Checked.(
                    add fee_payer_amount account_creation_fee))
             in
             let txn_global_slot = current_global_slot in
             let%bind `Min_balance _, timing =
               [%with_label "Check fee payer timing"]
                 (let%bind txn_amount =
                    let%bind sgn = Amount.Signed.Checked.sgn amount in
                    let%bind magnitude =
                      Amount.Signed.Checked.magnitude amount
                    in
                    Amount.Checked.if_ (Sgn.Checked.is_neg sgn) ~then_:magnitude
                      ~else_:Amount.(var_of_t zero)
                  in
                  let balance_check ok =
                    [%with_label "Check fee payer balance"]
                      (Boolean.Assert.is_true ok)
                  in
                  let timed_balance_check ok =
                    [%with_label "Check fee payer timed balance"]
                      (Boolean.Assert.is_true ok)
                  in
                  check_timing ~balance_check ~timed_balance_check ~account
                    ~txn_amount:(Some txn_amount) ~txn_global_slot)
             in
             let%bind balance =
               [%with_label "Check payer balance"]
                 (Balance.Checked.add_signed_amount account.balance amount)
             in
             let%map public_key =
               Public_key.Compressed.Checked.if_ is_empty_and_writeable
                 ~then_:(Account_id.Checked.public_key fee_payer)
                 ~else_:account.public_key
             and token_id =
               make_checked (fun () ->
                   Token_id.Checked.if_ is_empty_and_writeable
                     ~then_:(Account_id.Checked.token_id fee_payer)
                     ~else_:account.token_id)
             and delegate =
               Public_key.Compressed.Checked.if_ is_empty_and_writeable
                 ~then_:(Account_id.Checked.public_key fee_payer)
                 ~else_:account.delegate
             in
             { Account.Poly.balance
             ; public_key
             ; token_id
             ; token_permissions = account.token_permissions
             ; token_symbol = account.token_symbol
             ; nonce = next_nonce
             ; receipt_chain_hash
             ; delegate
             ; voting_for = account.voting_for
             ; timing
             ; permissions = account.permissions
             ; zkapp = account.zkapp
             ; zkapp_uri = account.zkapp_uri
             }))
    in
    let%bind receiver_increase =
      (* - payments:         payload.body.amount
         - stake delegation: 0
         - account creation: 0
         - token minting:    payload.body.amount
         - coinbase:         payload.body.amount - payload.common.fee
         - fee transfer:     payload.body.amount
      *)
      [%with_label "Compute receiver increase"]
        (let%bind base_amount =
           let%bind zero_transfer =
             Boolean.any [ is_stake_delegation; is_create_account ]
           in
           Amount.Checked.if_ zero_transfer
             ~then_:(Amount.var_of_t Amount.zero)
             ~else_:payload.body.amount
         in
         (* The fee for entering the coinbase transaction is paid up front. *)
         let%bind coinbase_receiver_fee =
           Amount.Checked.if_ is_coinbase
             ~then_:(Amount.Checked.of_fee fee)
             ~else_:(Amount.var_of_t Amount.zero)
         in
         Amount.Checked.sub base_amount coinbase_receiver_fee)
    in
    let receiver_overflow = ref Boolean.false_ in
    let%bind root_after_receiver_update =
      [%with_label "Update receiver"]
        (Frozen_ledger_hash.modify_account_recv
           ~depth:constraint_constants.ledger_depth root_after_fee_payer_update
           receiver ~f:(fun ~is_empty_and_writeable account ->
             (* this account is:
                - the receiver for payments
                - the delegated-to account for stake delegation
                - the created account for an account creation
                - the receiver for minted tokens
                - the receiver for a coinbase
                - the first receiver for a fee transfer
             *)
             let%bind is_empty_failure =
               let%bind must_not_be_empty =
                 Boolean.(is_stake_delegation ||| is_mint_tokens)
               in
               Boolean.(is_empty_and_writeable &&& must_not_be_empty)
             in
             let%bind () =
               [%with_label "Receiver existence failure matches predicted"]
                 (Boolean.Assert.( = ) is_empty_failure
                    user_command_failure.receiver_not_present)
             in
             let is_empty_and_writeable =
               (* is_empty_and_writable && not is_empty_failure *)
               Boolean.Unsafe.of_cvar
               @@ Field.Var.(
                    sub (is_empty_and_writeable :> t) (is_empty_failure :> t))
             in
             let%bind should_pay_to_create =
               Boolean.(is_empty_and_writeable &&& not is_create_account)
             in
             let%bind () =
               [%with_label
                 "Check whether creation fails due to a non-default token"]
                 (let%bind token_should_not_create =
                    Boolean.(should_pay_to_create &&& Boolean.not token_default)
                  in
                  let%bind token_cannot_create =
                    Boolean.(token_should_not_create &&& is_user_command)
                  in
                  let%bind () =
                    [%with_label
                      "Check that account creation is paid in the default \
                       token for non-user-commands"]
                      ((* This expands to
                          [token_should_not_create =
                            token_should_not_create && is_user_command]
                          which is
                          - [token_should_not_create = token_should_not_create]
                            (ie. always satisfied) for user commands
                          - [token_should_not_create = false] for coinbases/fee
                            transfers.
                       *)
                       Boolean.Assert.( = ) token_should_not_create
                         token_cannot_create)
                  in
                  [%with_label "equal token_cannot_create"]
                    (Boolean.Assert.( = ) token_cannot_create
                       user_command_failure.token_cannot_create))
             in
             let%bind balance =
               (* [receiver_increase] will be zero in the stake delegation
                  case.
               *)
               let%bind receiver_amount =
                 let%bind account_creation_amount =
                   Amount.Checked.if_ should_pay_to_create
                     ~then_:account_creation_amount
                     ~else_:Amount.(var_of_t zero)
                 in
                 let%bind amount_for_new_account, `Underflow underflow =
                   Amount.Checked.sub_flagged receiver_increase
                     account_creation_amount
                 in
                 let%bind () =
                   [%with_label
                     "Receiver creation fee failure matches predicted"]
                     (Boolean.Assert.( = ) underflow
                        user_command_failure.amount_insufficient_to_create)
                 in
                 Currency.Amount.Checked.if_ user_command_fails
                   ~then_:Amount.(var_of_t zero)
                   ~else_:amount_for_new_account
               in

               (* NOTE: Instead of capturing this as part of the user command
                  failures, we capture it inline here and bubble it out to a
                  reference. This behavior is still in line with the
                  out-of-snark transaction logic.

                  Updating [user_command_fails] to include this value from here
                  onwards will ensure that we do not update the source or
                  receiver accounts. The only places where [user_command_fails]
                  may have already affected behaviour are
                  * when the fee-payer is paying the account creation fee, and
                  * when a new token is created.
                  In both of these, this account is new, and will have a
                  balance of 0, so we can guarantee that there is no overflow.
               *)
               let%bind balance, `Overflow overflow =
                 Balance.Checked.add_amount_flagged account.balance
                   receiver_amount
               in
               let%bind () =
                 [%with_label "Overflow error only occurs in user commands"]
                   Boolean.(Assert.any [ is_user_command; not overflow ])
               in
               receiver_overflow := overflow ;
               Balance.Checked.if_ overflow ~then_:account.balance
                 ~else_:balance
             in
             let%bind user_command_fails =
               Boolean.(!receiver_overflow ||| user_command_fails)
             in
             let%bind is_empty_and_writeable =
               (* Do not create a new account if the user command will fail. *)
               Boolean.(is_empty_and_writeable &&& not user_command_fails)
             in
             let%bind may_delegate =
               (* Only default tokens may participate in delegation. *)
               Boolean.(is_empty_and_writeable &&& token_default)
             in
             let%map delegate =
               Public_key.Compressed.Checked.if_ may_delegate
                 ~then_:(Account_id.Checked.public_key receiver)
                 ~else_:account.delegate
             and public_key =
               Public_key.Compressed.Checked.if_ is_empty_and_writeable
                 ~then_:(Account_id.Checked.public_key receiver)
                 ~else_:account.public_key
             and token_id =
               make_checked (fun () ->
                   Token_id.Checked.if_ is_empty_and_writeable ~then_:token
                     ~else_:account.token_id)
             and token_owner =
               (* TODO: Delete token permissions *)
               Boolean.if_ is_empty_and_writeable ~then_:Boolean.false_
                 ~else_:account.token_permissions.token_owner
             and token_locked =
               Boolean.if_ is_empty_and_writeable
                 ~then_:payload.body.token_locked
                 ~else_:account.token_permissions.token_locked
             in
             { Account.Poly.balance
             ; public_key
             ; token_id
             ; token_permissions =
                 { Token_permissions.token_owner; token_locked }
             ; token_symbol = account.token_symbol
             ; nonce = account.nonce
             ; receipt_chain_hash = account.receipt_chain_hash
             ; delegate
             ; voting_for = account.voting_for
             ; timing = account.timing
             ; permissions = account.permissions
             ; zkapp = account.zkapp
             ; zkapp_uri = account.zkapp_uri
             }))
    in
    let%bind user_command_fails =
      Boolean.(!receiver_overflow ||| user_command_fails)
    in
    let%bind fee_payer_is_source = Account_id.Checked.equal fee_payer source in
    let%bind root_after_source_update =
      [%with_label "Update source"]
        (Frozen_ledger_hash.modify_account_send
           ~depth:constraint_constants.ledger_depth
           ~is_writeable:
             (* [modify_account_send] does this failure check for us. *)
             user_command_failure.source_not_present root_after_receiver_update
           source ~f:(fun ~is_empty_and_writeable account ->
             (* this account is:
                - the source for payments
                - the delegator for stake delegation
                - the token owner for account creation
                - the token owner for token minting
                - the fee-receiver for a coinbase
                - the second receiver for a fee transfer
             *)
             let%bind () =
               [%with_label "Check source presence failure matches predicted"]
                 (Boolean.Assert.( = ) is_empty_and_writeable
                    user_command_failure.source_not_present)
             in
             let%bind () =
               [%with_label
                 "Check source failure cases do not apply when fee-payer is \
                  source"]
                 (let num_failures =
                    let open Field.Var in
                    add
                      (user_command_failure.source_insufficient_balance :> t)
                      (user_command_failure.source_bad_timing :> t)
                  in
                  let not_fee_payer_is_source =
                    (Boolean.not fee_payer_is_source :> Field.Var.t)
                  in
                  (* Equivalent to:
                     if fee_payer_is_source then
                       num_failures = 0
                     else
                       num_failures = num_failures
                  *)
                  [%with_label "Check num_failures"]
                    (assert_r1cs not_fee_payer_is_source num_failures
                       num_failures))
             in
             let%bind amount =
               (* Only payments should affect the balance at this stage. *)
               if_ is_payment ~typ:Amount.typ ~then_:payload.body.amount
                 ~else_:Amount.(var_of_t zero)
             in
             let txn_global_slot = current_global_slot in
             let%bind `Min_balance _, timing =
               [%with_label "Check source timing"]
                 (let balance_check ok =
                    [%with_label
                      "Check source balance failure matches predicted"]
                      (Boolean.Assert.( = ) ok
                         (Boolean.not
                            user_command_failure.source_insufficient_balance))
                  in
                  let timed_balance_check ok =
                    [%with_label
                      "Check source timed balance failure matches predicted"]
                      (let%bind not_ok =
                         Boolean.(
                           (not ok)
                           &&& not
                                 user_command_failure
                                   .source_insufficient_balance)
                       in
                       Boolean.Assert.( = ) not_ok
                         user_command_failure.source_bad_timing)
                  in
                  check_timing ~balance_check ~timed_balance_check ~account
                    ~txn_amount:(Some amount) ~txn_global_slot)
             in
             let%bind balance, `Underflow underflow =
               Balance.Checked.sub_amount_flagged account.balance amount
             in
             let%bind () =
               (* TODO: Remove the redundancy in balance calculation between
                  here and [check_timing].
               *)
               [%with_label "Check source balance failure matches predicted"]
                 (Boolean.Assert.( = ) underflow
                    user_command_failure.source_insufficient_balance)
             in
             let%map delegate =
               Public_key.Compressed.Checked.if_ is_stake_delegation
                 ~then_:(Account_id.Checked.public_key receiver)
                 ~else_:account.delegate
             in
             (* NOTE: Technically we update the account here even in the case
                of [user_command_fails], but we throw the resulting hash away
                in [final_root] below, so it shouldn't matter.
             *)
             { Account.Poly.balance
             ; public_key = account.public_key
             ; token_id = account.token_id
             ; token_permissions = account.token_permissions
             ; token_symbol = account.token_symbol
             ; nonce = account.nonce
             ; receipt_chain_hash = account.receipt_chain_hash
             ; delegate
             ; voting_for = account.voting_for
             ; timing
             ; permissions = account.permissions
             ; zkapp = account.zkapp
             ; zkapp_uri = account.zkapp_uri
             }))
    in
    let%bind fee_excess =
      (* - payments:         payload.common.fee
         - stake delegation: payload.common.fee
         - account creation: payload.common.fee
         - token minting:    payload.common.fee
         - coinbase:         0 (fee already paid above)
         - fee transfer:     - payload.body.amount - payload.common.fee
      *)
      let open Amount in
      chain Signed.Checked.if_ is_coinbase
        ~then_:(return (Signed.Checked.of_unsigned (var_of_t zero)))
        ~else_:
          (let user_command_excess =
             Signed.Checked.of_unsigned (Checked.of_fee payload.common.fee)
           in
           let%bind fee_transfer_excess, fee_transfer_excess_overflowed =
             let%map magnitude, `Overflow overflowed =
               Checked.(
                 add_flagged payload.body.amount (of_fee payload.common.fee))
             in
             (Signed.create_var ~magnitude ~sgn:Sgn.Checked.neg, overflowed)
           in
           let%bind () =
             (* TODO: Reject this in txn pool before fees-in-tokens. *)
             [%with_label "Fee excess does not overflow"]
               Boolean.(
                 Assert.any
                   [ not is_fee_transfer; not fee_transfer_excess_overflowed ])
           in
           Signed.Checked.if_ is_fee_transfer ~then_:fee_transfer_excess
             ~else_:user_command_excess)
    in
    let%bind supply_increase =
      Amount.Checked.if_ is_coinbase ~then_:payload.body.amount
        ~else_:Amount.(var_of_t zero)
    in
    let%map final_root =
      (* Ensure that only the fee-payer was charged if this was an invalid user
         command.
      *)
      Frozen_ledger_hash.if_ user_command_fails
        ~then_:root_after_fee_payer_update ~else_:root_after_source_update
    in
    (final_root, fee_excess, supply_increase)

  (* Someday:
     write the following soundness tests:
     - apply a transaction where the signature is incorrect
     - apply a transaction where the sender does not have enough money in their account
     - apply a transaction and stuff in the wrong target hash
  *)

  (* spec for [main statement]:
     constraints pass iff there exists
        t : Tagged_transaction.t
     such that
      - applying [t] to ledger with merkle hash [l1] results in ledger with merkle hash [l2].
      - applying [t] to [pc.source] with results in pending coinbase stack [pc.target]
      - t has fee excess equal to [fee_excess]
      - t has supply increase equal to [supply_increase]
     where statement includes
        l1 : Frozen_ledger_hash.t,
        l2 : Frozen_ledger_hash.t,
        fee_excess : Amount.Signed.t,
        supply_increase : Amount.t
        pc: Pending_coinbase_stack_state.t
  *)
  let%snarkydef main ~constraint_constants
      (statement : Statement.With_sok.Checked.t) =
    let%bind () = dummy_constraints () in
    let%bind (module Shifted) = Tick.Inner_curve.Checked.Shifted.create () in
    let%bind t =
      with_label __LOC__
        (exists Transaction_union.typ ~request:(As_prover.return Transaction))
    in
    let%bind pending_coinbase_init =
      exists Pending_coinbase.Stack.typ ~request:(As_prover.return Init_stack)
    in
    let%bind state_body =
      exists
        (Mina_state.Protocol_state.Body.typ ~constraint_constants)
        ~request:(As_prover.return State_body)
    in
    let%bind root_after, fee_excess, supply_increase =
      apply_tagged_transaction ~constraint_constants
        (module Shifted)
        statement.source.ledger pending_coinbase_init
        statement.source.pending_coinbase_stack
        statement.target.pending_coinbase_stack state_body t
    in
    let%bind fee_excess =
      (* Use the default token for the fee excess if it is zero.
         This matches the behaviour of [Fee_excess.rebalance], which allows
         [verify_complete_merge] to verify a proof without knowledge of the
         particular fee tokens used.
      *)
      let%bind fee_excess_zero =
        Amount.Signed.Checked.equal fee_excess
          Amount.Signed.(Checked.constant zero)
      in
      let%map fee_token_l =
        make_checked (fun () ->
            Token_id.Checked.if_ fee_excess_zero
              ~then_:Token_id.(Checked.constant default)
              ~else_:t.payload.common.fee_token)
      in
      { Fee_excess.fee_token_l
      ; fee_excess_l = Amount.Signed.Checked.to_fee fee_excess
      ; fee_token_r = Token_id.(Checked.constant default)
      ; fee_excess_r = Fee.Signed.(Checked.constant zero)
      }
    in
    let%bind () =
      [%with_label "local state check"]
        (make_checked (fun () ->
             Local_state.Checked.assert_equal statement.source.local_state
               statement.target.local_state))
    in
    Checked.all_unit
      [ [%with_label "equal roots"]
          (Frozen_ledger_hash.assert_equal root_after statement.target.ledger)
      ; [%with_label "equal supply_increases"]
          (Currency.Amount.Checked.assert_equal supply_increase
             statement.supply_increase)
      ; [%with_label "equal fee excesses"]
          (Fee_excess.assert_equal_checked fee_excess statement.fee_excess)
      ]

  let rule ~constraint_constants : _ Pickles.Inductive_rule.t =
    { identifier = "transaction"
    ; prevs = []
    ; main =
        (fun [] x ->
          Run.run_checked (main ~constraint_constants x) ;
          [])
    ; main_value = (fun [] _ -> [])
    }

  let transaction_union_handler handler (transaction : Transaction_union.t)
      (state_body : Mina_state.Protocol_state.Body.Value.t)
      (init_stack : Pending_coinbase.Stack.t) :
      Snarky_backendless.Request.request -> _ =
   fun (With { request; respond } as r) ->
    match request with
    | Transaction ->
        respond (Provide transaction)
    | State_body ->
        respond (Provide state_body)
    | Init_stack ->
        respond (Provide init_stack)
    | _ ->
        handler r
end

module Transition_data = struct
  type t =
    { proof : Proof_type.t
    ; supply_increase : Amount.t
    ; fee_excess : Fee_excess.t
    ; sok_digest : Sok_message.Digest.t
    ; pending_coinbase_stack_state : Pending_coinbase_stack_state.t
    }
  [@@deriving fields]
end

module Merge = struct
  open Tick

  (* spec for [main top_hash]:
     constraints pass iff
     there exist digest, s1, s3, fee_excess, supply_increase pending_coinbase_stack12.source, pending_coinbase_stack23.target, tock_vk such that
     H(digest,s1, s3, pending_coinbase_stack12.source, pending_coinbase_stack23.target, fee_excess, supply_increase, tock_vk) = top_hash,
     verify_transition tock_vk _ s1 s2 pending_coinbase_stack12.source, pending_coinbase_stack12.target is true
     verify_transition tock_vk _ s2 s3 pending_coinbase_stack23.source, pending_coinbase_stack23.target is true
  *)
  let%snarkydef main
      ([ s1; s2 ] :
        (Statement.With_sok.var * (Statement.With_sok.var * _))
        Pickles_types.Hlist.HlistId.t) (s : Statement.With_sok.Checked.t) =
    let%bind fee_excess =
      Fee_excess.combine_checked s1.Statement.fee_excess s2.Statement.fee_excess
    in
    let%bind () =
      with_label __LOC__
        (let%bind valid_pending_coinbase_stack_transition =
           Pending_coinbase.Stack.Checked.check_merge
             ~transition1:
               ( s1.source.pending_coinbase_stack
               , s1.target.pending_coinbase_stack )
             ~transition2:
               ( s2.source.pending_coinbase_stack
               , s2.target.pending_coinbase_stack )
         in
         Boolean.Assert.is_true valid_pending_coinbase_stack_transition)
    in
    let%bind supply_increase =
      Amount.Checked.add s1.supply_increase s2.supply_increase
    in
    let%bind () =
      make_checked (fun () ->
          Local_state.Checked.assert_equal s.source.local_state
            s1.source.local_state ;
          Local_state.Checked.assert_equal s.target.local_state
            s2.target.local_state)
    in
    Checked.all_unit
      [ [%with_label "equal fee excesses"]
          (Fee_excess.assert_equal_checked fee_excess s.fee_excess)
      ; [%with_label "equal supply increases"]
          (Amount.Checked.assert_equal supply_increase s.supply_increase)
      ; [%with_label "equal source ledger hashes"]
          (Frozen_ledger_hash.assert_equal s.source.ledger s1.source.ledger)
      ; [%with_label "equal target, source ledger hashes"]
          (Frozen_ledger_hash.assert_equal s1.target.ledger s2.source.ledger)
      ; [%with_label "equal target ledger hashes"]
          (Frozen_ledger_hash.assert_equal s2.target.ledger s.target.ledger)
      ]

  let rule ~proof_level self : _ Pickles.Inductive_rule.t =
    let prev_should_verify =
      match proof_level with
      | Genesis_constants.Proof_level.Full ->
          true
      | _ ->
          false
    in
    let b = Boolean.var_of_value prev_should_verify in
    { identifier = "merge"
    ; prevs = [ self; self ]
    ; main =
        (fun ps x ->
          Run.run_checked (main ps x) ;
          [ b; b ])
    ; main_value = (fun _ _ -> [ prev_should_verify; prev_should_verify ])
    }
end

open Pickles_types

type tag =
  ( Statement.With_sok.Checked.t
  , Statement.With_sok.t
  , Nat.N2.n
  , Nat.N6.n )
  Pickles.Tag.t

let time lab f =
  let start = Time.now () in
  let x = f () in
  let stop = Time.now () in
  printf "%s: %s\n%!" lab (Time.Span.to_string_hum (Time.diff stop start)) ;
  x

let system ~proof_level ~constraint_constants =
  time "Transaction_snark.system" (fun () ->
      Pickles.compile ~cache:Cache_dir.cache
        (module Statement.With_sok.Checked)
        (module Statement.With_sok)
        ~typ:Statement.With_sok.typ
        ~branches:(module Nat.N6)
        ~max_branching:(module Nat.N2)
        ~name:"transaction-snark"
        ~constraint_constants:
          (Genesis_constants.Constraint_constants.to_snark_keys_header
             constraint_constants)
        ~choices:(fun ~self ->
          let parties x =
            Base.Parties_snark.rule ~constraint_constants ~proof_level x
          in
          [ Base.rule ~constraint_constants
          ; Merge.rule ~proof_level self
          ; parties Opt_signed_unsigned
          ; parties Opt_signed_opt_signed
          ; parties Opt_signed
          ; parties Proved
          ]))

module Verification = struct
  module type S = sig
    val tag : tag

    val verify : (t * Sok_message.t) list -> bool Async.Deferred.t

    val id : Pickles.Verification_key.Id.t Lazy.t

    val verification_key : Pickles.Verification_key.t Lazy.t

    val verify_against_digest : t -> bool Async.Deferred.t

    val constraint_system_digests : (string * Md5_lib.t) list Lazy.t
  end
end

module type S = sig
  include Verification.S

  val constraint_constants : Genesis_constants.Constraint_constants.t

  val cache_handle : Pickles.Cache_handle.t

  val of_non_parties_transaction :
       statement:Statement.With_sok.t
    -> init_stack:Pending_coinbase.Stack.t
    -> Transaction.Valid.t Transaction_protocol_state.t
    -> Tick.Handler.t
    -> t Async.Deferred.t

  val of_user_command :
       statement:Statement.With_sok.t
    -> init_stack:Pending_coinbase.Stack.t
    -> Signed_command.With_valid_signature.t Transaction_protocol_state.t
    -> Tick.Handler.t
    -> t Async.Deferred.t

  val of_fee_transfer :
       statement:Statement.With_sok.t
    -> init_stack:Pending_coinbase.Stack.t
    -> Fee_transfer.t Transaction_protocol_state.t
    -> Tick.Handler.t
    -> t Async.Deferred.t

  val of_parties_segment_exn :
       statement:Statement.With_sok.t
    -> snapp_statement:(int * Zkapp_statement.t) option
    -> witness:Parties_segment.Witness.t
    -> spec:Parties_segment.Basic.t
    -> t Async.Deferred.t

  val merge :
    t -> t -> sok_digest:Sok_message.Digest.t -> t Async.Deferred.Or_error.t
end

let check_transaction_union ?(preeval = false) ~constraint_constants sok_message
    source target init_stack pending_coinbase_stack_state transaction state_body
    handler =
  if preeval then failwith "preeval currently disabled" ;
  let sok_digest = Sok_message.digest sok_message in
  let handler =
    Base.transaction_union_handler handler transaction state_body init_stack
  in
  let statement : Statement.With_sok.t =
    Statement.Poly.with_empty_local_state ~source ~target
      ~supply_increase:(Transaction_union.supply_increase transaction)
      ~pending_coinbase_stack_state
      ~fee_excess:(Transaction_union.fee_excess transaction)
      ~sok_digest
  in
  let open Tick in
  ignore
    ( Or_error.ok_exn
        (run_and_check
           (handle
              (Checked.map ~f:As_prover.return
                 (let open Checked in
                 exists Statement.With_sok.typ
                   ~compute:(As_prover.return statement)
                 >>= Base.main ~constraint_constants))
              handler))
      : unit )

let check_transaction ?preeval ~constraint_constants ~sok_message ~source
    ~target ~init_stack ~pending_coinbase_stack_state ~zkapp_account1:_
    ~zkapp_account2:_
    (transaction_in_block : Transaction.Valid.t Transaction_protocol_state.t)
    handler =
  let transaction =
    Transaction_protocol_state.transaction transaction_in_block
  in
  let state_body = Transaction_protocol_state.block_data transaction_in_block in
  match to_preunion (transaction :> Transaction.t) with
  | `Parties _ ->
      failwith "Called non-party transaction with parties transaction"
  | `Transaction t ->
      check_transaction_union ?preeval ~constraint_constants sok_message source
        target init_stack pending_coinbase_stack_state
        (Transaction_union.of_transaction t)
        state_body handler

let check_user_command ~constraint_constants ~sok_message ~source ~target
    ~init_stack ~pending_coinbase_stack_state t_in_block handler =
  let user_command = Transaction_protocol_state.transaction t_in_block in
  check_transaction ~constraint_constants ~sok_message ~source ~target
    ~init_stack ~pending_coinbase_stack_state ~zkapp_account1:None
    ~zkapp_account2:None
    { t_in_block with transaction = Command (Signed_command user_command) }
    handler

let generate_transaction_union_witness ?(preeval = false) ~constraint_constants
    sok_message source target transaction_in_block init_stack
    pending_coinbase_stack_state handler =
  if preeval then failwith "preeval currently disabled" ;
  let transaction =
    Transaction_protocol_state.transaction transaction_in_block
  in
  let state_body = Transaction_protocol_state.block_data transaction_in_block in
  let sok_digest = Sok_message.digest sok_message in
  let handler =
    Base.transaction_union_handler handler transaction state_body init_stack
  in
  let statement : Statement.With_sok.t =
    Statement.Poly.with_empty_local_state ~source ~target
      ~supply_increase:(Transaction_union.supply_increase transaction)
      ~pending_coinbase_stack_state
      ~fee_excess:(Transaction_union.fee_excess transaction)
      ~sok_digest
  in
  let open Tick in
  let main x = handle (Base.main ~constraint_constants x) handler in
  generate_auxiliary_input [ Statement.With_sok.typ ] main statement

let generate_transaction_witness ?preeval ~constraint_constants ~sok_message
    ~source ~target ~init_stack ~pending_coinbase_stack_state ~zkapp_account1:_
    ~zkapp_account2:_
    (transaction_in_block : Transaction.Valid.t Transaction_protocol_state.t)
    handler =
  match
    to_preunion
      ( Transaction_protocol_state.transaction transaction_in_block
        :> Transaction.t )
  with
  | `Parties _ ->
      failwith "Called non-party transaction with parties transaction"
  | `Transaction t ->
      generate_transaction_union_witness ?preeval ~constraint_constants
        sok_message source target
        { transaction_in_block with
          transaction = Transaction_union.of_transaction t
        }
        init_stack pending_coinbase_stack_state handler

let verify (ts : (t * _) list) ~key =
  if
    List.for_all ts ~f:(fun ({ statement; _ }, message) ->
        Sok_message.Digest.equal
          (Sok_message.digest message)
          statement.sok_digest)
  then
    Pickles.verify
      (module Nat.N2)
      (module Statement.With_sok)
      key
      (List.map ts ~f:(fun ({ statement; proof }, _) -> (statement, proof)))
  else Async.return false

let constraint_system_digests ~constraint_constants () =
  let digest = Tick.R1CS_constraint_system.digest in
  [ ( "transaction-merge"
    , digest
        Merge.(
          Tick.constraint_system ~exposing:[ Statement.With_sok.typ ] (fun x ->
              let open Tick in
              let%bind x1 = exists Statement.With_sok.typ in
              let%bind x2 = exists Statement.With_sok.typ in
              main [ x1; x2 ] x)) )
  ; ( "transaction-base"
    , digest
        Base.(
          Tick.constraint_system ~exposing:[ Statement.With_sok.typ ]
            (main ~constraint_constants)) )
  ]

type local_state =
  ( (Party.t, unit) Parties.Call_forest.t
  , (Party.t, unit) Parties.Call_forest.t list
  , Token_id.t
  , Currency.Amount.t
  , Sparse_ledger.t
  , bool
  , unit
  , Transaction_status.Failure.Collection.t )
  Mina_transaction_logic.Parties_logic.Local_state.t

type global_state = Sparse_ledger.Global_state.t

module Parties_intermediate_state = struct
  type state = { global : global_state; local : local_state }

  type t =
    { kind : [ `Same | `New | `Two_new ]
    ; spec : Parties_segment.Basic.t
    ; state_before : state
    ; state_after : state
    ; use_full_commitment : [ `Others | `Proved_use_full_commitment of bool ]
    }
end

(** [group_by_parties_rev partiess stmtss] identifies before/after pairs of
    statements, corresponding to parties in [partiess] which minimize the
    number of snark proofs needed to prove all of the parties.

    This function is intended to take the parties from multiple transactions as
    its input, which may be converted from a [Parties.t list] using
    [List.map ~f:Parties.parties]. The [stmtss] argument should be a list of
    the same length, with 1 more state than the number of parties for each
    transaction.

    For example, two transactions made up of parties [[p1; p2; p3]] and
    [[p4; p5]] should have the statements [[[s0; s1; s2; s3]; [s3; s4; s5]]],
    where each [s_n] is the state after applying [p_n] on top of [s_{n-1}], and
    where [s0] is the initial state before any of the transactions have been
    applied.

    Each pair is also identified with one of [`Same], [`New], or [`Two_new],
    indicating that the next one ([`New]) or next two ([`Two_new]) [Parties.t]s
    will need to be passed as part of the snark witness while applying that
    pair.
*)
let group_by_parties_rev partiess stmtss : Parties_intermediate_state.t list =
  let use_full_commitment (p : Party.t) =
    match p.authorization with
    | Proof _ ->
        `Proved_use_full_commitment p.body.use_full_commitment
    | _ ->
        `Others
  in
  let intermediate_state p ~kind ~spec ~before ~after =
    { Parties_intermediate_state.kind
    ; spec
    ; state_before = { global = fst before; local = snd before }
    ; state_after = { global = fst after; local = snd after }
    ; use_full_commitment = use_full_commitment p
    }
  in
  let rec group_by_parties_rev partiess stmtss acc =
    match (partiess, stmtss) with
    | ([] | [ [] ]), [ _ ] ->
        (* We've associated statements with all given parties. *)
        acc
    | [ [ ({ Party.authorization = a1; _ } as p) ] ], [ [ before; after ] ] ->
        (* There are no later parties to pair this one with. Prove it on its
           own.
        *)
        intermediate_state p ~kind:`Same
          ~spec:(Parties_segment.Basic.of_controls [ a1 ])
          ~before ~after
        :: acc
    | ( [ []; [ ({ Party.authorization = a1; _ } as p) ] ]
      , [ [ _ ]; [ before; after ] ] ) ->
        (* This party is part of a new transaction, and there are no later
           parties to pair it with. Prove it on its own.
        *)
        intermediate_state p ~kind:`New
          ~spec:(Parties_segment.Basic.of_controls [ a1 ])
          ~before ~after
        :: acc
    | ( (({ Party.authorization = Proof _ as a1; _ } as p) :: parties)
        :: partiess
      , (before :: (after :: _ as stmts)) :: stmtss ) ->
        (* This party contains a proof, don't pair it with other parties. *)
        group_by_parties_rev (parties :: partiess) (stmts :: stmtss)
          ( intermediate_state p ~kind:`Same
              ~spec:(Parties_segment.Basic.of_controls [ a1 ])
              ~before ~after
          :: acc )
    | ( []
        :: (({ Party.authorization = Proof _ as a1; _ } as p) :: parties)
           :: partiess
      , [ _ ] :: (before :: (after :: _ as stmts)) :: stmtss ) ->
        (* This party is part of a new transaction, and contains a proof, don't
           pair it with other parties.
        *)
        group_by_parties_rev (parties :: partiess) (stmts :: stmtss)
          ( intermediate_state p ~kind:`New
              ~spec:(Parties_segment.Basic.of_controls [ a1 ])
              ~before ~after
          :: acc )
    | ( (({ Party.authorization = a1; _ } as p)
        :: ({ Party.authorization = Proof _; _ } :: _ as parties))
        :: partiess
      , (before :: (after :: _ as stmts)) :: stmtss ) ->
        (* The next party contains a proof, don't pair it with this party. *)
        group_by_parties_rev (parties :: partiess) (stmts :: stmtss)
          ( intermediate_state p ~kind:`Same
              ~spec:(Parties_segment.Basic.of_controls [ a1 ])
              ~before ~after
          :: acc )
    | ( (({ Party.authorization = a1; _ } as p) :: ([] as parties))
        :: (({ Party.authorization = Proof _; _ } :: _) :: _ as partiess)
      , (before :: (after :: _ as stmts)) :: stmtss ) ->
        (* The next party is in the next transaction and contains a proof,
           don't pair it with this party.
        *)
        group_by_parties_rev (parties :: partiess) (stmts :: stmtss)
          ( intermediate_state p ~kind:`Same
              ~spec:(Parties_segment.Basic.of_controls [ a1 ])
              ~before ~after
          :: acc )
    | ( (({ Party.authorization = (Signature _ | None_given) as a1; _ } as p)
        :: { Party.authorization = (Signature _ | None_given) as a2; _ }
           :: parties)
        :: partiess
      , (before :: _ :: (after :: _ as stmts)) :: stmtss ) ->
        (* The next two parties do not contain proofs, and are within the same
           transaction. Pair them.
           Ok to get "use_full_commitment" of [a1] because neither of them
           contain a proof.
        *)
        group_by_parties_rev (parties :: partiess) (stmts :: stmtss)
          ( intermediate_state p ~kind:`Same
              ~spec:(Parties_segment.Basic.of_controls [ a1; a2 ])
              ~before ~after
          :: acc )
    | ( []
        :: (({ Party.authorization = a1; _ } as p)
           :: ({ Party.authorization = Proof _; _ } :: _ as parties))
           :: partiess
      , [ _ ] :: (before :: (after :: _ as stmts)) :: stmtss ) ->
        (* This party is in the next transaction, and the next party contains a
           proof, don't pair it with this party.
        *)
        group_by_parties_rev (parties :: partiess) (stmts :: stmtss)
          ( intermediate_state p ~kind:`New
              ~spec:(Parties_segment.Basic.of_controls [ a1 ])
              ~before ~after
          :: acc )
    | ( []
        :: (({ Party.authorization = (Signature _ | None_given) as a1; _ } as p)
           :: { Party.authorization = (Signature _ | None_given) as a2; _ }
              :: parties)
           :: partiess
      , [ _ ] :: (before :: _ :: (after :: _ as stmts)) :: stmtss ) ->
        (* The next two parties do not contain proofs, and are within the same
           new transaction. Pair them.
           Ok to get "use_full_commitment" of [a1] because neither of them
           contain a proof.
        *)
        group_by_parties_rev (parties :: partiess) (stmts :: stmtss)
          ( intermediate_state p ~kind:`New
              ~spec:(Parties_segment.Basic.of_controls [ a1; a2 ])
              ~before ~after
          :: acc )
    | ( [ ({ Party.authorization = (Signature _ | None_given) as a1; _ } as p) ]
        :: ({ Party.authorization = (Signature _ | None_given) as a2; _ }
           :: parties)
           :: partiess
      , (before :: _after1) :: (_before2 :: (after :: _ as stmts)) :: stmtss )
      ->
        (* The next two parties do not contain proofs, and the second is within
           a new transaction. Pair them.
           Ok to get "use_full_commitment" of [a1] because neither of them
           contain a proof.
        *)
        group_by_parties_rev (parties :: partiess) (stmts :: stmtss)
          ( intermediate_state p ~kind:`New
              ~spec:(Parties_segment.Basic.of_controls [ a1; a2 ])
              ~before ~after
          :: acc )
    | ( []
        :: (({ Party.authorization = a1; _ } as p) :: parties)
           :: (({ Party.authorization = Proof _; _ } :: _) :: _ as partiess)
      , [ _ ] :: (before :: ([ after ] as stmts)) :: (_ :: _ as stmtss) ) ->
        (* The next transaction contains a proof, and this party is in a new
           transaction, don't pair it with the next party.
        *)
        group_by_parties_rev (parties :: partiess) (stmts :: stmtss)
          ( intermediate_state p ~kind:`New
              ~spec:(Parties_segment.Basic.of_controls [ a1 ])
              ~before ~after
          :: acc )
    | ( []
        :: [ ({ Party.authorization = (Signature _ | None_given) as a1; _ } as p)
           ]
           :: ({ Party.authorization = (Signature _ | None_given) as a2; _ }
              :: parties)
              :: partiess
      , [ _ ]
        :: [ before; _after1 ] :: (_before2 :: (after :: _ as stmts)) :: stmtss
      ) ->
        (* The next two parties do not contain proofs, the first is within a
           new transaction, and the second is within another new transaction.
           Pair them.
           Ok to get "use_full_commitment" of [a1] because neither of them
           contain a proof.
        *)
        group_by_parties_rev (parties :: partiess) (stmts :: stmtss)
          ( intermediate_state p ~kind:`Two_new
              ~spec:(Parties_segment.Basic.of_controls [ a1; a2 ])
              ~before ~after
          :: acc )
    | ( [ [ ({ Party.authorization = a1; _ } as p) ] ]
      , (before :: after :: _) :: _ ) ->
        (* This party is the final party given. Prove it on its own. *)
        intermediate_state p ~kind:`Same
          ~spec:(Parties_segment.Basic.of_controls [ a1 ])
          ~before ~after
        :: acc
    | ( [] :: [ ({ Party.authorization = a1; _ } as p) ] :: [] :: _
      , [ _ ] :: (before :: after :: _) :: _ ) ->
        (* This party is the final party given, in a new transaction. Prove it
           on its own.
        *)
        intermediate_state p ~kind:`New
          ~spec:(Parties_segment.Basic.of_controls [ a1 ])
          ~before ~after
        :: acc
    | _, [] ->
        failwith "group_by_parties_rev: No statements remaining"
    | ([] | [ [] ]), _ ->
        failwith "group_by_parties_rev: Unmatched statements remaining"
    | [] :: _, [] :: _ ->
        failwith
          "group_by_parties_rev: No final statement for current transaction"
    | [] :: _, (_ :: _ :: _) :: _ ->
        failwith
          "group_by_parties_rev: Unmatched statements for current transaction"
    | [] :: [ _ ] :: _, [ _ ] :: (_ :: _ :: _ :: _) :: _ ->
        failwith
          "group_by_parties_rev: Unmatched statements for next transaction"
    | [ []; [ _ ] ], [ _ ] :: [ _; _ ] :: _ :: _ ->
        failwith
          "group_by_parties_rev: Unmatched statements after next transaction"
    | (_ :: _) :: _, ([] | [ _ ]) :: _ | (_ :: _ :: _) :: _, [ _; _ ] :: _ ->
        failwith
          "group_by_parties_rev: Too few statements remaining for the current \
           transaction"
    | ([] | [ _ ]) :: [] :: _, _ ->
        failwith "group_by_parties_rev: The next transaction has no parties"
    | [] :: (_ :: _) :: _, _ :: ([] | [ _ ]) :: _
    | [] :: (_ :: _ :: _) :: _, _ :: [ _; _ ] :: _ ->
        failwith
          "group_by_parties_rev: Too few statements remaining for the next \
           transaction"
    | [ _ ] :: (_ :: _) :: _, _ :: ([] | [ _ ]) :: _ ->
        failwith
          "group_by_parties_rev: Too few statements remaining for the next \
           transaction"
    | [] :: [ _ ] :: (_ :: _) :: _, _ :: _ :: ([] | [ _ ]) :: _ ->
        failwith
          "group_by_parties_rev: Too few statements remaining for the \
           transaction after next"
    | ([] | [ _ ]) :: (_ :: _) :: _, [ _ ] ->
        failwith
          "group_by_parties_rev: No statements given for the next transaction"
    | [] :: [ _ ] :: (_ :: _) :: _, [ _; (_ :: _ :: _) ] ->
        failwith
          "group_by_parties_rev: No statements given for transaction after next"
  in
  group_by_parties_rev partiess stmtss []

let rec accumulate_call_stack_hashes ~(hash_frame : 'frame -> field)
    (frames : 'frame list) : ('frame, field) With_stack_hash.t list =
  match frames with
  | [] ->
      []
  | f :: fs ->
      let h_f = hash_frame f in
      let tl = accumulate_call_stack_hashes ~hash_frame fs in
      let h_tl =
        match tl with [] -> Parties.Call_forest.empty | t :: _ -> t.stack_hash
      in
      { stack_hash = Parties.Call_forest.hash_cons h_f h_tl; elt = f } :: tl

let parties_witnesses_exn ~constraint_constants ~state_body ~fee_excess ledger
    (partiess :
      ( [ `Pending_coinbase_init_stack of Pending_coinbase.Stack.t ]
      * [ `Pending_coinbase_of_statement of Pending_coinbase_stack_state.t ]
      * Parties.t )
      list) =
  let sparse_ledger =
    match ledger with
    | `Ledger ledger ->
        Sparse_ledger.of_ledger_subset_exn ledger
          (List.concat_map
             ~f:(fun (_, _, parties) -> Parties.accounts_accessed parties)
             partiess)
    | `Sparse_ledger sparse_ledger ->
        sparse_ledger
  in
  let state_view = Mina_state.Protocol_state.Body.view state_body in
  let _, _, states_rev =
    List.fold_left ~init:(fee_excess, sparse_ledger, []) partiess
      ~f:(fun (fee_excess, sparse_ledger, statess_rev) (_, _, parties) ->
        let _, states =
          Sparse_ledger.apply_parties_unchecked_with_states sparse_ledger
            ~constraint_constants ~state_view ~fee_excess parties
          |> Or_error.ok_exn
        in
        let final_state = fst (List.last_exn states) in
        (final_state.fee_excess, final_state.ledger, states :: statess_rev))
  in
  let states = List.rev states_rev in
  let states_rev =
    group_by_parties_rev
      ( []
      :: List.map ~f:(fun (_, _, parties) -> Parties.parties parties) partiess
      )
      ([ List.hd_exn (List.hd_exn states) ] :: states)
  in
  let tx_statement commitment full_commitment use_full_commitment
      (remaining_parties : (Party.t, _) Parties.Call_forest.t) :
      Zkapp_statement.t =
    let at_party =
      Parties.Call_forest.(hash (accumulate_hashes' remaining_parties))
    in
    let transaction =
      match use_full_commitment with
      | `Proved_use_full_commitment b ->
          if b then full_commitment else commitment
      | _ ->
          failwith "Expected `Proof for party that has a proof"
    in
    { transaction; at_party }
  in
  let commitment = ref Local_state.dummy.transaction_commitment in
  let full_commitment = ref Local_state.dummy.full_transaction_commitment in
  let remaining_parties =
    let partiess =
      List.map partiess
        ~f:(fun
             (pending_coinbase_init_stack, pending_coinbase_stack_state, parties)
           ->
          ( pending_coinbase_init_stack
          , pending_coinbase_stack_state
          , { Mina_transaction_logic.Parties_logic.Start_data.parties
            ; memo_hash = Signed_command_memo.hash parties.memo
            } ))
    in
    ref partiess
  in
  let pending_coinbase_init_stack = ref Pending_coinbase.Stack.empty in
  let pending_coinbase_stack_state =
    ref
      { Pending_coinbase_stack_state.source = Pending_coinbase.Stack.empty
      ; target = Pending_coinbase.Stack.empty
      }
  in
  List.fold_right states_rev ~init:[]
    ~f:(fun
         { Parties_intermediate_state.kind
         ; spec
         ; state_before = { global = source_global; local = source_local }
         ; state_after = { global = target_global; local = target_local }
         ; use_full_commitment
         }
         witnesses
       ->
      (*Transaction snark says nothing about failure status*)
      let source_local = { source_local with failure_status_tbl = [] } in
      let target_local = { target_local with failure_status_tbl = [] } in
      let current_commitment = !commitment in
      let current_full_commitment = !full_commitment in
      let snapp_stmt =
        match spec with
        | Proved ->
            (* NB: This is only correct if we assume that a proved party will
               never appear first in a transaction.
            *)
            Some
              ( 0
              , tx_statement current_commitment current_full_commitment
                  use_full_commitment source_local.parties )
        | _ ->
            None
      in
      let ( start_parties
          , next_commitment
          , next_full_commitment
          , pending_coinbase_init_stack
          , pending_coinbase_stack_state ) =
        let empty_if_last (mk : unit -> field * field) : field * field =
          match (target_local.parties, target_local.call_stack) with
          | [], [] ->
              (* The commitment will be cleared, because this is the last
                 party.
              *)
              Parties.Transaction_commitment.(empty, empty)
          | _ ->
              mk ()
        in
        let mk_next_commitments (parties : Parties.t) =
          empty_if_last (fun () ->
              let next_commitment = Parties.commitment parties in
              let fee_payer_hash =
                Party.(digest @@ of_fee_payer parties.fee_payer)
              in
              let next_full_commitment =
                Parties.Transaction_commitment.with_fee_payer next_commitment
                  ~fee_payer_hash
              in
              (next_commitment, next_full_commitment))
        in
        match kind with
        | `Same ->
            let next_commitment, next_full_commitment =
              empty_if_last (fun () ->
                  (current_commitment, current_full_commitment))
            in
            ( []
            , next_commitment
            , next_full_commitment
            , !pending_coinbase_init_stack
            , !pending_coinbase_stack_state )
        | `New -> (
            match !remaining_parties with
            | ( `Pending_coinbase_init_stack pending_coinbase_init_stack1
              , `Pending_coinbase_of_statement pending_coinbase_stack_state1
              , parties )
              :: rest ->
                let commitment', full_commitment' =
                  mk_next_commitments parties.parties
                in
                remaining_parties := rest ;
                commitment := commitment' ;
                full_commitment := full_commitment' ;
                pending_coinbase_init_stack := pending_coinbase_init_stack1 ;
                pending_coinbase_stack_state := pending_coinbase_stack_state1 ;
                ( [ parties ]
                , commitment'
                , full_commitment'
                , !pending_coinbase_init_stack
                , !pending_coinbase_stack_state )
            | _ ->
                failwith "Not enough remaining parties" )
        | `Two_new -> (
            match !remaining_parties with
            | ( `Pending_coinbase_init_stack pending_coinbase_init_stack1
              , `Pending_coinbase_of_statement pending_coinbase_stack_state1
              , parties1 )
              :: ( `Pending_coinbase_init_stack _pending_coinbase_init_stack2
                 , `Pending_coinbase_of_statement pending_coinbase_stack_state2
                 , parties2 )
                 :: rest ->
                let commitment', full_commitment' =
                  mk_next_commitments parties2.parties
                in
                remaining_parties := rest ;
                commitment := commitment' ;
                full_commitment := full_commitment' ;
                (*TODO: Remove `Two_new case because the resulting pending_coinbase_init_stack will not be correct for parties2 if it is in a different scan state tree*)
                pending_coinbase_init_stack := pending_coinbase_init_stack1 ;
                pending_coinbase_stack_state :=
                  { pending_coinbase_stack_state1 with
                    Pending_coinbase_stack_state.target =
                      pending_coinbase_stack_state2
                        .Pending_coinbase_stack_state.target
                  } ;
                ( [ parties1; parties2 ]
                , commitment'
                , full_commitment'
                , !pending_coinbase_init_stack
                , !pending_coinbase_stack_state )
            | _ ->
                failwith "Not enough remaining parties" )
      in
      let hash_local_state
          (local : _ Mina_transaction_logic.Parties_logic.Local_state.t) =
        let hash_parties_stack ps =
          ps |> Parties.Call_forest.accumulate_hashes'
          |> Parties.Call_forest.map ~f:(fun p -> (p, ()))
        in
        let call_stack : (Party.t, unit) Parties.Call_forest.t list =
          local.call_stack
        in
        let call_stack :
            (unit Parties.Call_forest.With_hashes.t, field) With_stack_hash.t
            list =
          accumulate_call_stack_hashes
            (List.map call_stack ~f:Parties.Call_forest.accumulate_hashes')
            ~hash_frame:Parties.Call_forest.hash
          |> List.map
               ~f:
                 (With_stack_hash.map
                    ~f:(Parties.Call_forest.map ~f:(fun p -> (p, ()))))
        in
        { local with
          Mina_transaction_logic.Parties_logic.Local_state.parties =
            hash_parties_stack local.parties
        ; call_stack
        }
      in
      let source_local =
        { (hash_local_state source_local) with
          transaction_commitment = current_commitment
        ; full_transaction_commitment = current_full_commitment
        }
      in
      let target_local =
        { (hash_local_state target_local) with
          transaction_commitment = next_commitment
        ; full_transaction_commitment = next_full_commitment
        }
      in
      let w : Parties_segment.Witness.t =
        { global_ledger = source_global.ledger
        ; local_state_init = source_local
        ; start_parties
        ; state_body
        ; init_stack = pending_coinbase_init_stack
        }
      in
      let fee_excess =
        (*capture only the difference in the fee excess*)
        let fee_excess =
          match
            Amount.Signed.(
              add target_global.fee_excess (negate source_global.fee_excess))
          with
          | None ->
              failwith
                (sprintf
                   !"unexpected fee excess. source %{sexp: Amount.Signed.t} \
                     target %{sexp: Amount.Signed.t}"
                   target_global.fee_excess source_global.fee_excess)
          | Some balance_change ->
              balance_change
        in
        { fee_token_l = Token_id.default
        ; fee_excess_l = Amount.Signed.to_fee fee_excess
        ; Mina_base.Fee_excess.fee_token_r = Token_id.default
        ; fee_excess_r = Fee.Signed.zero
        }
      in
      let call_stack_hash s =
        List.hd s
        |> Option.value_map ~default:Parties.Call_forest.empty
             ~f:With_stack_hash.stack_hash
      in
      let statement : Statement.With_sok.t =
        (* empty ledger hash in the local state at the beginning of each
           transaction
           `parties` in local state is empty for the first segment*)
        let source_local_ledger =
          if List.is_empty source_local.parties then
            Frozen_ledger_hash.empty_hash
          else Sparse_ledger.merkle_root source_local.ledger
        in
        { source =
            { ledger = Sparse_ledger.merkle_root source_global.ledger
            ; pending_coinbase_stack = pending_coinbase_stack_state.source
            ; local_state =
                { source_local with
                  parties = Parties.Call_forest.hash source_local.parties
                ; call_stack = call_stack_hash source_local.call_stack
                ; ledger = source_local_ledger
                }
            }
        ; target =
            { ledger = Sparse_ledger.merkle_root target_global.ledger
            ; pending_coinbase_stack = pending_coinbase_stack_state.target
            ; local_state =
                { target_local with
                  parties = Parties.Call_forest.hash target_local.parties
                ; call_stack = call_stack_hash target_local.call_stack
                ; ledger = Sparse_ledger.merkle_root target_local.ledger
                }
            }
        ; supply_increase = Amount.zero
        ; fee_excess
        ; sok_digest = Sok_message.Digest.default
        }
      in
      (w, spec, statement, snapp_stmt) :: witnesses)

module Make (Inputs : sig
  val constraint_constants : Genesis_constants.Constraint_constants.t

  val proof_level : Genesis_constants.Proof_level.t
end) =
struct
  open Inputs

  let constraint_constants = constraint_constants

  let ( tag
      , cache_handle
      , p
      , Pickles.Provers.
          [ base
          ; merge
          ; opt_signed_unsigned
          ; opt_signed_opt_signed
          ; opt_signed
          ; proved
          ] ) =
    system ~proof_level ~constraint_constants

  module Proof = (val p)

  let id = Proof.id

  let verification_key = Proof.verification_key

  let verify_against_digest { statement; proof } =
    Proof.verify [ (statement, proof) ]

  let verify ts =
    if
      List.for_all ts ~f:(fun (p, m) ->
          Sok_message.Digest.equal (Sok_message.digest m) p.statement.sok_digest)
    then
      Proof.verify
        (List.map ts ~f:(fun ({ statement; proof }, _) -> (statement, proof)))
    else Async.return false

  let first_party (witness : Transaction_witness.Parties_segment_witness.t) =
    match witness.local_state_init.parties with
    | [] ->
        with_return (fun { return } ->
            List.iter witness.start_parties ~f:(fun s ->
                List.iter ~f:(fun x -> return (Some x)) s.parties.other_parties) ;
            None)
    | xs ->
        Parties.Call_forest.hd_party xs |> Option.map ~f:fst

  let party_proof (p : Party.t) =
    match p.authorization with
    | Proof p ->
        Some p
    | Signature _ | None_given ->
        None

  let snapp_proof_data ~(snapp_statement : (int * Zkapp_statement.t) option)
      ~(witness : Transaction_witness.Parties_segment_witness.t) =
    let open Option.Let_syntax in
    let%bind p = first_party witness in
    let%bind tag, snapp_statement = snapp_statement in
    let%map pi = party_proof p in
    let vk =
      let account_id = Account_id.create p.body.public_key p.body.token_id in
      let account : Account.t =
        Sparse_ledger.(
          get_exn witness.local_state_init.ledger
            (find_index_exn witness.local_state_init.ledger account_id))
      in
      match
        Option.value_map ~default:None account.zkapp ~f:(fun s ->
            s.verification_key)
      with
      | None ->
          failwith "No verification key found in the account"
      | Some s ->
          s
    in
    (snapp_statement, pi, vk, tag)

  let of_parties_segment_exn ~statement ~snapp_statement ~witness
      ~(spec : Parties_segment.Basic.t) : t Async.Deferred.t =
    Base.Parties_snark.witness := Some witness ;
    let res =
      match spec with
      | Opt_signed ->
          opt_signed [] statement
      | Opt_signed_unsigned ->
          opt_signed_unsigned [] statement
      | Opt_signed_opt_signed ->
          opt_signed_opt_signed [] statement
      | Proved -> (
          match snapp_proof_data ~snapp_statement ~witness with
          | None ->
              failwith "of_parties_segment: Expected exactly one proof"
          | Some (s, p, v, tag) ->
              (* TODO: We should not have to pass the statement in here. *)
              proved
                ( Pickles.Side_loaded.in_prover (Base.side_loaded tag) v.data ;
                  [ (s, p) ] )
                statement )
    in
    let open Async in
    let%map proof = res in
    Base.Parties_snark.witness := None ;
    { proof; statement }

  let of_transaction_union ~statement ~init_stack transaction state_body handler
      =
    let open Async in
    let%map proof =
      base []
        ~handler:
          (Base.transaction_union_handler handler transaction state_body
             init_stack)
        statement
    in
    { statement; proof }

  let of_non_parties_transaction ~statement ~init_stack transaction_in_block
      handler =
    let transaction : Transaction.t =
      Transaction.forget
        (Transaction_protocol_state.transaction transaction_in_block)
    in
    let state_body =
      Transaction_protocol_state.block_data transaction_in_block
    in
    match to_preunion transaction with
    | `Parties _ ->
        failwith "Called Non-parties transaction with parties transaction"
    | `Transaction t ->
        of_transaction_union ~statement ~init_stack
          (Transaction_union.of_transaction t)
          state_body handler

  let of_user_command ~statement ~init_stack user_command_in_block handler =
    of_non_parties_transaction ~statement ~init_stack
      { user_command_in_block with
        transaction =
          Command
            (Signed_command
               (Transaction_protocol_state.transaction user_command_in_block))
      }
      handler

  let of_fee_transfer ~statement ~init_stack transfer_in_block handler =
    of_non_parties_transaction ~statement ~init_stack
      { transfer_in_block with
        transaction =
          Fee_transfer
            (Transaction_protocol_state.transaction transfer_in_block)
      }
      handler

  let merge ({ statement = t12; _ } as x12) ({ statement = t23; _ } as x23)
      ~sok_digest =
    let open Async.Deferred.Or_error.Let_syntax in
    let%bind s = Async.return (Statement.merge t12 t23) in
    let s = { s with sok_digest } in
    let open Async in
    let%map proof =
      merge [ (x12.statement, x12.proof); (x23.statement, x23.proof) ] s
    in
    Ok { statement = s; proof }

  let constraint_system_digests =
    lazy (constraint_system_digests ~constraint_constants ())
end

module For_tests = struct
  module Spec = struct
    type t =
      { fee : Currency.Fee.t
      ; sender : Signature_lib.Keypair.t * Mina_base.Account.Nonce.t
      ; fee_payer : (Signature_lib.Keypair.t * Mina_base.Account.Nonce.t) option
      ; receivers :
          (Signature_lib.Public_key.Compressed.t * Currency.Amount.t) list
      ; amount : Currency.Amount.t
      ; zkapp_account_keypairs : Signature_lib.Keypair.t list
      ; memo : Signed_command_memo.t
      ; new_zkapp_account : bool
      ; snapp_update : Party.Update.t
            (* Authorization for the update being performed *)
      ; current_auth : Permissions.Auth_required.t
      ; sequence_events : Tick.Field.t array list
      ; events : Tick.Field.t array list
      ; call_data : Tick.Field.t
      }
    [@@deriving sexp]
  end

  let create_trivial_snapp ~constraint_constants () =
    let tag, _, (module P), Pickles.Provers.[ trivial_prover; _ ] =
      let trivial_rule : _ Pickles.Inductive_rule.t =
        let trivial_main (tx_commitment : Zkapp_statement.Checked.t) :
            unit Checked.t =
          Impl.run_checked (dummy_constraints ())
          |> fun () ->
          Zkapp_statement.Checked.Assert.equal tx_commitment tx_commitment
          |> return
        in
        { identifier = "trivial-rule"
        ; prevs = []
        ; main =
            (fun [] x ->
              trivial_main x |> Run.run_checked
              |> fun _ :
                     unit
                     Pickles_types.Hlist0.H1
                       (Pickles_types.Hlist.E01(Pickles.Inductive_rule.B))
                     .t ->
              [])
        ; main_value = (fun [] _ -> [])
        }
      in
      Pickles.compile ~cache:Cache_dir.cache
        (module Zkapp_statement.Checked)
        (module Zkapp_statement)
        ~typ:Zkapp_statement.typ
        ~branches:(module Nat.N2)
        ~max_branching:(module Nat.N2) (* You have to put 2 here... *)
        ~name:"trivial"
        ~constraint_constants:
          (Genesis_constants.Constraint_constants.to_snark_keys_header
             constraint_constants)
        ~choices:(fun ~self ->
          [ trivial_rule
          ; { identifier = "dummy"
            ; prevs = [ self; self ]
            ; main_value = (fun [ _; _ ] _ -> [ true; true ])
            ; main =
                (fun [ _; _ ] _ ->
                  Impl.run_checked (dummy_constraints ())
                  |> fun () ->
                  (* Unsatisfiable. *)
                  Run.exists Field.typ ~compute:(fun () ->
                      Run.Field.Constant.zero)
                  |> fun s ->
                  Run.Field.(Assert.equal s (s + one))
                  |> fun () :
                         ( Zkapp_statement.Checked.t
                         * (Zkapp_statement.Checked.t * unit) )
                         Pickles_types.Hlist0.H1
                           (Pickles_types.Hlist.E01(Pickles.Inductive_rule.B))
                         .t ->
                  [ Boolean.true_; Boolean.true_ ])
            }
          ])
    in
    let vk = Pickles.Side_loaded.Verification_key.of_compiled tag in
    ( `VK (With_hash.of_data ~hash_data:Zkapp_account.digest_vk vk)
    , `Prover trivial_prover )

<<<<<<< HEAD
  let create_parties
      ?(protocol_state_precondition = Zkapp_precondition.Protocol_state.accept)
      ?(account_precondition = Party.Account_precondition.Accept) spec ~update =
=======
  let create_parties spec
      ~(constraint_constants : Genesis_constants.Constraint_constants.t) ~update
      ~account_precondition =
>>>>>>> 69730d8f
    let { Spec.fee
        ; sender = sender, sender_nonce
        ; fee_payer = fee_payer_opt
        ; receivers
        ; amount
        ; new_zkapp_account
        ; zkapp_account_keypairs
        ; memo
        ; sequence_events
        ; events
        ; call_data
        ; _
        } =
      spec
    in
    let sender_pk = sender.public_key |> Public_key.compress in
    let fee_payer : Party.Fee_payer.t =
      match fee_payer_opt with
      | None ->
          { body =
              { public_key = sender_pk
              ; update = Party.Update.noop
              ; token_id = ()
              ; balance_change = fee
              ; increment_nonce = ()
              ; events = []
              ; sequence_events = []
              ; call_data = Field.zero
              ; call_depth = 0
              ; protocol_state_precondition
              ; account_precondition = sender_nonce
              ; use_full_commitment = ()
              }
          ; authorization = Signature.dummy
          }
      | Some (fee_payer_kp, fee_payer_nonce) ->
          { body =
              { public_key = fee_payer_kp.public_key |> Public_key.compress
              ; update = Party.Update.noop
              ; token_id = ()
              ; balance_change = fee
              ; increment_nonce = ()
              ; events = []
              ; sequence_events = []
              ; call_data = Field.zero
              ; call_depth = 0
              ; protocol_state_precondition
              ; account_precondition = fee_payer_nonce
              ; use_full_commitment = ()
              }
          ; authorization = Signature.dummy
          }
    in
    let sender_party : Party.t option =
      let sender_party_data : Party.Body.t =
        { public_key = sender_pk
        ; update = Party.Update.noop
        ; token_id = Token_id.default
        ; balance_change = Amount.(Signed.(negate (of_unsigned amount)))
        ; increment_nonce = true
        ; events = []
        ; sequence_events = []
        ; call_data = Field.zero
        ; call_depth = 0
        ; protocol_state_precondition
        ; account_precondition =
            ( if Option.is_none fee_payer_opt then
              Nonce (Account.Nonce.succ sender_nonce)
            else Nonce sender_nonce )
        ; use_full_commitment = false
        }
      in
      Option.some_if
        ((not (List.is_empty receivers)) || new_zkapp_account)
        { Party.body = sender_party_data
        ; authorization =
            Control.Signature Signature.dummy (*To be updated later*)
        }
    in
    let snapp_parties : Party.t list =
      let num_keypairs = List.length zkapp_account_keypairs in
      let account_creation_fee =
        Amount.of_fee constraint_constants.account_creation_fee
      in
      (* if creating new snapp accounts, amount must be enough for account creation fees for each *)
      assert (
        (not new_zkapp_account) || num_keypairs = 0
        ||
        match Currency.Amount.scale account_creation_fee num_keypairs with
        | None ->
            false
        | Some product ->
            Currency.Amount.( >= ) amount product ) ;
      (* "fudge factor" so that balances sum to zero *)
      let zeroing_allotment =
        if new_zkapp_account then
          (* value doesn't matter when num_keypairs = 0 *)
          if num_keypairs <= 1 then amount
          else
            let otherwise_allotted =
              Option.value_exn
                (Currency.Amount.scale account_creation_fee (num_keypairs - 1))
            in
            Option.value_exn (Currency.Amount.sub amount otherwise_allotted)
        else Currency.Amount.zero
      in
      List.mapi zkapp_account_keypairs ~f:(fun ndx zkapp_account_keypair ->
          let public_key =
            Signature_lib.Public_key.compress zkapp_account_keypair.public_key
          in
          let delta =
            if new_zkapp_account then
              if ndx = 0 then Amount.Signed.(of_unsigned zeroing_allotment)
              else Amount.Signed.(of_unsigned account_creation_fee)
            else Amount.Signed.zero
          in
          { Party.body =
              { public_key
              ; update
              ; token_id = Token_id.default
              ; balance_change = delta
              ; increment_nonce = false
              ; events
              ; sequence_events
              ; call_data
              ; call_depth = 0
              ; protocol_state_precondition
              ; account_precondition
              ; use_full_commitment = true
              }
          ; authorization =
              Control.Signature Signature.dummy (*To be updated later*)
          })
    in
    let other_receivers =
      List.map receivers ~f:(fun (receiver, amt) ->
          { Party.body =
              { public_key = receiver
              ; update
              ; token_id = Token_id.default
              ; balance_change = Amount.Signed.of_unsigned amt
              ; increment_nonce = false
              ; events = []
              ; sequence_events = []
              ; call_data = Field.zero
              ; call_depth = 0
              ; protocol_state_precondition
              ; account_precondition = Accept
              ; use_full_commitment = false
              }
          ; authorization = Control.None_given
          })
    in
    let other_parties_data =
      Option.value_map ~default:[] sender_party ~f:(fun p -> [ p ])
      @ snapp_parties @ other_receivers
    in
    let protocol_state_predicate_hash =
      Zkapp_precondition.Protocol_state.digest protocol_state_precondition
    in
    let ps =
      Parties.Call_forest.of_parties_list
        ~party_depth:(fun (p : Party.t) -> p.body.call_depth)
        other_parties_data
      |> Parties.Call_forest.accumulate_hashes_predicated
    in
    let other_parties_hash = Parties.Call_forest.hash ps in
    let commitment : Parties.Transaction_commitment.t =
      Parties.Transaction_commitment.create ~other_parties_hash
        ~protocol_state_predicate_hash
        ~memo_hash:(Signed_command_memo.hash memo)
    in
    let full_commitment =
      Parties.Transaction_commitment.with_fee_payer commitment
        ~fee_payer_hash:Party.(digest (of_fee_payer fee_payer))
    in
    let fee_payer =
      let fee_payer_signature_auth =
        match fee_payer_opt with
        | None ->
            Signature_lib.Schnorr.Chunked.sign sender.private_key
              (Random_oracle.Input.Chunked.field full_commitment)
        | Some (fee_payer_kp, _) ->
            Signature_lib.Schnorr.Chunked.sign fee_payer_kp.private_key
              (Random_oracle.Input.Chunked.field full_commitment)
      in
      { fee_payer with authorization = fee_payer_signature_auth }
    in
    let sender_party =
      Option.map sender_party ~f:(fun s ->
          let commitment =
            if s.body.use_full_commitment then full_commitment else commitment
          in
          let sender_signature_auth =
            Signature_lib.Schnorr.Chunked.sign sender.private_key
              (Random_oracle.Input.Chunked.field commitment)
          in
          { Party.body = s.body
          ; authorization = Signature sender_signature_auth
          })
    in
    ( `Parties { Parties.fee_payer; other_parties = other_receivers; memo }
    , `Sender_party sender_party
    , `Proof_parties snapp_parties
    , `Txn_commitment commitment
    , `Full_txn_commitment full_commitment )

  let deploy_snapp ~constraint_constants (spec : Spec.t) =
    let `VK vk, `Prover _trivial_prover =
      create_trivial_snapp ~constraint_constants ()
    in
    (* only allow timing on a single new snapp account
       balance changes for other new snapp accounts are just the account creation fee
    *)
    assert (
      Zkapp_basic.Set_or_keep.is_keep spec.snapp_update.timing
      || (spec.new_zkapp_account && List.length spec.zkapp_account_keypairs = 1)
    ) ;
    let update_vk =
      let update = spec.snapp_update in
      { update with
        verification_key = Zkapp_basic.Set_or_keep.Set vk
      ; permissions =
          Zkapp_basic.Set_or_keep.Set
            { Permissions.user_default with
              edit_state = Permissions.Auth_required.Proof
            ; edit_sequence_state = Proof
            }
      }
    in
    let ( `Parties { Parties.fee_payer; other_parties; memo }
        , `Sender_party sender_party
        , `Proof_parties snapp_parties
        , `Txn_commitment commitment
        , `Full_txn_commitment full_commitment ) =
<<<<<<< HEAD
      create_parties spec ~update:update_vk
=======
      create_parties spec ~constraint_constants ~update:update_vk
        ~account_precondition:Party.Account_precondition.Accept
>>>>>>> 69730d8f
    in
    assert (List.is_empty other_parties) ;
    (* invariant: same number of keypairs, snapp_parties *)
    let snapp_parties_keypairs =
      List.zip_exn snapp_parties spec.zkapp_account_keypairs
    in
    let snapp_parties =
      List.map snapp_parties_keypairs ~f:(fun (snapp_party, keypair) ->
          let commitment =
            if snapp_party.body.use_full_commitment then full_commitment
            else commitment
          in
          let signature =
            Signature_lib.Schnorr.Chunked.sign keypair.private_key
              (Random_oracle.Input.Chunked.field commitment)
          in
          { Party.body = snapp_party.body; authorization = Signature signature })
    in
    let other_parties = [ Option.value_exn sender_party ] @ snapp_parties in
    let parties : Parties.t = { fee_payer; other_parties; memo } in
    parties

  let update_states ?snapp_prover ~constraint_constants (spec : Spec.t) =
    let ( `Parties { Parties.fee_payer; other_parties; memo }
        , `Sender_party sender_party
        , `Proof_parties snapp_parties
        , `Txn_commitment commitment
        , `Full_txn_commitment full_commitment ) =
<<<<<<< HEAD
      create_parties spec ~update:spec.snapp_update
=======
      create_parties spec ~constraint_constants ~update:spec.snapp_update
        ~account_precondition:Party.Account_precondition.Accept
>>>>>>> 69730d8f
    in
    assert (List.is_empty other_parties) ;
    assert (Option.is_none sender_party) ;
    assert (not @@ List.is_empty snapp_parties) ;
    let snapp_parties_keypairs =
      List.zip_exn snapp_parties spec.zkapp_account_keypairs
    in
    let%map.Async.Deferred snapp_parties =
      Async.Deferred.List.mapi snapp_parties_keypairs
        ~f:(fun ndx (snapp_party, snapp_keypair) ->
          match spec.current_auth with
          | Permissions.Auth_required.Proof ->
              let proof_party =
                let ps =
                  Parties.Call_forest.of_parties_list
                    ~party_depth:(fun (p : Party.t) -> p.body.call_depth)
                    (List.drop snapp_parties ndx)
                  |> Parties.Call_forest.accumulate_hashes_predicated
                in
                Parties.Call_forest.hash ps
              in
              let tx_statement : Zkapp_statement.t =
                let commitment =
                  if snapp_party.body.use_full_commitment then full_commitment
                  else commitment
                in
                { transaction = commitment; at_party = proof_party }
              in
              let handler (Snarky_backendless.Request.With { request; respond })
                  =
                match request with _ -> respond Unhandled
              in
              let prover =
                match snapp_prover with
                | Some prover ->
                    prover
                | None ->
                    let _, `Prover p =
                      create_trivial_snapp ~constraint_constants ()
                    in
                    p
              in
              let%map.Async.Deferred (pi : Pickles.Side_loaded.Proof.t) =
                prover ~handler [] tx_statement
              in
              { Party.body = snapp_party.body; authorization = Proof pi }
          | Signature ->
              let commitment =
                if snapp_party.body.use_full_commitment then full_commitment
                else commitment
              in
              let signature =
                Signature_lib.Schnorr.Chunked.sign snapp_keypair.private_key
                  (Random_oracle.Input.Chunked.field commitment)
              in
              Async.Deferred.return
                { Party.body = snapp_party.body
                ; authorization = Signature signature
                }
          | None ->
              Async.Deferred.return
                { Party.body = snapp_party.body; authorization = None_given }
          | _ ->
              failwith
                "Current authorization not Proof or Signature or None_given")
    in
    let other_parties = snapp_parties in
    let parties : Parties.t = { fee_payer; other_parties; memo } in
    parties

  let multiple_transfers ?protocol_state_precondition (spec : Spec.t) =
    let ( `Parties parties
        , `Sender_party sender_party
        , `Proof_parties snapp_parties
        , `Txn_commitment _commitment
        , `Full_txn_commitment _full_commitment ) =
<<<<<<< HEAD
      create_parties spec ~update:spec.snapp_update ?protocol_state_precondition
=======
      create_parties spec
        ~constraint_constants:Genesis_constants.Constraint_constants.compiled
        ~update:spec.snapp_update
        ~account_precondition:Party.Account_precondition.Accept
>>>>>>> 69730d8f
    in
    assert (Option.is_some sender_party) ;
    assert (List.is_empty snapp_parties) ;
    let other_parties =
      Option.value_exn sender_party :: parties.other_parties
    in
    { parties with other_parties }

  let create_trivial_zkapp_account ?(permissions = Permissions.user_default) ~vk
      ~ledger pk =
    let create ledger id account =
      match Ledger.location_of_account ledger id with
      | Some _loc ->
          failwith "Account already present"
      | None ->
          let _loc, _new =
            Ledger.get_or_create_account ledger id account |> Or_error.ok_exn
          in
          ()
    in
    let id = Account_id.create pk Token_id.default in
    let account : Account.t =
      { (Account.create id Balance.(of_int 1_000_000_000_000_000)) with
        permissions
      ; zkapp = Some { Zkapp_account.default with verification_key = Some vk }
      }
    in
    create ledger id account

  let create_trivial_predicate_snapp ~constraint_constants
      ?(protocol_state_predicate = Zkapp_precondition.Protocol_state.accept)
      ~(snapp_kp : Signature_lib.Keypair.t) spec ledger =
    let { Mina_transaction_logic.For_tests.Transaction_spec.fee
        ; sender = sender, sender_nonce
        ; receiver = _
        ; amount
        } =
      spec
    in
    let trivial_account_pk =
      Signature_lib.Public_key.compress snapp_kp.public_key
    in
    let `VK vk, `Prover trivial_prover =
      create_trivial_snapp ~constraint_constants ()
    in
    let _v =
      let id =
        Public_key.compress sender.public_key
        |> fun pk -> Account_id.create pk Token_id.default
      in
      Ledger.get_or_create_account ledger id
        (Account.create id Balance.(of_int 888_888))
      |> Or_error.ok_exn
    in
    let () =
      create_trivial_zkapp_account trivial_account_pk ~ledger ~vk
        ~permissions:{ Permissions.user_default with set_permissions = Proof }
    in
    let update_empty_permissions =
      let permissions =
        { Permissions.user_default with send = Permissions.Auth_required.Proof }
        |> Zkapp_basic.Set_or_keep.Set
      in
      { Party.Update.dummy with permissions }
    in
    let sender_pk = sender.public_key |> Public_key.compress in
    let fee_payer =
      { Party.Fee_payer.body =
          { public_key = sender_pk
          ; update = Party.Update.noop
          ; token_id = ()
          ; balance_change = fee
          ; increment_nonce = ()
          ; events = []
          ; sequence_events = []
          ; call_data = Field.zero
          ; call_depth = 0
          ; protocol_state_precondition = protocol_state_predicate
          ; account_precondition = sender_nonce
          ; use_full_commitment = ()
          }
          (* Real signature added in below *)
      ; authorization = Signature.dummy
      }
    in
    let sender_party : Party.t =
      { Party.body =
          { public_key = sender_pk
          ; update = Party.Update.noop
          ; token_id = Token_id.default
          ; balance_change = Amount.(Signed.(negate (of_unsigned amount)))
          ; increment_nonce = true
          ; events = []
          ; sequence_events = []
          ; call_data = Field.zero
          ; call_depth = 0
          ; protocol_state_precondition = protocol_state_predicate
          ; account_precondition = Nonce (Account.Nonce.succ sender_nonce)
          ; use_full_commitment = false
          }
          (* updated below *)
      ; authorization = Signature Signature.dummy
      }
    in
    let snapp_party : Party.t =
      { Party.body =
          { public_key = trivial_account_pk
          ; update = update_empty_permissions
          ; token_id = Token_id.default
          ; balance_change = Amount.Signed.(of_unsigned amount)
          ; increment_nonce = false
          ; events = []
          ; sequence_events = []
          ; call_data = Field.zero
          ; call_depth = 0
          ; protocol_state_precondition = protocol_state_predicate
          ; account_precondition = Full Zkapp_precondition.Account.accept
          ; use_full_commitment = false
          }
          (* updated below *)
      ; authorization = Signature Signature.dummy
      }
    in
    let memo = Signed_command_memo.empty in
    let ps =
      Parties.Call_forest.of_parties_list
        ~party_depth:(fun (p : Party.t) -> p.body.call_depth)
        [ sender_party; snapp_party ]
      |> Parties.Call_forest.accumulate_hashes_predicated
    in
    let other_parties_hash = Parties.Call_forest.hash ps in
    let protocol_state_predicate_hash =
      (*FIXME: is this ok? *)
      Zkapp_precondition.Protocol_state.digest protocol_state_predicate
    in
    let transaction : Parties.Transaction_commitment.t =
      (*FIXME: is this correct? *)
      Parties.Transaction_commitment.create ~other_parties_hash
        ~protocol_state_predicate_hash
        ~memo_hash:(Signed_command_memo.hash memo)
    in
    let proof_party =
      let ps =
        Parties.Call_forest.of_parties_list
          ~party_depth:(fun (p : Party.t) -> p.body.call_depth)
          [ snapp_party ]
        |> Parties.Call_forest.accumulate_hashes_predicated
      in
      Parties.Call_forest.hash ps
    in
    let tx_statement : Zkapp_statement.t =
      { transaction; at_party = proof_party }
    in
    let handler (Snarky_backendless.Request.With { request; respond }) =
      match request with _ -> respond Unhandled
    in
    let%map.Async.Deferred (pi : Pickles.Side_loaded.Proof.t) =
      trivial_prover ~handler [] tx_statement
    in
    let fee_payer_signature_auth =
      let txn_comm =
        Parties.Transaction_commitment.with_fee_payer transaction
          ~fee_payer_hash:Party.(digest (of_fee_payer fee_payer))
      in
      Signature_lib.Schnorr.Chunked.sign sender.private_key
        (Random_oracle.Input.Chunked.field txn_comm)
    in
    let fee_payer =
      { fee_payer with authorization = fee_payer_signature_auth }
    in
    let sender_signature_auth =
      Signature_lib.Schnorr.Chunked.sign sender.private_key
        (Random_oracle.Input.Chunked.field transaction)
    in
    let sender =
      { Party.body = sender_party.body
      ; authorization = Signature sender_signature_auth
      }
    in
    let other_parties =
      [ sender; { body = snapp_party.body; authorization = Proof pi } ]
    in
    let parties : Parties.t = { fee_payer; other_parties; memo } in
    parties
end<|MERGE_RESOLUTION|>--- conflicted
+++ resolved
@@ -4170,15 +4170,11 @@
     ( `VK (With_hash.of_data ~hash_data:Zkapp_account.digest_vk vk)
     , `Prover trivial_prover )
 
-<<<<<<< HEAD
   let create_parties
       ?(protocol_state_precondition = Zkapp_precondition.Protocol_state.accept)
-      ?(account_precondition = Party.Account_precondition.Accept) spec ~update =
-=======
-  let create_parties spec
-      ~(constraint_constants : Genesis_constants.Constraint_constants.t) ~update
-      ~account_precondition =
->>>>>>> 69730d8f
+      ?(account_precondition = Party.Account_precondition.Accept)
+      ~(constraint_constants : Genesis_constants.Constraint_constants.t) spec
+      ~update =
     let { Spec.fee
         ; sender = sender, sender_nonce
         ; fee_payer = fee_payer_opt
@@ -4414,12 +4410,7 @@
         , `Proof_parties snapp_parties
         , `Txn_commitment commitment
         , `Full_txn_commitment full_commitment ) =
-<<<<<<< HEAD
-      create_parties spec ~update:update_vk
-=======
-      create_parties spec ~constraint_constants ~update:update_vk
-        ~account_precondition:Party.Account_precondition.Accept
->>>>>>> 69730d8f
+      create_parties ~constraint_constants spec ~update:update_vk
     in
     assert (List.is_empty other_parties) ;
     (* invariant: same number of keypairs, snapp_parties *)
@@ -4448,12 +4439,7 @@
         , `Proof_parties snapp_parties
         , `Txn_commitment commitment
         , `Full_txn_commitment full_commitment ) =
-<<<<<<< HEAD
-      create_parties spec ~update:spec.snapp_update
-=======
-      create_parties spec ~constraint_constants ~update:spec.snapp_update
-        ~account_precondition:Party.Account_precondition.Accept
->>>>>>> 69730d8f
+      create_parties ~constraint_constants spec ~update:spec.snapp_update
     in
     assert (List.is_empty other_parties) ;
     assert (Option.is_none sender_party) ;
@@ -4530,14 +4516,9 @@
         , `Proof_parties snapp_parties
         , `Txn_commitment _commitment
         , `Full_txn_commitment _full_commitment ) =
-<<<<<<< HEAD
-      create_parties spec ~update:spec.snapp_update ?protocol_state_precondition
-=======
-      create_parties spec
+      create_parties
         ~constraint_constants:Genesis_constants.Constraint_constants.compiled
-        ~update:spec.snapp_update
-        ~account_precondition:Party.Account_precondition.Accept
->>>>>>> 69730d8f
+        spec ~update:spec.snapp_update ?protocol_state_precondition
     in
     assert (Option.is_some sender_party) ;
     assert (List.is_empty snapp_parties) ;
