--- conflicted
+++ resolved
@@ -1189,86 +1189,9 @@
     Schnorr.Checked.verifies shifted signature pk
       (Random_oracle.Input.field payload_digest)
 
-<<<<<<< HEAD
-    let _handler ~(state_body : Mina_state.Protocol_state.Body.Value.t)
-        ~(snapp_account1 : Snapp_account.t option)
-        ~(snapp_account2 : Snapp_account.t option) (c : Snapp_command.t) handler
-        : request -> response =
-     fun (With { request; respond } as r) ->
-      let Vector.[ snapp_account1; snapp_account2 ] =
-        Vector.map
-          ~f:(Option.value ~default:Snapp_account.default)
-          [ snapp_account1; snapp_account2 ]
-      in
-      let sig1, sig2 =
-        let control : Control.t -> Signature.t = function
-          | Signature x ->
-              x
-          | Proof _ | None_given ->
-              Signature.dummy
-        in
-        let opt_dummy f x = Option.value_map x ~f ~default:Signature.dummy in
-        let empty (p : Snapp_command.Party.Authorized.Empty.t) =
-          let () = p.authorization in
-          Signature.dummy
-        in
-        let signed (p : Snapp_command.Party.Authorized.Signed.t) =
-          p.authorization
-        in
-        match c with
-        | Proved_empty r ->
-            (control r.one.authorization, opt_dummy empty r.two)
-        | Proved_signed r ->
-            (control r.one.authorization, signed r.two)
-        | Proved_proved r ->
-            (control r.one.authorization, control r.two.authorization)
-        | Signed_signed r ->
-            (signed r.one, signed r.two)
-        | Signed_empty r ->
-            (signed r.one, opt_dummy empty r.two)
-      in
-      let payload = Snapp_command.to_payload c in
-      match request with
-      | State_body ->
-          respond (Provide state_body)
-      | Snapp_account `One ->
-          respond (Provide snapp_account1)
-      | Snapp_account `Two ->
-          respond (Provide snapp_account2)
-      | Fee_payer_signature ->
-          respond
-            (Provide
-               (Option.value_map (Snapp_command.fee_payment c)
-                  ~default:Signature.dummy ~f:(fun p -> p.signature)))
-      | Account_signature `One ->
-          respond (Provide sig1)
-      | Account_signature `Two ->
-          respond (Provide sig2)
-      | Zero_complement -> (
-          match payload with
-          | Zero_proved x ->
-              respond (Provide x)
-          | _ ->
-              unhandled )
-      | One_complement -> (
-          match payload with
-          | One_proved x ->
-              respond (Provide (Snapp_statement.Complement.One_proved.create x))
-          | _ ->
-              unhandled )
-      | Two_complement -> (
-          match payload with
-          | Two_proved x ->
-              respond (Provide (Snapp_statement.Complement.Two_proved.create x))
-          | _ ->
-              unhandled )
-      | _ ->
-          handler r
-=======
   module Parties_snark = struct
     open Parties_segment
     open Spec
->>>>>>> 13f4f83e
 
     module Prover_value : sig
       type 'a t
@@ -4084,23 +4007,12 @@
         ~handler:
           (Base.transaction_union_handler handler transaction state_body
              init_stack)
-<<<<<<< HEAD
-        s
-    in
-    { statement = s; proof }
-
-  let of_transaction ~sok_digest ~source ~target ~init_stack
-      ~pending_coinbase_stack_state ~next_available_token_before
-      ~next_available_token_after ~snapp_account1:_ ~snapp_account2:_
-      transaction_in_block handler =
-=======
         statement
     in
     { statement; proof }
 
   let of_non_parties_transaction ~statement ~init_stack transaction_in_block
       handler =
->>>>>>> 13f4f83e
     let transaction : Transaction.t =
       Transaction.forget
         (Transaction_protocol_state.transaction transaction_in_block)
@@ -4476,24 +4388,18 @@
                       ; delegate = Keep
                       ; verification_key = Keep
                       ; permissions = Keep
-<<<<<<< HEAD
-=======
                       ; snapp_uri = Keep
                       ; token_symbol = Keep
                       ; timing = Keep
->>>>>>> 13f4f83e
                       }
                   ; token_id = Token_id.default
                   ; delta =
                       Amount.(
                         Signed.(negate (of_unsigned (of_int full_amount))))
-<<<<<<< HEAD
-=======
                   ; events = []
                   ; rollup_events = []
                   ; call_data = Field.zero
                   ; depth = 0
->>>>>>> 13f4f83e
                   }
               ; predicate = acct1.account.nonce
               }
@@ -4506,13 +4412,10 @@
                     ; update = Party.Update.noop
                     ; token_id = Token_id.default
                     ; delta = Amount.Signed.(of_unsigned receiver_amount)
-<<<<<<< HEAD
-=======
                     ; events = []
                     ; rollup_events = []
                     ; call_data = Field.zero
                     ; depth = 0
->>>>>>> 13f4f83e
                     }
                 ; predicate = Accept
                 }
@@ -4546,8 +4449,6 @@
               let hash_post = Ledger.merkle_root ledger in
               [%test_eq: Field.t] hash_pre hash_post))
 
-<<<<<<< HEAD
-=======
     let apply_parties ledger parties =
       let witnesses =
         parties_witnesses ~constraint_constants ~state_body
@@ -4590,7 +4491,6 @@
               apply_parties ledger partiess)
           |> fun ((), ()) -> ())
 
->>>>>>> 13f4f83e
     (* Disabling until new-style snapp transactions are fully implemented.
 
        let%test_unit "signed_signed" =
@@ -4598,17 +4498,10 @@
              let wallets = random_wallets () in
              Ledger.with_ledger ~depth:ledger_depth ~f:(fun ledger ->
                  Array.iter (Array.sub wallets ~pos:1 ~len:2)
-<<<<<<< HEAD
-                   ~f:(fun { account; private_key = _ } ->
-                     Ledger.create_new_account_exn ledger
-                       (Account.identifier account)
-                       account) ;
-=======
                    ~f:(fun {account; private_key= _} ->
                      Ledger.create_new_account_exn ledger
                        (Account.identifier account)
                        account ) ;
->>>>>>> 13f4f83e
                  let i, j = (1, 2) in
                  let t1 = signed_signed ~wallets i j in
                  let txn_state_view =
@@ -4634,33 +4527,21 @@
                      state_body_hash pending_coinbase_stack
                  in
                  let pending_coinbase_stack_state =
-<<<<<<< HEAD
-                   { Pending_coinbase_stack_state.source = pending_coinbase_stack
-                   ; target = pending_coinbase_stack_target
-                   }
-=======
                    { Pending_coinbase_stack_state.source= pending_coinbase_stack
                    ; target= pending_coinbase_stack_target }
->>>>>>> 13f4f83e
                  in
                  let snapp_account1, snapp_account2 =
                    Sparse_ledger.snapp_accounts sparse_ledger
                      (Command (Snapp_command t1))
                  in
-<<<<<<< HEAD
-                 check_snapp_command ~constraint_constants ~sok_message ~state_body
-=======
                  check_snapp_command ~constraint_constants ~sok_message
                    ~state_body
->>>>>>> 13f4f83e
                    ~source:(Ledger.merkle_root ledger)
                    ~target ~init_stack:pending_coinbase_stack
                    ~pending_coinbase_stack_state ~next_available_token_before
                    ~next_available_token_after ~snapp_account1 ~snapp_account2 t1
                    (unstage @@ Sparse_ledger.handler sparse_ledger) ) )
     *)
-<<<<<<< HEAD
-=======
 
     let%test_module "multisig_account" =
       ( module struct
@@ -5322,7 +5203,6 @@
                   apply_parties ledger [ parties ])
               |> fun ((), ()) -> ())
       end )
->>>>>>> 13f4f83e
 
     let account_fee = Fee.to_int constraint_constants.account_creation_fee
 
