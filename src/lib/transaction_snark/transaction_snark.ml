--- conflicted
+++ resolved
@@ -4105,13 +4105,9 @@
     ( `VK (With_hash.of_data ~hash_data:Zkapp_account.digest_vk vk)
     , `Prover trivial_prover )
 
-<<<<<<< HEAD
   let create_parties
-      ?(protocol_state_predicate = Snapp_predicate.Protocol_state.accept) spec
-      ~update ~predicate =
-=======
-  let create_parties spec ~update ~account_precondition =
->>>>>>> ebaec1c7
+      ?(protocol_state_precondition = Snapp_predicate.Protocol_state.accept)
+      spec ~update ~account_precondition =
     let { Spec.fee
         ; sender = sender, sender_nonce
         ; fee_payer = fee_payer_opt
@@ -4128,87 +4124,42 @@
       spec
     in
     let sender_pk = sender.public_key |> Public_key.compress in
-<<<<<<< HEAD
     let fee_payer : Party.Fee_payer.t =
       match fee_payer_opt with
       | None ->
-          { data =
-              { body =
-                  { public_key = sender_pk
-                  ; update = Party.Update.noop
-                  ; token_id = ()
-                  ; balance_change = fee
-                  ; increment_nonce = ()
-                  ; events = []
-                  ; sequence_events = []
-                  ; call_data = Field.zero
-                  ; call_depth = 0
-                  ; protocol_state = protocol_state_predicate
-                  ; use_full_commitment = ()
-                  }
-              ; predicate = sender_nonce
+          { body =
+              { public_key = sender_pk
+              ; update = Party.Update.noop
+              ; token_id = ()
+              ; balance_change = fee
+              ; increment_nonce = ()
+              ; events = []
+              ; sequence_events = []
+              ; call_data = Field.zero
+              ; call_depth = 0
+              ; protocol_state_precondition
+              ; account_precondition = sender_nonce
+              ; use_full_commitment = ()
               }
-              (*To be updated later*)
-          ; authorization = Signature.dummy
           }
       | Some (fee_payer_kp, fee_payer_nonce) ->
-          { data =
-              { body =
-                  { public_key = fee_payer_kp.public_key |> Public_key.compress
-                  ; update = Party.Update.noop
-                  ; token_id = ()
-                  ; balance_change = fee
-                  ; increment_nonce = ()
-                  ; events = []
-                  ; sequence_events = []
-                  ; call_data = Field.zero
-                  ; call_depth = 0
-                  ; protocol_state = protocol_state_predicate
-                  ; use_full_commitment = ()
-                  }
-              ; predicate = fee_payer_nonce
+          { body =
+              { public_key = fee_payer_kp.public_key |> Public_key.compress
+              ; update = Party.Update.noop
+              ; token_id = ()
+              ; balance_change = fee
+              ; increment_nonce = ()
+              ; events = []
+              ; sequence_events = []
+              ; call_data = Field.zero
+              ; call_depth = 0
+              ; protocol_state_precondition
+              ; account_precondition = fee_payer_nonce
+              ; use_full_commitment = ()
               }
-          ; authorization = Signature.dummy
-=======
-    let fee_payer =
-      { Party.Fee_payer.body =
-          { public_key = sender_pk
-          ; update = Party.Update.noop
-          ; token_id = ()
-          ; balance_change = fee
-          ; increment_nonce = ()
-          ; events = []
-          ; sequence_events = []
-          ; call_data = Field.zero
-          ; call_depth = 0
-          ; protocol_state_precondition =
-              Zkapp_precondition.Protocol_state.accept
-          ; account_precondition = sender_nonce
-          ; use_full_commitment = ()
->>>>>>> ebaec1c7
           }
     in
     let sender_party : Party.t option =
-<<<<<<< HEAD
-      let sender_party_data : Party.Predicated.t =
-        { body =
-            { public_key = sender_pk
-            ; update = Party.Update.noop
-            ; token_id = Token_id.default
-            ; balance_change = Amount.(Signed.(negate (of_unsigned amount)))
-            ; increment_nonce = true
-            ; events = []
-            ; sequence_events = []
-            ; call_data = Field.zero
-            ; call_depth = 0
-            ; protocol_state = protocol_state_predicate
-            ; use_full_commitment = false
-            }
-        ; predicate =
-            ( if Option.is_none fee_payer_opt then
-              Nonce (Account.Nonce.succ sender_nonce)
-            else Nonce sender_nonce )
-=======
       let sender_party_data : Party.Body.t =
         { public_key = sender_pk
         ; update = Party.Update.noop
@@ -4219,10 +4170,12 @@
         ; sequence_events = []
         ; call_data = Field.zero
         ; call_depth = 0
-        ; protocol_state_precondition = Zkapp_precondition.Protocol_state.accept
-        ; account_precondition = Nonce (Account.Nonce.succ sender_nonce)
+        ; protocol_state_precodition
+        ; account_precondition =
+            ( if Option.is_none fee_payer_opt then
+              Nonce (Account.Nonce.succ sender_nonce)
+            else Nonce sender_nonce )
         ; use_full_commitment = false
->>>>>>> ebaec1c7
         }
       in
       Option.some_if
@@ -4270,23 +4223,6 @@
               else Amount.Signed.(of_unsigned account_creation_fee)
             else Amount.Signed.zero
           in
-<<<<<<< HEAD
-          { Party.data =
-              { body =
-                  { public_key
-                  ; update
-                  ; token_id = Token_id.default
-                  ; balance_change = delta
-                  ; increment_nonce = false
-                  ; events
-                  ; sequence_events
-                  ; call_data
-                  ; call_depth = 0
-                  ; protocol_state = protocol_state_predicate
-                  ; use_full_commitment = true
-                  }
-              ; predicate
-=======
           { Party.body =
               { public_key
               ; update
@@ -4297,11 +4233,9 @@
               ; sequence_events
               ; call_data
               ; call_depth = 0
-              ; protocol_state_precondition =
-                  Zkapp_precondition.Protocol_state.accept
+              ; protocol_state_precodition
               ; account_precondition
               ; use_full_commitment = true
->>>>>>> ebaec1c7
               }
           ; authorization =
               Control.Signature Signature.dummy (*To be updated later*)
@@ -4309,23 +4243,6 @@
     in
     let other_receivers =
       List.map receivers ~f:(fun (receiver, amt) ->
-<<<<<<< HEAD
-          { Party.data =
-              { body =
-                  { public_key = receiver
-                  ; update
-                  ; token_id = Token_id.default
-                  ; balance_change = Amount.Signed.of_unsigned amt
-                  ; increment_nonce = false
-                  ; events = []
-                  ; sequence_events = []
-                  ; call_data = Field.zero
-                  ; call_depth = 0
-                  ; protocol_state = protocol_state_predicate
-                  ; use_full_commitment = false
-                  }
-              ; predicate = Accept
-=======
           { Party.body =
               { public_key = receiver
               ; update
@@ -4336,29 +4253,19 @@
               ; sequence_events = []
               ; call_data = Field.zero
               ; call_depth = 0
-              ; protocol_state_precondition =
-                  Zkapp_precondition.Protocol_state.accept
+              ; protocol_state_precondition
               ; account_precondition = Accept
               ; use_full_commitment = false
->>>>>>> ebaec1c7
               }
           ; authorization = Control.None_given
           })
     in
-<<<<<<< HEAD
-=======
-    let protocol_state = Zkapp_precondition.Protocol_state.accept in
->>>>>>> ebaec1c7
     let other_parties_data =
       Option.value_map ~default:[] sender_party ~f:(fun p -> [ p ])
       @ snapp_parties @ other_receivers
     in
     let protocol_state_predicate_hash =
-<<<<<<< HEAD
-      Snapp_predicate.Protocol_state.digest protocol_state_predicate
-=======
-      Zkapp_precondition.Protocol_state.digest protocol_state
->>>>>>> ebaec1c7
+      Zkapp_precondition.Protocol_state.digest protocol_state_precondition
     in
     let ps =
       Parties.Call_forest.of_parties_list
@@ -4544,11 +4451,8 @@
         , `Txn_commitment _commitment
         , `Full_txn_commitment _full_commitment ) =
       create_parties spec ~update:spec.snapp_update
-<<<<<<< HEAD
-        ~predicate:Party.Predicate.Accept ?protocol_state_predicate
-=======
         ~account_precondition:Party.Account_precondition.Accept
->>>>>>> ebaec1c7
+        ?protocol_state_predicate
     in
     assert (Option.is_some sender_party) ;
     assert (List.is_empty snapp_parties) ;
