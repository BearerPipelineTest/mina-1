open Core
open Signature_lib
open Mina_base
open Mina_transaction
open Mina_state
open Snark_params
module Global_slot = Mina_numbers.Global_slot
open Currency
open Pickles_types
module Impl = Pickles.Impls.Step
module Ledger = Mina_ledger.Ledger
module Sparse_ledger = Mina_ledger.Sparse_ledger
module Transaction_validator = Transaction_validator

let top_hash_logging_enabled = ref false

let to_preunion (t : Transaction.t) =
  match t with
  | Command (Signed_command x) ->
      `Transaction (Transaction.Command x)
  | Fee_transfer x ->
      `Transaction (Fee_transfer x)
  | Coinbase x ->
      `Transaction (Coinbase x)
  | Command (Parties x) ->
      `Parties x

let with_top_hash_logging f =
  let old = !top_hash_logging_enabled in
  top_hash_logging_enabled := true ;
  try
    let ret = f () in
    top_hash_logging_enabled := old ;
    ret
  with err ->
    top_hash_logging_enabled := old ;
    raise err

let empty_next_available_token = Mina_base.Token_id.(next default)

module Proof_type = struct
  [%%versioned
  module Stable = struct
    module V1 = struct
      type t = [ `Base | `Merge ]
      [@@deriving compare, equal, hash, sexp, yojson]

      let to_latest = Fn.id
    end
  end]
end

module Pending_coinbase_stack_state = struct
  module Init_stack = struct
    [%%versioned
    module Stable = struct
      module V1 = struct
        type t = Base of Pending_coinbase.Stack_versioned.Stable.V1.t | Merge
        [@@deriving sexp, hash, compare, equal, yojson]

        let to_latest = Fn.id
      end
    end]
  end

  module Poly = struct
    [%%versioned
    module Stable = struct
      module V1 = struct
        type 'pending_coinbase t =
          { source : 'pending_coinbase; target : 'pending_coinbase }
        [@@deriving sexp, hash, compare, equal, fields, yojson, hlist]

        let to_latest pending_coinbase { source; target } =
          { source = pending_coinbase source; target = pending_coinbase target }
      end
    end]

    let typ pending_coinbase =
      Tick.Typ.of_hlistable
        [ pending_coinbase; pending_coinbase ]
        ~var_to_hlist:to_hlist ~var_of_hlist:of_hlist ~value_to_hlist:to_hlist
        ~value_of_hlist:of_hlist
  end

  type 'pending_coinbase poly = 'pending_coinbase Poly.t =
    { source : 'pending_coinbase; target : 'pending_coinbase }
  [@@deriving sexp, hash, compare, equal, fields, yojson]

  (* State of the coinbase stack for the current transaction snark *)
  [%%versioned
  module Stable = struct
    module V1 = struct
      type t = Pending_coinbase.Stack_versioned.Stable.V1.t Poly.Stable.V1.t
      [@@deriving sexp, hash, compare, equal, yojson]

      let to_latest = Fn.id
    end
  end]

  type var = Pending_coinbase.Stack.var Poly.t

  let typ = Poly.typ Pending_coinbase.Stack.typ

  let to_input ({ source; target } : t) =
    Random_oracle.Input.Chunked.append
      (Pending_coinbase.Stack.to_input source)
      (Pending_coinbase.Stack.to_input target)

  let var_to_input ({ source; target } : var) =
    Random_oracle.Input.Chunked.append
      (Pending_coinbase.Stack.var_to_input source)
      (Pending_coinbase.Stack.var_to_input target)

  include Hashable.Make_binable (Stable.Latest)
  include Comparable.Make (Stable.Latest)
end

module Statement = struct
  module Poly = struct
    [%%versioned
    module Stable = struct
      module V2 = struct
        type ( 'ledger_hash
             , 'amount
             , 'pending_coinbase
             , 'fee_excess
             , 'sok_digest
             , 'local_state )
             t =
          { source :
              ( 'ledger_hash
              , 'pending_coinbase
              , 'local_state )
              Registers.Stable.V1.t
          ; target :
              ( 'ledger_hash
              , 'pending_coinbase
              , 'local_state )
              Registers.Stable.V1.t
          ; supply_increase : 'amount
          ; fee_excess : 'fee_excess
          ; sok_digest : 'sok_digest
          }
        [@@deriving compare, equal, hash, sexp, yojson, hlist]
      end
    end]

    let with_empty_local_state ~supply_increase ~fee_excess ~sok_digest ~source
        ~target ~pending_coinbase_stack_state : _ t =
      { supply_increase
      ; fee_excess
      ; sok_digest
      ; source =
<<<<<<< HEAD
          { ledger =
              { tree = t.source
              ; next_available_token = t.next_available_token_before
              }
          ; pending_coinbase_stack =
              t.pending_coinbase_stack_state.Pending_coinbase_stack_state.source
          ; local_state = Local_state.empty
          }
      ; target =
          { ledger =
              { tree = t.target
              ; next_available_token = t.next_available_token_after
              }
          ; pending_coinbase_stack = t.pending_coinbase_stack_state.target
=======
          { ledger = source
          ; pending_coinbase_stack =
              pending_coinbase_stack_state.Pending_coinbase_stack_state.source
          ; local_state = Local_state.empty
          }
      ; target =
          { ledger = target
          ; pending_coinbase_stack = pending_coinbase_stack_state.target
>>>>>>> ba204584
          ; local_state = Local_state.empty
          }
      }

<<<<<<< HEAD
    let typ ledger_commitment amount pending_coinbase fee_excess sok_digest
=======
    let typ ledger_hash amount pending_coinbase fee_excess sok_digest
>>>>>>> ba204584
        local_state_typ =
      let registers =
        let open Registers in
        Tick.Typ.of_hlistable
<<<<<<< HEAD
          [ ledger_commitment; pending_coinbase; local_state_typ ]
=======
          [ ledger_hash; pending_coinbase; local_state_typ ]
>>>>>>> ba204584
          ~var_to_hlist:to_hlist ~var_of_hlist:of_hlist ~value_to_hlist:to_hlist
          ~value_of_hlist:of_hlist
      in
      Tick.Typ.of_hlistable
        [ registers; registers; amount; fee_excess; sok_digest ]
        ~var_to_hlist:to_hlist ~var_of_hlist:of_hlist ~value_to_hlist:to_hlist
        ~value_of_hlist:of_hlist
  end

  type ( 'ledger_hash
       , 'amount
       , 'pending_coinbase
       , 'fee_excess
       , 'sok_digest
       , 'local_state )
       poly =
        ( 'ledger_hash
        , 'amount
        , 'pending_coinbase
        , 'fee_excess
        , 'sok_digest
        , 'local_state )
        Poly.t =
    { source : ('ledger_hash, 'pending_coinbase, 'local_state) Registers.t
    ; target : ('ledger_hash, 'pending_coinbase, 'local_state) Registers.t
    ; supply_increase : 'amount
    ; fee_excess : 'fee_excess
    ; sok_digest : 'sok_digest
    }
  [@@deriving compare, equal, hash, sexp, yojson]

  [%%versioned
  module Stable = struct
    module V2 = struct
      type t =
        ( Frozen_ledger_hash.Stable.V1.t
        , Currency.Amount.Stable.V1.t
        , Pending_coinbase.Stack_versioned.Stable.V1.t
        , Fee_excess.Stable.V1.t
        , unit
        , Local_state.Stable.V1.t )
        Poly.Stable.V2.t
      [@@deriving compare, equal, hash, sexp, yojson]

      let to_latest = Fn.id
    end
  end]

  module With_sok = struct
    [%%versioned
    module Stable = struct
      module V2 = struct
        type t =
          ( Frozen_ledger_hash.Stable.V1.t
          , Currency.Amount.Stable.V1.t
          , Pending_coinbase.Stack_versioned.Stable.V1.t
          , Fee_excess.Stable.V1.t
          , Sok_message.Digest.Stable.V1.t
          , Local_state.Stable.V1.t )
          Poly.Stable.V2.t
        [@@deriving compare, equal, hash, sexp, yojson]

        let to_latest = Fn.id
      end
    end]

    type var =
      ( Frozen_ledger_hash.var
      , Currency.Amount.var
      , Pending_coinbase.Stack.var
      , Fee_excess.var
      , Sok_message.Digest.Checked.t
      , Local_state.Checked.t )
      Poly.t

    let typ : (var, t) Tick.Typ.t =
<<<<<<< HEAD
      Poly.typ Ledger_commitment.typ Currency.Amount.typ
=======
      Poly.typ Frozen_ledger_hash.typ Currency.Amount.typ
>>>>>>> ba204584
        Pending_coinbase.Stack.typ Fee_excess.typ Sok_message.Digest.typ
        Local_state.typ

    let to_input { source; target; supply_increase; fee_excess; sok_digest } =
      let input =
        Array.reduce_exn ~f:Random_oracle.Input.Chunked.append
          [| Sok_message.Digest.to_input sok_digest
           ; Registers.to_input source
           ; Registers.to_input target
           ; Amount.to_input supply_increase
           ; Fee_excess.to_input fee_excess
          |]
      in
      if !top_hash_logging_enabled then
        Format.eprintf
          !"Generating unchecked top hash from:@.%{sexp: Tick.Field.t \
            Random_oracle.Input.Chunked.t}@."
          input ;
      input

    let to_field_elements t = Random_oracle.pack_input (to_input t)

    module Checked = struct
      type t = var

      let to_input { source; target; supply_increase; fee_excess; sok_digest } =
        let open Tick in
        let open Checked.Let_syntax in
        let%bind fee_excess = Fee_excess.to_input_checked fee_excess in
        let source = Registers.Checked.to_input source
        and target = Registers.Checked.to_input target in
        let input =
          Array.reduce_exn ~f:Random_oracle.Input.Chunked.append
            [| Sok_message.Digest.Checked.to_input sok_digest
             ; source
             ; target
             ; Amount.var_to_input supply_increase
             ; fee_excess
            |]
        in
        let%map () =
          as_prover
            As_prover.(
              if !top_hash_logging_enabled then
                let%map input = Random_oracle.read_typ' input in
                Format.eprintf
                  !"Generating checked top hash from:@.%{sexp: Field.t \
                    Random_oracle.Input.Chunked.t}@."
                  input
              else return ())
        in
        input

      let to_field_elements t =
        let open Tick.Checked.Let_syntax in
        Tick.Run.run_checked (to_input t >>| Random_oracle.Checked.pack_input)
    end
  end

  let option lab =
    Option.value_map ~default:(Or_error.error_string lab) ~f:(fun x -> Ok x)

  let merge (s1 : _ Poly.t) (s2 : _ Poly.t) =
    let open Or_error.Let_syntax in
    let registers_check_equal (t1 : _ Registers.t) (t2 : _ Registers.t) =
      let check' k f =
        let x1 = Field.get f t1 and x2 = Field.get f t2 in
        k x1 x2
      in
      let module S = struct
        module type S = sig
          type t [@@deriving eq, sexp_of]
        end
      end in
      let check (type t) (module T : S.S with type t = t) f =
        let open T in
        check'
          (fun x1 x2 ->
            if equal x1 x2 then return ()
            else
              Or_error.errorf
                !"%s is inconsistent between transitions (%{sexp: t} vs \
                  %{sexp: t})"
                (Field.name f) x1 x2)
          f
      in
      let module PC = struct
        type t = Pending_coinbase.Stack.t [@@deriving sexp_of]

        let equal t1 t2 =
          Pending_coinbase.Stack.connected ~first:t1 ~second:t2 ()
      end in
      Registers.Fields.to_list
        ~ledger:(check (module Ledger_commitment.Value))
        ~pending_coinbase_stack:(check (module PC))
        ~local_state:(check (module Local_state))
      |> Or_error.combine_errors_unit
    in
    let%map fee_excess = Fee_excess.combine s1.fee_excess s2.fee_excess
    and supply_increase =
      Currency.Amount.add s1.supply_increase s2.supply_increase
      |> option "Error adding supply_increase"
    and () = registers_check_equal s1.target s2.source in
    ( { source = s1.source
      ; target = s2.target
      ; fee_excess
      ; supply_increase
      ; sok_digest = ()
      }
      : t )

  include Hashable.Make_binable (Stable.Latest)
  include Comparable.Make (Stable.Latest)

  let gen =
    let open Quickcheck.Generator.Let_syntax in
    let%map source = Registers.gen
    and target = Registers.gen
    and fee_excess = Fee_excess.gen
    and supply_increase = Currency.Amount.gen in
<<<<<<< HEAD
    let source, target =
      let t1, t2 =
        (source.ledger.next_available_token, target.ledger.next_available_token)
      in
      ( { source with
          ledger =
            { source.ledger with next_available_token = Token_id.min t1 t2 }
        }
      , { target with
          ledger =
            { target.ledger with next_available_token = Token_id.max t1 t2 }
        } )
    in
=======
>>>>>>> ba204584
    ({ source; target; fee_excess; supply_increase; sok_digest = () } : t)
end

module Proof = struct
  [%%versioned
  module Stable = struct
    module V2 = struct
      type t = Pickles.Proof.Branching_2.Stable.V2.t
      [@@deriving
        version { asserted }, yojson, bin_io, compare, equal, sexp, hash]

      let to_latest = Fn.id
    end
  end]
end

[%%versioned
module Stable = struct
  module V2 = struct
    type t =
      { statement : Statement.With_sok.Stable.V2.t; proof : Proof.Stable.V2.t }
    [@@deriving compare, equal, fields, sexp, version, yojson, hash]

    let to_latest = Fn.id
  end
end]

let proof t = t.proof

let statement t = { t.statement with sok_digest = () }

let sok_digest t = t.statement.sok_digest

let to_yojson = Stable.Latest.to_yojson

let create ~statement ~proof = { statement; proof }

open Tick
open Let_syntax

let chain if_ b ~then_ ~else_ =
  let%bind then_ = then_ and else_ = else_ in
  if_ b ~then_ ~else_

module Parties_segment = struct
  module Spec = struct
    type single =
      { auth_type : Control.Tag.t
      ; is_start : [ `Yes | `No | `Compute_in_circuit ]
      }

    type t = single list
  end

  module Basic = struct
    module N = Side_loaded_verification_key.Max_branches

    [%%versioned
    module Stable = struct
      module V1 = struct
        type t =
          | Opt_signed_unsigned
          | Opt_signed_opt_signed
          | Opt_signed
          | Proved
        [@@deriving sexp, yojson]

        let to_latest = Fn.id
      end
    end]

    let of_controls = function
      | [ Control.Proof _ ] ->
          Proved
      | [ (Control.Signature _ | Control.None_given) ] ->
          Opt_signed
      | [ Control.(Signature _ | None_given); Control.None_given ] ->
          Opt_signed_unsigned
      | [ Control.(Signature _ | None_given); Control.Signature _ ] ->
          Opt_signed_opt_signed
      | _ ->
          failwith "Parties_segment.Basic.of_controls: Unsupported combination"

    let opt_signed ~is_start : Spec.single = { auth_type = Signature; is_start }

    let unsigned : Spec.single = { auth_type = None_given; is_start = `No }

    let opt_signed = opt_signed ~is_start:`Compute_in_circuit

    let to_single_list : t -> Spec.single list =
     fun t ->
      match t with
      | Opt_signed_unsigned ->
          [ opt_signed; unsigned ]
      | Opt_signed_opt_signed ->
          [ opt_signed; opt_signed ]
      | Opt_signed ->
          [ opt_signed ]
      | Proved ->
          [ { auth_type = Proof; is_start = `No } ]

    type (_, _, _, _) t_typed =
      (* Corresponds to payment *)
      | Opt_signed_unsigned : (unit, unit, unit, unit) t_typed
      | Opt_signed_opt_signed : (unit, unit, unit, unit) t_typed
      | Opt_signed : (unit, unit, unit, unit) t_typed
      | Proved
          : ( Snapp_statement.Checked.t * unit
            , Snapp_statement.t * unit
            , Nat.N2.n * unit
            , N.n * unit )
            t_typed

    let spec : type a b c d. (a, b, c, d) t_typed -> Spec.single list =
     fun t ->
      match t with
      | Opt_signed_unsigned ->
          [ opt_signed; unsigned ]
      | Opt_signed_opt_signed ->
          [ opt_signed; opt_signed ]
      | Opt_signed ->
          [ opt_signed ]
      | Proved ->
          [ { auth_type = Proof; is_start = `No } ]
  end

  module Witness = Transaction_witness.Parties_segment_witness
end

(* Currently, a circuit must have at least 1 of every type of constraint. *)
let dummy_constraints () =
  make_checked
    Impl.(
      fun () ->
        let x = exists Field.typ ~compute:(fun () -> Field.Constant.of_int 3) in
        let g = exists Inner_curve.typ ~compute:(fun _ -> Inner_curve.one) in
        ignore
          ( Pickles.Scalar_challenge.to_field_checked'
              (module Impl)
              ~num_bits:16
              (Kimchi_backend_common.Scalar_challenge.create x)
            : Field.t * Field.t * Field.t ) ;
        ignore
          ( Pickles.Step_main_inputs.Ops.scale_fast g ~num_bits:5
              (Shifted_value x)
            : Pickles.Step_main_inputs.Inner_curve.t ) ;
        ignore
          ( Pickles.Step_main_inputs.Ops.scale_fast g ~num_bits:5
              (Shifted_value x)
            : Pickles.Step_main_inputs.Inner_curve.t ) ;
        ignore
          ( Pickles.Pairing_main.Scalar_challenge.endo g ~num_bits:4
              (Kimchi_backend_common.Scalar_challenge.create x)
            : Field.t * Field.t ))

module Base = struct
  module User_command_failure = struct
    (** The various ways that a user command may fail. These should be computed
        before applying the snark, to ensure that only the base fee is charged
        to the fee-payer if executing the user command will later fail.
    *)
    type 'bool t =
      { predicate_failed : 'bool (* All *)
      ; source_not_present : 'bool (* All *)
      ; receiver_not_present : 'bool (* Delegate, Mint_tokens *)
      ; amount_insufficient_to_create : 'bool (* Payment only *)
      ; token_cannot_create : 'bool (* Payment only, token<>default *)
      ; source_insufficient_balance : 'bool (* Payment only *)
      ; source_minimum_balance_violation : 'bool (* Payment only *)
      ; source_bad_timing : 'bool (* Payment only *)
      }

    let num_fields = 8

    let to_list
        { predicate_failed
        ; source_not_present
        ; receiver_not_present
        ; amount_insufficient_to_create
        ; token_cannot_create
        ; source_insufficient_balance
        ; source_minimum_balance_violation
        ; source_bad_timing
        } =
      [ predicate_failed
      ; source_not_present
      ; receiver_not_present
      ; amount_insufficient_to_create
      ; token_cannot_create
      ; source_insufficient_balance
      ; source_minimum_balance_violation
      ; source_bad_timing
      ]

    let of_list = function
      | [ predicate_failed
        ; source_not_present
        ; receiver_not_present
        ; amount_insufficient_to_create
        ; token_cannot_create
        ; source_insufficient_balance
        ; source_minimum_balance_violation
        ; source_bad_timing
        ] ->
          { predicate_failed
          ; source_not_present
          ; receiver_not_present
          ; amount_insufficient_to_create
          ; token_cannot_create
          ; source_insufficient_balance
          ; source_minimum_balance_violation
          ; source_bad_timing
          }
      | _ ->
          failwith
            "Transaction_snark.Base.User_command_failure.to_list: bad length"

    let typ : (Boolean.var t, bool t) Typ.t =
      let open Typ in
      list ~length:num_fields Boolean.typ
      |> transport ~there:to_list ~back:of_list
      |> transport_var ~there:to_list ~back:of_list

    let any t = Boolean.any (to_list t)

    (** Compute which -- if any -- of the failure cases will be hit when
        evaluating the given user command, and indicate whether the fee-payer
        would need to pay the account creation fee if the user command were to
        succeed (irrespective or whether it actually will or not).
    *)
    let compute_unchecked
        ~(constraint_constants : Genesis_constants.Constraint_constants.t)
        ~txn_global_slot ~(fee_payer_account : Account.t)
        ~(receiver_account : Account.t) ~(source_account : Account.t)
        ({ payload; signature = _; signer = _ } : Transaction_union.t) =
      match payload.body.tag with
      | Fee_transfer | Coinbase ->
          (* Not user commands, return no failure. *)
          of_list (List.init num_fields ~f:(fun _ -> false))
      | _ -> (
          let fail s =
            failwithf
              "Transaction_snark.Base.User_command_failure.compute_unchecked: \
               %s"
              s ()
          in
          let fee_token = payload.common.fee_token in
          let token = payload.body.token_id in
          let fee_payer =
            Account_id.create payload.common.fee_payer_pk fee_token
          in
          let source = Account_id.create payload.body.source_pk token in
          let receiver = Account_id.create payload.body.receiver_pk token in
          (* This should shadow the logic in [Sparse_ledger]. *)
          let fee_payer_account =
            { fee_payer_account with
              balance =
                Option.value_exn ?here:None ?error:None ?message:None
                @@ Balance.sub_amount fee_payer_account.balance
                     (Amount.of_fee payload.common.fee)
            }
          in
          let predicate_failed =
            if
              Public_key.Compressed.equal payload.common.fee_payer_pk
                payload.body.source_pk
            then false
            else
              match payload.body.tag with
              | Create_account | Mint_tokens ->
                  assert false
              | Payment | Stake_delegation ->
                  (* TODO(#4554): Hook predicate evaluation in here once
                     implemented.
                  *)
                  true
              | Fee_transfer | Coinbase ->
                  assert false
          in
          match payload.body.tag with
          | Fee_transfer | Coinbase ->
              assert false
          | Stake_delegation ->
              let receiver_account =
                if Account_id.equal receiver fee_payer then fee_payer_account
                else receiver_account
              in
              let receiver_not_present =
                let id = Account.identifier receiver_account in
                if Account_id.equal Account_id.empty id then true
                else if Account_id.equal receiver id then false
                else fail "bad receiver account ID"
              in
              let source_account =
                if Account_id.equal source fee_payer then fee_payer_account
                else source_account
              in
              let source_not_present =
                let id = Account.identifier source_account in
                if Account_id.equal Account_id.empty id then true
                else if Account_id.equal source id then false
                else fail "bad source account ID"
              in
              { predicate_failed
              ; source_not_present
              ; receiver_not_present
              ; amount_insufficient_to_create = false
              ; token_cannot_create = false
              ; source_insufficient_balance = false
              ; source_minimum_balance_violation = false
              ; source_bad_timing = false
              }
          | Payment ->
              let receiver_account =
                if Account_id.equal receiver fee_payer then fee_payer_account
                else receiver_account
              in
              let receiver_needs_creating =
                let id = Account.identifier receiver_account in
                if Account_id.equal Account_id.empty id then true
                else if Account_id.equal receiver id then false
                else fail "bad receiver account ID"
              in
              let token_is_default = true in
              let token_cannot_create =
                receiver_needs_creating && not token_is_default
              in
              let amount_insufficient_to_create =
                let creation_amount =
                  Amount.of_fee constraint_constants.account_creation_fee
                in
                receiver_needs_creating
                && Option.is_none
                     (Amount.sub payload.body.amount creation_amount)
              in
              let fee_payer_is_source = Account_id.equal fee_payer source in
              let source_account =
                if fee_payer_is_source then fee_payer_account
                else source_account
              in
              let source_not_present =
                let id = Account.identifier source_account in
                if Account_id.equal Account_id.empty id then true
                else if Account_id.equal source id then false
                else fail "bad source account ID"
              in
              let source_insufficient_balance =
                (* This failure is fatal if fee-payer and source account are
                   the same. This is checked in the transaction pool.
                *)
                (not fee_payer_is_source)
                &&
                if Account_id.equal source receiver then
                  (* The final balance will be [0 - account_creation_fee]. *)
                  receiver_needs_creating
                else
                  Amount.(
                    Balance.to_amount source_account.balance
                    < payload.body.amount)
              in
              let timing_or_error =
                Mina_transaction_logic.validate_timing
                  ~txn_amount:payload.body.amount ~txn_global_slot
                  ~account:source_account
              in
              let source_minimum_balance_violation =
                match timing_or_error with
                | Ok _ ->
                    false
                | Error err ->
                    let open Mina_base in
                    Transaction_status.Failure.equal
                      (Mina_transaction_logic
                       .timing_error_to_user_command_status err)
                      Transaction_status.Failure
                      .Source_minimum_balance_violation
              in
              let source_bad_timing =
                (* This failure is fatal if fee-payer and source account are
                   the same. This is checked in the transaction pool.
                *)
                (not fee_payer_is_source)
                && (not source_insufficient_balance)
                && Or_error.is_error timing_or_error
              in
              { predicate_failed
              ; source_not_present
              ; receiver_not_present = false
              ; amount_insufficient_to_create
              ; token_cannot_create
              ; source_insufficient_balance
              ; source_minimum_balance_violation
              ; source_bad_timing
              }
          | Mint_tokens | Create_account ->
              assert false )

    let%snarkydef compute_as_prover ~constraint_constants ~txn_global_slot
        (txn : Transaction_union.var) =
      let%bind data =
        exists (Typ.Internal.ref ())
          ~compute:
            As_prover.(
              let%map txn = read Transaction_union.typ txn in
              let fee_token = txn.payload.common.fee_token in
              let token = txn.payload.body.token_id in
              let fee_payer =
                Account_id.create txn.payload.common.fee_payer_pk fee_token
              in
              let source = Account_id.create txn.payload.body.source_pk token in
              let receiver =
                Account_id.create txn.payload.body.receiver_pk token
              in
              (txn, fee_payer, source, receiver))
      in
      let%bind fee_payer_idx =
        exists (Typ.Internal.ref ())
          ~request:
            As_prover.(
              let%map _txn, fee_payer, _source, _receiver =
                read (Typ.Internal.ref ()) data
              in
              Ledger_hash.Find_index fee_payer)
      in
      let%bind fee_payer_account =
        exists (Typ.Internal.ref ())
          ~request:
            As_prover.(
              let%map fee_payer_idx =
                read (Typ.Internal.ref ()) fee_payer_idx
              in
              Ledger_hash.Get_element fee_payer_idx)
      in
      let%bind source_idx =
        exists (Typ.Internal.ref ())
          ~request:
            As_prover.(
              let%map _txn, _fee_payer, source, _receiver =
                read (Typ.Internal.ref ()) data
              in
              Ledger_hash.Find_index source)
      in
      let%bind source_account =
        exists (Typ.Internal.ref ())
          ~request:
            As_prover.(
              let%map source_idx = read (Typ.Internal.ref ()) source_idx in
              Ledger_hash.Get_element source_idx)
      in
      let%bind receiver_idx =
        exists (Typ.Internal.ref ())
          ~request:
            As_prover.(
              let%map _txn, _fee_payer, _source, receiver =
                read (Typ.Internal.ref ()) data
              in
              Ledger_hash.Find_index receiver)
      in
      let%bind receiver_account =
        exists (Typ.Internal.ref ())
          ~request:
            As_prover.(
              let%map receiver_idx = read (Typ.Internal.ref ()) receiver_idx in
              Ledger_hash.Get_element receiver_idx)
      in
      exists typ
        ~compute:
          As_prover.(
            let%bind txn, _fee_payer, _source, _receiver =
              read (Typ.Internal.ref ()) data
            in
            let%bind fee_payer_account, _path =
              read (Typ.Internal.ref ()) fee_payer_account
            in
            let%bind source_account, _path =
              read (Typ.Internal.ref ()) source_account
            in
            let%bind receiver_account, _path =
              read (Typ.Internal.ref ()) receiver_account
            in
            let%map txn_global_slot = read Global_slot.typ txn_global_slot in
            compute_unchecked ~constraint_constants ~txn_global_slot
              ~fee_payer_account ~source_account ~receiver_account txn)
  end

  let%snarkydef check_signature shifted ~payload ~is_user_command ~signer
      ~signature =
    let%bind input =
      Transaction_union_payload.Checked.to_input_legacy payload
    in
    let%bind verifies =
      Schnorr.Legacy.Checked.verifies shifted signature signer input
    in
    [%with_label "check signature"]
      (Boolean.Assert.any [ Boolean.not is_user_command; verifies ])

  let check_timing ~balance_check ~timed_balance_check ~account ~txn_amount
      ~txn_global_slot =
    (* calculations should track Mina_transaction_logic.validate_timing *)
    let open Account.Poly in
    let open Account.Timing.As_record in
    let { is_timed
        ; initial_minimum_balance
        ; cliff_time
        ; cliff_amount
        ; vesting_period
        ; vesting_increment
        } =
      account.timing
    in
    let%bind curr_min_balance =
      Account.Checked.min_balance_at_slot ~global_slot:txn_global_slot
        ~cliff_time ~cliff_amount ~vesting_period ~vesting_increment
        ~initial_minimum_balance
    in
    let%bind proposed_balance =
      match txn_amount with
      | Some txn_amount ->
          let%bind proposed_balance, `Underflow underflow =
            Balance.Checked.sub_amount_flagged account.balance txn_amount
          in
          (* underflow indicates insufficient balance *)
          let%map () = balance_check (Boolean.not underflow) in
          proposed_balance
      | None ->
          return account.balance
    in
    let%bind sufficient_timed_balance =
      Balance.Checked.( >= ) proposed_balance curr_min_balance
    in
    let%bind () =
      let%bind ok = Boolean.(any [ not is_timed; sufficient_timed_balance ]) in
      timed_balance_check ok
    in
    let%bind is_timed_balance_zero =
      Balance.Checked.equal curr_min_balance
        (Balance.Checked.Unsafe.of_field Field.(Var.constant zero))
    in
    (* if current min balance is zero, then timing becomes untimed *)
    let%bind is_untimed = Boolean.((not is_timed) ||| is_timed_balance_zero) in
    let%map timing =
      Account.Timing.if_ is_untimed ~then_:Account.Timing.untimed_var
        ~else_:account.timing
    in
    (`Min_balance curr_min_balance, timing)

  let side_loaded =
    Memo.of_comparable
      (module Int)
      (fun i ->
        let open Snapp_statement in
        Pickles.Side_loaded.create ~typ ~name:(sprintf "snapp_%d" i)
          ~max_branching:(module Pickles.Side_loaded.Verification_key.Max_width)
          ~value_to_field_elements:to_field_elements
          ~var_to_field_elements:Checked.to_field_elements)

  let signature_verifies ~shifted ~payload_digest signature pk =
    let%bind pk =
      Public_key.decompress_var pk
      (*           (Account_id.Checked.public_key fee_payer_id) *)
    in
    Schnorr.Chunked.Checked.verifies shifted signature pk
      (Random_oracle.Input.Chunked.field payload_digest)

  module Parties_snark = struct
    open Parties_segment
    open Spec

    module Prover_value : sig
      type 'a t

      val get : 'a t -> 'a

      val create : (unit -> 'a) -> 'a t

      val map : 'a t -> f:('a -> 'b) -> 'b t

      val if_ : Boolean.var -> then_:'a t -> else_:'a t -> 'a t
    end = struct
      open Impl

      type 'a t = 'a As_prover.Ref.t

      let get = As_prover.Ref.get

      let create = As_prover.Ref.create

      let if_ b ~then_ ~else_ =
        create (fun () ->
            get (if Impl.As_prover.read Boolean.typ b then then_ else else_))

      let map t ~f = create (fun () -> f (get t))
    end

    module Global_state = struct
      type t =
        { ledger : Ledger_commitment.Checked.t * Sparse_ledger.t Prover_value.t
        ; fee_excess : Amount.Signed.var
        ; protocol_state : Snapp_predicate.Protocol_state.View.Checked.t
        }
    end

    let implied_root account incl =
      let open Impl in
      List.foldi incl
        ~init:(Lazy.force (With_hash.hash account))
        ~f:(fun height acc (b, h) ->
          let l = Field.if_ b ~then_:h ~else_:acc
          and r = Field.if_ b ~then_:acc ~else_:h in
          let acc' = Ledger_hash.merge_var ~height l r in
          acc')

    let apply_body ~is_start
        ({ body =
             { public_key
             ; token_id = _
             ; update =
                 { app_state = _
                 ; delegate = _
                 ; verification_key = _
                 ; permissions = _
                 ; snapp_uri = _
                 ; token_symbol = _
                 ; timing = _
                 ; voting_for = _
                 }
             ; balance_change = _
             ; increment_nonce
             ; events = _ (* This is for the snapp to use, we don't need it. *)
             ; call_data =
                 _ (* This is for the snapp to use, we don't need it. *)
             ; sequence_events = _
             ; call_depth = _ (* This is used to build the 'stack of stacks'. *)
             ; protocol_state = _
             ; use_full_commitment
             }
         ; predicate
         ; caller = _
         } :
          Party.Predicated.Checked.t) (a : Account.Checked.Unhashed.t) :
        Account.Checked.Unhashed.t * _ =
      let open Impl in
      let r = ref [] in
      let proof_must_verify () = Boolean.any (List.map !r ~f:Lazy.force) in

      (* enforce that either the predicate is `Accept`,
         the nonce is incremented,
         or the full commitment is used to avoid replays. *)
      let predicate_is_accept =
        let accept_digest =
          Snapp_predicate.Account.digest Snapp_predicate.Account.accept
          |> Field.constant
        in
        let predicate_digest =
          Snapp_predicate.Account.Checked.digest predicate
        in
        Field.equal accept_digest predicate_digest
      in
      with_label __LOC__ (fun () ->
          Boolean.Assert.any
            [ predicate_is_accept
            ; increment_nonce
            ; Boolean.(use_full_commitment &&& not is_start)
            ]) ;
      let a : Account.Checked.Unhashed.t = { a with public_key } in
      (a, `proof_must_verify proof_must_verify)

    module type Single_inputs = sig
      val constraint_constants : Genesis_constants.Constraint_constants.t

      val spec : single

      val snapp_statement : (int * Snapp_statement.Checked.t) option
    end

    type party =
      { party : (Party.Predicated.Checked.t, Impl.Field.t) With_hash.t
      ; control : Control.t Prover_value.t
      }

    module Inputs = struct
      module V = Prover_value
      open Impl

      module Transaction_commitment = struct
        type t = Field.t

        let if_ = Field.if_

        let empty = Field.constant Parties.Transaction_commitment.empty

        let commitment ~party:{ party; _ }
            ~other_parties:{ With_hash.hash = other_parties; _ } ~memo_hash =
          Parties.Transaction_commitment.Checked.create
            ~other_parties_hash:other_parties
            ~protocol_state_predicate_hash:
              (Snapp_predicate.Protocol_state.Checked.digest
                 party.data.body.protocol_state)
            ~memo_hash

        let full_commitment ~party:{ party; _ } ~commitment =
          Parties.Transaction_commitment.Checked.with_fee_payer commitment
            ~fee_payer_hash:party.hash
      end

      module Bool = struct
        include Boolean

        type t = var

        let display _b ~label:_ = ""

        type failure_status = unit

        let assert_with_failure_status b _failure_status = Assert.is_true b
      end

      module Account_id = struct
        type t = Account_id.var

        let if_ b ~then_ ~else_ =
          run_checked (Account_id.Checked.if_ b ~then_ ~else_)

        let derive_token_id = Account_id.Checked.derive_token_id

        let constant id =
          Account_id.(
            Checked.create
              (Public_key.Compressed.var_of_t (public_key id))
              (Token_id.Checked.constant (token_id id)))

        let invalid = constant Account_id.invalid

        let equal x y = Account_id.Checked.equal x y |> run_checked

        let create = Account_id.Checked.create
      end

      module Global_slot = struct
        include Global_slot.Checked

        let ( > ) x y = run_checked (x > y)

        let if_ b ~then_ ~else_ = run_checked (if_ b ~then_ ~else_)

        let equal x y = run_checked (equal x y)
      end

      module Nonce = struct
        type t = Account.Nonce.Checked.t

        let if_ b ~then_ ~else_ =
          run_checked (Account.Nonce.Checked.if_ b ~then_ ~else_)

        let succ t = run_checked (Account.Nonce.Checked.succ t)
      end

      module State_hash = struct
        type t = State_hash.var

        let if_ b ~then_ ~else_ = run_checked (State_hash.if_ b ~then_ ~else_)
      end

      module Timing = struct
        type t = Account_timing.var

        let if_ b ~then_ ~else_ =
          run_checked (Account_timing.if_ b ~then_ ~else_)

        let vesting_period (t : t) = t.vesting_period
      end

      module Balance = struct
        include Balance.Checked

        let if_ b ~then_ ~else_ = run_checked (if_ b ~then_ ~else_)

        let sub_amount_flagged x y = run_checked (sub_amount_flagged x y)

        let add_signed_amount_flagged x y =
          run_checked (add_signed_amount_flagged x y)
      end

      module Verification_key = struct
        type t =
          ( Boolean.var
          , ( Side_loaded_verification_key.t option
            , Field.Constant.t )
            With_hash.t
            Data_as_hash.t )
          Snapp_basic.Flagged_option.t

        let if_ b ~(then_ : t) ~(else_ : t) : t =
          Snapp_basic.Flagged_option.if_ ~if_:Data_as_hash.if_ b ~then_ ~else_
      end

      module Events = struct
        type t = Snapp_account.Events.var

        let is_empty x = run_checked (Party.Events.is_empty_var x)

        let push_events = Party.Sequence_events.push_events_checked
      end

      module Snapp_uri = struct
        type t = string Data_as_hash.t

        let if_ = Data_as_hash.if_
      end

      module Token_symbol = struct
        type t = Account.Token_symbol.var

        let if_ = Account.Token_symbol.if_
      end

      module Account = struct
        type t = (Account.Checked.Unhashed.t, Field.t Lazy.t) With_hash.t

        module Permissions = struct
          type controller = Permissions.Auth_required.Checked.t

          let edit_state : t -> controller =
           fun a -> a.data.permissions.edit_state

          let send : t -> controller = fun a -> a.data.permissions.send

          let receive : t -> controller = fun a -> a.data.permissions.receive

          let set_delegate : t -> controller =
           fun a -> a.data.permissions.set_delegate

          let set_permissions : t -> controller =
           fun a -> a.data.permissions.set_permissions

          let set_verification_key : t -> controller =
           fun a -> a.data.permissions.set_verification_key

          let set_snapp_uri : t -> controller =
           fun a -> a.data.permissions.set_snapp_uri

          let edit_sequence_state : t -> controller =
           fun a -> a.data.permissions.edit_sequence_state

          let set_token_symbol : t -> controller =
           fun a -> a.data.permissions.set_token_symbol

          let increment_nonce : t -> controller =
           fun a -> a.data.permissions.increment_nonce

          let set_voting_for : t -> controller =
           fun a -> a.data.permissions.set_voting_for

          type t = Permissions.Checked.t

          let if_ b ~then_ ~else_ = Permissions.Checked.if_ b ~then_ ~else_
        end

        let account_with_hash (account : Account.Checked.Unhashed.t) : t =
          With_hash.of_data account ~hash_data:(fun a ->
              lazy
                (let a =
                   { a with
                     snapp =
                       ( Snapp_account.Checked.digest a.snapp
                       , As_prover.Ref.create (fun () -> None) )
                   }
                 in
                 run_checked (Account.Checked.digest a)))

        type timing = Account_timing.var

        let timing (account : t) : timing = account.data.timing

<<<<<<< HEAD
        let set_timing (account : t) (timing : timing) : t =
          account_with_hash { account.data with timing }

        let set_token_id (account : t) (token_id : Token_id.var) : t =
          account_with_hash { account.data with token_id }
=======
        let set_timing (timing : timing) (account : t) : t =
          { account with data = { account.data with timing } }

        let balance (a : t) : Balance.t = a.data.balance

        let set_balance (balance : Balance.t) ({ data = a; hash } : t) : t =
          { data = { a with balance }; hash }

        let check_timing ~txn_global_slot ({ data = account; _ } : t) =
          let invalid_timing = ref None in
          let balance_check _ = failwith "Should not be called" in
          let timed_balance_check b =
            invalid_timing := Some (Boolean.not b) ;
            return ()
          in
          let `Min_balance _, timing =
            run_checked
            @@ [%with_label "Check snapp timing"]
                 (check_timing ~balance_check ~timed_balance_check ~account
                    ~txn_amount:None ~txn_global_slot)
          in
          (`Invalid_timing (Option.value_exn !invalid_timing), timing)

        let make_snapp (a : t) = a

        let unmake_snapp (a : t) = a

        let proved_state (a : t) = a.data.snapp.proved_state

        let set_proved_state proved_state ({ data = a; hash } : t) : t =
          { data = { a with snapp = { a.snapp with proved_state } }; hash }

        let app_state (a : t) = a.data.snapp.app_state

        let set_app_state app_state ({ data = a; hash } : t) : t =
          { data = { a with snapp = { a.snapp with app_state } }; hash }

        let verification_key (a : t) : Verification_key.t =
          a.data.snapp.verification_key

        let set_verification_key (verification_key : Verification_key.t)
            ({ data = a; hash } : t) : t =
          { data = { a with snapp = { a.snapp with verification_key } }; hash }

        let last_sequence_slot (a : t) = a.data.snapp.last_sequence_slot

        let set_last_sequence_slot last_sequence_slot ({ data = a; hash } : t) :
            t =
          { data = { a with snapp = { a.snapp with last_sequence_slot } }
          ; hash
          }

        let sequence_state (a : t) = a.data.snapp.sequence_state

        let set_sequence_state sequence_state ({ data = a; hash } : t) : t =
          { data = { a with snapp = { a.snapp with sequence_state } }; hash }

        let snapp_uri (a : t) = a.data.snapp_uri

        let set_snapp_uri snapp_uri ({ data = a; hash } : t) : t =
          { data = { a with snapp_uri }; hash }

        let token_symbol (a : t) = a.data.token_symbol

        let set_token_symbol token_symbol ({ data = a; hash } : t) : t =
          { data = { a with token_symbol }; hash }

        let public_key (a : t) = a.data.public_key

        let set_public_key public_key ({ data = a; hash } : t) : t =
          { data = { a with public_key }; hash }

        let delegate (a : t) = a.data.delegate

        let set_delegate delegate ({ data = a; hash } : t) : t =
          { data = { a with delegate }; hash }

        let nonce (a : t) = a.data.nonce

        let set_nonce nonce ({ data = a; hash } : t) : t =
          { data = { a with nonce }; hash }

        let voting_for (a : t) = a.data.voting_for

        let set_voting_for voting_for ({ data = a; hash } : t) : t =
          { data = { a with voting_for }; hash }

        let permissions (a : t) = a.data.permissions

        let set_permissions permissions ({ data = a; hash } : t) : t =
          { data = { a with permissions }; hash }
>>>>>>> ba204584
      end

      module Opt = struct
        open Snapp_basic

        type 'a t = (Bool.t, 'a) Flagged_option.t

        let is_some = Flagged_option.is_some

        let map x ~f = Flagged_option.map ~f x

        let or_default ~if_ x ~default =
          if_ (is_some x) ~then_:(Flagged_option.data x) ~else_:default

        let or_exn x =
          with_label "or_exn is_some" (fun () ->
              Bool.Assert.is_true (is_some x)) ;
          Flagged_option.data x
      end

      module Parties = struct
        type t =
          ( (Party.t * unit, Parties.Digest.t) Parties.Call_forest.t V.t
          , Field.t )
          With_hash.t

        let if_ b ~then_:(t : t) ~else_:(e : t) : t =
          { hash = Field.if_ b ~then_:t.hash ~else_:e.hash
          ; data = V.if_ b ~then_:t.data ~else_:e.data
          }

        let empty = Field.constant Parties.Call_forest.With_hashes.empty

        let is_empty ({ hash = x; _ } : t) = Field.equal empty x

        let empty () : t = { hash = empty; data = V.create (fun () -> []) }

        let hash_cons hash h_tl =
          Random_oracle.Checked.hash ~init:Hash_prefix_states.party_cons
            [| hash; h_tl |]

        let pop_exn ({ hash = h; data = r } : t) : (party * t) * t =
          let hd_r =
            V.create (fun () -> V.get r |> List.hd_exn |> With_stack_hash.elt)
          in
          let party = V.create (fun () -> (V.get hd_r).party |> fst) in
          let caller =
            exists Mina_base.Token_id.typ ~compute:(fun () ->
                (V.get party).data.caller)
          in
          let body =
            exists (Party.Body.typ ()) ~compute:(fun () ->
                (V.get party).data.body)
          in
          let predicate : Party.Predicate.Checked.t =
            exists (Party.Predicate.typ ()) ~compute:(fun () ->
                (V.get party).data.predicate)
          in
          let auth = V.(create (fun () -> (V.get party).authorization)) in
          let party : Party.Predicated.Checked.t =
            { body; predicate; caller }
          in
          let party =
            With_hash.of_data party ~hash_data:Party.Predicated.Checked.digest
          in
          let subforest : t =
            let subforest = V.create (fun () -> (V.get hd_r).calls) in
            let subforest_hash =
              exists Field.typ ~compute:(fun () ->
                  Parties.Call_forest.hash (V.get subforest))
            in
            { hash = subforest_hash; data = subforest }
          in
          let tl_hash =
            exists Field.typ ~compute:(fun () ->
                V.get r |> List.tl_exn |> Parties.Call_forest.hash)
          in
          let tree_hash =
            Random_oracle.Checked.hash ~init:Hash_prefix_states.party_node
              [| party.hash; subforest.hash |]
          in
          Field.Assert.equal (hash_cons tree_hash tl_hash) h ;
          ( ({ party; control = auth }, subforest)
          , { hash = tl_hash
            ; data = V.(create (fun () -> List.tl_exn (get r)))
            } )
      end

      module Stack_frame = struct
        type frame = (Token_id.Checked.t, Parties.t) Stack_frame.t

        type t = (frame, Field.t Lazy.t) With_hash.t

        let if_ b ~then_:(t1 : t) ~else_:(t2 : t) : t =
          { With_hash.hash =
              lazy
                (Field.if_ b ~then_:(Lazy.force t1.hash)
                   ~else_:(Lazy.force t2.hash))
          ; data =
              Stack_frame.Checked.if_ Parties.if_ b ~then_:t1.data
                ~else_:t2.data
          }

        let caller (t : t) = t.data.caller

        let caller_caller (t : t) = t.data.caller_caller

        let calls (t : t) = t.data.calls

        let frame_to_input ({ caller; caller_caller; calls } : frame) =
          List.reduce_exn ~f:Random_oracle.Input.Chunked.append
            [ Token_id.Checked.to_input caller
            ; Token_id.Checked.to_input caller_caller
            ; Random_oracle.Input.Chunked.field calls.hash
            ]

        let of_frame (frame : frame) : t =
          { data = frame
          ; hash =
              lazy
                (Random_oracle.Checked.hash
                   ~init:Hash_prefix_states.party_stack_frame
                   (Random_oracle.Checked.pack_input (frame_to_input frame)))
          }

        let make ~caller ~caller_caller ~calls : t =
          Stack_frame.make ~caller ~caller_caller ~calls |> of_frame

        let hash (t : t) : Field.t = Lazy.force t.hash

        let unhash (h : Field.t)
            (frame :
              ( Mina_base.Token_id.Stable.V1.t
              , unit Mina_base.Parties.Call_forest.With_hashes.Stable.V1.t )
              Stack_frame.Stable.V1.t
              V.t) : t =
          let frame : frame =
            { caller =
                exists Token_id.typ ~compute:(fun () -> (V.get frame).caller)
            ; caller_caller =
                exists Token_id.typ ~compute:(fun () ->
                    (V.get frame).caller_caller)
            ; calls =
                { hash =
                    exists Field.typ ~compute:(fun () ->
                        (V.get frame).calls
                        |> Mina_base.Parties.Call_forest.hash)
                ; data = V.map frame ~f:(fun frame -> frame.calls)
                }
            }
          in
          let t = of_frame frame in
          Field.Assert.equal (hash (of_frame frame)) h ;
          t
      end

      module Call_stack = struct
        module Value = struct
          open Mina_base

          type caller = Token_id.t

          type frame =
            ( caller
            , (Party.t * unit, Parties.Digest.t) Parties.Call_forest.t )
            Stack_frame.t
        end

        type elt = Stack_frame.t

        module Elt = struct
          let invalid_caller = Mina_base.Token_id.invalid

          type t = (Value.frame, Field.Constant.t) With_hash.t

          let default : t =
            { hash = Field.Constant.zero
            ; data =
                { caller = invalid_caller
                ; caller_caller = invalid_caller
                ; calls = []
                }
            }
        end

        let empty_constant = Mina_base.Parties.Call_forest.With_hashes.empty

        let hash_cons hash h_tl =
          Random_oracle.Checked.hash ~init:Hash_prefix_states.party_cons
            [| hash; h_tl |]

        let stack_hash (type a)
            (xs : (a, Field.Constant.t) With_stack_hash.t list) :
            Field.Constant.t =
          Mina_base.Parties.Call_forest.hash xs

        type t =
          ( (Elt.t, Field.Constant.t) With_stack_hash.t list V.t
          , Field.t )
          With_hash.t

        let if_ b ~then_:(t : t) ~else_:(e : t) : t =
          { hash = Field.if_ b ~then_:t.hash ~else_:e.hash
          ; data = V.if_ b ~then_:t.data ~else_:e.data
          }

        let empty = Field.constant empty_constant

        let is_empty ({ hash = x; _ } : t) = Field.equal empty x

        let empty () : t = { hash = empty; data = V.create (fun () -> []) }

        let exists_elt (elt_ref : (Value.frame, _) With_hash.t V.t) :
            Stack_frame.t =
          let elt : Stack_frame.frame =
            let calls : Parties.t =
              { hash =
                  exists Field.typ ~compute:(fun () ->
                      (V.get elt_ref).data.calls
                      |> Mina_base.Parties.Call_forest.hash)
              ; data = V.map elt_ref ~f:(fun frame -> frame.data.calls)
              }
            and caller =
              exists Mina_base.Token_id.typ ~compute:(fun () ->
                  (V.get elt_ref).data.caller)
            and caller_caller =
              exists Mina_base.Token_id.typ ~compute:(fun () ->
                  (V.get elt_ref).data.caller_caller)
            in
            { caller; caller_caller; calls }
          in
          Stack_frame.of_frame elt

        let pop_exn ({ hash = h; data = r } : t) : elt * t =
          let hd_r = V.create (fun () -> (V.get r |> List.hd_exn).elt) in
          let tl_r = V.create (fun () -> V.get r |> List.tl_exn) in
          let elt : Stack_frame.t = exists_elt hd_r in
          let stack =
            exists Field.typ ~compute:(fun () -> stack_hash (V.get tl_r))
          in
          let h' = hash_cons (Stack_frame.hash elt) stack in
          with_label __LOC__ (fun () -> Field.Assert.equal h h') ;
          (elt, { hash = stack; data = tl_r })

        let pop ({ hash = h; data = r } as t : t) : (elt * t) Opt.t =
          let input_is_empty = is_empty t in
          let hd_r =
            V.create (fun () ->
                V.get r |> List.hd
                |> Option.value_map ~default:Elt.default ~f:(fun x -> x.elt))
          in
          let tl_r =
            V.create (fun () -> V.get r |> List.tl |> Option.value ~default:[])
          in
          let elt = exists_elt hd_r in
          let stack =
            exists Field.typ ~compute:(fun () -> stack_hash (V.get tl_r))
          in
          let h' = hash_cons (Stack_frame.hash elt) stack in
          with_label __LOC__ (fun () ->
              Boolean.Assert.any [ input_is_empty; Field.equal h h' ]) ;
          { is_some = Boolean.not input_is_empty
          ; data = (elt, { hash = stack; data = tl_r })
          }

        let read_elt (frame : elt) : Elt.t =
          { hash = As_prover.read Field.typ (Stack_frame.hash frame)
          ; data =
              { calls = V.get frame.data.calls.data
              ; caller = As_prover.read Token_id.typ frame.data.caller
              ; caller_caller =
                  As_prover.read Token_id.typ frame.data.caller_caller
              }
          }

        let push (elt : elt) ~onto:({ hash = h_tl; data = r_tl } : t) : t =
          let h = hash_cons (Stack_frame.hash elt) h_tl in
          let r =
            V.create
              (fun () : (Elt.t, Field.Constant.t) With_stack_hash.t list ->
                let hd = read_elt elt in
                let tl = V.get r_tl in
                { With_stack_hash.stack_hash = As_prover.read Field.typ h
                ; elt = hd
                }
                :: tl)
          in
          { hash = h; data = r }
      end

      module Amount = struct
        type t = Amount.Checked.t

        type unsigned = t

        module Signed = struct
          type t = Amount.Signed.Checked.t

          let equal t t' = run_checked (Amount.Signed.Checked.equal t t')

          let if_ b ~then_ ~else_ =
            run_checked (Amount.Signed.Checked.if_ b ~then_ ~else_)

          let is_pos (t : t) =
            Sgn.Checked.is_pos
              (run_checked (Currency.Amount.Signed.Checked.sgn t))

          let negate = Amount.Signed.Checked.negate

          let of_unsigned = Amount.Signed.Checked.of_unsigned

          let add_flagged x y =
            run_checked (Amount.Signed.Checked.add_flagged x y)
        end

        let if_ b ~then_ ~else_ =
          run_checked (Amount.Checked.if_ b ~then_ ~else_)

        let equal t t' = run_checked (Amount.Checked.equal t t')

        let zero = Amount.(var_of_t zero)

        let add_flagged x y = run_checked (Amount.Checked.add_flagged x y)

        let add_signed_flagged (x : t) (y : Signed.t) =
          run_checked (Amount.Checked.add_signed_flagged x y)

        let of_constant_fee fee = Amount.var_of_t (Amount.of_fee fee)
      end

      module Token_id = struct
        type t = Token_id.Checked.t

        let if_ = Token_id.Checked.if_

        let equal x y = Token_id.Checked.equal x y

<<<<<<< HEAD
        let invalid = Token_id.(var_of_t invalid)

        let next (t : t) : t = run_checked (Token_id.Checked.next t)
=======
        let default = Token_id.(Checked.constant default)
>>>>>>> ba204584
      end

      module Public_key = struct
        type t = Public_key.Compressed.var

        let if_ b ~then_ ~else_ =
          run_checked (Public_key.Compressed.Checked.if_ b ~then_ ~else_)
      end

      module Protocol_state_predicate = struct
        type t = Snapp_predicate.Protocol_state.Checked.t
      end

      module Field = Impl.Field

      module Local_state = struct
        type failure_status = unit

        type t =
          ( Stack_frame.t
          , Call_stack.t
          , Token_id.t
          , Amount.t
          , Ledger_commitment.Checked.t * Sparse_ledger.t V.t
          , Bool.t
          , Transaction_commitment.t
          , failure_status )
          Mina_transaction_logic.Parties_logic.Local_state.t

        let add_check (t : t) _failure b =
          { t with success = Bool.(t.success &&& b) }

        let update_failure_status (t : t) _failure_status b =
          add_check (t : t) () b
      end
    end

    module Single (I : Single_inputs) = struct
      open I

      let { auth_type; is_start = _ } = spec

      module V = Prover_value
      open Impl

      module Inputs = struct
        include Inputs

        module Account = struct
          include Account

          let register_verification_key ({ data = a; _ } : t) =
            Option.iter snapp_statement ~f:(fun (tag, _) ->
                let vk =
                  exists Side_loaded_verification_key.typ ~compute:(fun () ->
                      Option.value_exn
                        (As_prover.Ref.get
                           (Data_as_hash.ref a.snapp.verification_key.data))
                          .data)
                in
                let expected_hash =
                  Data_as_hash.hash a.snapp.verification_key.data
                in
                let actual_hash = Snapp_account.Checked.digest_vk vk in
                Field.Assert.equal expected_hash actual_hash ;
                Pickles.Side_loaded.in_circuit (side_loaded tag) vk)
        end

        module Controller = struct
          type t = Permissions.Auth_required.Checked.t

          let if_ = Permissions.Auth_required.Checked.if_

          let check =
            match auth_type with
            | Proof ->
                fun ~proof_verifies:_ ~signature_verifies:_ perm ->
                  Permissions.Auth_required.Checked.eval_proof perm
            | Signature | None_given ->
                fun ~proof_verifies:_ ~signature_verifies perm ->
                  Permissions.Auth_required.Checked.eval_no_proof
                    ~signature_verifies perm
        end

        module Ledger = struct
          type t = Ledger_commitment.Checked.t * Sparse_ledger.t V.t

          type inclusion_proof = (Boolean.var * Field.t) list

          let if_ b ~then_:((xt, rt) : t) ~else_:((xe, re) : t) =
            ( Ledger_commitment.Checked.if_ b ~then_:xt ~else_:xe
            , V.if_ b ~then_:rt ~else_:re )

          let empty ~depth () : t =
            let t = Sparse_ledger.empty ~depth () in
            ( { tree = Ledger_hash.var_of_t (Sparse_ledger.merkle_root t)
              ; next_available_token =
                  Mina_base.Token_id.var_of_t empty_next_available_token
              }
            , V.create (fun () -> t) )

          let idx ledger id = Sparse_ledger.find_index_exn ledger id

          let body_id (body : Party.Body.Checked.t) =
            let open As_prover in
            Mina_base.Account_id.create
              (read Signature_lib.Public_key.Compressed.typ body.public_key)
              (read Mina_base.Token_id.typ body.token_id)

          let get_account { party; _ } ((_root, ledger) : t) =
            let idx =
              V.map ledger ~f:(fun l -> idx l (body_id party.data.body))
            in
            let account =
              exists Mina_base.Account.Checked.Unhashed.typ ~compute:(fun () ->
                  Sparse_ledger.get_exn (V.get ledger) (V.get idx))
            in
            let account = Account.account_with_hash account in
            let incl =
              exists
                Typ.(
                  list ~length:constraint_constants.ledger_depth
                    (Boolean.typ * field))
                ~compute:(fun () ->
                  List.map
                    (Sparse_ledger.path_exn (V.get ledger) (V.get idx))
                    ~f:(fun x ->
                      match x with
                      | `Left h ->
                          (false, h)
                      | `Right h ->
                          (true, h)))
            in
            (account, incl)

          let set_account (({ tree = _; next_available_token }, ledger) : t)
              ((a, incl) : Account.t * _) : t =
            ( { tree = implied_root a incl |> Ledger_hash.var_of_hash_packed
              ; next_available_token
              }
            , V.map ledger
                ~f:
                  As_prover.(
                    fun ledger ->
                      let a : Mina_base.Account.t =
                        read Mina_base.Account.Checked.Unhashed.typ a.data
                      in
                      let idx = idx ledger (Mina_base.Account.identifier a) in
                      Sparse_ledger.set_exn ledger idx a) )

          let check_inclusion ((ledger, _) : t) (account, incl) =
            with_label __LOC__
              (fun () -> Field.Assert.equal (implied_root account incl))
              (Ledger_hash.var_to_hash_packed ledger.tree)

          let check_account public_key token_id
              (({ data = account; _ }, _) : Account.t * _) =
            let is_new =
              run_checked
                (Signature_lib.Public_key.Compressed.Checked.equal
                   account.public_key
                   Signature_lib.Public_key.Compressed.(var_of_t empty))
            in
            with_label __LOC__ (fun () ->
                Boolean.Assert.any
                  [ is_new
                  ; run_checked
                      (Signature_lib.Public_key.Compressed.Checked.equal
                         public_key account.public_key)
                  ]) ;
            with_label __LOC__ (fun () ->
                Boolean.Assert.any
                  [ is_new; Token_id.equal token_id account.token_id ]) ;
            `Is_new is_new

          let next_available_token ((ledger, _) : t) : Token_id.t =
            ledger.next_available_token

          let set_next_available_token ((ledger, v) : t) (id : Token_id.t) : t =
            ( { ledger with next_available_token = id }
            , V.map v ~f:(fun l ->
                  { l with
                    next_available_token =
                      As_prover.read Mina_base.Token_id.typ id
                  }) )
        end

        module Party = struct
          type t = party

          type parties = Parties.t

          type transaction_commitment = Transaction_commitment.t

          let balance_change (t : t) = t.party.data.body.balance_change

          let protocol_state (t : t) = t.party.data.body.protocol_state

          let token_id (t : t) = t.party.data.body.token_id

          let public_key (t : t) = t.party.data.body.public_key

          let caller (t : t) = t.party.data.caller

          let account_id (t : t) = Account_id.create (public_key t) (token_id t)

          let use_full_commitment (t : t) =
            t.party.data.body.use_full_commitment

          let increment_nonce (t : t) = t.party.data.body.increment_nonce

          let check_authorization ~commitment
              ~at_party:({ hash = at_party; _ } : Parties.t)
              ({ party; control; _ } : t) =
            let proof_verifies =
              match (auth_type, snapp_statement) with
              | Proof, Some (_i, s) ->
                  with_label __LOC__ (fun () ->
                      Snapp_statement.Checked.Assert.equal
                        { transaction = commitment; at_party }
                        s) ;
                  Boolean.true_
              | (Signature | None_given), None ->
                  Boolean.false_
              | Proof, None | (Signature | None_given), Some _ ->
                  assert false
            in
            let signature_verifies =
              match auth_type with
              | None_given | Proof ->
                  Boolean.false_
              | Signature ->
                  let signature =
                    exists Signature_lib.Schnorr.Chunked.Signature.typ
                      ~compute:(fun () ->
                        match V.get control with
                        | Signature s ->
                            s
                        | None_given ->
                            Signature.dummy
                        | Proof _ ->
                            assert false)
                  in
                  run_checked
                    (let%bind (module S) =
                       Tick.Inner_curve.Checked.Shifted.create ()
                     in
                     signature_verifies
                       ~shifted:(module S)
                       ~payload_digest:commitment signature
                       party.data.body.public_key)
            in
            ( `Proof_verifies proof_verifies
            , `Signature_verifies signature_verifies )

          module Update = struct
            open Snapp_basic

            type 'a set_or_keep = 'a Set_or_keep.Checked.t

            let timing ({ party; _ } : t) : Account.timing set_or_keep =
              Set_or_keep.Checked.map
                ~f:Party.Update.Timing_info.Checked.to_account_timing
                party.data.body.update.timing

            let app_state ({ party; _ } : t) = party.data.body.update.app_state

            let verification_key ({ party; _ } : t) =
              party.data.body.update.verification_key

            let sequence_events ({ party; _ } : t) =
              party.data.body.sequence_events

            let snapp_uri ({ party; _ } : t) = party.data.body.update.snapp_uri

            let token_symbol ({ party; _ } : t) =
              party.data.body.update.token_symbol

            let delegate ({ party; _ } : t) = party.data.body.update.delegate

            let voting_for ({ party; _ } : t) =
              party.data.body.update.voting_for

            let permissions ({ party; _ } : t) =
              party.data.body.update.permissions
          end
        end

        module Set_or_keep = struct
          include Snapp_basic.Set_or_keep.Checked
        end

        module Global_state = struct
          type t = Global_state.t =
            { ledger :
                Ledger_commitment.Checked.t * Sparse_ledger.t Prover_value.t
            ; fee_excess : Amount.Signed.t
            ; protocol_state : Snapp_predicate.Protocol_state.View.Checked.t
            }

          let fee_excess { fee_excess; _ } = fee_excess

          let set_fee_excess t fee_excess = { t with fee_excess }

          let ledger { ledger; _ } = ledger

          let set_ledger ~should_update t ledger =
            { t with
              ledger = Ledger.if_ should_update ~then_:ledger ~else_:t.ledger
            }

          let global_slot_since_genesis { protocol_state; _ } =
            protocol_state.global_slot_since_genesis
        end
      end

      module Env = struct
        open Inputs

        type t =
          < party : Party.t
          ; account : Account.t
          ; ledger : Ledger.t
          ; amount : Amount.t
          ; signed_amount : Amount.Signed.t
          ; bool : Bool.t
          ; token_id : Token_id.t
          ; global_state : Global_state.t
          ; inclusion_proof : (Bool.t * Field.t) list
          ; parties : Parties.t
          ; local_state :
              ( Stack_frame.t
              , Call_stack.t
              , Token_id.t
              , Amount.t
              , Ledger.t
              , Bool.t
              , Transaction_commitment.t
              , unit )
              Mina_transaction_logic.Parties_logic.Local_state.t
          ; protocol_state_predicate : Snapp_predicate.Protocol_state.Checked.t
          ; transaction_commitment : Transaction_commitment.t
          ; full_transaction_commitment : Transaction_commitment.t
          ; field : Field.t
          ; failure : unit >
      end

      include Mina_transaction_logic.Parties_logic.Make (Inputs)

      let perform (type r)
          (eff : (r, Env.t) Mina_transaction_logic.Parties_logic.Eff.t) : r =
        match eff with
        | Check_protocol_state_predicate (protocol_state_predicate, global_state)
          ->
            Snapp_predicate.Protocol_state.Checked.check
              protocol_state_predicate global_state.protocol_state
        | Check_predicate (_is_start, { party; _ }, account, _global) ->
            Snapp_predicate.Account.Checked.check party.data.predicate
              account.data
        | Check_auth { is_start; party = { party; _ }; account } ->
            (* If there's a valid signature, it must increment the nonce or use full commitment *)
            let account', `proof_must_verify proof_must_verify =
              apply_body ~is_start party.data account.data
            in
            let proof_must_verify = proof_must_verify () in
            let success =
              match auth_type with
              | None_given | Signature ->
                  Boolean.(not proof_must_verify)
              | Proof ->
                  (* We always assert that the proof verifies. *)
                  Boolean.true_
            in
            (* omit failure status here, unlike `Mina_transaction_logic` *)
            (Inputs.Account.account_with_hash account', success, ())
    end

    let check_protocol_state ~pending_coinbase_stack_init
        ~pending_coinbase_stack_before ~pending_coinbase_stack_after state_body
        =
      [%with_label "Compute pending coinbase stack"]
        (let%bind state_body_hash =
           Mina_state.Protocol_state.Body.hash_checked state_body
         in
         let%bind computed_pending_coinbase_stack_after =
           Pending_coinbase.Stack.Checked.push_state state_body_hash
             pending_coinbase_stack_init
         in
         [%with_label "Check pending coinbase stack"]
           (let%bind correct_coinbase_target_stack =
              Pending_coinbase.Stack.equal_var
                computed_pending_coinbase_stack_after
                pending_coinbase_stack_after
            in
            let%bind valid_init_state =
              Pending_coinbase.Stack.equal_var pending_coinbase_stack_init
                pending_coinbase_stack_before
            in
            Boolean.Assert.all
              [ correct_coinbase_target_stack; valid_init_state ]))

    let main ?(witness : Witness.t option) (spec : Spec.t) ~constraint_constants
        snapp_statements (statement : Statement.With_sok.Checked.t) =
      let open Impl in
      run_checked (dummy_constraints ()) ;
      let ( ! ) x = Option.value_exn x in
      let state_body =
        exists (Mina_state.Protocol_state.Body.typ ~constraint_constants)
          ~compute:(fun () -> !witness.state_body)
      in
      let pending_coinbase_stack_init =
        exists Pending_coinbase.Stack.typ ~compute:(fun () ->
            !witness.init_stack)
      in
      let module V = Prover_value in
      run_checked
        (check_protocol_state ~pending_coinbase_stack_init
           ~pending_coinbase_stack_before:
             statement.source.pending_coinbase_stack
           ~pending_coinbase_stack_after:statement.target.pending_coinbase_stack
           state_body) ;
      let init :
          Global_state.t * _ Mina_transaction_logic.Parties_logic.Local_state.t
          =
        let g : Global_state.t =
          { ledger =
              ( statement.source.ledger
              , V.create (fun () -> !witness.global_ledger) )
          ; fee_excess = Amount.Signed.(Checked.constant zero)
          ; protocol_state =
              Mina_state.Protocol_state.Body.view_checked state_body
          }
        in
        let l : _ Mina_transaction_logic.Parties_logic.Local_state.t =
          { frame =
              Inputs.Stack_frame.unhash statement.source.local_state.frame
                (V.create (fun () -> !witness.local_state_init.frame))
          ; call_stack =
              { With_hash.hash = statement.source.local_state.call_stack
              ; data = V.create (fun () -> !witness.local_state_init.call_stack)
              }
          ; transaction_commitment =
              statement.source.local_state.transaction_commitment
          ; full_transaction_commitment =
              statement.source.local_state.full_transaction_commitment
          ; token_id = statement.source.local_state.token_id
          ; excess = statement.source.local_state.excess
          ; ledger =
              ( statement.source.local_state.ledger
              , V.create (fun () -> !witness.local_state_init.ledger) )
          ; success = statement.source.local_state.success
          ; failure_status = ()
          }
        in
        (g, l)
      in
      let start_parties =
        As_prover.Ref.create (fun () -> !witness.start_parties)
      in
      let (global, local), snapp_statements =
        List.fold_left spec ~init:(init, snapp_statements)
          ~f:(fun (((_, local) as acc), statements) party_spec ->
            let snapp_statement, statements =
              match party_spec.auth_type with
              | Signature | None_given ->
                  (None, statements)
              | Proof -> (
                  match statements with
                  | [] ->
                      assert false
                  | s :: ss ->
                      (Some s, ss) )
            in
            let module S = Single (struct
              let constraint_constants = constraint_constants

              let spec = party_spec

              let snapp_statement = snapp_statement
            end) in
            let finish v =
              let open Mina_transaction_logic.Parties_logic.Start_data in
              let ps =
                V.map v ~f:(function
                  | `Skip ->
                      []
                  | `Start p ->
                      Parties.parties p.parties
                      |> Parties.Call_forest.map ~f:(fun party -> (party, ())))
              in
              let h =
                exists Field.typ ~compute:(fun () ->
                    Parties.Call_forest.hash (V.get ps))
              in
              let start_data =
                { Mina_transaction_logic.Parties_logic.Start_data.parties =
                    { With_hash.hash = h; data = ps }
                ; memo_hash =
                    exists Field.typ ~compute:(fun () ->
                        match V.get v with
                        | `Skip ->
                            Field.Constant.zero
                        | `Start p ->
                            p.memo_hash)
                }
              in
              let global_state, local_state =
                S.apply ~constraint_constants
                  ~is_start:
                    ( match party_spec.is_start with
                    | `No ->
                        `No
                    | `Yes ->
                        `Yes start_data
                    | `Compute_in_circuit ->
                        `Compute start_data )
                  S.{ perform }
                  acc
              in
              (* replace any transaction failure with unit value *)
              (global_state, { local_state with failure_status = () })
            in
            let acc' =
              match party_spec.is_start with
              | `No ->
                  let global_state, local_state =
                    S.apply ~constraint_constants ~is_start:`No
                      S.{ perform }
                      acc
                  in
                  (* replace any transaction failure with unit value *)
                  (global_state, { local_state with failure_status = () })
              | `Compute_in_circuit ->
                  V.create (fun () ->
                      match As_prover.Ref.get start_parties with
                      | [] ->
                          `Skip
                      | p :: ps ->
                          let should_pop =
                            Mina_base.Parties.Call_forest.is_empty
                              (V.get local.frame.data.calls.data)
                          in
                          if should_pop then (
                            As_prover.Ref.set start_parties ps ;
                            `Start p )
                          else `Skip)
                  |> finish
              | `Yes ->
                  as_prover (fun () ->
                      assert (
                        Mina_base.Parties.Call_forest.is_empty
                          (V.get local.frame.data.calls.data) )) ;
                  V.create (fun () ->
                      match As_prover.Ref.get start_parties with
                      | [] ->
                          assert false
                      | p :: ps ->
                          As_prover.Ref.set start_parties ps ;
                          `Start p)
                  |> finish
            in
            (acc', statements))
      in
      with_label __LOC__ (fun () -> assert (List.is_empty snapp_statements)) ;
      let local_state_ledger =
        (* The actual output ledger may differ from the one generated by
           transaction logic, because we handle failures differently between
           the two. However, in the case of failure, we never use this ledger:
           it will never be upgraded to the global ledger. If we have such a
           failure, we just pretend we achieved the target hash.
        *)
        Field.if_ local.success
          ~then_:(Inputs.Stack_frame.hash local.frame)
          ~else_:statement.target.local_state.frame
      in
      with_label __LOC__ (fun () ->
          Local_state.Checked.assert_equal statement.target.local_state
            { local with
              frame = local_state_ledger
            ; call_stack = local.call_stack.hash
            ; ledger = fst local.ledger
            }) ;
      with_label __LOC__ (fun () ->
          Ledger_commitment.Checked.Assert.equal (fst global.ledger)
            statement.target.ledger) ;
      with_label __LOC__ (fun () ->
          run_checked
            (Amount.Checked.assert_equal statement.supply_increase
               Amount.(var_of_t zero))) ;
      with_label __LOC__ (fun () ->
          run_checked
            (let expected = statement.fee_excess in
             let got =
               { fee_token_l = Token_id.(Checked.constant default)
               ; fee_excess_l = Amount.Signed.Checked.to_fee global.fee_excess
               ; Fee_excess.fee_token_r = Token_id.(Checked.constant default)
               ; fee_excess_r =
                   Amount.Signed.Checked.to_fee (fst init).fee_excess
               }
             in
             Fee_excess.assert_equal_checked expected got)) ;
      let `Needs_some_work_for_snapps_on_mainnet = Mina_base.Util.todo_snapps in
      (* TODO: Check various consistency equalities between local and global and the statement *)
      ()

    (* Horrible hack :( *)
    let witness : Witness.t option ref = ref None

    let rule (type a b c d) ~constraint_constants ~proof_level
        (t : (a, b, c, d) Basic.t_typed) :
        ( a
        , b
        , c
        , d
        , Statement.With_sok.var
        , Statement.With_sok.t )
        Pickles.Inductive_rule.t =
      let open Hlist in
      let open Basic in
      let module M = H4.T (Pickles.Tag) in
      let s = Basic.spec t in
      let prev_should_verify =
        match proof_level with
        | Genesis_constants.Proof_level.Full ->
            true
        | _ ->
            false
      in
      let b = Boolean.var_of_value prev_should_verify in
      match t with
      | Proved ->
          { identifier = "proved"
          ; prevs = M.[ side_loaded 0 ]
          ; main_value = (fun [ _ ] _ -> [ prev_should_verify ])
          ; main =
              (fun [ snapp_statement ] stmt ->
                main ?witness:!witness s ~constraint_constants
                  (List.mapi [ snapp_statement ] ~f:(fun i x -> (i, x)))
                  stmt ;
                [ b ])
          }
      | Opt_signed_unsigned ->
          { identifier = "opt_signed-unsigned"
          ; prevs = M.[]
          ; main_value = (fun [] _ -> [])
          ; main =
              (fun [] stmt ->
                main ?witness:!witness s ~constraint_constants [] stmt ;
                [])
          }
      | Opt_signed_opt_signed ->
          { identifier = "opt_signed-opt_signed"
          ; prevs = M.[]
          ; main_value = (fun [] _ -> [])
          ; main =
              (fun [] stmt ->
                main ?witness:!witness s ~constraint_constants [] stmt ;
                [])
          }
      | Opt_signed ->
          { identifier = "opt_signed"
          ; prevs = M.[]
          ; main_value = (fun [] _ -> [])
          ; main =
              (fun [] stmt ->
                main ?witness:!witness s ~constraint_constants [] stmt ;
                [])
          }
  end

  type _ Snarky_backendless.Request.t +=
    | Transaction : Transaction_union.t Snarky_backendless.Request.t
    | State_body :
        Mina_state.Protocol_state.Body.Value.t Snarky_backendless.Request.t
    | Init_stack : Pending_coinbase.Stack.t Snarky_backendless.Request.t

  let%snarkydef apply_tagged_transaction
      ~(constraint_constants : Genesis_constants.Constraint_constants.t)
      (type shifted)
      (shifted : (module Inner_curve.Checked.Shifted.S with type t = shifted))
<<<<<<< HEAD
      { Ledger_commitment.tree = root; next_available_token }
      pending_coinbase_stack_init pending_coinbase_stack_before
=======
      root pending_coinbase_stack_init pending_coinbase_stack_before
>>>>>>> ba204584
      pending_coinbase_after state_body
      ({ signer; signature; payload } as txn : Transaction_union.var) =
    let tag = payload.body.tag in
    let is_user_command = Transaction_union.Tag.Unpacked.is_user_command tag in
    let%bind () =
      [%with_label "Check transaction signature"]
        (check_signature shifted ~payload ~is_user_command ~signer ~signature)
    in
    let%bind signer_pk = Public_key.compress_var signer in
    let%bind () =
      [%with_label "Fee-payer must sign the transaction"]
        ((* TODO: Enable multi-sig. *)
         Public_key.Compressed.Checked.Assert.equal signer_pk
           payload.common.fee_payer_pk)
    in
    (* Compute transaction kind. *)
    let is_payment = Transaction_union.Tag.Unpacked.is_payment tag in
    let is_mint_tokens = Transaction_union.Tag.Unpacked.is_mint_tokens tag in
    let is_stake_delegation =
      Transaction_union.Tag.Unpacked.is_stake_delegation tag
    in
    let is_create_account =
      Transaction_union.Tag.Unpacked.is_create_account tag
    in
    let is_fee_transfer = Transaction_union.Tag.Unpacked.is_fee_transfer tag in
    let is_coinbase = Transaction_union.Tag.Unpacked.is_coinbase tag in
    let fee_token = payload.common.fee_token in
    let%bind fee_token_default =
      make_checked (fun () ->
          Token_id.(Checked.equal fee_token (Checked.constant default)))
    in
    let token = payload.body.token_id in
    let%bind token_default =
      make_checked (fun () ->
          Token_id.(Checked.equal token (Checked.constant default)))
    in
    let%bind () =
      Checked.all_unit
        [ [%with_label
            "Token_locked value is compatible with the transaction kind"]
            (Boolean.Assert.any
               [ Boolean.not payload.body.token_locked; is_create_account ])
        ; [%with_label "Token_locked cannot be used with the default token"]
            (Boolean.Assert.any
               [ Boolean.not payload.body.token_locked
               ; Boolean.not token_default
               ])
        ]
    in
    let%bind () = Boolean.Assert.is_true token_default in
    let%bind () =
      [%with_label "Validate tokens"]
        (Checked.all_unit
           [ [%with_label
               "Fee token is default or command allows non-default fee"]
               (Boolean.Assert.any
                  [ fee_token_default
                  ; is_payment
                  ; is_stake_delegation
                  ; is_fee_transfer
                  ])
           ; (* TODO: Remove this check and update the transaction snark once we
                have an exchange rate mechanism. See issue #4447.
             *)
             [%with_label "Fees in tokens disabled"]
               (Boolean.Assert.is_true fee_token_default)
           ; [%with_label "Command allows default token"]
               Boolean.(
                 Assert.any
                   [ is_payment
                   ; is_stake_delegation
                   ; is_create_account
                   ; is_fee_transfer
                   ; is_coinbase
                   ])
           ])
    in
    let current_global_slot =
      Mina_state.Protocol_state.Body.consensus_state state_body
      |> Consensus.Data.Consensus_state.global_slot_since_genesis_var
    in
    (* Query user command predicted failure/success. *)
    let%bind user_command_failure =
      User_command_failure.compute_as_prover ~constraint_constants
        ~txn_global_slot:current_global_slot txn
    in
    let%bind user_command_fails =
      User_command_failure.any user_command_failure
    in
    let fee = payload.common.fee in
    let receiver = Account_id.Checked.create payload.body.receiver_pk token in
    let source = Account_id.Checked.create payload.body.source_pk token in
    (* Information for the fee-payer. *)
    let nonce = payload.common.nonce in
    let fee_payer =
      Account_id.Checked.create payload.common.fee_payer_pk fee_token
    in
    let%bind () =
      [%with_label "Check slot validity"]
        ( Global_slot.Checked.(current_global_slot <= payload.common.valid_until)
        >>= Boolean.Assert.is_true )
    in

    (* Check coinbase stack. Protocol state body is pushed into the Pending
       coinbase stack once per block. For example, consider any two
       transactions in a block. Their pending coinbase stacks would be:

       transaction1: s1 -> t1 = s1+ protocol_state_body + maybe_coinbase
       transaction2: t1 -> t1 + maybe_another_coinbase
         (Note: protocol_state_body is not pushed again)

       However, for each transaction, we need to constrain the protocol state
       body. This is done is by using the stack ([init_stack]) without the
       current protocol state body, pushing the state body to it in every
       transaction snark and checking if it matches the target.
       We also need to constrain the source for the merges to work correctly.
       Basically,

       init_stack + protocol_state_body + maybe_coinbase = target
       AND
       init_stack = source || init_stack + protocol_state_body = source *)

    (* These are all the possible cases:

        Init_stack     Source                 Target
       --------------------------------------------------------------
         i               i                       i + state
         i               i                       i + state + coinbase
         i               i + state               i + state
         i               i + state               i + state + coinbase
         i + coinbase    i + state + coinbase    i + state + coinbase
    *)
    let%bind () =
      [%with_label "Compute coinbase stack"]
        (let%bind state_body_hash =
           Mina_state.Protocol_state.Body.hash_checked state_body
         in
         let%bind pending_coinbase_stack_with_state =
           Pending_coinbase.Stack.Checked.push_state state_body_hash
             pending_coinbase_stack_init
         in
         let%bind computed_pending_coinbase_stack_after =
           let coinbase =
             (Account_id.Checked.public_key receiver, payload.body.amount)
           in
           let%bind stack' =
             Pending_coinbase.Stack.Checked.push_coinbase coinbase
               pending_coinbase_stack_with_state
           in
           Pending_coinbase.Stack.Checked.if_ is_coinbase ~then_:stack'
             ~else_:pending_coinbase_stack_with_state
         in
         [%with_label "Check coinbase stack"]
           (let%bind correct_coinbase_target_stack =
              Pending_coinbase.Stack.equal_var
                computed_pending_coinbase_stack_after pending_coinbase_after
            in
            let%bind valid_init_state =
              let%bind equal_source =
                Pending_coinbase.Stack.equal_var pending_coinbase_stack_init
                  pending_coinbase_stack_before
              in
              let%bind equal_source_with_state =
                Pending_coinbase.Stack.equal_var
                  pending_coinbase_stack_with_state
                  pending_coinbase_stack_before
              in
              Boolean.(equal_source ||| equal_source_with_state)
            in
            [%with_label "target stack and valid init state"]
              (Boolean.Assert.all
                 [ correct_coinbase_target_stack; valid_init_state ])))
    in
    (* Interrogate failure cases. This value is created without constraints;
       the failures should be checked against potential failures to ensure
       consistency.
    *)
    let%bind () =
      [%with_label "A failing user command is a user command"]
        Boolean.(Assert.any [ is_user_command; not user_command_fails ])
    in
    let predicate_deferred =
      (* Predicate check is to be performed later if this is true. *)
      is_create_account
    in
    let%bind predicate_result =
      let%bind is_own_account =
        Public_key.Compressed.Checked.equal payload.common.fee_payer_pk
          payload.body.source_pk
      in
      let predicate_result =
        (* TODO: Predicates. *)
        Boolean.false_
      in
      Boolean.(is_own_account ||| predicate_result)
    in
    let%bind () =
      [%with_label "Check predicate failure against predicted"]
        (let%bind predicate_failed =
           Boolean.((not predicate_result) &&& not predicate_deferred)
         in
         assert_r1cs
           (predicate_failed :> Field.Var.t)
           (is_user_command :> Field.Var.t)
           (user_command_failure.predicate_failed :> Field.Var.t))
    in
    let account_creation_amount =
      Amount.Checked.of_fee
        Fee.(var_of_t constraint_constants.account_creation_fee)
    in
    let%bind is_zero_fee = Fee.(equal_var fee (var_of_t zero)) in
    let is_coinbase_or_fee_transfer = Boolean.not is_user_command in
    let%bind can_create_fee_payer_account =
      (* Fee transfers and coinbases may create an account. We check the normal
         invariants to ensure that the account creation fee is paid.
      *)
      let%bind fee_may_be_charged =
        (* If the fee is zero, we do not create the account at all, so we allow
           this through. Otherwise, the fee must be the default.
        *)
        Boolean.(token_default ||| is_zero_fee)
      in
      Boolean.(is_coinbase_or_fee_transfer &&& fee_may_be_charged)
    in
    let%bind root_after_fee_payer_update =
      [%with_label "Update fee payer"]
        (Frozen_ledger_hash.modify_account_send
           ~depth:constraint_constants.ledger_depth root
           ~is_writeable:can_create_fee_payer_account fee_payer
           ~f:(fun ~is_empty_and_writeable account ->
             (* this account is:
                - the fee-payer for payments
                - the fee-payer for stake delegation
                - the fee-payer for account creation
                - the fee-payer for token minting
                - the fee-receiver for a coinbase
                - the second receiver for a fee transfer
             *)
             let%bind next_nonce =
               Account.Nonce.Checked.succ_if account.nonce is_user_command
             in
             let%bind () =
               [%with_label "Check fee nonce"]
                 (let%bind nonce_matches =
                    Account.Nonce.Checked.equal nonce account.nonce
                  in
                  Boolean.Assert.any
                    [ Boolean.not is_user_command; nonce_matches ])
             in
             let%bind receipt_chain_hash =
               let current = account.receipt_chain_hash in
               let%bind r =
                 Receipt.Chain_hash.Checked.cons (Signed_command payload)
                   current
               in
               Receipt.Chain_hash.Checked.if_ is_user_command ~then_:r
                 ~else_:current
             in
             let%bind is_empty_and_writeable =
               (* If this is a coinbase with zero fee, do not create the
                  account, since the fee amount won't be enough to pay for it.
               *)
               Boolean.(is_empty_and_writeable &&& not is_zero_fee)
             in
             let%bind should_pay_to_create =
               (* Coinbases and fee transfers may create, or we may be creating
                  a new token account. These are mutually exclusive, so we can
                  encode this as a boolean.
               *)
               let%bind is_create_account =
                 Boolean.(is_create_account &&& not user_command_fails)
               in
               Boolean.(is_empty_and_writeable ||| is_create_account)
             in
             let%bind amount =
               [%with_label "Compute fee payer amount"]
                 (let fee_payer_amount =
                    let sgn = Sgn.Checked.neg_if_true is_user_command in
                    Amount.Signed.create_var
                      ~magnitude:(Amount.Checked.of_fee fee)
                      ~sgn
                  in
                  (* Account creation fee for fee transfers/coinbases. *)
                  let%bind account_creation_fee =
                    let%map magnitude =
                      Amount.Checked.if_ should_pay_to_create
                        ~then_:account_creation_amount
                        ~else_:Amount.(var_of_t zero)
                    in
                    Amount.Signed.create_var ~magnitude ~sgn:Sgn.Checked.neg
                  in
                  Amount.Signed.Checked.(
                    add fee_payer_amount account_creation_fee))
             in
             let txn_global_slot = current_global_slot in
             let%bind `Min_balance _, timing =
               [%with_label "Check fee payer timing"]
                 (let%bind txn_amount =
                    let%bind sgn = Amount.Signed.Checked.sgn amount in
                    let%bind magnitude =
                      Amount.Signed.Checked.magnitude amount
                    in
                    Amount.Checked.if_ (Sgn.Checked.is_neg sgn) ~then_:magnitude
                      ~else_:Amount.(var_of_t zero)
                  in
                  let balance_check ok =
                    [%with_label "Check fee payer balance"]
                      (Boolean.Assert.is_true ok)
                  in
                  let timed_balance_check ok =
                    [%with_label "Check fee payer timed balance"]
                      (Boolean.Assert.is_true ok)
                  in
                  check_timing ~balance_check ~timed_balance_check ~account
                    ~txn_amount:(Some txn_amount) ~txn_global_slot)
             in
             let%bind balance =
               [%with_label "Check payer balance"]
                 (Balance.Checked.add_signed_amount account.balance amount)
             in
             let%map public_key =
               Public_key.Compressed.Checked.if_ is_empty_and_writeable
                 ~then_:(Account_id.Checked.public_key fee_payer)
                 ~else_:account.public_key
             and token_id =
               make_checked (fun () ->
                   Token_id.Checked.if_ is_empty_and_writeable
                     ~then_:(Account_id.Checked.token_id fee_payer)
                     ~else_:account.token_id)
             and delegate =
               Public_key.Compressed.Checked.if_ is_empty_and_writeable
                 ~then_:(Account_id.Checked.public_key fee_payer)
                 ~else_:account.delegate
             in
             { Account.Poly.balance
             ; public_key
             ; token_id
             ; token_permissions = account.token_permissions
             ; token_symbol = account.token_symbol
             ; nonce = next_nonce
             ; receipt_chain_hash
             ; delegate
             ; voting_for = account.voting_for
             ; timing
             ; permissions = account.permissions
             ; snapp = account.snapp
             ; snapp_uri = account.snapp_uri
             }))
    in
    let%bind receiver_increase =
      (* - payments:         payload.body.amount
         - stake delegation: 0
         - account creation: 0
         - token minting:    payload.body.amount
         - coinbase:         payload.body.amount - payload.common.fee
         - fee transfer:     payload.body.amount
      *)
      [%with_label "Compute receiver increase"]
        (let%bind base_amount =
           let%bind zero_transfer =
             Boolean.any [ is_stake_delegation; is_create_account ]
           in
           Amount.Checked.if_ zero_transfer
             ~then_:(Amount.var_of_t Amount.zero)
             ~else_:payload.body.amount
         in
         (* The fee for entering the coinbase transaction is paid up front. *)
         let%bind coinbase_receiver_fee =
           Amount.Checked.if_ is_coinbase
             ~then_:(Amount.Checked.of_fee fee)
             ~else_:(Amount.var_of_t Amount.zero)
         in
         Amount.Checked.sub base_amount coinbase_receiver_fee)
    in
    let receiver_overflow = ref Boolean.false_ in
    let%bind root_after_receiver_update =
      [%with_label "Update receiver"]
        (Frozen_ledger_hash.modify_account_recv
           ~depth:constraint_constants.ledger_depth root_after_fee_payer_update
           receiver ~f:(fun ~is_empty_and_writeable account ->
             (* this account is:
                - the receiver for payments
                - the delegated-to account for stake delegation
                - the created account for an account creation
                - the receiver for minted tokens
                - the receiver for a coinbase
                - the first receiver for a fee transfer
             *)
             let%bind is_empty_failure =
               let%bind must_not_be_empty =
                 Boolean.(is_stake_delegation ||| is_mint_tokens)
               in
               Boolean.(is_empty_and_writeable &&& must_not_be_empty)
             in
             let%bind () =
               [%with_label "Receiver existence failure matches predicted"]
                 (Boolean.Assert.( = ) is_empty_failure
                    user_command_failure.receiver_not_present)
             in
             let is_empty_and_writeable =
               (* is_empty_and_writable && not is_empty_failure *)
               Boolean.Unsafe.of_cvar
               @@ Field.Var.(
                    sub (is_empty_and_writeable :> t) (is_empty_failure :> t))
             in
             let%bind should_pay_to_create =
               Boolean.(is_empty_and_writeable &&& not is_create_account)
             in
             let%bind () =
               [%with_label
                 "Check whether creation fails due to a non-default token"]
                 (let%bind token_should_not_create =
                    Boolean.(should_pay_to_create &&& Boolean.not token_default)
                  in
                  let%bind token_cannot_create =
                    Boolean.(token_should_not_create &&& is_user_command)
                  in
                  let%bind () =
                    [%with_label
                      "Check that account creation is paid in the default \
                       token for non-user-commands"]
                      ((* This expands to
                          [token_should_not_create =
                            token_should_not_create && is_user_command]
                          which is
                          - [token_should_not_create = token_should_not_create]
                            (ie. always satisfied) for user commands
                          - [token_should_not_create = false] for coinbases/fee
                            transfers.
                       *)
                       Boolean.Assert.( = ) token_should_not_create
                         token_cannot_create)
                  in
                  [%with_label "equal token_cannot_create"]
                    (Boolean.Assert.( = ) token_cannot_create
                       user_command_failure.token_cannot_create))
             in
             let%bind balance =
               (* [receiver_increase] will be zero in the stake delegation
                  case.
               *)
               let%bind receiver_amount =
                 let%bind account_creation_amount =
                   Amount.Checked.if_ should_pay_to_create
                     ~then_:account_creation_amount
                     ~else_:Amount.(var_of_t zero)
                 in
                 let%bind amount_for_new_account, `Underflow underflow =
                   Amount.Checked.sub_flagged receiver_increase
                     account_creation_amount
                 in
                 let%bind () =
                   [%with_label
                     "Receiver creation fee failure matches predicted"]
                     (Boolean.Assert.( = ) underflow
                        user_command_failure.amount_insufficient_to_create)
                 in
                 Currency.Amount.Checked.if_ user_command_fails
                   ~then_:Amount.(var_of_t zero)
                   ~else_:amount_for_new_account
               in

               (* NOTE: Instead of capturing this as part of the user command
                  failures, we capture it inline here and bubble it out to a
                  reference. This behavior is still in line with the
                  out-of-snark transaction logic.

                  Updating [user_command_fails] to include this value from here
                  onwards will ensure that we do not update the source or
                  receiver accounts. The only places where [user_command_fails]
                  may have already affected behaviour are
                  * when the fee-payer is paying the account creation fee, and
                  * when a new token is created.
                  In both of these, this account is new, and will have a
                  balance of 0, so we can guarantee that there is no overflow.
               *)
               let%bind balance, `Overflow overflow =
                 Balance.Checked.add_amount_flagged account.balance
                   receiver_amount
               in
               let%bind () =
                 [%with_label "Overflow error only occurs in user commands"]
                   Boolean.(Assert.any [ is_user_command; not overflow ])
               in
               receiver_overflow := overflow ;
               Balance.Checked.if_ overflow ~then_:account.balance
                 ~else_:balance
             in
             let%bind user_command_fails =
               Boolean.(!receiver_overflow ||| user_command_fails)
             in
             let%bind is_empty_and_writeable =
               (* Do not create a new account if the user command will fail. *)
               Boolean.(is_empty_and_writeable &&& not user_command_fails)
             in
             let%bind may_delegate =
               (* Only default tokens may participate in delegation. *)
               Boolean.(is_empty_and_writeable &&& token_default)
             in
             let%map delegate =
               Public_key.Compressed.Checked.if_ may_delegate
                 ~then_:(Account_id.Checked.public_key receiver)
                 ~else_:account.delegate
             and public_key =
               Public_key.Compressed.Checked.if_ is_empty_and_writeable
                 ~then_:(Account_id.Checked.public_key receiver)
                 ~else_:account.public_key
             and token_id =
               make_checked (fun () ->
                   Token_id.Checked.if_ is_empty_and_writeable ~then_:token
                     ~else_:account.token_id)
             and token_owner =
               (* TODO: Delete token permissions *)
               Boolean.if_ is_empty_and_writeable ~then_:Boolean.false_
                 ~else_:account.token_permissions.token_owner
             and token_locked =
               Boolean.if_ is_empty_and_writeable
                 ~then_:payload.body.token_locked
                 ~else_:account.token_permissions.token_locked
             in
             { Account.Poly.balance
             ; public_key
             ; token_id
             ; token_permissions =
                 { Token_permissions.token_owner; token_locked }
             ; token_symbol = account.token_symbol
             ; nonce = account.nonce
             ; receipt_chain_hash = account.receipt_chain_hash
             ; delegate
             ; voting_for = account.voting_for
             ; timing = account.timing
             ; permissions = account.permissions
             ; snapp = account.snapp
             ; snapp_uri = account.snapp_uri
             }))
    in
    let%bind user_command_fails =
      Boolean.(!receiver_overflow ||| user_command_fails)
    in
    let%bind fee_payer_is_source = Account_id.Checked.equal fee_payer source in
    let%bind root_after_source_update =
      [%with_label "Update source"]
        (Frozen_ledger_hash.modify_account_send
           ~depth:constraint_constants.ledger_depth
           ~is_writeable:
             (* [modify_account_send] does this failure check for us. *)
             user_command_failure.source_not_present root_after_receiver_update
           source ~f:(fun ~is_empty_and_writeable account ->
             (* this account is:
                - the source for payments
                - the delegator for stake delegation
                - the token owner for account creation
                - the token owner for token minting
                - the fee-receiver for a coinbase
                - the second receiver for a fee transfer
             *)
             let%bind () =
               [%with_label "Check source presence failure matches predicted"]
                 (Boolean.Assert.( = ) is_empty_and_writeable
                    user_command_failure.source_not_present)
             in
             let%bind () =
               [%with_label
                 "Check source failure cases do not apply when fee-payer is \
                  source"]
                 (let num_failures =
                    let open Field.Var in
                    add
                      (user_command_failure.source_insufficient_balance :> t)
                      (user_command_failure.source_bad_timing :> t)
                  in
                  let not_fee_payer_is_source =
                    (Boolean.not fee_payer_is_source :> Field.Var.t)
                  in
                  (* Equivalent to:
                     if fee_payer_is_source then
                       num_failures = 0
                     else
                       num_failures = num_failures
                  *)
                  [%with_label "Check num_failures"]
                    (assert_r1cs not_fee_payer_is_source num_failures
                       num_failures))
             in
             let%bind amount =
               (* Only payments should affect the balance at this stage. *)
               if_ is_payment ~typ:Amount.typ ~then_:payload.body.amount
                 ~else_:Amount.(var_of_t zero)
             in
             let txn_global_slot = current_global_slot in
             let%bind `Min_balance _, timing =
               [%with_label "Check source timing"]
                 (let balance_check ok =
                    [%with_label
                      "Check source balance failure matches predicted"]
                      (Boolean.Assert.( = ) ok
                         (Boolean.not
                            user_command_failure.source_insufficient_balance))
                  in
                  let timed_balance_check ok =
                    [%with_label
                      "Check source timed balance failure matches predicted"]
                      (let%bind not_ok =
                         Boolean.(
                           (not ok)
                           &&& not
                                 user_command_failure
                                   .source_insufficient_balance)
                       in
                       Boolean.Assert.( = ) not_ok
                         user_command_failure.source_bad_timing)
                  in
                  check_timing ~balance_check ~timed_balance_check ~account
                    ~txn_amount:(Some amount) ~txn_global_slot)
             in
             let%bind balance, `Underflow underflow =
               Balance.Checked.sub_amount_flagged account.balance amount
             in
             let%bind () =
               (* TODO: Remove the redundancy in balance calculation between
                  here and [check_timing].
               *)
               [%with_label "Check source balance failure matches predicted"]
                 (Boolean.Assert.( = ) underflow
                    user_command_failure.source_insufficient_balance)
             in
             let%map delegate =
               Public_key.Compressed.Checked.if_ is_stake_delegation
                 ~then_:(Account_id.Checked.public_key receiver)
                 ~else_:account.delegate
             in
             (* NOTE: Technically we update the account here even in the case
                of [user_command_fails], but we throw the resulting hash away
                in [final_root] below, so it shouldn't matter.
             *)
             { Account.Poly.balance
             ; public_key = account.public_key
             ; token_id = account.token_id
             ; token_permissions = account.token_permissions
             ; token_symbol = account.token_symbol
             ; nonce = account.nonce
             ; receipt_chain_hash = account.receipt_chain_hash
             ; delegate
             ; voting_for = account.voting_for
             ; timing
             ; permissions = account.permissions
             ; snapp = account.snapp
             ; snapp_uri = account.snapp_uri
             }))
    in
    let%bind fee_excess =
      (* - payments:         payload.common.fee
         - stake delegation: payload.common.fee
         - account creation: payload.common.fee
         - token minting:    payload.common.fee
         - coinbase:         0 (fee already paid above)
         - fee transfer:     - payload.body.amount - payload.common.fee
      *)
      let open Amount in
      chain Signed.Checked.if_ is_coinbase
        ~then_:(return (Signed.Checked.of_unsigned (var_of_t zero)))
        ~else_:
          (let user_command_excess =
             Signed.Checked.of_unsigned (Checked.of_fee payload.common.fee)
           in
           let%bind fee_transfer_excess, fee_transfer_excess_overflowed =
             let%map magnitude, `Overflow overflowed =
               Checked.(
                 add_flagged payload.body.amount (of_fee payload.common.fee))
             in
             (Signed.create_var ~magnitude ~sgn:Sgn.Checked.neg, overflowed)
           in
           let%bind () =
             (* TODO: Reject this in txn pool before fees-in-tokens. *)
             [%with_label "Fee excess does not overflow"]
               Boolean.(
                 Assert.any
                   [ not is_fee_transfer; not fee_transfer_excess_overflowed ])
           in
           Signed.Checked.if_ is_fee_transfer ~then_:fee_transfer_excess
             ~else_:user_command_excess)
    in
    let%bind supply_increase =
      Amount.Checked.if_ is_coinbase ~then_:payload.body.amount
        ~else_:Amount.(var_of_t zero)
    in
    let%map final_root =
      (* Ensure that only the fee-payer was charged if this was an invalid user
         command.
      *)
      Frozen_ledger_hash.if_ user_command_fails
        ~then_:root_after_fee_payer_update ~else_:root_after_source_update
    in
    (final_root, fee_excess, supply_increase)

  (* Someday:
     write the following soundness tests:
     - apply a transaction where the signature is incorrect
     - apply a transaction where the sender does not have enough money in their account
     - apply a transaction and stuff in the wrong target hash
  *)

  (* spec for [main statement]:
     constraints pass iff there exists
        t : Tagged_transaction.t
     such that
      - applying [t] to ledger with merkle hash [l1] results in ledger with merkle hash [l2].
      - applying [t] to [pc.source] with results in pending coinbase stack [pc.target]
      - t has fee excess equal to [fee_excess]
      - t has supply increase equal to [supply_increase]
     where statement includes
        l1 : Frozen_ledger_hash.t,
        l2 : Frozen_ledger_hash.t,
        fee_excess : Amount.Signed.t,
        supply_increase : Amount.t
        pc: Pending_coinbase_stack_state.t
  *)
  let%snarkydef main ~constraint_constants
      (statement : Statement.With_sok.Checked.t) =
    let%bind () = dummy_constraints () in
    let%bind (module Shifted) = Tick.Inner_curve.Checked.Shifted.create () in
    let%bind t =
      with_label __LOC__
        (exists Transaction_union.typ ~request:(As_prover.return Transaction))
    in
    let%bind pending_coinbase_init =
      exists Pending_coinbase.Stack.typ ~request:(As_prover.return Init_stack)
    in
    let%bind state_body =
      exists
        (Mina_state.Protocol_state.Body.typ ~constraint_constants)
        ~request:(As_prover.return State_body)
    in
    let%bind root_after, fee_excess, supply_increase =
      apply_tagged_transaction ~constraint_constants
        (module Shifted)
        statement.source.ledger pending_coinbase_init
        statement.source.pending_coinbase_stack
        statement.target.pending_coinbase_stack state_body t
    in
    let%bind fee_excess =
      (* Use the default token for the fee excess if it is zero.
         This matches the behaviour of [Fee_excess.rebalance], which allows
         [verify_complete_merge] to verify a proof without knowledge of the
         particular fee tokens used.
      *)
      let%bind fee_excess_zero =
        Amount.Signed.Checked.equal fee_excess
          Amount.Signed.(Checked.constant zero)
      in
      let%map fee_token_l =
        make_checked (fun () ->
            Token_id.Checked.if_ fee_excess_zero
              ~then_:Token_id.(Checked.constant default)
              ~else_:t.payload.common.fee_token)
      in
      { Fee_excess.fee_token_l
      ; fee_excess_l = Amount.Signed.Checked.to_fee fee_excess
      ; fee_token_r = Token_id.(Checked.constant default)
      ; fee_excess_r = Fee.Signed.(Checked.constant zero)
      }
    in
    let%bind () =
      [%with_label "local state check"]
        (make_checked (fun () ->
             Local_state.Checked.assert_equal statement.source.local_state
               statement.target.local_state))
    in
    Checked.all_unit
      [ [%with_label "equal roots"]
          (Frozen_ledger_hash.assert_equal root_after
             statement.target.ledger.tree)
      ; [%with_label "equal supply_increases"]
          (Currency.Amount.Checked.assert_equal supply_increase
             statement.supply_increase)
      ; [%with_label "equal fee excesses"]
          (Fee_excess.assert_equal_checked fee_excess statement.fee_excess)
<<<<<<< HEAD
      ; [%with_label "equal next available tokens"]
          (Token_id.Checked.Assert.equal next_available_token_after
             statement.target.ledger.next_available_token)
=======
>>>>>>> ba204584
      ]

  let rule ~constraint_constants : _ Pickles.Inductive_rule.t =
    { identifier = "transaction"
    ; prevs = []
    ; main =
        (fun [] x ->
          Run.run_checked (main ~constraint_constants x) ;
          [])
    ; main_value = (fun [] _ -> [])
    }

  let transaction_union_handler handler (transaction : Transaction_union.t)
      (state_body : Mina_state.Protocol_state.Body.Value.t)
      (init_stack : Pending_coinbase.Stack.t) :
      Snarky_backendless.Request.request -> _ =
   fun (With { request; respond } as r) ->
    match request with
    | Transaction ->
        respond (Provide transaction)
    | State_body ->
        respond (Provide state_body)
    | Init_stack ->
        respond (Provide init_stack)
    | _ ->
        handler r
end

module Transition_data = struct
  type t =
    { proof : Proof_type.t
    ; supply_increase : Amount.t
    ; fee_excess : Fee_excess.t
    ; sok_digest : Sok_message.Digest.t
    ; pending_coinbase_stack_state : Pending_coinbase_stack_state.t
    }
  [@@deriving fields]
end

module Merge = struct
  open Tick

  (* spec for [main top_hash]:
     constraints pass iff
     there exist digest, s1, s3, fee_excess, supply_increase pending_coinbase_stack12.source, pending_coinbase_stack23.target, tock_vk such that
     H(digest,s1, s3, pending_coinbase_stack12.source, pending_coinbase_stack23.target, fee_excess, supply_increase, tock_vk) = top_hash,
     verify_transition tock_vk _ s1 s2 pending_coinbase_stack12.source, pending_coinbase_stack12.target is true
     verify_transition tock_vk _ s2 s3 pending_coinbase_stack23.source, pending_coinbase_stack23.target is true
  *)
  let%snarkydef main
      ([ s1; s2 ] :
        (Statement.With_sok.var * (Statement.With_sok.var * _))
        Pickles_types.Hlist.HlistId.t) (s : Statement.With_sok.Checked.t) =
    let%bind fee_excess =
      Fee_excess.combine_checked s1.Statement.fee_excess s2.Statement.fee_excess
    in
    let%bind () =
      with_label __LOC__
        (let%bind valid_pending_coinbase_stack_transition =
           Pending_coinbase.Stack.Checked.check_merge
             ~transition1:
               ( s1.source.pending_coinbase_stack
               , s1.target.pending_coinbase_stack )
             ~transition2:
               ( s2.source.pending_coinbase_stack
               , s2.target.pending_coinbase_stack )
         in
         Boolean.Assert.is_true valid_pending_coinbase_stack_transition)
    in
    let%bind supply_increase =
      Amount.Checked.add s1.supply_increase s2.supply_increase
    in
    let%bind () =
      make_checked (fun () ->
          Local_state.Checked.assert_equal s.source.local_state
            s1.source.local_state ;
          Local_state.Checked.assert_equal s.target.local_state
            s2.target.local_state)
    in
    Checked.all_unit
      [ [%with_label "equal fee excesses"]
          (Fee_excess.assert_equal_checked fee_excess s.fee_excess)
      ; [%with_label "equal supply increases"]
          (Amount.Checked.assert_equal supply_increase s.supply_increase)
      ; [%with_label "equal source ledger hashes"]
          (Frozen_ledger_hash.assert_equal s.source.ledger.tree
             s1.source.ledger.tree)
      ; [%with_label "equal target, source ledger hashes"]
          (Frozen_ledger_hash.assert_equal s1.target.ledger.tree
             s2.source.ledger.tree)
      ; [%with_label "equal target ledger hashes"]
<<<<<<< HEAD
          (Frozen_ledger_hash.assert_equal s2.target.ledger.tree
             s.target.ledger.tree)
      ; [%with_label "equal source next available tokens"]
          (Token_id.Checked.Assert.equal s.source.ledger.next_available_token
             s1.source.ledger.next_available_token)
      ; [%with_label "equal target, source available tokens"]
          (Token_id.Checked.Assert.equal s1.target.ledger.next_available_token
             s2.source.ledger.next_available_token)
      ; [%with_label "equal target available tokens"]
          (Token_id.Checked.Assert.equal s2.target.ledger.next_available_token
             s.target.ledger.next_available_token)
=======
          (Frozen_ledger_hash.assert_equal s2.target.ledger s.target.ledger)
>>>>>>> ba204584
      ]

  let rule ~proof_level self : _ Pickles.Inductive_rule.t =
    let prev_should_verify =
      match proof_level with
      | Genesis_constants.Proof_level.Full ->
          true
      | _ ->
          false
    in
    let b = Boolean.var_of_value prev_should_verify in
    { identifier = "merge"
    ; prevs = [ self; self ]
    ; main =
        (fun ps x ->
          Run.run_checked (main ps x) ;
          [ b; b ])
    ; main_value = (fun _ _ -> [ prev_should_verify; prev_should_verify ])
    }
end

open Pickles_types

type tag =
  ( Statement.With_sok.Checked.t
  , Statement.With_sok.t
  , Nat.N2.n
  , Nat.N6.n )
  Pickles.Tag.t

let time lab f =
  let start = Time.now () in
  let x = f () in
  let stop = Time.now () in
  printf "%s: %s\n%!" lab (Time.Span.to_string_hum (Time.diff stop start)) ;
  x

let system ~proof_level ~constraint_constants =
  time "Transaction_snark.system" (fun () ->
      Pickles.compile ~cache:Cache_dir.cache
        (module Statement.With_sok.Checked)
        (module Statement.With_sok)
        ~typ:Statement.With_sok.typ
        ~branches:(module Nat.N6)
        ~max_branching:(module Nat.N2)
        ~name:"transaction-snark"
        ~constraint_constants:
          (Genesis_constants.Constraint_constants.to_snark_keys_header
             constraint_constants)
        ~choices:(fun ~self ->
          let parties x =
            Base.Parties_snark.rule ~constraint_constants ~proof_level x
          in
          [ Base.rule ~constraint_constants
          ; Merge.rule ~proof_level self
          ; parties Opt_signed_unsigned
          ; parties Opt_signed_opt_signed
          ; parties Opt_signed
          ; parties Proved
          ]))

module Verification = struct
  module type S = sig
    val tag : tag

    val verify : (t * Sok_message.t) list -> bool Async.Deferred.t

    val id : Pickles.Verification_key.Id.t Lazy.t

    val verification_key : Pickles.Verification_key.t Lazy.t

    val verify_against_digest : t -> bool Async.Deferred.t

    val constraint_system_digests : (string * Md5_lib.t) list Lazy.t
  end
end

module type S = sig
  include Verification.S

  val constraint_constants : Genesis_constants.Constraint_constants.t

  val cache_handle : Pickles.Cache_handle.t

  val of_non_parties_transaction :
       statement:Statement.With_sok.t
    -> init_stack:Pending_coinbase.Stack.t
    -> Transaction.Valid.t Transaction_protocol_state.t
    -> Tick.Handler.t
    -> t Async.Deferred.t

  val of_user_command :
       statement:Statement.With_sok.t
    -> init_stack:Pending_coinbase.Stack.t
    -> Signed_command.With_valid_signature.t Transaction_protocol_state.t
    -> Tick.Handler.t
    -> t Async.Deferred.t

  val of_fee_transfer :
       statement:Statement.With_sok.t
    -> init_stack:Pending_coinbase.Stack.t
    -> Fee_transfer.t Transaction_protocol_state.t
    -> Tick.Handler.t
    -> t Async.Deferred.t

  val of_parties_segment_exn :
       statement:Statement.With_sok.t
    -> snapp_statement:(int * Snapp_statement.t) option
    -> witness:Parties_segment.Witness.t
    -> spec:Parties_segment.Basic.t
    -> t Async.Deferred.t

  val merge :
    t -> t -> sok_digest:Sok_message.Digest.t -> t Async.Deferred.Or_error.t
end

let check_transaction_union ?(preeval = false) ~constraint_constants sok_message
    source target init_stack pending_coinbase_stack_state transaction state_body
    handler =
  if preeval then failwith "preeval currently disabled" ;
  let sok_digest = Sok_message.digest sok_message in
  let handler =
    Base.transaction_union_handler handler transaction state_body init_stack
  in
  let statement : Statement.With_sok.t =
    Statement.Poly.with_empty_local_state ~source ~target
      ~supply_increase:(Transaction_union.supply_increase transaction)
      ~pending_coinbase_stack_state
      ~fee_excess:(Transaction_union.fee_excess transaction)
      ~sok_digest
  in
  let open Tick in
  ignore
    ( Or_error.ok_exn
        (run_and_check
           (handle
              (Checked.map ~f:As_prover.return
                 (let open Checked in
                 exists Statement.With_sok.typ
                   ~compute:(As_prover.return statement)
                 >>= Base.main ~constraint_constants))
              handler)
           ())
      : unit * unit )

let check_transaction ?preeval ~constraint_constants ~sok_message ~source
    ~target ~init_stack ~pending_coinbase_stack_state ~snapp_account1:_
    ~snapp_account2:_
    (transaction_in_block : Transaction.Valid.t Transaction_protocol_state.t)
    handler =
  let transaction =
    Transaction_protocol_state.transaction transaction_in_block
  in
  let state_body = Transaction_protocol_state.block_data transaction_in_block in
  match to_preunion (transaction :> Transaction.t) with
  | `Parties _ ->
      failwith "Called non-party transaction with parties transaction"
  | `Transaction t ->
      check_transaction_union ?preeval ~constraint_constants sok_message source
        target init_stack pending_coinbase_stack_state
        (Transaction_union.of_transaction t)
        state_body handler

let check_user_command ~constraint_constants ~sok_message ~source ~target
    ~init_stack ~pending_coinbase_stack_state t_in_block handler =
  let user_command = Transaction_protocol_state.transaction t_in_block in
  check_transaction ~constraint_constants ~sok_message ~source ~target
    ~init_stack ~pending_coinbase_stack_state ~snapp_account1:None
    ~snapp_account2:None
    { t_in_block with transaction = Command (Signed_command user_command) }
    handler

let generate_transaction_union_witness ?(preeval = false) ~constraint_constants
    sok_message source target transaction_in_block init_stack
    pending_coinbase_stack_state handler =
  if preeval then failwith "preeval currently disabled" ;
  let transaction =
    Transaction_protocol_state.transaction transaction_in_block
  in
  let state_body = Transaction_protocol_state.block_data transaction_in_block in
  let sok_digest = Sok_message.digest sok_message in
  let handler =
    Base.transaction_union_handler handler transaction state_body init_stack
  in
  let statement : Statement.With_sok.t =
    Statement.Poly.with_empty_local_state ~source ~target
      ~supply_increase:(Transaction_union.supply_increase transaction)
      ~pending_coinbase_stack_state
      ~fee_excess:(Transaction_union.fee_excess transaction)
      ~sok_digest
  in
  let open Tick in
  let main x = handle (Base.main ~constraint_constants x) handler in
  generate_auxiliary_input [ Statement.With_sok.typ ] () main statement

let generate_transaction_witness ?preeval ~constraint_constants ~sok_message
    ~source ~target ~init_stack ~pending_coinbase_stack_state ~snapp_account1:_
    ~snapp_account2:_
    (transaction_in_block : Transaction.Valid.t Transaction_protocol_state.t)
    handler =
  match
    to_preunion
      ( Transaction_protocol_state.transaction transaction_in_block
        :> Transaction.t )
  with
  | `Parties _ ->
      failwith "Called non-party transaction with parties transaction"
  | `Transaction t ->
      generate_transaction_union_witness ?preeval ~constraint_constants
        sok_message source target
        { transaction_in_block with
          transaction = Transaction_union.of_transaction t
        }
        init_stack pending_coinbase_stack_state handler

let verify (ts : (t * _) list) ~key =
  if
    List.for_all ts ~f:(fun ({ statement; _ }, message) ->
        Sok_message.Digest.equal
          (Sok_message.digest message)
          statement.sok_digest)
  then
    Pickles.verify
      (module Nat.N2)
      (module Statement.With_sok)
      key
      (List.map ts ~f:(fun ({ statement; proof }, _) -> (statement, proof)))
  else Async.return false

let constraint_system_digests ~constraint_constants () =
  let digest = Tick.R1CS_constraint_system.digest in
  [ ( "transaction-merge"
    , digest
        Merge.(
          Tick.constraint_system ~exposing:[ Statement.With_sok.typ ] (fun x ->
              let open Tick in
              let%bind x1 = exists Statement.With_sok.typ in
              let%bind x2 = exists Statement.With_sok.typ in
              main [ x1; x2 ] x)) )
  ; ( "transaction-base"
    , digest
        Base.(
          Tick.constraint_system ~exposing:[ Statement.With_sok.typ ]
            (main ~constraint_constants)) )
  ]

type local_state =
  ( Stack_frame.value
  , Stack_frame.value list
  , Token_id.t
  , Currency.Amount.t
  , Sparse_ledger.t
  , bool
  , unit
  , Transaction_status.Failure.t option )
  Mina_transaction_logic.Parties_logic.Local_state.t

type global_state = Sparse_ledger.Global_state.t

module Parties_intermediate_state = struct
  type state = { global : global_state; local : local_state }

  type t =
    { kind : [ `Same | `New | `Two_new ]
    ; spec : Parties_segment.Basic.t
    ; state_before : state
    ; state_after : state
    ; use_full_commitment : [ `Others | `Proved_use_full_commitment of bool ]
    }
end

(** [group_by_parties_rev partiess stmtss] identifies before/after pairs of
    statements, corresponding to parties in [partiess] which minimize the
    number of snark proofs needed to prove all of the parties.

    This function is intended to take the parties from multiple transactions as
    its input, which may be converted from a [Parties.t list] using
    [List.map ~f:Parties.parties]. The [stmtss] argument should be a list of
    the same length, with 1 more state than the number of parties for each
    transaction.

    For example, two transactions made up of parties [[p1; p2; p3]] and
    [[p4; p5]] should have the statements [[[s0; s1; s2; s3]; [s3; s4; s5]]],
    where each [s_n] is the state after applying [p_n] on top of [s_{n-1}], and
    where [s0] is the initial state before any of the transactions have been
    applied.

    Each pair is also identified with one of [`Same], [`New], or [`Two_new],
    indicating that the next one ([`New]) or next two ([`Two_new]) [Parties.t]s
    will need to be passed as part of the snark witness while applying that
    pair.
*)
let group_by_parties_rev (partiess : Party.t list list)
    (stmtss : (global_state * local_state) list list) :
    Parties_intermediate_state.t list =
  let open Party.Poly in
  let use_full_commitment (p : Party.t) =
    match p.authorization with
    | Proof _ ->
        `Proved_use_full_commitment p.data.body.use_full_commitment
    | _ ->
        `Others
  in
  let intermediate_state p ~kind ~spec ~before ~after =
    { Parties_intermediate_state.kind
    ; spec
    ; state_before = { global = fst before; local = snd before }
    ; state_after = { global = fst after; local = snd after }
    ; use_full_commitment = use_full_commitment p
    }
  in
  let rec group_by_parties_rev (partiess : Party.t list list) stmtss acc =
    match (partiess, stmtss) with
    | ([] | [ [] ]), [ _ ] ->
        (* We've associated statements with all given parties. *)
        acc
    | [ [ ({ authorization = a1; _ } as p) ] ], [ [ before; after ] ] ->
        (* There are no later parties to pair this one with. Prove it on its
           own.
        *)
        intermediate_state p ~kind:`Same
          ~spec:(Parties_segment.Basic.of_controls [ a1 ])
          ~before ~after
        :: acc
    | [ []; [ ({ authorization = a1; _ } as p) ] ], [ [ _ ]; [ before; after ] ]
      ->
        (* This party is part of a new transaction, and there are no later
           parties to pair it with. Prove it on its own.
        *)
        intermediate_state p ~kind:`New
          ~spec:(Parties_segment.Basic.of_controls [ a1 ])
          ~before ~after
        :: acc
    | ( (({ authorization = Proof _ as a1; _ } as p) :: parties) :: partiess
      , (before :: (after :: _ as stmts)) :: stmtss ) ->
        (* This party contains a proof, don't pair it with other parties. *)
        group_by_parties_rev (parties :: partiess) (stmts :: stmtss)
          ( intermediate_state p ~kind:`Same
              ~spec:(Parties_segment.Basic.of_controls [ a1 ])
              ~before ~after
          :: acc )
    | ( []
        :: (({ authorization = Proof _ as a1; _ } as p) :: parties) :: partiess
      , [ _ ] :: (before :: (after :: _ as stmts)) :: stmtss ) ->
        (* This party is part of a new transaction, and contains a proof, don't
           pair it with other parties.
        *)
        group_by_parties_rev (parties :: partiess) (stmts :: stmtss)
          ( intermediate_state p ~kind:`New
              ~spec:(Parties_segment.Basic.of_controls [ a1 ])
              ~before ~after
          :: acc )
    | ( (({ authorization = a1; _ } as p)
        :: ({ authorization = Proof _; _ } :: _ as parties))
        :: partiess
      , (before :: (after :: _ as stmts)) :: stmtss ) ->
        (* The next party contains a proof, don't pair it with this party. *)
        group_by_parties_rev (parties :: partiess) (stmts :: stmtss)
          ( intermediate_state p ~kind:`Same
              ~spec:(Parties_segment.Basic.of_controls [ a1 ])
              ~before ~after
          :: acc )
    | ( (({ authorization = a1; _ } as p) :: ([] as parties))
        :: (({ authorization = Proof _; _ } :: _) :: _ as partiess)
      , (before :: (after :: _ as stmts)) :: stmtss ) ->
        (* The next party is in the next transaction and contains a proof,
           don't pair it with this party.
        *)
        group_by_parties_rev (parties :: partiess) (stmts :: stmtss)
          ( intermediate_state p ~kind:`Same
              ~spec:(Parties_segment.Basic.of_controls [ a1 ])
              ~before ~after
          :: acc )
    | ( (({ authorization = a1; _ } as p)
        :: { authorization = a2; _ } :: parties)
        :: partiess
      , (before :: _ :: (after :: _ as stmts)) :: stmtss ) ->
        (* The next two parties do not contain proofs, and are within the same
           transaction. Pair them.
           Ok to get "use_full_commitment" of [a1] because neither of them
           contain a proof.
        *)
        group_by_parties_rev (parties :: partiess) (stmts :: stmtss)
          ( intermediate_state p ~kind:`Same
              ~spec:(Parties_segment.Basic.of_controls [ a1; a2 ])
              ~before ~after
          :: acc )
    | ( []
        :: (({ authorization = a1; _ } as p)
           :: ({ authorization = Proof _; _ } :: _ as parties))
           :: partiess
      , [ _ ] :: (before :: (after :: _ as stmts)) :: stmtss ) ->
        (* This party is in the next transaction, and the next party contains a
           proof, don't pair it with this party.
        *)
        group_by_parties_rev (parties :: partiess) (stmts :: stmtss)
          ( intermediate_state p ~kind:`New
              ~spec:(Parties_segment.Basic.of_controls [ a1 ])
              ~before ~after
          :: acc )
    | ( []
        :: (({ authorization = a1; _ } as p)
           :: { authorization = a2; _ } :: parties)
           :: partiess
      , [ _ ] :: (before :: _ :: (after :: _ as stmts)) :: stmtss ) ->
        (* The next two parties do not contain proofs, and are within the same
           new transaction. Pair them.
           Ok to get "use_full_commitment" of [a1] because neither of them
           contain a proof.
        *)
        group_by_parties_rev (parties :: partiess) (stmts :: stmtss)
          ( intermediate_state p ~kind:`New
              ~spec:(Parties_segment.Basic.of_controls [ a1; a2 ])
              ~before ~after
          :: acc )
    | ( [ ({ authorization = a1; _ } as p) ]
        :: ({ authorization = a2; _ } :: parties) :: partiess
      , (before :: _after1) :: (_before2 :: (after :: _ as stmts)) :: stmtss )
      ->
        (* The next two parties do not contain proofs, and the second is within
           a new transaction. Pair them.
           Ok to get "use_full_commitment" of [a1] because neither of them
           contain a proof.
        *)
        group_by_parties_rev (parties :: partiess) (stmts :: stmtss)
          ( intermediate_state p ~kind:`New
              ~spec:(Parties_segment.Basic.of_controls [ a1; a2 ])
              ~before ~after
          :: acc )
    | ( []
        :: (({ authorization = a1; _ } as p) :: parties)
           :: (({ authorization = Proof _; _ } :: _) :: _ as partiess)
      , [ _ ] :: (before :: ([ after ] as stmts)) :: (_ :: _ as stmtss) ) ->
        (* The next transaction contains a proof, and this party is in a new
           transaction, don't pair it with the next party.
        *)
        group_by_parties_rev (parties :: partiess) (stmts :: stmtss)
          ( intermediate_state p ~kind:`New
              ~spec:(Parties_segment.Basic.of_controls [ a1 ])
              ~before ~after
          :: acc )
    | ( []
        :: [ ({ authorization = a1; _ } as p) ]
           :: ({ authorization = a2; _ } :: parties) :: partiess
      , [ _ ]
        :: [ before; _after1 ] :: (_before2 :: (after :: _ as stmts)) :: stmtss
      ) ->
        (* The next two parties do not contain proofs, the first is within a
           new transaction, and the second is within another new transaction.
           Pair them.
           Ok to get "use_full_commitment" of [a1] because neither of them
           contain a proof.
        *)
        group_by_parties_rev (parties :: partiess) (stmts :: stmtss)
          ( intermediate_state p ~kind:`Two_new
              ~spec:(Parties_segment.Basic.of_controls [ a1; a2 ])
              ~before ~after
          :: acc )
    | [ [ ({ authorization = a1; _ } as p) ] ], (before :: after :: _) :: _ ->
        (* This party is the final party given. Prove it on its own. *)
        intermediate_state p ~kind:`Same
          ~spec:(Parties_segment.Basic.of_controls [ a1 ])
          ~before ~after
        :: acc
    | ( [] :: [ ({ authorization = a1; _ } as p) ] :: [] :: _
      , [ _ ] :: (before :: after :: _) :: _ ) ->
        (* This party is the final party given, in a new transaction. Prove it
           on its own.
        *)
        intermediate_state p ~kind:`New
          ~spec:(Parties_segment.Basic.of_controls [ a1 ])
          ~before ~after
        :: acc
    | _, [] ->
        failwith "group_by_parties_rev: No statements remaining"
    | ([] | [ [] ]), _ ->
        failwith "group_by_parties_rev: Unmatched statements remaining"
    | [] :: _, [] :: _ ->
        failwith
          "group_by_parties_rev: No final statement for current transaction"
    | [] :: _, (_ :: _ :: _) :: _ ->
        failwith
          "group_by_parties_rev: Unmatched statements for current transaction"
    | [] :: [ _ ] :: _, [ _ ] :: (_ :: _ :: _ :: _) :: _ ->
        failwith
          "group_by_parties_rev: Unmatched statements for next transaction"
    | [ []; [ _ ] ], [ _ ] :: [ _; _ ] :: _ :: _ ->
        failwith
          "group_by_parties_rev: Unmatched statements after next transaction"
    | (_ :: _) :: _, ([] | [ _ ]) :: _ | (_ :: _ :: _) :: _, [ _; _ ] :: _ ->
        failwith
          "group_by_parties_rev: Too few statements remaining for the current \
           transaction"
    | ([] | [ _ ]) :: [] :: _, _ ->
        failwith "group_by_parties_rev: The next transaction has no parties"
    | [] :: (_ :: _) :: _, _ :: ([] | [ _ ]) :: _
    | [] :: (_ :: _ :: _) :: _, _ :: [ _; _ ] :: _ ->
        failwith
          "group_by_parties_rev: Too few statements remaining for the next \
           transaction"
    | [ _ ] :: (_ :: _) :: _, _ :: ([] | [ _ ]) :: _ ->
        failwith
          "group_by_parties_rev: Too few statements remaining for the next \
           transaction"
    | [] :: [ _ ] :: (_ :: _) :: _, _ :: _ :: ([] | [ _ ]) :: _ ->
        failwith
          "group_by_parties_rev: Too few statements remaining for the \
           transaction after next"
    | ([] | [ _ ]) :: (_ :: _) :: _, [ _ ] ->
        failwith
          "group_by_parties_rev: No statements given for the next transaction"
    | [] :: [ _ ] :: (_ :: _) :: _, [ _; (_ :: _ :: _) ] ->
        failwith
          "group_by_parties_rev: No statements given for transaction after next"
  in
  group_by_parties_rev partiess stmtss []

let rec accumulate_call_stack_hashes ~(hash_frame : 'frame -> field)
    (frames : 'frame list) : ('frame, field) With_stack_hash.t list =
  match frames with
  | [] ->
      []
  | f :: fs ->
      let h_f = hash_frame f in
      let tl = accumulate_call_stack_hashes ~hash_frame fs in
      let h_tl =
        match tl with [] -> Parties.Call_forest.empty | t :: _ -> t.stack_hash
      in
      { stack_hash = Parties.Call_forest.hash_cons h_f h_tl; elt = f } :: tl

let parties_witnesses_exn ~constraint_constants ~state_body ~fee_excess
    ~pending_coinbase_init_stack ledger (partiess : Parties.t list) =
  let sparse_ledger =
    match ledger with
    | `Ledger ledger ->
        Sparse_ledger.of_ledger_subset_exn ledger
          (List.concat_map ~f:Parties.accounts_accessed partiess)
    | `Sparse_ledger sparse_ledger ->
        sparse_ledger
  in
  let state_body_hash = Mina_state.Protocol_state.Body.hash state_body in
  let state_view = Mina_state.Protocol_state.Body.view state_body in
  let _, _, states_rev =
    List.fold_left ~init:(fee_excess, sparse_ledger, []) partiess
      ~f:(fun (fee_excess, sparse_ledger, statess_rev) parties ->
        let _, states =
          Sparse_ledger.apply_parties_unchecked_with_states sparse_ledger
            ~constraint_constants ~state_view ~fee_excess parties
          |> Or_error.ok_exn
        in
        let final_state = fst (List.last_exn states) in
        (final_state.fee_excess, final_state.ledger, states :: statess_rev))
  in
  let states = List.rev states_rev in
  let states_rev =
    group_by_parties_rev
      ([] :: List.map ~f:Parties.parties_list partiess)
      ([ List.hd_exn (List.hd_exn states) ] :: states)
  in
  let tx_statement commitment full_commitment use_full_commitment
      (remaining_parties : (Party.t, _) Parties.Call_forest.t) :
      Snapp_statement.t =
    let at_party =
      Parties.Call_forest.(hash (accumulate_hashes' remaining_parties))
    in
    let transaction =
      match use_full_commitment with
      | `Proved_use_full_commitment b ->
          if b then full_commitment else commitment
      | _ ->
          failwith "Expected `Proof for party that has a proof"
    in
    { transaction; at_party }
  in
  let commitment = ref Local_state.dummy.transaction_commitment in
  let full_commitment = ref Local_state.dummy.full_transaction_commitment in
  let remaining_parties =
    let partiess =
      List.map partiess
        ~f:(fun parties : _ Mina_transaction_logic.Parties_logic.Start_data.t ->
          { parties; memo_hash = Signed_command_memo.hash parties.memo })
    in
    ref partiess
  in
  List.fold_right states_rev ~init:[]
    ~f:(fun
         { Parties_intermediate_state.kind
         ; spec
         ; state_before = { global = source_global; local = source_local }
         ; state_after = { global = target_global; local = target_local }
         ; use_full_commitment
         }
         witnesses
       ->
      let current_commitment = !commitment in
      let current_full_commitment = !full_commitment in
      let snapp_stmt =
        match spec with
        | Proved ->
            (* NB: This is only correct if we assume that a proved party will
               never appear first in a transaction.
            *)
            Some
              ( 0
              , tx_statement current_commitment current_full_commitment
                  use_full_commitment source_local.frame.calls )
        | _ ->
            None
      in
      let start_parties, next_commitment, next_full_commitment =
        let empty_if_last (mk : unit -> field * field) : field * field =
          match (target_local.frame.calls, target_local.call_stack) with
          | [], [] ->
              (* The commitment will be cleared, because this is the last
                 party.
              *)
              Parties.Transaction_commitment.(empty, empty)
          | _ ->
              mk ()
        in
        let mk_next_commitments (parties : Parties.t) =
          empty_if_last (fun () ->
              let next_commitment = Parties.commitment parties in
              let fee_payer_hash =
                Party.Predicated.(digest @@ of_fee_payer parties.fee_payer.data)
              in
              let next_full_commitment =
                Parties.Transaction_commitment.with_fee_payer next_commitment
                  ~fee_payer_hash
              in
              (next_commitment, next_full_commitment))
        in
        match kind with
        | `Same ->
            let next_commitment, next_full_commitment =
              empty_if_last (fun () ->
                  (current_commitment, current_full_commitment))
            in
            ([], next_commitment, next_full_commitment)
        | `New -> (
            match !remaining_parties with
            | parties :: rest ->
                let commitment', full_commitment' =
                  mk_next_commitments parties.parties
                in
                remaining_parties := rest ;
                commitment := commitment' ;
                full_commitment := full_commitment' ;
                ([ parties ], commitment', full_commitment')
            | _ ->
                failwith "Not enough remaining parties" )
        | `Two_new -> (
            match !remaining_parties with
            | parties1 :: parties2 :: rest ->
                let commitment', full_commitment' =
                  mk_next_commitments parties2.parties
                in
                remaining_parties := rest ;
                commitment := commitment' ;
                full_commitment := full_commitment' ;
                ([ parties1; parties2 ], commitment', full_commitment')
            | _ ->
                failwith "Not enough remaining parties" )
      in
      let hash_local_state (local : _ Mina_transaction_logic.Parties_logic.Local_state.t) =
        let frame (frame : Stack_frame.value) =
          { frame with
            calls = Parties.Call_forest.map frame.calls ~f:(fun p -> (p, ()))
          }
        in
        { local with
          frame = frame local.frame
        ; call_stack =
            List.map
              ~f:
                (With_stack_hash.map ~f:(fun f ->
                     With_hash.of_data (frame f) ~hash_data:Stack_frame.hash))
              (accumulate_call_stack_hashes ~hash_frame:Stack_frame.hash
                 local.call_stack)
        }
      in
      let source_local =
        { (hash_local_state source_local) with
          transaction_commitment = current_commitment
        ; full_transaction_commitment = current_full_commitment
        }
      in
      let target_local =
        { (hash_local_state target_local) with
          transaction_commitment = next_commitment
        ; full_transaction_commitment = next_full_commitment
        }
      in
      let w : Parties_segment.Witness.t =
        { global_ledger = source_global.ledger
        ; local_state_init = source_local
        ; start_parties
        ; state_body
        ; init_stack = pending_coinbase_init_stack
        }
      in
      let fee_excess =
        (*capture only the difference in the fee excess*)
        let fee_excess =
          match
            Amount.Signed.(
              add target_global.fee_excess (negate source_global.fee_excess))
          with
          | None ->
              failwith
                (sprintf
                   !"unexpected fee excess. source %{sexp: Amount.Signed.t} \
                     target %{sexp: Amount.Signed.t}"
                   target_global.fee_excess source_global.fee_excess)
          | Some balance_change ->
              balance_change
        in
        { fee_token_l = Token_id.default
        ; fee_excess_l = Amount.Signed.to_fee fee_excess
        ; Mina_base.Fee_excess.fee_token_r = Token_id.default
        ; fee_excess_r = Fee.Signed.zero
        }
      in
      let call_stack_hash s =
        List.hd s
        |> Option.value_map ~default:Parties.Call_forest.empty
             ~f:With_stack_hash.stack_hash
      in
      let statement : Statement.With_sok.t =
        (* empty ledger hash in the local state at the beginning of each
           transaction
           `parties` in local state is empty for the first segment*)
        let source_local_ledger =
          if Parties.Call_forest.is_empty source_local.frame.calls then
            { Ledger_commitment.tree = Frozen_ledger_hash.empty_hash
            ; next_available_token = empty_next_available_token
            }
          else
            { tree = Sparse_ledger.merkle_root source_local.ledger
            ; next_available_token =
                Sparse_ledger.next_available_token source_local.ledger
            }
        in
        { source =
<<<<<<< HEAD
            { ledger =
                { tree = Sparse_ledger.merkle_root source_global.ledger
                ; next_available_token =
                    Sparse_ledger.next_available_token source_global.ledger
                }
=======
            { ledger = Sparse_ledger.merkle_root source_global.ledger
>>>>>>> ba204584
            ; pending_coinbase_stack = pending_coinbase_init_stack
            ; local_state =
                { source_local with
                  frame = Stack_frame.hash source_local.frame
                ; call_stack = call_stack_hash source_local.call_stack
                ; ledger = source_local_ledger
                }
            }
        ; target =
<<<<<<< HEAD
            { ledger =
                { tree = Sparse_ledger.merkle_root target_global.ledger
                ; next_available_token =
                    Sparse_ledger.next_available_token target_global.ledger
                }
=======
            { ledger = Sparse_ledger.merkle_root target_global.ledger
>>>>>>> ba204584
            ; pending_coinbase_stack =
                Pending_coinbase.Stack.push_state state_body_hash
                  pending_coinbase_init_stack
            ; local_state =
                { target_local with
                  frame = Stack_frame.hash target_local.frame
                ; call_stack = call_stack_hash target_local.call_stack
                ; ledger =
                    { tree = Sparse_ledger.merkle_root target_local.ledger
                    ; next_available_token =
                        Sparse_ledger.next_available_token target_local.ledger
                    }
                }
            }
        ; supply_increase = Amount.zero
        ; fee_excess
        ; sok_digest = Sok_message.Digest.default
        }
      in
      (w, spec, statement, snapp_stmt) :: witnesses)

module Make (Inputs : sig
  val constraint_constants : Genesis_constants.Constraint_constants.t

  val proof_level : Genesis_constants.Proof_level.t
end) =
struct
  open Inputs

  let constraint_constants = constraint_constants

  let ( tag
      , cache_handle
      , p
      , Pickles.Provers.
          [ base
          ; merge
          ; opt_signed_unsigned
          ; opt_signed_opt_signed
          ; opt_signed
          ; proved
          ] ) =
    system ~proof_level ~constraint_constants

  module Proof = (val p)

  let id = Proof.id

  let verification_key = Proof.verification_key

  let verify_against_digest { statement; proof } =
    Proof.verify [ (statement, proof) ]

  let verify ts =
    if
      List.for_all ts ~f:(fun (p, m) ->
          Sok_message.Digest.equal (Sok_message.digest m) p.statement.sok_digest)
    then
      Proof.verify
        (List.map ts ~f:(fun ({ statement; proof }, _) -> (statement, proof)))
    else Async.return false

  let of_parties_segment_exn ~statement ~snapp_statement ~witness
      ~(spec : Parties_segment.Basic.t) : t Async.Deferred.t =
    Base.Parties_snark.witness := Some witness ;
    let res =
      match spec with
      | Opt_signed ->
          opt_signed [] statement
      | Opt_signed_unsigned ->
          opt_signed_unsigned [] statement
      | Opt_signed_opt_signed ->
          opt_signed_opt_signed [] statement
      | Proved ->
          let proofs =
            let party_proof (p : Party.t) =
              match p.authorization with
              | Proof p ->
                  Some p
              | Signature _ | None_given ->
                  None
            in
            let open Option.Let_syntax in
            let parties : Party.t list =
              match witness.local_state_init.frame.calls with
              | [] ->
                  List.concat_map witness.start_parties ~f:(fun s ->
                      Parties.Call_forest.to_list s.parties.other_parties)
              | xs ->
                  Parties.Call_forest.to_parties_list xs |> List.map ~f:fst
            in
            List.filter_map parties ~f:(fun p ->
                let%bind tag, snapp_statement = snapp_statement in
                let%map pi = party_proof p in
                let vk =
                  let account_id =
                    Account_id.create p.data.body.public_key
                      p.data.body.token_id
                  in
                  let account : Account.t =
                    Sparse_ledger.(
                      get_exn witness.local_state_init.ledger
                        (find_index_exn witness.local_state_init.ledger
                           account_id))
                  in
                  match
                    Option.value_map ~default:None account.snapp ~f:(fun s ->
                        s.verification_key)
                  with
                  | None ->
                      failwith "No verification key found in the account"
                  | Some s ->
                      s
                in
                (snapp_statement, pi, vk, tag))
          in
          proved
            ( match proofs with
            | [ (s, p, v, tag) ] ->
                Pickles.Side_loaded.in_prover (Base.side_loaded tag) v.data ;
                (* TODO: We should not have to pass the statement in here. *)
                [ (s, p) ]
            | [] | _ :: _ :: _ ->
                failwith "of_parties_segment: Expected exactly one proof" )
            statement
    in
    let open Async in
    let%map proof = res in
    Base.Parties_snark.witness := None ;
    { proof; statement }

  let of_transaction_union ~statement ~init_stack transaction state_body handler
      =
    let open Async in
    let%map proof =
      base []
        ~handler:
          (Base.transaction_union_handler handler transaction state_body
             init_stack)
        statement
    in
    { statement; proof }

  let of_non_parties_transaction ~statement ~init_stack transaction_in_block
      handler =
    let transaction : Transaction.t =
      Transaction.forget
        (Transaction_protocol_state.transaction transaction_in_block)
    in
    let state_body =
      Transaction_protocol_state.block_data transaction_in_block
    in
    match to_preunion transaction with
    | `Parties _ ->
        failwith "Called Non-parties transaction with parties transaction"
    | `Transaction t ->
        of_transaction_union ~statement ~init_stack
          (Transaction_union.of_transaction t)
          state_body handler

  let of_user_command ~statement ~init_stack user_command_in_block handler =
    of_non_parties_transaction ~statement ~init_stack
      { user_command_in_block with
        transaction =
          Command
            (Signed_command
               (Transaction_protocol_state.transaction user_command_in_block))
      }
      handler

  let of_fee_transfer ~statement ~init_stack transfer_in_block handler =
    of_non_parties_transaction ~statement ~init_stack
      { transfer_in_block with
        transaction =
          Fee_transfer
            (Transaction_protocol_state.transaction transfer_in_block)
      }
      handler

  let merge ({ statement = t12; _ } as x12) ({ statement = t23; _ } as x23)
      ~sok_digest =
    let open Async.Deferred.Or_error.Let_syntax in
    let%bind s = Async.return (Statement.merge t12 t23) in
    let s = { s with sok_digest } in
    let open Async in
    let%map proof =
      merge [ (x12.statement, x12.proof); (x23.statement, x23.proof) ] s
    in
    Ok { statement = s; proof }

  let constraint_system_digests =
    lazy (constraint_system_digests ~constraint_constants ())
end

module For_tests = struct
  module Spec = struct
    type t =
      { fee : Currency.Fee.t
      ; sender : Signature_lib.Keypair.t * Mina_base.Account.Nonce.t
      ; receivers :
          (Signature_lib.Public_key.Compressed.t * Currency.Amount.t) list
      ; amount : Currency.Amount.t
      ; snapp_account_keypairs : Signature_lib.Keypair.t list
      ; memo : Signed_command_memo.t
      ; new_snapp_account : bool
      ; snapp_update : Party.Update.t
            (* Authorization for the update being performed *)
      ; current_auth : Permissions.Auth_required.t
      ; sequence_events : Tick.Field.t array list
      ; events : Tick.Field.t array list
      ; call_data : Tick.Field.t
      }
    [@@deriving sexp]
  end

  let create_trivial_snapp ~constraint_constants () =
    let tag, _, (module P), Pickles.Provers.[ trivial_prover; _ ] =
      let trivial_rule : _ Pickles.Inductive_rule.t =
        let trivial_main (tx_commitment : Snapp_statement.Checked.t) :
            (unit, _) Checked.t =
          Impl.run_checked (dummy_constraints ())
          |> fun () ->
          Snapp_statement.Checked.Assert.equal tx_commitment tx_commitment
          |> return
        in
        { identifier = "trivial-rule"
        ; prevs = []
        ; main =
            (fun [] x ->
              trivial_main x |> Run.run_checked
              |> fun _ :
                     unit
                     Pickles_types.Hlist0.H1
                       (Pickles_types.Hlist.E01(Pickles.Inductive_rule.B))
                     .t ->
              [])
        ; main_value = (fun [] _ -> [])
        }
      in
      Pickles.compile ~cache:Cache_dir.cache
        (module Snapp_statement.Checked)
        (module Snapp_statement)
        ~typ:Snapp_statement.typ
        ~branches:(module Nat.N2)
        ~max_branching:(module Nat.N2) (* You have to put 2 here... *)
        ~name:"trivial"
        ~constraint_constants:
          (Genesis_constants.Constraint_constants.to_snark_keys_header
             constraint_constants)
        ~choices:(fun ~self ->
          [ trivial_rule
          ; { identifier = "dummy"
            ; prevs = [ self; self ]
            ; main_value = (fun [ _; _ ] _ -> [ true; true ])
            ; main =
                (fun [ _; _ ] _ ->
                  Impl.run_checked (dummy_constraints ())
                  |> fun () ->
                  (* Unsatisfiable. *)
                  Run.exists Field.typ ~compute:(fun () ->
                      Run.Field.Constant.zero)
                  |> fun s ->
                  Run.Field.(Assert.equal s (s + one))
                  |> fun () :
                         ( Snapp_statement.Checked.t
                         * (Snapp_statement.Checked.t * unit) )
                         Pickles_types.Hlist0.H1
                           (Pickles_types.Hlist.E01(Pickles.Inductive_rule.B))
                         .t ->
                  [ Boolean.true_; Boolean.true_ ])
            }
          ])
    in
    let vk = Pickles.Side_loaded.Verification_key.of_compiled tag in
    ( `VK (With_hash.of_data ~hash_data:Snapp_account.digest_vk vk)
    , `Prover trivial_prover )

  let create_parties spec ~update ~predicate =
    let { Spec.fee
        ; sender = sender, sender_nonce
        ; receivers
        ; amount
        ; new_snapp_account
        ; snapp_account_keypairs
        ; memo
        ; sequence_events
        ; events
        ; call_data
        ; _
        } =
      spec
    in
    let sender_pk = sender.public_key |> Public_key.compress in
    let fee_payer : Party.Fee_payer.t =
      { data =
          { body =
              { public_key = sender_pk
              ; update = Party.Update.noop
              ; token_id = ()
              ; balance_change = fee
              ; increment_nonce = ()
              ; events = []
              ; sequence_events = []
              ; call_data = Field.zero
              ; call_depth = 0
              ; protocol_state = Snapp_predicate.Protocol_state.accept
              ; use_full_commitment = ()
              }
          ; predicate = sender_nonce
          ; caller = ()
          }
          (*To be updated later*)
      ; authorization = Signature.dummy
      }
    in
    let sender_party : Party.Wire.t option =
      let sender_party_data : Party.Predicated.Wire.t =
        { body =
            { public_key = sender_pk
            ; update = Party.Update.noop
            ; token_id = Token_id.default
            ; balance_change = Amount.(Signed.(negate (of_unsigned amount)))
            ; increment_nonce = true
            ; events = []
            ; sequence_events = []
            ; call_data = Field.zero
            ; call_depth = 0
            ; protocol_state = Snapp_predicate.Protocol_state.accept
            ; use_full_commitment = false
            }
        ; predicate = Nonce (Account.Nonce.succ sender_nonce)
        ; caller = Call
        }
      in
      Option.some_if
        ((not (List.is_empty receivers)) || new_snapp_account)
        { Party.Poly.data = sender_party_data
        ; authorization =
            Control.Signature Signature.dummy (*To be updated later*)
        }
    in
    let snapp_parties : Party.Wire.t list =
      let num_keypairs = List.length snapp_account_keypairs in
      let account_creation_fee =
        Amount.of_fee
          Genesis_constants.Constraint_constants.compiled.account_creation_fee
      in
      (* if creating new snapp accounts, amount must be enough for account creation fees for each *)
      assert (
        (not new_snapp_account) || num_keypairs = 0
        ||
        match Currency.Amount.scale account_creation_fee num_keypairs with
        | None ->
            false
        | Some product ->
            Currency.Amount.( >= ) amount product ) ;
      (* "fudge factor" so that balances sum to zero *)
      let zeroing_allotment =
        if new_snapp_account then
          (* value doesn't matter when num_keypairs = 0 *)
          if num_keypairs <= 1 then amount
          else
            let otherwise_allotted =
              Option.value_exn
                (Currency.Amount.scale account_creation_fee (num_keypairs - 1))
            in
            Option.value_exn (Currency.Amount.sub amount otherwise_allotted)
        else Currency.Amount.zero
      in
      List.mapi snapp_account_keypairs ~f:(fun ndx snapp_account_keypair ->
          let public_key =
            Signature_lib.Public_key.compress snapp_account_keypair.public_key
          in
          let delta =
            if new_snapp_account then
              if ndx = 0 then Amount.Signed.(of_unsigned zeroing_allotment)
              else Amount.Signed.(of_unsigned account_creation_fee)
            else Amount.Signed.zero
          in
          ( { data =
                { body =
                    { public_key
                    ; update
                    ; token_id = Token_id.default
                    ; balance_change = delta
                    ; increment_nonce = false
                    ; events
                    ; sequence_events
                    ; call_data
                    ; call_depth = 0
                    ; protocol_state = Snapp_predicate.Protocol_state.accept
                    ; use_full_commitment = true
                    }
                ; predicate
                ; caller = Call
                }
            ; authorization =
                Control.Signature Signature.dummy (*To be updated later*)
            }
            : Party.Wire.t ))
    in
    let other_receivers =
      List.map receivers ~f:(fun (receiver, amt) : Party.Wire.t ->
          { data =
              { body =
                  { public_key = receiver
                  ; update
                  ; token_id = Token_id.default
                  ; balance_change = Amount.Signed.of_unsigned amt
                  ; increment_nonce = false
                  ; events = []
                  ; sequence_events = []
                  ; call_data = Field.zero
                  ; call_depth = 0
                  ; protocol_state = Snapp_predicate.Protocol_state.accept
                  ; use_full_commitment = false
                  }
              ; predicate = Accept
              ; caller = Call
              }
          ; authorization = Control.None_given
          })
    in
    let protocol_state = Snapp_predicate.Protocol_state.accept in
    let other_parties_data =
      Option.value_map ~default:[] sender_party ~f:(fun p -> [ p.data ])
      @ List.map snapp_parties ~f:(fun p -> p.data)
      @ List.map other_receivers ~f:(fun p -> p.data)
    in
    let protocol_state_predicate_hash =
      Snapp_predicate.Protocol_state.digest protocol_state
    in
    let ps = Parties.of_predicated_list other_parties_data in
    let other_parties_hash = Parties.Call_forest.hash ps in
    let commitment : Parties.Transaction_commitment.t =
      Parties.Transaction_commitment.create ~other_parties_hash
        ~protocol_state_predicate_hash
        ~memo_hash:(Signed_command_memo.hash memo)
    in
    let full_commitment =
      Parties.Transaction_commitment.with_fee_payer commitment
        ~fee_payer_hash:Party.Predicated.(digest (of_fee_payer fee_payer.data))
    in
    let fee_payer =
      let fee_payer_signature_auth =
        Signature_lib.Schnorr.Chunked.sign sender.private_key
          (Random_oracle.Input.Chunked.field full_commitment)
      in
      { fee_payer with authorization = fee_payer_signature_auth }
    in
    let sender_party =
      Option.map sender_party ~f:(fun s : Party.Wire.t ->
          let commitment =
            if s.data.body.use_full_commitment then full_commitment
            else commitment
          in
          let sender_signature_auth =
            Signature_lib.Schnorr.Chunked.sign sender.private_key
              (Random_oracle.Input.Chunked.field commitment)
          in
          { data = s.data; authorization = Signature sender_signature_auth })
    in
    ( `Parties
        (Parties.of_wire { fee_payer; other_parties = other_receivers; memo })
    , `Sender_party sender_party
    , `Proof_parties snapp_parties
    , `Txn_commitment commitment
    , `Full_txn_commitment full_commitment )

  let deploy_snapp ~constraint_constants (spec : Spec.t) =
    let `VK vk, `Prover _trivial_prover =
      create_trivial_snapp ~constraint_constants ()
    in
    (* only allow timing on a single new snapp account
       balance changes for other new snapp accounts are just the account creation fee
    *)
    assert (
      Snapp_basic.Set_or_keep.is_keep spec.snapp_update.timing
      || (spec.new_snapp_account && List.length spec.snapp_account_keypairs = 1)
    ) ;
    let update_vk =
      let update = spec.snapp_update in
      { update with
        verification_key = Snapp_basic.Set_or_keep.Set vk
      ; permissions =
          Snapp_basic.Set_or_keep.Set
            { Permissions.user_default with
              edit_state = Permissions.Auth_required.Proof
            ; edit_sequence_state = Proof
            }
      }
    in
    let ( `Parties { Parties.fee_payer; other_parties; memo }
        , `Sender_party sender_party
        , `Proof_parties snapp_parties
        , `Txn_commitment commitment
        , `Full_txn_commitment full_commitment ) =
      create_parties spec ~update:update_vk ~predicate:Party.Predicate.Accept
    in
    assert (List.is_empty other_parties) ;
    (* invariant: same number of keypairs, snapp_parties *)
    let snapp_parties_keypairs =
      List.zip_exn snapp_parties spec.snapp_account_keypairs
    in
    let snapp_parties =
      List.map snapp_parties_keypairs ~f:(fun (snapp_party, keypair) ->
          let commitment =
            if snapp_party.data.body.use_full_commitment then full_commitment
            else commitment
          in
          let signature =
            Signature_lib.Schnorr.Chunked.sign keypair.private_key
              (Random_oracle.Input.Chunked.field commitment)
          in
          ( { data = snapp_party.data; authorization = Signature signature }
            : Party.Wire.t ))
    in
    let other_parties = [ Option.value_exn sender_party ] @ snapp_parties in
    let parties : Parties.t =
      Parties.of_wire { fee_payer; other_parties; memo }
    in
    parties

  let update_states ?snapp_prover ~constraint_constants (spec : Spec.t) =
    let ( `Parties { Parties.fee_payer; other_parties; memo }
        , `Sender_party sender_party
        , `Proof_parties snapp_parties
        , `Txn_commitment commitment
        , `Full_txn_commitment full_commitment ) =
      create_parties spec ~update:spec.snapp_update
        ~predicate:Party.Predicate.Accept
    in
    assert (List.is_empty other_parties) ;
    assert (Option.is_none sender_party) ;
    assert (not @@ List.is_empty snapp_parties) ;
    let snapp_parties_keypairs =
      List.zip_exn snapp_parties spec.snapp_account_keypairs
    in
    let%map.Async.Deferred snapp_parties =
      Async.Deferred.List.mapi snapp_parties_keypairs
        ~f:(fun ndx (snapp_party, snapp_keypair) ->
          match spec.current_auth with
          | Permissions.Auth_required.Proof ->
              let proof_party =
                let ps =
                  Parties.of_predicated_list
                    (List.map (List.drop snapp_parties ndx) ~f:(fun p -> p.data))
                in
                Parties.Call_forest.hash ps
              in
              let tx_statement : Snapp_statement.t =
                let commitment =
                  if snapp_party.data.body.use_full_commitment then
                    full_commitment
                  else commitment
                in
                { transaction = commitment; at_party = proof_party }
              in
              let handler (Snarky_backendless.Request.With { request; respond })
                  =
                match request with _ -> respond Unhandled
              in
              let prover =
                match snapp_prover with
                | Some prover ->
                    prover
                | None ->
                    let _, `Prover p =
                      create_trivial_snapp ~constraint_constants ()
                    in
                    p
              in
              let%map.Async.Deferred (pi : Pickles.Side_loaded.Proof.t) =
                prover ~handler [] tx_statement
              in
              ( { data = snapp_party.data; authorization = Proof pi }
                : Party.Wire.t )
          | Signature ->
              let commitment =
                if snapp_party.data.body.use_full_commitment then
                  full_commitment
                else commitment
              in
              let signature =
                Signature_lib.Schnorr.Chunked.sign snapp_keypair.private_key
                  (Random_oracle.Input.Chunked.field commitment)
              in
              Async.Deferred.return
                ( { data = snapp_party.data
                  ; authorization = Signature signature
                  }
                  : Party.Wire.t )
          | None ->
              Async.Deferred.return
                ( { data = snapp_party.data; authorization = None_given }
                  : Party.Wire.t )
          | _ ->
              failwith
                "Current authorization not Proof or Signature or None_given")
    in
    let other_parties = snapp_parties in
    let parties : Parties.t =
      Parties.of_wire { fee_payer; other_parties; memo }
    in
    parties

  let multiple_transfers (spec : Spec.t) =
    let ( `Parties parties
        , `Sender_party sender_party
        , `Proof_parties snapp_parties
        , `Txn_commitment _commitment
        , `Full_txn_commitment _full_commitment ) =
      create_parties spec ~update:spec.snapp_update
        ~predicate:Party.Predicate.Accept
    in
    assert (Option.is_some sender_party) ;
    assert (List.is_empty snapp_parties) ;
    let other_parties =
      let sender_party = Option.value_exn sender_party in
      Parties.Call_forest.cons
        { sender_party with
          data = { sender_party.data with caller = Token_id.invalid }
        }
        parties.other_parties
    in
    { parties with other_parties }

  let create_trivial_snapp_account ?(permissions = Permissions.user_default) ~vk
      ~ledger pk =
    let create ledger id account =
      match Ledger.location_of_account ledger id with
      | Some _loc ->
          failwith "Account already present"
      | None ->
          let _loc, _new =
            Ledger.get_or_create_account ledger id account |> Or_error.ok_exn
          in
          ()
    in
    let id = Account_id.create pk Token_id.default in
    let account : Account.t =
      { (Account.create id Balance.(of_int 1_000_000_000_000_000)) with
        permissions
      ; snapp = Some { Snapp_account.default with verification_key = Some vk }
      }
    in
    create ledger id account

  let create_trivial_predicate_snapp ~constraint_constants
      ?(protocol_state_predicate = Snapp_predicate.Protocol_state.accept)
      ~(snapp_kp : Signature_lib.Keypair.t) spec ledger =
    let { Mina_transaction_logic.For_tests.Transaction_spec.fee
        ; sender = sender, sender_nonce
        ; receiver = _
        ; amount
        } =
      spec
    in
    let trivial_account_pk =
      Signature_lib.Public_key.compress snapp_kp.public_key
    in
    let `VK vk, `Prover trivial_prover =
      create_trivial_snapp ~constraint_constants ()
    in
    let _v =
      let id =
        Public_key.compress sender.public_key
        |> fun pk -> Account_id.create pk Token_id.default
      in
      Ledger.get_or_create_account ledger id
        (Account.create id Balance.(of_int 888_888))
      |> Or_error.ok_exn
    in
    let () =
      create_trivial_snapp_account trivial_account_pk ~ledger ~vk
        ~permissions:{ Permissions.user_default with set_permissions = Proof }
    in
    let update_empty_permissions =
      let permissions =
        { Permissions.user_default with send = Permissions.Auth_required.Proof }
        |> Snapp_basic.Set_or_keep.Set
      in
      { Party.Update.dummy with permissions }
    in
    let sender_pk = sender.public_key |> Public_key.compress in
    let fee_payer : Party.Fee_payer.t =
      { data =
          { body =
              { public_key = sender_pk
              ; update = Party.Update.noop
              ; token_id = ()
              ; balance_change = fee
              ; increment_nonce = ()
              ; events = []
              ; sequence_events = []
              ; call_data = Field.zero
              ; call_depth = 0
              ; protocol_state = protocol_state_predicate
              ; use_full_commitment = ()
              }
          ; predicate = sender_nonce
          ; caller = ()
          }
          (* Real signature added in below *)
      ; authorization = Signature.dummy
      }
    in
    let sender_party_data : Party.Predicated.Wire.t =
      { body =
          { public_key = sender_pk
          ; update = Party.Update.noop
          ; token_id = Token_id.default
          ; balance_change = Amount.(Signed.(negate (of_unsigned amount)))
          ; increment_nonce = true
          ; events = []
          ; sequence_events = []
          ; call_data = Field.zero
          ; call_depth = 0
          ; protocol_state = protocol_state_predicate
          ; use_full_commitment = false
          }
      ; predicate = Nonce (Account.Nonce.succ sender_nonce)
      ; caller = Call
      }
    in
    let snapp_party_data : Party.Predicated.Wire.t =
      { body =
          { public_key = trivial_account_pk
          ; update = update_empty_permissions
          ; token_id = Token_id.default
          ; balance_change = Amount.Signed.(of_unsigned amount)
          ; increment_nonce = false
          ; events = []
          ; sequence_events = []
          ; call_data = Field.zero
          ; call_depth = 0
          ; protocol_state = protocol_state_predicate
          ; use_full_commitment = false
          }
      ; caller = Call
      ; predicate = Full Snapp_predicate.Account.accept
      }
    in
    let memo = Signed_command_memo.empty in
    let ps =
      Parties.of_predicated_list [ sender_party_data; snapp_party_data ]
    in
    let other_parties_hash = Parties.Call_forest.hash ps in
    let protocol_state_predicate_hash =
      (*FIXME: is this ok? *)
      Snapp_predicate.Protocol_state.digest protocol_state_predicate
    in
    let transaction : Parties.Transaction_commitment.t =
      (*FIXME: is this correct? *)
      Parties.Transaction_commitment.create ~other_parties_hash
        ~protocol_state_predicate_hash
        ~memo_hash:(Signed_command_memo.hash memo)
    in
    let proof_party =
      let ps = Parties.of_predicated_list [ snapp_party_data ] in
      Parties.Call_forest.hash ps
    in
    let tx_statement : Snapp_statement.t =
      { transaction; at_party = proof_party }
    in
    let handler (Snarky_backendless.Request.With { request; respond }) =
      match request with _ -> respond Unhandled
    in
    let%map.Async.Deferred (pi : Pickles.Side_loaded.Proof.t) =
      trivial_prover ~handler [] tx_statement
    in
    let fee_payer_signature_auth =
      let txn_comm =
        Parties.Transaction_commitment.with_fee_payer transaction
          ~fee_payer_hash:
            Party.Predicated.(digest (of_fee_payer fee_payer.data))
      in
      Signature_lib.Schnorr.Chunked.sign sender.private_key
        (Random_oracle.Input.Chunked.field txn_comm)
    in
    let fee_payer =
      { fee_payer with authorization = fee_payer_signature_auth }
    in
    let sender_signature_auth =
      Signature_lib.Schnorr.Chunked.sign sender.private_key
        (Random_oracle.Input.Chunked.field transaction)
    in
    let sender : Party.Wire.t =
      { data = sender_party_data
      ; authorization = Signature sender_signature_auth
      }
    in
    let other_parties =
      [ sender; { data = snapp_party_data; authorization = Proof pi } ]
    in
    let parties : Parties.t =
      Parties.of_wire { fee_payer; other_parties; memo }
    in
    parties
end<|MERGE_RESOLUTION|>--- conflicted
+++ resolved
@@ -35,8 +35,6 @@
   with err ->
     top_hash_logging_enabled := old ;
     raise err
-
-let empty_next_available_token = Mina_base.Token_id.(next default)
 
 module Proof_type = struct
   [%%versioned
@@ -152,22 +150,6 @@
       ; fee_excess
       ; sok_digest
       ; source =
-<<<<<<< HEAD
-          { ledger =
-              { tree = t.source
-              ; next_available_token = t.next_available_token_before
-              }
-          ; pending_coinbase_stack =
-              t.pending_coinbase_stack_state.Pending_coinbase_stack_state.source
-          ; local_state = Local_state.empty
-          }
-      ; target =
-          { ledger =
-              { tree = t.target
-              ; next_available_token = t.next_available_token_after
-              }
-          ; pending_coinbase_stack = t.pending_coinbase_stack_state.target
-=======
           { ledger = source
           ; pending_coinbase_stack =
               pending_coinbase_stack_state.Pending_coinbase_stack_state.source
@@ -176,25 +158,16 @@
       ; target =
           { ledger = target
           ; pending_coinbase_stack = pending_coinbase_stack_state.target
->>>>>>> ba204584
           ; local_state = Local_state.empty
           }
       }
 
-<<<<<<< HEAD
-    let typ ledger_commitment amount pending_coinbase fee_excess sok_digest
-=======
     let typ ledger_hash amount pending_coinbase fee_excess sok_digest
->>>>>>> ba204584
         local_state_typ =
       let registers =
         let open Registers in
         Tick.Typ.of_hlistable
-<<<<<<< HEAD
-          [ ledger_commitment; pending_coinbase; local_state_typ ]
-=======
           [ ledger_hash; pending_coinbase; local_state_typ ]
->>>>>>> ba204584
           ~var_to_hlist:to_hlist ~var_of_hlist:of_hlist ~value_to_hlist:to_hlist
           ~value_of_hlist:of_hlist
       in
@@ -271,11 +244,7 @@
       Poly.t
 
     let typ : (var, t) Tick.Typ.t =
-<<<<<<< HEAD
-      Poly.typ Ledger_commitment.typ Currency.Amount.typ
-=======
       Poly.typ Frozen_ledger_hash.typ Currency.Amount.typ
->>>>>>> ba204584
         Pending_coinbase.Stack.typ Fee_excess.typ Sok_message.Digest.typ
         Local_state.typ
 
@@ -369,7 +338,7 @@
           Pending_coinbase.Stack.connected ~first:t1 ~second:t2 ()
       end in
       Registers.Fields.to_list
-        ~ledger:(check (module Ledger_commitment.Value))
+        ~ledger:(check (module Frozen_ledger_hash))
         ~pending_coinbase_stack:(check (module PC))
         ~local_state:(check (module Local_state))
       |> Or_error.combine_errors_unit
@@ -396,22 +365,6 @@
     and target = Registers.gen
     and fee_excess = Fee_excess.gen
     and supply_increase = Currency.Amount.gen in
-<<<<<<< HEAD
-    let source, target =
-      let t1, t2 =
-        (source.ledger.next_available_token, target.ledger.next_available_token)
-      in
-      ( { source with
-          ledger =
-            { source.ledger with next_available_token = Token_id.min t1 t2 }
-        }
-      , { target with
-          ledger =
-            { target.ledger with next_available_token = Token_id.max t1 t2 }
-        } )
-    in
-=======
->>>>>>> ba204584
     ({ source; target; fee_excess; supply_increase; sok_digest = () } : t)
 end
 
@@ -1008,7 +961,7 @@
 
     module Global_state = struct
       type t =
-        { ledger : Ledger_commitment.Checked.t * Sparse_ledger.t Prover_value.t
+        { ledger : Frozen_ledger_hash.var * Sparse_ledger.t Prover_value.t
         ; fee_excess : Amount.Signed.var
         ; protocol_state : Snapp_predicate.Protocol_state.View.Checked.t
         }
@@ -1286,15 +1239,11 @@
 
         let timing (account : t) : timing = account.data.timing
 
-<<<<<<< HEAD
         let set_timing (account : t) (timing : timing) : t =
-          account_with_hash { account.data with timing }
-
-        let set_token_id (account : t) (token_id : Token_id.var) : t =
+          { account with data = { account.data with timing } }
+
+        let set_token_id (account : t) (token_id : Token_id.Checked.t) : t =
           account_with_hash { account.data with token_id }
-=======
-        let set_timing (timing : timing) (account : t) : t =
-          { account with data = { account.data with timing } }
 
         let balance (a : t) : Balance.t = a.data.balance
 
@@ -1384,7 +1333,6 @@
 
         let set_permissions permissions ({ data = a; hash } : t) : t =
           { data = { a with permissions }; hash }
->>>>>>> ba204584
       end
 
       module Opt = struct
@@ -1722,13 +1670,7 @@
 
         let equal x y = Token_id.Checked.equal x y
 
-<<<<<<< HEAD
-        let invalid = Token_id.(var_of_t invalid)
-
-        let next (t : t) : t = run_checked (Token_id.Checked.next t)
-=======
         let default = Token_id.(Checked.constant default)
->>>>>>> ba204584
       end
 
       module Public_key = struct
@@ -1752,7 +1694,7 @@
           , Call_stack.t
           , Token_id.t
           , Amount.t
-          , Ledger_commitment.Checked.t * Sparse_ledger.t V.t
+          , Frozen_ledger_hash.var * Sparse_ledger.t V.t
           , Bool.t
           , Transaction_commitment.t
           , failure_status )
@@ -1814,20 +1756,17 @@
         end
 
         module Ledger = struct
-          type t = Ledger_commitment.Checked.t * Sparse_ledger.t V.t
+          type t = Frozen_ledger_hash.var * Sparse_ledger.t V.t
 
           type inclusion_proof = (Boolean.var * Field.t) list
 
           let if_ b ~then_:((xt, rt) : t) ~else_:((xe, re) : t) =
-            ( Ledger_commitment.Checked.if_ b ~then_:xt ~else_:xe
+            ( run_checked (Frozen_ledger_hash.if_ b ~then_:xt ~else_:xe)
             , V.if_ b ~then_:rt ~else_:re )
 
           let empty ~depth () : t =
             let t = Sparse_ledger.empty ~depth () in
-            ( { tree = Ledger_hash.var_of_t (Sparse_ledger.merkle_root t)
-              ; next_available_token =
-                  Mina_base.Token_id.var_of_t empty_next_available_token
-              }
+            ( Ledger_hash.var_of_t (Sparse_ledger.merkle_root t)
             , V.create (fun () -> t) )
 
           let idx ledger id = Sparse_ledger.find_index_exn ledger id
@@ -1864,11 +1803,9 @@
             in
             (account, incl)
 
-          let set_account (({ tree = _; next_available_token }, ledger) : t)
-              ((a, incl) : Account.t * _) : t =
-            ( { tree = implied_root a incl |> Ledger_hash.var_of_hash_packed
-              ; next_available_token
-              }
+          let set_account ((_root, ledger) : t) ((a, incl) : Account.t * _) : t
+              =
+            ( implied_root a incl |> Ledger_hash.var_of_hash_packed
             , V.map ledger
                 ~f:
                   As_prover.(
@@ -1882,7 +1819,7 @@
           let check_inclusion ((ledger, _) : t) (account, incl) =
             with_label __LOC__
               (fun () -> Field.Assert.equal (implied_root account incl))
-              (Ledger_hash.var_to_hash_packed ledger.tree)
+              (Ledger_hash.var_to_hash_packed ledger)
 
           let check_account public_key token_id
               (({ data = account; _ }, _) : Account.t * _) =
@@ -1903,17 +1840,6 @@
                 Boolean.Assert.any
                   [ is_new; Token_id.equal token_id account.token_id ]) ;
             `Is_new is_new
-
-          let next_available_token ((ledger, _) : t) : Token_id.t =
-            ledger.next_available_token
-
-          let set_next_available_token ((ledger, v) : t) (id : Token_id.t) : t =
-            ( { ledger with next_available_token = id }
-            , V.map v ~f:(fun l ->
-                  { l with
-                    next_available_token =
-                      As_prover.read Mina_base.Token_id.typ id
-                  }) )
         end
 
         module Party = struct
@@ -2023,8 +1949,7 @@
 
         module Global_state = struct
           type t = Global_state.t =
-            { ledger :
-                Ledger_commitment.Checked.t * Sparse_ledger.t Prover_value.t
+            { ledger : Frozen_ledger_hash.var * Sparse_ledger.t Prover_value.t
             ; fee_excess : Amount.Signed.t
             ; protocol_state : Snapp_predicate.Protocol_state.View.Checked.t
             }
@@ -2312,8 +2237,9 @@
             ; ledger = fst local.ledger
             }) ;
       with_label __LOC__ (fun () ->
-          Ledger_commitment.Checked.Assert.equal (fst global.ledger)
-            statement.target.ledger) ;
+          Frozen_ledger_hash.assert_equal (fst global.ledger)
+            statement.target.ledger
+          |> run_checked) ;
       with_label __LOC__ (fun () ->
           run_checked
             (Amount.Checked.assert_equal statement.supply_increase
@@ -2409,12 +2335,7 @@
       ~(constraint_constants : Genesis_constants.Constraint_constants.t)
       (type shifted)
       (shifted : (module Inner_curve.Checked.Shifted.S with type t = shifted))
-<<<<<<< HEAD
-      { Ledger_commitment.tree = root; next_available_token }
-      pending_coinbase_stack_init pending_coinbase_stack_before
-=======
       root pending_coinbase_stack_init pending_coinbase_stack_before
->>>>>>> ba204584
       pending_coinbase_after state_body
       ({ signer; signature; payload } as txn : Transaction_union.var) =
     let tag = payload.body.tag in
@@ -3185,19 +3106,12 @@
     in
     Checked.all_unit
       [ [%with_label "equal roots"]
-          (Frozen_ledger_hash.assert_equal root_after
-             statement.target.ledger.tree)
+          (Frozen_ledger_hash.assert_equal root_after statement.target.ledger)
       ; [%with_label "equal supply_increases"]
           (Currency.Amount.Checked.assert_equal supply_increase
              statement.supply_increase)
       ; [%with_label "equal fee excesses"]
           (Fee_excess.assert_equal_checked fee_excess statement.fee_excess)
-<<<<<<< HEAD
-      ; [%with_label "equal next available tokens"]
-          (Token_id.Checked.Assert.equal next_available_token_after
-             statement.target.ledger.next_available_token)
-=======
->>>>>>> ba204584
       ]
 
   let rule ~constraint_constants : _ Pickles.Inductive_rule.t =
@@ -3283,27 +3197,11 @@
       ; [%with_label "equal supply increases"]
           (Amount.Checked.assert_equal supply_increase s.supply_increase)
       ; [%with_label "equal source ledger hashes"]
-          (Frozen_ledger_hash.assert_equal s.source.ledger.tree
-             s1.source.ledger.tree)
+          (Frozen_ledger_hash.assert_equal s.source.ledger s1.source.ledger)
       ; [%with_label "equal target, source ledger hashes"]
-          (Frozen_ledger_hash.assert_equal s1.target.ledger.tree
-             s2.source.ledger.tree)
+          (Frozen_ledger_hash.assert_equal s1.target.ledger s2.source.ledger)
       ; [%with_label "equal target ledger hashes"]
-<<<<<<< HEAD
-          (Frozen_ledger_hash.assert_equal s2.target.ledger.tree
-             s.target.ledger.tree)
-      ; [%with_label "equal source next available tokens"]
-          (Token_id.Checked.Assert.equal s.source.ledger.next_available_token
-             s1.source.ledger.next_available_token)
-      ; [%with_label "equal target, source available tokens"]
-          (Token_id.Checked.Assert.equal s1.target.ledger.next_available_token
-             s2.source.ledger.next_available_token)
-      ; [%with_label "equal target available tokens"]
-          (Token_id.Checked.Assert.equal s2.target.ledger.next_available_token
-             s.target.ledger.next_available_token)
-=======
           (Frozen_ledger_hash.assert_equal s2.target.ledger s.target.ledger)
->>>>>>> ba204584
       ]
 
   let rule ~proof_level self : _ Pickles.Inductive_rule.t =
@@ -3968,7 +3866,8 @@
             | _ ->
                 failwith "Not enough remaining parties" )
       in
-      let hash_local_state (local : _ Mina_transaction_logic.Parties_logic.Local_state.t) =
+      let hash_local_state
+          (local : _ Mina_transaction_logic.Parties_logic.Local_state.t) =
         let frame (frame : Stack_frame.value) =
           { frame with
             calls = Parties.Call_forest.map frame.calls ~f:(fun p -> (p, ()))
@@ -4038,25 +3937,11 @@
            `parties` in local state is empty for the first segment*)
         let source_local_ledger =
           if Parties.Call_forest.is_empty source_local.frame.calls then
-            { Ledger_commitment.tree = Frozen_ledger_hash.empty_hash
-            ; next_available_token = empty_next_available_token
-            }
-          else
-            { tree = Sparse_ledger.merkle_root source_local.ledger
-            ; next_available_token =
-                Sparse_ledger.next_available_token source_local.ledger
-            }
+            Frozen_ledger_hash.empty_hash
+          else Sparse_ledger.merkle_root source_local.ledger
         in
         { source =
-<<<<<<< HEAD
-            { ledger =
-                { tree = Sparse_ledger.merkle_root source_global.ledger
-                ; next_available_token =
-                    Sparse_ledger.next_available_token source_global.ledger
-                }
-=======
             { ledger = Sparse_ledger.merkle_root source_global.ledger
->>>>>>> ba204584
             ; pending_coinbase_stack = pending_coinbase_init_stack
             ; local_state =
                 { source_local with
@@ -4066,15 +3951,7 @@
                 }
             }
         ; target =
-<<<<<<< HEAD
-            { ledger =
-                { tree = Sparse_ledger.merkle_root target_global.ledger
-                ; next_available_token =
-                    Sparse_ledger.next_available_token target_global.ledger
-                }
-=======
             { ledger = Sparse_ledger.merkle_root target_global.ledger
->>>>>>> ba204584
             ; pending_coinbase_stack =
                 Pending_coinbase.Stack.push_state state_body_hash
                   pending_coinbase_init_stack
@@ -4082,11 +3959,7 @@
                 { target_local with
                   frame = Stack_frame.hash target_local.frame
                 ; call_stack = call_stack_hash target_local.call_stack
-                ; ledger =
-                    { tree = Sparse_ledger.merkle_root target_local.ledger
-                    ; next_available_token =
-                        Sparse_ledger.next_available_token target_local.ledger
-                    }
+                ; ledger = Sparse_ledger.merkle_root target_local.ledger
                 }
             }
         ; supply_increase = Amount.zero
