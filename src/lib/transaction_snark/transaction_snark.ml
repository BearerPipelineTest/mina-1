--- conflicted
+++ resolved
@@ -4305,7 +4305,6 @@
       ; authorization = Signature.dummy
       }
     in
-<<<<<<< HEAD
     let preconditions' =
       Option.value preconditions
         ~default:
@@ -4318,12 +4317,8 @@
           }
     in
 
-    let sender_party : Party.Wire.t option =
-      let sender_party_body : Party.Body.Wire.t =
-=======
     let sender_party : Party.Simple.t option =
       let sender_party_body : Party.Body.Simple.t =
->>>>>>> 01100b6f
         { public_key = sender_pk
         ; update = Party.Update.noop
         ; token_id = Token_id.default
