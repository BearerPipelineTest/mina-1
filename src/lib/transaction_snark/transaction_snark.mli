--- conflicted
+++ resolved
@@ -219,11 +219,7 @@
   ( Statement.With_sok.Checked.t
   , Statement.With_sok.t
   , Nat.N2.n
-<<<<<<< HEAD
-  , Nat.N6.n )
-=======
   , Nat.N5.n )
->>>>>>> 392c8fa1
   Pickles.Tag.t
 
 val verify :
@@ -302,16 +298,7 @@
     [%%versioned:
     module Stable : sig
       module V1 : sig
-<<<<<<< HEAD
-        type t =
-          (* Corresponds to payment *)
-          | Opt_signed_unsigned
-          | Opt_signed_opt_signed
-          | Opt_signed
-          | Proved
-=======
         type t = Opt_signed_opt_signed | Opt_signed | Proved
->>>>>>> 392c8fa1
         [@@deriving sexp, yojson]
       end
     end]
@@ -448,10 +435,7 @@
      * Statement.With_sok.t
      * (int * Zkapp_statement.t) option )
      list
-<<<<<<< HEAD
-=======
      * Mina_ledger.Sparse_ledger.t
->>>>>>> 392c8fa1
 
 module Make (Inputs : sig
   val constraint_constants : Genesis_constants.Constraint_constants.t
@@ -530,11 +514,8 @@
       ; sequence_events : Tick.Field.t array list
       ; events : Tick.Field.t array list
       ; call_data : Tick.Field.t
-<<<<<<< HEAD
-=======
       ; protocol_state_precondition : Zkapp_precondition.Protocol_state.t option
       ; account_precondition : Party.Account_precondition.t option
->>>>>>> 392c8fa1
       }
     [@@deriving sexp]
   end
@@ -564,15 +545,12 @@
     -> Mina_ledger.Ledger.t
     -> Parties.t Async.Deferred.t
 
-<<<<<<< HEAD
-=======
   val trivial_zkapp_account :
        ?permissions:Permissions.t
     -> vk:(Side_loaded_verification_key.t, Tick.Field.t) With_hash.t
     -> Account.key
     -> Account.t
 
->>>>>>> 392c8fa1
   val create_trivial_zkapp_account :
        ?permissions:Permissions.t
     -> vk:(Side_loaded_verification_key.t, Tick.Field.t) With_hash.t
@@ -592,12 +570,5 @@
             , (Nat.N2.n, Nat.N2.n) Pickles.Proof.t Async.Deferred.t )
             Pickles.Prover.t ]
 
-<<<<<<< HEAD
-  val multiple_transfers :
-       ?protocol_state_precondition:Zkapp_precondition.Protocol_state.t
-    -> Spec.t
-    -> Parties.t
-=======
   val multiple_transfers : Spec.t -> Parties.t
->>>>>>> 392c8fa1
 end