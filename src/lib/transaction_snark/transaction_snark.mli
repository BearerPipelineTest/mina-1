open Core
open Mina_base
open Snark_params
open Mina_state
module Transaction_validator = Transaction_validator

(** For debugging. Logs to stderr the inputs to the top hash. *)
val with_top_hash_logging : (unit -> 'a) -> 'a

module Pending_coinbase_stack_state : sig
  module Init_stack : sig
    [%%versioned:
    module Stable : sig
      module V1 : sig
        type t = Base of Pending_coinbase.Stack_versioned.Stable.V1.t | Merge
        [@@deriving sexp, hash, compare, equal, yojson]
      end
    end]
  end

  module Poly : sig
    [%%versioned:
    module Stable : sig
      module V1 : sig
        type 'pending_coinbase t =
          { source : 'pending_coinbase; target : 'pending_coinbase }
        [@@deriving compare, equal, fields, hash, sexp, yojson]

        val to_latest :
             ('pending_coinbase -> 'pending_coinbase')
          -> 'pending_coinbase t
          -> 'pending_coinbase' t
      end
    end]

    val typ :
         ('pending_coinbase_var, 'pending_coinbase) Tick.Typ.t
      -> ('pending_coinbase_var t, 'pending_coinbase t) Tick.Typ.t
  end

  type 'pending_coinbase poly = 'pending_coinbase Poly.t =
    { source : 'pending_coinbase; target : 'pending_coinbase }
  [@@deriving sexp, hash, compare, equal, fields, yojson]

  [%%versioned:
  module Stable : sig
    module V1 : sig
      type t = Pending_coinbase.Stack_versioned.Stable.V1.t Poly.Stable.V1.t
      [@@deriving compare, equal, hash, sexp, yojson]
    end
  end]

  type var = Pending_coinbase.Stack.var Poly.t

  open Tick

  val typ : (var, t) Typ.t

  val to_input : t -> Field.t Random_oracle.Input.Chunked.t

  val var_to_input : var -> Field.Var.t Random_oracle.Input.Chunked.t
end

module Statement : sig
  module Poly : sig
    [%%versioned:
    module Stable : sig
      module V2 : sig
        type ( 'ledger_hash
             , 'amount
             , 'pending_coinbase
             , 'fee_excess
             , 'token_id
             , 'sok_digest
             , 'local_state )
             t =
          { source :
              ( 'ledger_hash
              , 'pending_coinbase
              , 'token_id
              , 'local_state )
              Registers.Stable.V1.t
          ; target :
              ( 'ledger_hash
              , 'pending_coinbase
              , 'token_id
              , 'local_state )
              Registers.Stable.V1.t
          ; supply_increase : 'amount
          ; fee_excess : 'fee_excess
          ; sok_digest : 'sok_digest
          }
        [@@deriving compare, equal, hash, sexp, yojson, hlist]
      end

      module V1 : sig
        type ( 'ledger_hash
             , 'amount
             , 'pending_coinbase
             , 'fee_excess
             , 'token_id
             , 'sok_digest )
             t

        (* =
             { source: 'ledger_hash
             ; target: 'ledger_hash
             ; supply_increase: 'amount
             ; pending_coinbase_stack_state: 'pending_coinbase
             ; fee_excess: 'fee_excess
             ; next_available_token_before: 'token_id
             ; next_available_token_after: 'token_id
             ; sok_digest: 'sok_digest }
           [@@deriving compare, equal, hash, sexp, yojson]

           val to_latest :
                ('ledger_hash -> 'ledger_hash')
             -> ('amount -> 'amount')
             -> ('pending_coinbase -> 'pending_coinbase')
             -> ('fee_excess -> 'fee_excess')
             -> ('token_id -> 'token_id')
             -> ('sok_digest -> 'sok_digest')
             -> ( 'ledger_hash
                , 'amount
                , 'pending_coinbase
                , 'fee_excess
                , 'token_id
                , 'sok_digest )
                t
             -> ( 'ledger_hash'
                , 'amount'
                , 'pending_coinbase'
                , 'fee_excess'
                , 'token_id'
                , 'sok_digest' )
                t *)
      end
    end]
  end

  type ( 'ledger_hash
       , 'amount
       , 'pending_coinbase
       , 'fee_excess
       , 'token_id
       , 'sok_digest
       , 'local_state )
       poly =
        ( 'ledger_hash
        , 'amount
        , 'pending_coinbase
        , 'fee_excess
        , 'token_id
        , 'sok_digest
        , 'local_state )
        Poly.t =
    { source :
        ('ledger_hash, 'pending_coinbase, 'token_id, 'local_state) Registers.t
    ; target :
        ('ledger_hash, 'pending_coinbase, 'token_id, 'local_state) Registers.t
    ; supply_increase : 'amount
    ; fee_excess : 'fee_excess
    ; sok_digest : 'sok_digest
    }
  [@@deriving compare, equal, hash, sexp, yojson]

  [%%versioned:
  module Stable : sig
    module V2 : sig
      type t =
        ( Frozen_ledger_hash.Stable.V1.t
        , Currency.Amount.Stable.V1.t
        , Pending_coinbase.Stack_versioned.Stable.V1.t
        , Fee_excess.Stable.V1.t
        , Token_id.Stable.V1.t
        , unit
        , Local_state.Stable.V1.t )
        Poly.Stable.V2.t
      [@@deriving compare, equal, hash, sexp, yojson]
    end

    module V1 : sig
      type t =
        ( Frozen_ledger_hash.Stable.V1.t
        , Currency.Amount.Stable.V1.t
        , Pending_coinbase_stack_state.Stable.V1.t
        , Fee_excess.Stable.V1.t
        , Token_id.Stable.V1.t
        , unit )
        Poly.Stable.V1.t
      [@@deriving compare, equal, hash, sexp, yojson]

      val to_latest : t -> V2.t
    end
  end]

  module With_sok : sig
    [%%versioned:
    module Stable : sig
      module V2 : sig
        type t =
          ( Frozen_ledger_hash.Stable.V1.t
          , Currency.Amount.Stable.V1.t
          , Pending_coinbase.Stack_versioned.Stable.V1.t
          , Fee_excess.Stable.V1.t
          , Token_id.Stable.V1.t
          , Sok_message.Digest.Stable.V1.t
          , Local_state.Stable.V1.t )
          Poly.Stable.V2.t
        [@@deriving compare, equal, hash, sexp, yojson]
      end

      module V1 : sig
        type t =
          ( Frozen_ledger_hash.Stable.V1.t
          , Currency.Amount.Stable.V1.t
          , Pending_coinbase_stack_state.Stable.V1.t
          , Fee_excess.Stable.V1.t
          , Token_id.Stable.V1.t
          , Sok_message.Digest.Stable.V1.t )
          Poly.Stable.V1.t
        [@@deriving compare, equal, hash, sexp, yojson]
      end
    end]

    type var =
      ( Frozen_ledger_hash.var
      , Currency.Amount.var
      , Pending_coinbase.Stack.var
      , Fee_excess.var
      , Token_id.var
      , Sok_message.Digest.Checked.t
      , Local_state.Checked.t )
      Poly.t

    open Tick

    val typ : (var, t) Typ.t

    val to_input : t -> Field.t Random_oracle.Input.Chunked.t

    val to_field_elements : t -> Field.t array

    module Checked : sig
      type t = var

      val to_input :
        var -> (Field.Var.t Random_oracle.Input.Chunked.t, _) Checked.t

      (* This is actually a checked function. *)
      val to_field_elements : var -> Field.Var.t array
    end
  end

  val gen : t Quickcheck.Generator.t

  val merge : t -> t -> t Or_error.t

  include Hashable.S_binable with type t := t

  include Comparable.S with type t := t
end

[%%versioned:
module Stable : sig
  module V2 : sig
    type t [@@deriving compare, equal, sexp, yojson, hash]
  end
end]

val create : statement:Statement.With_sok.t -> proof:Mina_base.Proof.t -> t

val proof : t -> Mina_base.Proof.t

val statement : t -> Statement.t

val sok_digest : t -> Sok_message.Digest.t

open Pickles_types

type tag =
  ( Statement.With_sok.Checked.t
  , Statement.With_sok.t
  , Nat.N2.n
  , Nat.N6.n )
  Pickles.Tag.t

val verify :
     (t * Sok_message.t) list
  -> key:Pickles.Verification_key.t
  -> bool Async.Deferred.t

module Verification : sig
  module type S = sig
    val tag : tag

    val verify : (t * Sok_message.t) list -> bool Async.Deferred.t

    val id : Pickles.Verification_key.Id.t Lazy.t

    val verification_key : Pickles.Verification_key.t Lazy.t

    val verify_against_digest : t -> bool Async.Deferred.t

    val constraint_system_digests : (string * Md5_lib.t) list Lazy.t
  end
end

val check_transaction :
     ?preeval:bool
  -> constraint_constants:Genesis_constants.Constraint_constants.t
  -> sok_message:Sok_message.t
  -> source:Frozen_ledger_hash.t
  -> target:Frozen_ledger_hash.t
  -> init_stack:Pending_coinbase.Stack.t
  -> pending_coinbase_stack_state:Pending_coinbase_stack_state.t
  -> next_available_token_before:Token_id.t
  -> next_available_token_after:Token_id.t
  -> snapp_account1:Snapp_account.t option
  -> snapp_account2:Snapp_account.t option
  -> Transaction.Valid.t Transaction_protocol_state.t
  -> Tick.Handler.t
  -> unit

val check_user_command :
     constraint_constants:Genesis_constants.Constraint_constants.t
  -> sok_message:Sok_message.t
  -> source:Frozen_ledger_hash.t
  -> target:Frozen_ledger_hash.t
  -> init_stack:Pending_coinbase.Stack.t
  -> pending_coinbase_stack_state:Pending_coinbase_stack_state.t
  -> next_available_token_before:Token_id.t
  -> next_available_token_after:Token_id.t
  -> Signed_command.With_valid_signature.t Transaction_protocol_state.t
  -> Tick.Handler.t
  -> unit

val generate_transaction_witness :
     ?preeval:bool
  -> constraint_constants:Genesis_constants.Constraint_constants.t
  -> sok_message:Sok_message.t
  -> source:Frozen_ledger_hash.t
  -> target:Frozen_ledger_hash.t
  -> init_stack:Pending_coinbase.Stack.t
  -> pending_coinbase_stack_state:Pending_coinbase_stack_state.t
  -> next_available_token_before:Token_id.t
  -> next_available_token_after:Token_id.t
  -> snapp_account1:Snapp_account.t option
  -> snapp_account2:Snapp_account.t option
  -> Transaction.Valid.t Transaction_protocol_state.t
  -> Tick.Handler.t
  -> unit

module Parties_segment : sig
  module Spec : sig
    type single =
      { auth_type : Control.Tag.t
      ; is_start : [ `Yes | `No | `Compute_in_circuit ]
      }

    type t = single list
  end

  module Witness = Transaction_witness.Parties_segment_witness

  module Basic : sig
    [%%versioned:
    module Stable : sig
      module V1 : sig
        type t =
          (* Corresponds to payment *)
          | Opt_signed_unsigned
          | Opt_signed_opt_signed
          | Opt_signed
          | Proved
        [@@deriving sexp, yojson]
      end
    end]

    val to_single_list : t -> Spec.single list
  end
end

module type S = sig
  include Verification.S

  val constraint_constants : Genesis_constants.Constraint_constants.t

  val cache_handle : Pickles.Cache_handle.t

  val of_non_parties_transaction :
       statement:Statement.With_sok.t
    -> init_stack:Pending_coinbase.Stack.t
    -> Transaction.Valid.t Transaction_protocol_state.t
    -> Tick.Handler.t
    -> t Async.Deferred.t

  val of_user_command :
       statement:Statement.With_sok.t
    -> init_stack:Pending_coinbase.Stack.t
    -> Signed_command.With_valid_signature.t Transaction_protocol_state.t
    -> Tick.Handler.t
    -> t Async.Deferred.t

  val of_fee_transfer :
       statement:Statement.With_sok.t
    -> init_stack:Pending_coinbase.Stack.t
    -> Fee_transfer.t Transaction_protocol_state.t
    -> Tick.Handler.t
    -> t Async.Deferred.t

  val of_parties_segment_exn :
       statement:Statement.With_sok.t
    -> snapp_statement:(int * Snapp_statement.t) option
    -> witness:Parties_segment.Witness.t
    -> spec:Parties_segment.Basic.t
    -> t Async.Deferred.t

  val merge :
    t -> t -> sok_digest:Sok_message.Digest.t -> t Async.Deferred.Or_error.t
end

type local_state =
  ( (Party.t, unit) Parties.Call_forest.t
  , (Party.t, unit) Parties.Call_forest.t list
  , Token_id.t
  , Currency.Amount.t
  , Mina_ledger.Sparse_ledger.t
  , bool
  , unit
  , Transaction_status.Failure.t option )
  Parties_logic.Local_state.t

type global_state = Mina_ledger.Sparse_ledger.Global_state.t

(** Represents before/after pairs of states, corresponding to parties in a list of parties transactions.
 *)
module Parties_intermediate_state : sig
  type state = { global : global_state; local : local_state }

  type t =
    { kind : [ `Same | `New | `Two_new ]
    ; spec : Parties_segment.Basic.t
    ; state_before : state
    ; state_after : state
    ; use_full_commitment : [ `Others | `Proved_use_full_commitment of bool ]
    }
end

(** [group_by_parties_rev partiess stmtss] identifies before/after pairs of
    statements, corresponding to parties in [partiess] which minimize the
    number of snark proofs needed to prove all of the parties.

    This function is intended to take the parties from multiple transactions as
    its input, which may be converted from a [Parties.t list] using
    [List.map ~f:Parties.parties]. The [stmtss] argument should be a list of
    the same length, with 1 more state than the number of parties for each
    transaction.

    For example, two transactions made up of parties [[p1; p2; p3]] and
    [[p4; p5]] should have the statements [[[s0; s1; s2; s3]; [s3; s4; s5]]],
    where each [s_n] is the state after applying [p_n] on top of [s_{n-1}], and
    where [s0] is the initial state before any of the transactions have been
    applied.

    Each pair is also identified with one of [`Same], [`New], or [`Two_new],
    indicating that the next one ([`New]) or next two ([`Two_new]) [Parties.t]s
    will need to be passed as part of the snark witness while applying that
    pair.
*)
val group_by_parties_rev :
     Party.t list list
  -> (global_state * local_state) list list
  -> Parties_intermediate_state.t list

(** [parties_witnesses_exn ledger partiess] generates the parties segment witnesses
    and corresponding statements needed to prove the application of each
    parties transaction in [partiess] on top of ledger. If multiple parties are
    given, they are applied in order and grouped together to minimise the
    number of transaction proofs that would be required.
    There must be at least one parties transaction in [parties].

    The returned value is a list of tuples, each corresponding to a single
    proof for some parts of some parties transactions, comprising:
    * the witness information for the segment, to be passed to the prover
    * the segment kind, identifying the type of proof that will be generated
    * the proof statement, describing the transition between the states before
      and after the segment
    * the list of calculated 'snapp statements', corresponding to the expected
      public input of any snapp parties in the current segment.

    WARNING: This function calls the transaction logic internally, and thus may
    raise an exception if the transaction logic would also do so. This function
    should only be used on parties that are already known to pass transaction
    logic without an exception.
*)
val parties_witnesses_exn :
     constraint_constants:Genesis_constants.Constraint_constants.t
  -> state_body:Transaction_protocol_state.Block_data.t
  -> fee_excess:Currency.Amount.Signed.t
  -> pending_coinbase_init_stack:Pending_coinbase.Stack.t
  -> [ `Ledger of Mina_ledger.Ledger.t
     | `Sparse_ledger of Mina_ledger.Sparse_ledger.t ]
  -> Parties.t list
  -> ( Parties_segment.Witness.t
     * Parties_segment.Basic.t
     * Statement.With_sok.t
     * (int * Snapp_statement.t) option )
     list

module Make (Inputs : sig
  val constraint_constants : Genesis_constants.Constraint_constants.t

  val proof_level : Genesis_constants.Proof_level.t
end) : S
[@@warning "-67"]

val constraint_system_digests :
     constraint_constants:Genesis_constants.Constraint_constants.t
  -> unit
  -> (string * Md5.t) list

(* Every circuit must have at least 1 of each type of constraint.
   This function can be used to add the missing constraints *)
val dummy_constraints : unit -> (unit, 'a) Tick.Checked.t

module Base : sig
  module Parties_snark : sig
    val main :
         ?witness:Parties_segment.Witness.t
      -> Parties_segment.Spec.t
      -> constraint_constants:Genesis_constants.Constraint_constants.t
      -> (int * Snapp_statement.Checked.t) list
      -> Statement.With_sok.var
      -> unit
  end
end

module For_tests : sig
  module Spec : sig
    type t =
      { fee : Currency.Fee.t
      ; sender : Signature_lib.Keypair.t * Mina_base.Account.Nonce.t
      ; receivers :
          (Signature_lib.Public_key.Compressed.t * Currency.Amount.t) list
      ; amount : Currency.Amount.t
      ; snapp_account_keypairs : Signature_lib.Keypair.t list
      ; memo : Signed_command_memo.t
      ; new_snapp_account : bool
      ; snapp_update : Party.Update.t
      ; current_auth : Permissions.Auth_required.t
      ; sequence_events : Tick.Field.t array list
      ; events : Tick.Field.t array list
      ; call_data : Tick.Field.t
      }
    [@@deriving sexp]
  end

  val deploy_snapp :
       constraint_constants:Genesis_constants.Constraint_constants.t
    -> Spec.t
    -> Parties.t

<<<<<<< HEAD
  val update_state :
       ?snapp_prover:
         ( unit
         , unit
         , unit
         , Snapp_statement.t
         , (Nat.N2.n, Nat.N2.n) Pickles.Proof.t Async.Deferred.t )
         Pickles.Prover.t
    -> constraint_constants:Genesis_constants.Constraint_constants.t
=======
  val update_states :
       constraint_constants:Genesis_constants.Constraint_constants.t
>>>>>>> 17775b57
    -> Spec.t
    -> Parties.t Async.Deferred.t

  val create_trivial_predicate_snapp :
       constraint_constants:Genesis_constants.Constraint_constants.t
    -> ?protocol_state_predicate:Snapp_predicate.Protocol_state.t
    -> snapp_kp:Signature_lib.Keypair.t
    -> Transaction_logic.For_tests.Transaction_spec.t
    -> Mina_ledger.Ledger.t
    -> Parties.t Async.Deferred.t

  val create_trivial_snapp_account :
       ?permissions:Permissions.t
    -> vk:(Side_loaded_verification_key.t, Tick.Field.t) With_hash.t
    -> ledger:Mina_ledger.Ledger.t
    -> Account.key
    -> unit

  val create_trivial_snapp :
       constraint_constants:Genesis_constants.Constraint_constants.t
    -> unit
    -> [> `VK of (Side_loaded_verification_key.t, Tick.Field.t) With_hash.t ]
       * [> `Prover of
            ( unit
            , unit
            , unit
            , Snapp_statement.t
            , (Nat.N2.n, Nat.N2.n) Pickles.Proof.t Async.Deferred.t )
            Pickles.Prover.t ]

  val multiple_transfers : Spec.t -> Parties.t
end<|MERGE_RESOLUTION|>--- conflicted
+++ resolved
@@ -561,8 +561,7 @@
     -> Spec.t
     -> Parties.t
 
-<<<<<<< HEAD
-  val update_state :
+  val update_states :
        ?snapp_prover:
          ( unit
          , unit
@@ -571,10 +570,6 @@
          , (Nat.N2.n, Nat.N2.n) Pickles.Proof.t Async.Deferred.t )
          Pickles.Prover.t
     -> constraint_constants:Genesis_constants.Constraint_constants.t
-=======
-  val update_states :
-       constraint_constants:Genesis_constants.Constraint_constants.t
->>>>>>> 17775b57
     -> Spec.t
     -> Parties.t Async.Deferred.t
 
