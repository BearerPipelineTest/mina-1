open Core_kernel
open Mina_base
open Currency

let map2_or_error xs ys ~f =
  let rec go xs ys acc =
    match (xs, ys) with
    | [], [] ->
        Ok (List.rev acc)
    | x :: xs, y :: ys -> (
        match f x y with Error e -> Error e | Ok z -> go xs ys (z :: acc) )
    | _, _ ->
        Or_error.error_string "Length mismatch"
  in
  go xs ys []

module type Monad_with_Or_error_intf = sig
  type 'a t

  include Monad.S with type 'a t := 'a t

  module Or_error : sig
    type nonrec 'a t = 'a Or_error.t t

    include Monad.S with type 'a t := 'a t
  end
end

module Transaction_with_witness = struct
  [%%versioned
  module Stable = struct
    module V2 = struct
<<<<<<< HEAD
      (* TODO: The statement is redundant here - it can be computed from the
         witness and the transaction
      *)
      type t =
        { transaction_with_info :
            Transaction_logic.Transaction_applied.Stable.V2.t
        ; state_hash : State_hash.Stable.V1.t * State_body_hash.Stable.V1.t
              (* TODO: It's inefficient to store this here. Optimize it someday. *)
        ; state_view : Mina_base.Snapp_predicate.Protocol_state.View.Stable.V1.t
        ; statement : Transaction_snark.Statement.Stable.V1.t
        ; init_stack :
            Transaction_snark.Pending_coinbase_stack_state.Init_stack.Stable.V1
            .t
        ; ledger_witness : Mina_base.Sparse_ledger.Stable.V1.t [@sexp.opaque]
        }
      [@@deriving sexp]

      let to_latest = Fn.id
    end

    module V1 = struct
=======
>>>>>>> 13f4f83e
      (* TODO: The statement is redundant here - it can be computed from the
         witness and the transaction
      *)
      type t =
        { transaction_with_info :
            Transaction_logic.Transaction_applied.Stable.V2.t
        ; state_hash : State_hash.Stable.V1.t * State_body_hash.Stable.V1.t
              (* TODO: It's inefficient to store this here. Optimize it someday. *)
        ; state_view : Mina_base.Snapp_predicate.Protocol_state.View.Stable.V1.t
        ; statement : Transaction_snark.Statement.Stable.V2.t
        ; init_stack :
            Transaction_snark.Pending_coinbase_stack_state.Init_stack.Stable.V1
            .t
        ; ledger_witness : Mina_base.Sparse_ledger.Stable.V2.t [@sexp.opaque]
        }
      [@@deriving sexp]

      let to_latest = Fn.id
    end

    module V1 = struct
      type t =
        { transaction_with_info :
            Transaction_logic.Transaction_applied.Stable.V1.t
        ; state_hash : State_hash.Stable.V1.t * State_body_hash.Stable.V1.t
        ; state_view : Mina_base.Snapp_predicate.Protocol_state.View.Stable.V1.t
        ; statement : Transaction_snark.Statement.Stable.V1.t
        ; init_stack :
            Transaction_snark.Pending_coinbase_stack_state.Init_stack.Stable.V1
            .t
        ; ledger_witness : Mina_base.Sparse_ledger.Stable.V1.t [@sexp.opaque]
        }
      [@@deriving sexp]

      let to_latest (t : t) : V2.t =
        { transaction_with_info =
            Transaction_logic.Transaction_applied.Stable.V1.to_latest
              t.transaction_with_info
        ; state_hash = t.state_hash
        ; state_view = t.state_view
<<<<<<< HEAD
        ; statement = t.statement
        ; init_stack = t.init_stack
        ; ledger_witness = t.ledger_witness
=======
        ; statement =
            Transaction_snark.Statement.Stable.V1.to_latest t.statement
        ; init_stack = t.init_stack
        ; ledger_witness =
            Mina_base.Sparse_ledger.Stable.V1.to_latest t.ledger_witness
>>>>>>> 13f4f83e
        }
    end
  end]
end

module Ledger_proof_with_sok_message = struct
  [%%versioned
  module Stable = struct
    module V2 = struct
      type t = Ledger_proof.Stable.V2.t * Sok_message.Stable.V1.t
      [@@deriving sexp]

      let to_latest = Fn.id
    end

    module V1 = struct
      type t = Ledger_proof.Stable.V1.t * Sok_message.Stable.V1.t
      [@@deriving sexp]

      let to_latest ((x, y) : t) : V2.t = (Ledger_proof.Stable.V1.to_latest x, y)
    end
  end]
end

module Available_job = struct
  type t =
    ( Ledger_proof_with_sok_message.t
    , Transaction_with_witness.t )
    Parallel_scan.Available_job.t
  [@@deriving sexp]
end

module Space_partition = Parallel_scan.Space_partition

module Job_view = struct
  type t = Transaction_snark.Statement.t Parallel_scan.Job_view.t
  [@@deriving sexp]

  let to_yojson ({ value; position } : t) : Yojson.Safe.t =
    let module R = struct
      type t =
        ( Frozen_ledger_hash.t
        , Pending_coinbase.Stack_versioned.t
        , Token_id.t
        , Mina_state.Local_state.t )
        Mina_state.Registers.t
      [@@deriving to_yojson]
    end in
    let statement_to_yojson (s : Transaction_snark.Statement.t) =
      `Assoc
        [ ("Work_id", `Int (Transaction_snark.Statement.hash s))
        ; ("Source", R.to_yojson s.source)
        ; ("Target", R.to_yojson s.target)
        ; ( "Fee Excess"
          , `List
              [ `Assoc
                  [ ("token", Token_id.to_yojson s.fee_excess.fee_token_l)
                  ; ("amount", Fee.Signed.to_yojson s.fee_excess.fee_excess_l)
                  ]
              ; `Assoc
                  [ ("token", Token_id.to_yojson s.fee_excess.fee_token_r)
                  ; ("amount", Fee.Signed.to_yojson s.fee_excess.fee_excess_r)
                  ]
              ] )
        ; ("Supply Increase", Currency.Amount.to_yojson s.supply_increase)
        ]
    in
    let job_to_yojson =
      match value with
      | BEmpty ->
          `Assoc [ ("B", `List []) ]
      | MEmpty ->
          `Assoc [ ("M", `List []) ]
      | MPart x ->
          `Assoc [ ("M", `List [ statement_to_yojson x ]) ]
      | MFull (x, y, { seq_no; status }) ->
          `Assoc
            [ ( "M"
              , `List
                  [ statement_to_yojson x
                  ; statement_to_yojson y
                  ; `Int seq_no
                  ; `Assoc
                      [ ( "Status"
                        , `String (Parallel_scan.Job_status.to_string status) )
                      ]
                  ] )
            ]
      | BFull (x, { seq_no; status }) ->
          `Assoc
            [ ( "B"
              , `List
                  [ statement_to_yojson x
                  ; `Int seq_no
                  ; `Assoc
                      [ ( "Status"
                        , `String (Parallel_scan.Job_status.to_string status) )
                      ]
                  ] )
            ]
    in
    `List [ `Int position; job_to_yojson ]
end

type job = Available_job.t [@@deriving sexp]

[%%versioned
module Stable = struct
  module V2 = struct
<<<<<<< HEAD
=======
    type t =
      ( Ledger_proof_with_sok_message.Stable.V2.t
      , Transaction_with_witness.Stable.V2.t )
      Parallel_scan.State.Stable.V1.t
    [@@deriving sexp]

    let to_latest = Fn.id

    let hash (t : t) =
      let state_hash =
        Parallel_scan.State.hash t
          (Binable.to_string (module Ledger_proof_with_sok_message.Stable.V2))
          (Binable.to_string (module Transaction_with_witness.Stable.V2))
      in
      Staged_ledger_hash.Aux_hash.of_bytes
        (state_hash |> Digestif.SHA256.to_raw_string)
  end

  module V1 = struct
>>>>>>> 13f4f83e
    type t =
      ( Ledger_proof_with_sok_message.Stable.V1.t
      , Transaction_with_witness.Stable.V2.t )
      Parallel_scan.State.Stable.V1.t
    [@@deriving sexp]

    let to_latest (t : t) : V2.t =
      Parallel_scan.State.map t
        ~f1:Ledger_proof_with_sok_message.Stable.V1.to_latest
        ~f2:Transaction_with_witness.Stable.V1.to_latest

    (* TODO: Review this. The version bytes for the underlying types are
       included in the hash, so it can never be stable between versions.
    *)

    let hash t =
      let state_hash =
        Parallel_scan.State.hash t
          (Binable.to_string (module Ledger_proof_with_sok_message.Stable.V1))
          (Binable.to_string (module Transaction_with_witness.Stable.V2))
      in
      Staged_ledger_hash.Aux_hash.of_bytes
        (state_hash |> Digestif.SHA256.to_raw_string)
  end
end]

[%%define_locally Stable.Latest.(hash)]

(**********Helpers*************)

let create_expected_statement ~constraint_constants
    { Transaction_with_witness.transaction_with_info
    ; state_hash
    ; state_view
    ; ledger_witness
    ; init_stack
    ; statement
    } =
  let open Or_error.Let_syntax in
  let source =
    Frozen_ledger_hash.of_ledger_hash
    @@ Sparse_ledger.merkle_root ledger_witness
  in
  let next_available_token_before =
    Sparse_ledger.next_available_token ledger_witness
  in
  let { With_status.data = transaction; status = _ } =
    Ledger.Transaction_applied.transaction transaction_with_info
  in
  let%bind after =
    Or_error.try_with (fun () ->
        Sparse_ledger.apply_transaction_exn ~constraint_constants
          ~txn_state_view:state_view ledger_witness transaction)
  in
  let target =
    Frozen_ledger_hash.of_ledger_hash @@ Sparse_ledger.merkle_root after
  in
  let next_available_token_after = Sparse_ledger.next_available_token after in
  let%bind pending_coinbase_before =
    match init_stack with
    | Base source ->
        Ok source
    | Merge ->
        Or_error.errorf
          !"Invalid init stack in Pending coinbase stack state . Expected Base \
            found Merge"
  in
  let pending_coinbase_after =
    let state_body_hash = snd state_hash in
    let pending_coinbase_with_state =
      Pending_coinbase.Stack.push_state state_body_hash pending_coinbase_before
    in
    match transaction with
    | Coinbase c ->
        Pending_coinbase.Stack.push_coinbase c pending_coinbase_with_state
    | _ ->
        pending_coinbase_with_state
  in
  let%bind fee_excess = Transaction.fee_excess transaction in
  (* TODO: Not sure what the local_state should be in there. *)
  let `Needs_some_work_for_snapps_on_mainnet = Mina_base.Util.todo_snapps in
  let%map supply_increase = Transaction.supply_increase transaction in
  { Transaction_snark.Statement.source =
      { ledger = source
      ; pending_coinbase_stack = statement.source.pending_coinbase_stack
      ; next_available_token = next_available_token_before
      ; local_state = Mina_state.Local_state.empty
      }
  ; target =
      { ledger = target
      ; pending_coinbase_stack = pending_coinbase_after
      ; next_available_token = next_available_token_after
      ; local_state = Mina_state.Local_state.empty
      }
  ; fee_excess
  ; supply_increase
  ; sok_digest = ()
  }

let completed_work_to_scanable_work (job : job) (fee, current_proof, prover) :
    Ledger_proof_with_sok_message.t Or_error.t =
  let sok_digest = Ledger_proof.sok_digest current_proof
  and proof = Ledger_proof.underlying_proof current_proof in
  match job with
  | Base { statement; _ } ->
      let ledger_proof = Ledger_proof.create ~statement ~sok_digest ~proof in
      Ok (ledger_proof, Sok_message.create ~fee ~prover)
  | Merge ((p, _), (p', _)) ->
      let open Or_error.Let_syntax in
      (*
      let%map statement =
        Transaction_snark.Statement.merge (Ledger_proof.statement p)
          (Ledger_proof.statement p')
      in *)
      let s = Ledger_proof.statement p and s' = Ledger_proof.statement p' in
      let option lab =
        Option.value_map ~default:(Or_error.error_string lab) ~f:(fun x -> Ok x)
      in
      let%map fee_excess = Fee_excess.combine s.fee_excess s'.fee_excess
      and supply_increase =
        Amount.add s.supply_increase s'.supply_increase
        |> option "Error adding supply_increases"
      and _valid_pending_coinbase_stack =
        if
          Pending_coinbase.Stack.equal s.target.pending_coinbase_stack
            s'.source.pending_coinbase_stack
        then Ok ()
        else Or_error.error_string "Invalid pending coinbase stack state"
      and () =
        if
          Token_id.equal s.target.next_available_token
            s'.source.next_available_token
        then Ok ()
        else
          Or_error.error_string
            "Statements have incompatible next_available_token state"
      in
      let statement : Transaction_snark.Statement.t =
        { source = s.source
        ; target = s'.target
        ; supply_increase
        ; fee_excess
        ; sok_digest = ()
        }
      in
      ( Ledger_proof.create ~statement ~sok_digest ~proof
      , Sok_message.create ~fee ~prover )

let total_proofs (works : Transaction_snark_work.t list) =
  List.sum (module Int) works ~f:(fun w -> One_or_two.length w.proofs)

(*************exposed functions*****************)

module P = struct
  type t = Ledger_proof_with_sok_message.t
end

module Make_statement_scanner
    (M : Monad_with_Or_error_intf) (Verifier : sig
      type t

      val verify : verifier:t -> P.t list -> bool M.Or_error.t
    end) =
struct
  module Fold = Parallel_scan.State.Make_foldable (Monad.Ident)

  let logger = lazy (Logger.create ())

  let time label f =
    let logger = Lazy.force logger in
    let open M.Let_syntax in
    let start = Core.Time.now () in
    let%map x = f () in
    [%log debug]
      ~metadata:
        [ ("time_elapsed", `Float Core.Time.(Span.to_ms @@ diff (now ()) start))
        ]
      "%s took $time_elapsed" label ;
    x

  module Timer = struct
    module Info = struct
      module Time_span = struct
        type t = Time.Span.t

        let to_yojson t = `Float (Time.Span.to_ms t)
      end

      type t =
        { total : Time_span.t
        ; count : int
        ; min : Time_span.t
        ; max : Time_span.t
        }
      [@@deriving to_yojson]

      let singleton time = { total = time; count = 1; max = time; min = time }

      let update (t : t) time =
        { total = Time.Span.( + ) t.total time
        ; count = t.count + 1
        ; min = Time.Span.min t.min time
        ; max = Time.Span.max t.max time
        }
    end

    type t = Info.t String.Table.t

    let create () : t = String.Table.create ()

    let time (t : t) label f =
      let start = Time.now () in
      let x = f () in
      let elapsed = Time.(diff (now ()) start) in
      Hashtbl.update t label ~f:(function
        | None ->
            Info.singleton elapsed
        | Some acc ->
            Info.update acc elapsed) ;
      x

    let log label (t : t) =
      let logger = Lazy.force logger in
      [%log debug]
        ~metadata:
          (List.map (Hashtbl.to_alist t) ~f:(fun (k, info) ->
               (k, Info.to_yojson info)))
        "%s timing" label
  end

  (*TODO: fold over the pending_coinbase tree and validate the statements?*)
  let scan_statement ~constraint_constants tree ~verifier :
      (Transaction_snark.Statement.t, [ `Error of Error.t | `Empty ]) Result.t
      M.t =
    let timer = Timer.create () in
    let module Acc = struct
      type t = (Transaction_snark.Statement.t * P.t list) option
    end in
    let write_error description =
      sprintf !"Staged_ledger.scan_statement: %s\n" description
    in
    let with_error ~f message =
      let result = f () in
      Result.map_error result ~f:(fun e ->
          Error.createf !"%s: %{sexp:Error.t}" (write_error message) e)
    in
    let merge_acc ~proofs (acc : Acc.t) s2 : Acc.t Or_error.t =
      let open Or_error.Let_syntax in
      Timer.time timer (sprintf "merge_acc:%s" __LOC__) (fun () ->
          with_error "Bad merge proof" ~f:(fun () ->
              match acc with
              | None ->
                  Ok (Some (s2, proofs))
              | Some (s1, ps) ->
                  let%map merged_statement =
                    Transaction_snark.Statement.merge s1 s2
                  in
                  Some (merged_statement, proofs @ ps)))
    in
    let fold_step_a acc_statement job =
      match job with
      | Parallel_scan.Merge.Job.Part (proof, message) ->
          let statement = Ledger_proof.statement proof in
          merge_acc ~proofs:[ (proof, message) ] acc_statement statement
      | Empty | Full { status = Parallel_scan.Job_status.Done; _ } ->
          Or_error.return acc_statement
      | Full { left = proof_1, message_1; right = proof_2, message_2; _ } ->
          let open Or_error.Let_syntax in
          let%bind merged_statement =
            Timer.time timer (sprintf "merge:%s" __LOC__) (fun () ->
                Transaction_snark.Statement.merge
                  (Ledger_proof.statement proof_1)
                  (Ledger_proof.statement proof_2))
          in
          merge_acc acc_statement merged_statement
            ~proofs:[ (proof_1, message_1); (proof_2, message_2) ]
    in
    let fold_step_d acc_statement job =
      match job with
      | Parallel_scan.Base.Job.Empty
      | Full { status = Parallel_scan.Job_status.Done; _ } ->
          Or_error.return acc_statement
      | Full { job = transaction; _ } ->
          with_error "Bad base statement" ~f:(fun () ->
              let open Or_error.Let_syntax in
              let%bind expected_statement =
                Timer.time timer
                  (sprintf "create_expected_statement:%s" __LOC__) (fun () ->
                    create_expected_statement ~constraint_constants transaction)
              in
              if
                Transaction_snark.Statement.equal transaction.statement
                  expected_statement
              then merge_acc ~proofs:[] acc_statement transaction.statement
              else
                Or_error.error_string
                  (sprintf
                     !"Bad base statement expected: \
                       %{sexp:Transaction_snark.Statement.t} got: \
                       %{sexp:Transaction_snark.Statement.t}"
                     transaction.statement expected_statement))
    in
    let res =
      Fold.fold_chronological_until tree ~init:None
        ~f_merge:(fun acc (_weight, job) ->
          let open Container.Continue_or_stop in
          match fold_step_a acc job with
          | Ok next ->
              Continue next
          | e ->
              Stop e)
        ~f_base:(fun acc (_weight, job) ->
          let open Container.Continue_or_stop in
          match fold_step_d acc job with
          | Ok next ->
              Continue next
          | e ->
              Stop e)
        ~finish:Result.return
    in
    Timer.log "scan_statement" timer ;
    match res with
    | Ok None ->
        M.return (Error `Empty)
    | Ok (Some (res, proofs)) -> (
        let open M.Let_syntax in
        match%map
          ksprintf time "verify:%s" __LOC__ (fun () ->
              Verifier.verify ~verifier proofs)
        with
        | Ok true ->
            Ok res
        | Ok false ->
            Error (`Error (Error.of_string "Bad proofs"))
        | Error e ->
            Error (`Error e) )
    | Error e ->
        M.return (Error (`Error e))

  let check_invariants t (type a)
      ~(pending_coinbase_stack_equal : a -> a -> bool)
      ~(pending_coinbase_stack_equal' : a -> Pending_coinbase.Stack.t -> bool)
      ~constraint_constants ~verifier ~error_prefix
      ~(registers_begin :
         ( Frozen_ledger_hash.t
         , a
         , Token_id.t
         , Mina_state.Local_state.t )
         Mina_state.Registers.t
         option)
      ~(registers_end :
         ( Frozen_ledger_hash.t
         , a
         , Token_id.t
         , Mina_state.Local_state.t )
         Mina_state.Registers.t) =
    let clarify_error cond err =
      if not cond then Or_error.errorf "%s : %s" error_prefix err else Ok ()
    in
    let open M.Let_syntax in
    let check_registers pc_eq (reg1 : _ Mina_state.Registers.t)
        (reg2 : _ Mina_state.Registers.t) =
      let open Or_error.Let_syntax in
      let%map () =
        clarify_error
          (Frozen_ledger_hash.equal reg1.ledger reg2.ledger)
          "did not connect with snarked ledger hash"
      and () =
        clarify_error
          (Token_id.equal reg1.next_available_token reg2.next_available_token)
          "did not connect with next available token"
      and () =
        clarify_error
          (let `Needs_some_work_for_snapps_on_mainnet =
             Mina_base.Util.todo_snapps
           in
           (* TODO: This should be the else branch, but is not because of an error in how certain things
              are computed. This matches behavior on compatible. *)
           true || pc_eq reg1.pending_coinbase_stack reg2.pending_coinbase_stack)
          "did not connect with pending-coinbase stack"
      and () =
        clarify_error
          (Parties_logic.Local_state.Value.equal reg1.local_state
             reg2.local_state)
          "did not connect with local state"
      in
      ()
    in
    match%map
      time "scan_statement" (fun () ->
          scan_statement ~constraint_constants ~verifier t)
    with
    | Error (`Error e) ->
        Error e
    | Error `Empty ->
        Option.value_map ~default:(Ok ()) registers_begin
          ~f:(fun registers_begin ->
            check_registers pending_coinbase_stack_equal registers_begin
              registers_end)
    | Ok
        { fee_excess = { fee_token_l; fee_excess_l; fee_token_r; fee_excess_r }
        ; source
        ; target
        ; supply_increase = _
        ; sok_digest = ()
        } ->
        let open Or_error.Let_syntax in
        let%map () =
          Option.value_map ~default:(Ok ()) registers_begin
            ~f:(fun registers_begin ->
              check_registers pending_coinbase_stack_equal' registers_begin
                source)
        and () =
          check_registers pending_coinbase_stack_equal' registers_end target
        and () =
          clarify_error
            (Fee.Signed.equal Fee.Signed.zero fee_excess_l)
            "nonzero fee excess"
        and () =
          clarify_error
            (Fee.Signed.equal Fee.Signed.zero fee_excess_r)
            "nonzero fee excess"
        and () =
          clarify_error
            (Token_id.equal Token_id.default fee_token_l)
            "nondefault fee token"
        and () =
          clarify_error
            (Token_id.equal Token_id.default fee_token_r)
            "nondefault fee token"
        in
        ()
end

module Staged_undos = struct
  type applied_txn = Ledger.Transaction_applied.t

  type t = applied_txn list

  let apply ~constraint_constants t ledger =
    List.fold_left t ~init:(Ok ()) ~f:(fun acc t ->
        Or_error.bind
          (Or_error.map acc ~f:(fun _ -> t))
          ~f:(fun u -> Ledger.undo ~constraint_constants ledger u))
end

let statement_of_job : job -> Transaction_snark.Statement.t option = function
  | Base { statement; _ } ->
      Some statement
  | Merge ((p1, _), (p2, _)) ->
      Transaction_snark.Statement.merge
        (Ledger_proof.statement p1)
        (Ledger_proof.statement p2)
      |> Result.ok

let create ~work_delay ~transaction_capacity_log_2 =
  let k = Int.pow 2 transaction_capacity_log_2 in
  Parallel_scan.empty ~delay:work_delay ~max_base_jobs:k

let empty ~(constraint_constants : Genesis_constants.Constraint_constants.t) ()
    =
  create ~work_delay:constraint_constants.work_delay
    ~transaction_capacity_log_2:constraint_constants.transaction_capacity_log_2

let extract_txns txns_with_witnesses =
  (* TODO: This type checks, but are we actually pulling the inverse txn here? *)
  List.map txns_with_witnesses
    ~f:(fun (txn_with_witness : Transaction_with_witness.t) ->
      let txn =
        Ledger.Transaction_applied.transaction
          txn_with_witness.transaction_with_info
      in
      let state_hash = fst txn_with_witness.state_hash in
      (txn, state_hash))

let latest_ledger_proof t =
  let open Option.Let_syntax in
  let%map proof, txns_with_witnesses = Parallel_scan.last_emitted_value t in
  (proof, extract_txns txns_with_witnesses)

let free_space = Parallel_scan.free_space

(*This needs to be grouped like in work_to_do function. Group of two jobs per list and not group of two jobs after concatenating the lists*)
let all_jobs = Parallel_scan.all_jobs

let next_on_new_tree = Parallel_scan.next_on_new_tree

let base_jobs_on_latest_tree = Parallel_scan.base_jobs_on_latest_tree

(*All the transactions in the order in which they were applied*)
let staged_transactions t =
  List.map ~f:(fun (t : Transaction_with_witness.t) ->
      t.transaction_with_info |> Ledger.Transaction_applied.transaction)
  @@ Parallel_scan.pending_data t

let staged_transactions_with_protocol_states t
    ~(get_state : State_hash.t -> Mina_state.Protocol_state.value Or_error.t) =
  let open Or_error.Let_syntax in
  List.map ~f:(fun (t : Transaction_with_witness.t) ->
      let txn =
        t.transaction_with_info |> Ledger.Transaction_applied.transaction
      in
      let%map protocol_state = get_state (fst t.state_hash) in
      (txn, protocol_state))
  @@ Parallel_scan.pending_data t
  |> Or_error.all

(*All the staged transactions in the reverse order of their application (Latest first)*)
let staged_undos t : Staged_undos.t =
  List.map
    (Parallel_scan.pending_data t |> List.rev)
    ~f:(fun (t : Transaction_with_witness.t) -> t.transaction_with_info)

let partition_if_overflowing t =
  let bundle_count work_count = (work_count + 1) / 2 in
  let { Space_partition.first = slots, job_count; second } =
    Parallel_scan.partition_if_overflowing t
  in
  { Space_partition.first = (slots, bundle_count job_count)
  ; second =
      Option.map second ~f:(fun (slots, job_count) ->
          (slots, bundle_count job_count))
  }

let extract_from_job (job : job) =
  match job with
  | Parallel_scan.Available_job.Base d ->
      First
        ( d.transaction_with_info
        , d.statement
        , d.state_hash
        , d.ledger_witness
        , d.init_stack )
  | Merge ((p1, _), (p2, _)) ->
      Second (p1, p2)

let snark_job_list_json t =
  let all_jobs : Job_view.t list list =
    let fa (a : Ledger_proof_with_sok_message.t) =
      Ledger_proof.statement (fst a)
    in
    let fd (d : Transaction_with_witness.t) = d.statement in
    Parallel_scan.view_jobs_with_position t fa fd
  in
  Yojson.Safe.to_string
    (`List
      (List.map all_jobs ~f:(fun tree ->
           `List (List.map tree ~f:Job_view.to_yojson))))

(*Always the same pairing of jobs*)
let all_work_statements_exn t : Transaction_snark_work.Statement.t list =
  let work_seqs = all_jobs t in
  List.concat_map work_seqs ~f:(fun work_seq ->
      One_or_two.group_list
        (List.map work_seq ~f:(fun job ->
             match statement_of_job job with
             | None ->
                 assert false
             | Some stmt ->
                 stmt)))

let required_work_pairs t ~slots =
  let work_list = Parallel_scan.jobs_for_slots t ~slots in
  List.concat_map work_list ~f:(fun works -> One_or_two.group_list works)

let k_work_pairs_for_new_diff t ~k =
  let work_list = Parallel_scan.jobs_for_next_update t in
  List.(
    take (concat_map work_list ~f:(fun works -> One_or_two.group_list works)) k)

(*Always the same pairing of jobs*)
let work_statements_for_new_diff t : Transaction_snark_work.Statement.t list =
  let work_list = Parallel_scan.jobs_for_next_update t in
  List.concat_map work_list ~f:(fun work_seq ->
      One_or_two.group_list
        (List.map work_seq ~f:(fun job ->
             match statement_of_job job with
             | None ->
                 assert false
             | Some stmt ->
                 stmt)))

let all_work_pairs t
    ~(get_state : State_hash.t -> Mina_state.Protocol_state.value Or_error.t) :
    (Transaction_witness.t, Ledger_proof.t) Snark_work_lib.Work.Single.Spec.t
    One_or_two.t
    list
    Or_error.t =
  let all_jobs = all_jobs t in
  let module A = Available_job in
  let open Or_error.Let_syntax in
  let single_spec (job : job) =
    match extract_from_job job with
    | First
        ( transaction_with_info
        , statement
        , state_hash
        , ledger_witness
        , init_stack ) ->
        let `Needs_update_for_multiple_slots_per_txn =
          Mina_base.Util.todo_multiple_slots_per_transaction
        in
        let { With_status.data = transaction; status } =
          Ledger.Transaction_applied.transaction transaction_with_info
        in
        let%bind protocol_state_body =
          let%map state = get_state (fst state_hash) in
          Mina_state.Protocol_state.body state
        in
        let%map init_stack =
          match init_stack with
          | Base x ->
              Ok x
          | Merge ->
              Or_error.error_string "init_stack was Merge"
        in
        Snark_work_lib.Work.Single.Spec.Transition
          ( statement
          , Transaction_witness.Non_parties
              { ledger = ledger_witness
              ; transaction
              ; protocol_state_body
              ; init_stack
              ; status
              } )
    | Second (p1, p2) ->
        let%map merged =
          Transaction_snark.Statement.merge
            (Ledger_proof.statement p1)
            (Ledger_proof.statement p2)
        in
        Snark_work_lib.Work.Single.Spec.Merge (merged, p1, p2)
  in
  List.fold_until all_jobs ~init:[]
    ~finish:(fun lst -> Ok lst)
    ~f:(fun acc jobs ->
      let specs_list : 'a One_or_two.t list Or_error.t =
        List.fold ~init:(Ok []) (One_or_two.group_list jobs)
          ~f:(fun acc' pair ->
            let%bind acc' = acc' in
            let%map spec = One_or_two.Or_error.map ~f:single_spec pair in
            spec :: acc')
      in
      match specs_list with
      | Ok list ->
          Continue (acc @ List.rev list)
      | Error e ->
          Stop (Error e))

let update_metrics = Parallel_scan.update_metrics

let fill_work_and_enqueue_transactions t transactions work =
  let open Or_error.Let_syntax in
  let fill_in_transaction_snark_work t (works : Transaction_snark_work.t list) :
      (Ledger_proof.t * Sok_message.t) list Or_error.t =
    let next_jobs =
      List.(
        take
          (concat @@ Parallel_scan.jobs_for_next_update t)
          (total_proofs works))
    in
    map2_or_error next_jobs
      (List.concat_map works
         ~f:(fun { Transaction_snark_work.fee; proofs; prover } ->
           One_or_two.map proofs ~f:(fun proof -> (fee, proof, prover))
           |> One_or_two.to_list))
      ~f:completed_work_to_scanable_work
  in
  let old_proof = Parallel_scan.last_emitted_value t in
  let%bind work_list = fill_in_transaction_snark_work t work in
  let%bind proof_opt, updated_scan_state =
    Parallel_scan.update t ~completed_jobs:work_list ~data:transactions
  in
  let%map result_opt =
    Option.value_map ~default:(Ok None) proof_opt
      ~f:(fun ((proof, _), txns_with_witnesses) ->
        let curr_source = (Ledger_proof.statement proof).source in
        (*TODO: get genesis ledger hash if the old_proof is none*)
        let prev_target =
          Option.value_map ~default:curr_source old_proof
            ~f:(fun ((p', _), _) -> (Ledger_proof.statement p').target)
        in
        let `Needs_some_work_for_snapps_on_mainnet =
          Mina_base.Util.todo_snapps
        in
        (* This is not checking to match the behavior on compatible. We should actually be checking here, but that
            requires a change in how we compute scan_statement in transaction_snark_scan_statement.ml *)
        if
          Mina_state.Registers.Without_pending_coinbase_stack.equal
            { curr_source with pending_coinbase_stack = () }
            { prev_target with pending_coinbase_stack = () }
        then Ok (Some (proof, extract_txns txns_with_witnesses))
        else Or_error.error_string "Unexpected ledger proof emitted")
  in
  (result_opt, updated_scan_state)

let required_state_hashes t =
  List.fold ~init:State_hash.Set.empty
    ~f:(fun acc (t : Transaction_with_witness.t) ->
      Set.add acc (fst t.state_hash))
    (Parallel_scan.pending_data t)

let check_required_protocol_states t ~protocol_states =
  let open Or_error.Let_syntax in
  let required_state_hashes = required_state_hashes t in
  let check_length states =
    let required = State_hash.Set.length required_state_hashes in
    let received = List.length states in
    if required = received then Or_error.return ()
    else
      Or_error.errorf
        !"Required %d protocol states but received %d"
        required received
  in
  (*Don't check further if the lengths dont match*)
  let%bind () = check_length protocol_states in
  let received_state_map =
    List.fold protocol_states ~init:Mina_base.State_hash.Map.empty
      ~f:(fun m ps ->
        State_hash.Map.set m ~key:(Mina_state.Protocol_state.hash ps) ~data:ps)
  in
  let protocol_states_assoc =
    List.filter_map (State_hash.Set.to_list required_state_hashes)
      ~f:(fun hash ->
        let open Option.Let_syntax in
        let%map state = State_hash.Map.find received_state_map hash in
        (hash, state))
  in
  let%map () = check_length protocol_states_assoc in
  protocol_states_assoc<|MERGE_RESOLUTION|>--- conflicted
+++ resolved
@@ -30,30 +30,6 @@
   [%%versioned
   module Stable = struct
     module V2 = struct
-<<<<<<< HEAD
-      (* TODO: The statement is redundant here - it can be computed from the
-         witness and the transaction
-      *)
-      type t =
-        { transaction_with_info :
-            Transaction_logic.Transaction_applied.Stable.V2.t
-        ; state_hash : State_hash.Stable.V1.t * State_body_hash.Stable.V1.t
-              (* TODO: It's inefficient to store this here. Optimize it someday. *)
-        ; state_view : Mina_base.Snapp_predicate.Protocol_state.View.Stable.V1.t
-        ; statement : Transaction_snark.Statement.Stable.V1.t
-        ; init_stack :
-            Transaction_snark.Pending_coinbase_stack_state.Init_stack.Stable.V1
-            .t
-        ; ledger_witness : Mina_base.Sparse_ledger.Stable.V1.t [@sexp.opaque]
-        }
-      [@@deriving sexp]
-
-      let to_latest = Fn.id
-    end
-
-    module V1 = struct
-=======
->>>>>>> 13f4f83e
       (* TODO: The statement is redundant here - it can be computed from the
          witness and the transaction
       *)
@@ -94,17 +70,11 @@
               t.transaction_with_info
         ; state_hash = t.state_hash
         ; state_view = t.state_view
-<<<<<<< HEAD
-        ; statement = t.statement
-        ; init_stack = t.init_stack
-        ; ledger_witness = t.ledger_witness
-=======
         ; statement =
             Transaction_snark.Statement.Stable.V1.to_latest t.statement
         ; init_stack = t.init_stack
         ; ledger_witness =
             Mina_base.Sparse_ledger.Stable.V1.to_latest t.ledger_witness
->>>>>>> 13f4f83e
         }
     end
   end]
@@ -214,8 +184,6 @@
 [%%versioned
 module Stable = struct
   module V2 = struct
-<<<<<<< HEAD
-=======
     type t =
       ( Ledger_proof_with_sok_message.Stable.V2.t
       , Transaction_with_witness.Stable.V2.t )
@@ -235,10 +203,9 @@
   end
 
   module V1 = struct
->>>>>>> 13f4f83e
     type t =
       ( Ledger_proof_with_sok_message.Stable.V1.t
-      , Transaction_with_witness.Stable.V2.t )
+      , Transaction_with_witness.Stable.V1.t )
       Parallel_scan.State.Stable.V1.t
     [@@deriving sexp]
 
@@ -255,7 +222,7 @@
       let state_hash =
         Parallel_scan.State.hash t
           (Binable.to_string (module Ledger_proof_with_sok_message.Stable.V1))
-          (Binable.to_string (module Transaction_with_witness.Stable.V2))
+          (Binable.to_string (module Transaction_with_witness.Stable.V1))
       in
       Staged_ledger_hash.Aux_hash.of_bytes
         (state_hash |> Digestif.SHA256.to_raw_string)
