open Core_kernel
open Async
open Mina_base
open Currency
<<<<<<< HEAD
open O1trace
module Ledger = Mina_ledger.Ledger
module Sparse_ledger = Mina_ledger.Sparse_ledger
=======

let option lab =
  Option.value_map ~default:(Or_error.error_string lab) ~f:(fun x -> Ok x)
>>>>>>> 2fe46e36

let map2_or_error xs ys ~f =
  let rec go xs ys acc =
    match (xs, ys) with
    | [], [] ->
        Ok (List.rev acc)
    | x :: xs, y :: ys -> (
        match f x y with Error e -> Error e | Ok z -> go xs ys (z :: acc) )
    | _, _ ->
        Or_error.error_string "Length mismatch"
  in
  go xs ys []

module type Monad_with_Or_error_intf = sig
  type 'a t

  include Monad.S with type 'a t := 'a t

  module Or_error : sig
    type nonrec 'a t = 'a Or_error.t t

    include Monad.S with type 'a t := 'a t
  end
end

module Transaction_with_witness = struct
  [%%versioned
  module Stable = struct
    module V2 = struct
      (* TODO: The statement is redundant here - it can be computed from the
         witness and the transaction
      *)
      type t =
        { transaction_with_info :
            Transaction_logic.Transaction_applied.Stable.V2.t
        ; state_hash : State_hash.Stable.V1.t * State_body_hash.Stable.V1.t
        ; statement : Transaction_snark.Statement.Stable.V2.t
        ; init_stack :
            Transaction_snark.Pending_coinbase_stack_state.Init_stack.Stable.V1
            .t
        ; ledger_witness : Mina_ledger.Sparse_ledger.Stable.V2.t [@sexp.opaque]
        }
      [@@deriving sexp]

      let to_latest = Fn.id
    end
  end]
end

module Ledger_proof_with_sok_message = struct
  [%%versioned
  module Stable = struct
    module V2 = struct
      type t = Ledger_proof.Stable.V2.t * Sok_message.Stable.V1.t
      [@@deriving sexp]

      let to_latest = Fn.id
    end
  end]
end

module Available_job = struct
  type t =
    ( Ledger_proof_with_sok_message.t
    , Transaction_with_witness.t )
    Parallel_scan.Available_job.t
  [@@deriving sexp]
end

module Space_partition = Parallel_scan.Space_partition

module Job_view = struct
  type t = Transaction_snark.Statement.t Parallel_scan.Job_view.t
  [@@deriving sexp]

  let to_yojson ({ value; position } : t) : Yojson.Safe.t =
    let module R = struct
      type t =
        ( Frozen_ledger_hash.t
        , Pending_coinbase.Stack_versioned.t
        , Token_id.t
        , Mina_state.Local_state.t )
        Mina_state.Registers.t
      [@@deriving to_yojson]
    end in
    let statement_to_yojson (s : Transaction_snark.Statement.t) =
      `Assoc
        [ ("Work_id", `Int (Transaction_snark.Statement.hash s))
        ; ("Source", R.to_yojson s.source)
        ; ("Target", R.to_yojson s.target)
        ; ( "Fee Excess"
          , `List
              [ `Assoc
                  [ ("token", Token_id.to_yojson s.fee_excess.fee_token_l)
                  ; ("amount", Fee.Signed.to_yojson s.fee_excess.fee_excess_l)
                  ]
              ; `Assoc
                  [ ("token", Token_id.to_yojson s.fee_excess.fee_token_r)
                  ; ("amount", Fee.Signed.to_yojson s.fee_excess.fee_excess_r)
                  ]
              ] )
        ; ("Supply Increase", Currency.Amount.to_yojson s.supply_increase)
        ]
    in
    let job_to_yojson =
      match value with
      | BEmpty ->
          `Assoc [ ("B", `List []) ]
      | MEmpty ->
          `Assoc [ ("M", `List []) ]
      | MPart x ->
          `Assoc [ ("M", `List [ statement_to_yojson x ]) ]
      | MFull (x, y, { seq_no; status }) ->
          `Assoc
            [ ( "M"
              , `List
                  [ statement_to_yojson x
                  ; statement_to_yojson y
                  ; `Int seq_no
                  ; `Assoc
                      [ ( "Status"
                        , `String (Parallel_scan.Job_status.to_string status) )
                      ]
                  ] )
            ]
      | BFull (x, { seq_no; status }) ->
          `Assoc
            [ ( "B"
              , `List
                  [ statement_to_yojson x
                  ; `Int seq_no
                  ; `Assoc
                      [ ( "Status"
                        , `String (Parallel_scan.Job_status.to_string status) )
                      ]
                  ] )
            ]
    in
    `List [ `Int position; job_to_yojson ]
end

type job = Available_job.t [@@deriving sexp]

[%%versioned
module Stable = struct
  module V2 = struct
    type t =
      ( Ledger_proof_with_sok_message.Stable.V2.t
      , Transaction_with_witness.Stable.V2.t )
      Parallel_scan.State.Stable.V1.t
    [@@deriving sexp]

    let to_latest = Fn.id

    let hash (t : t) =
      let state_hash =
        Parallel_scan.State.hash t
          (Binable.to_string (module Ledger_proof_with_sok_message.Stable.V2))
          (Binable.to_string (module Transaction_with_witness.Stable.V2))
      in
      Staged_ledger_hash.Aux_hash.of_bytes
        (state_hash |> Digestif.SHA256.to_raw_string)
  end
end]

[%%define_locally Stable.Latest.(hash)]

(**********Helpers*************)

let create_expected_statement ~constraint_constants
    ~(get_state : State_hash.t -> Mina_state.Protocol_state.value Or_error.t)
    { Transaction_with_witness.transaction_with_info
    ; state_hash
    ; ledger_witness
    ; init_stack
    ; statement
    } =
  let open Or_error.Let_syntax in
  let source_merkle_root =
    Frozen_ledger_hash.of_ledger_hash
    @@ Sparse_ledger.merkle_root ledger_witness
  in
  let next_available_token_before =
    Sparse_ledger.next_available_token ledger_witness
  in
  let { With_status.data = transaction; status = _ } =
    Ledger.Transaction_applied.transaction transaction_with_info
  in
  let%bind protocol_state = get_state (fst state_hash) in
  let state_view = Mina_state.Protocol_state.Body.view protocol_state.body in
  let empty_local_state = Mina_state.Local_state.empty in
  let%bind after, _ =
    Or_error.try_with (fun () ->
        Sparse_ledger.apply_transaction ~constraint_constants
          ~txn_state_view:state_view ledger_witness transaction)
    |> Or_error.join
  in
  let next_available_token_after = Sparse_ledger.next_available_token after in
  let target_merkle_root =
    Sparse_ledger.merkle_root after |> Frozen_ledger_hash.of_ledger_hash
  in
  let%bind pending_coinbase_before =
    match init_stack with
    | Base source ->
        Ok source
    | Merge ->
        Or_error.errorf
          !"Invalid init stack in Pending coinbase stack state . Expected Base \
            found Merge"
  in
  let pending_coinbase_after =
    let state_body_hash = snd state_hash in
    let pending_coinbase_with_state =
      Pending_coinbase.Stack.push_state state_body_hash pending_coinbase_before
    in
    match transaction with
    | Coinbase c ->
        Pending_coinbase.Stack.push_coinbase c pending_coinbase_with_state
    | _ ->
        pending_coinbase_with_state
  in
  let%bind fee_excess = Transaction.fee_excess transaction in
  let%map supply_increase = Transaction.supply_increase transaction in
  { Transaction_snark.Statement.source =
      { ledger = source_merkle_root
      ; pending_coinbase_stack = statement.source.pending_coinbase_stack
      ; next_available_token = next_available_token_before
      ; local_state = empty_local_state
      }
  ; target =
      { ledger = target_merkle_root
      ; pending_coinbase_stack = pending_coinbase_after
      ; next_available_token = next_available_token_after
      ; local_state = empty_local_state
      }
  ; fee_excess
  ; supply_increase
  ; sok_digest = ()
  }

let completed_work_to_scanable_work (job : job) (fee, current_proof, prover) :
    Ledger_proof_with_sok_message.t Or_error.t =
  let sok_digest = Ledger_proof.sok_digest current_proof
  and proof = Ledger_proof.underlying_proof current_proof in
  match job with
  | Base { statement; _ } ->
      let ledger_proof = Ledger_proof.create ~statement ~sok_digest ~proof in
      Ok (ledger_proof, Sok_message.create ~fee ~prover)
  | Merge ((p, _), (p', _)) ->
      let open Or_error.Let_syntax in
      (*
      let%map statement =
        Transaction_snark.Statement.merge (Ledger_proof.statement p)
          (Ledger_proof.statement p')
      in *)
      let s = Ledger_proof.statement p and s' = Ledger_proof.statement p' in
      let option lab =
        Option.value_map ~default:(Or_error.error_string lab) ~f:(fun x -> Ok x)
      in
      let%map fee_excess = Fee_excess.combine s.fee_excess s'.fee_excess
      and supply_increase =
        Amount.add s.supply_increase s'.supply_increase
        |> option "Error adding supply_increases"
      and _valid_pending_coinbase_stack =
        if
          Pending_coinbase.Stack.equal s.target.pending_coinbase_stack
            s'.source.pending_coinbase_stack
        then Ok ()
        else Or_error.error_string "Invalid pending coinbase stack state"
      and () =
        if
          Token_id.equal s.target.next_available_token
            s'.source.next_available_token
        then Ok ()
        else
          Or_error.error_string
            "Statements have incompatible next_available_token state"
      in
      let statement : Transaction_snark.Statement.t =
        { source = s.source
        ; target = s'.target
        ; supply_increase
        ; fee_excess
        ; sok_digest = ()
        }
      in
      ( Ledger_proof.create ~statement ~sok_digest ~proof
      , Sok_message.create ~fee ~prover )

let total_proofs (works : Transaction_snark_work.t list) =
  List.sum (module Int) works ~f:(fun w -> One_or_two.length w.proofs)

(*************exposed functions*****************)

module P = struct
  type t = Ledger_proof_with_sok_message.t
end

module Make_statement_scanner (Verifier : sig
  type t

  val verify : verifier:t -> P.t list -> bool Deferred.Or_error.t
end) =
struct
  module Fold = Parallel_scan.State.Make_foldable (Deferred)

  let logger = lazy (Logger.create ())

  module Timer = struct
    module Info = struct
      module Time_span = struct
        type t = Time.Span.t

        let to_yojson t = `Float (Time.Span.to_ms t)
      end

      type t =
        { total : Time_span.t
        ; count : int
        ; min : Time_span.t
        ; max : Time_span.t
        }
      [@@deriving to_yojson]

      let singleton time = { total = time; count = 1; max = time; min = time }

      let update (t : t) time =
        { total = Time.Span.( + ) t.total time
        ; count = t.count + 1
        ; min = Time.Span.min t.min time
        ; max = Time.Span.max t.max time
        }
    end

    type t = Info.t String.Table.t

    let create () : t = String.Table.create ()

    let time (t : t) label f =
      let start = Time.now () in
      let x = f () in
      let elapsed = Time.(diff (now ()) start) in
      Hashtbl.update t label ~f:(function
        | None ->
            Info.singleton elapsed
        | Some acc ->
            Info.update acc elapsed) ;
      x

    let log label (t : t) =
      let logger = Lazy.force logger in
      [%log debug]
        ~metadata:
          (List.map (Hashtbl.to_alist t) ~f:(fun (k, info) ->
               (k, Info.to_yojson info)))
        "%s timing" label
  end

  (*TODO: fold over the pending_coinbase tree and validate the statements?*)
  let scan_statement ~constraint_constants tree ~statement_check ~verifier :
      ( Transaction_snark.Statement.t
      , [ `Error of Error.t | `Empty ] )
      Deferred.Result.t =
    let open Deferred.Or_error.Let_syntax in
    let timer = Timer.create () in
    let yield_occasionally =
      let f = Staged.unstage (Async.Scheduler.yield_every ~n:50) in
      fun () -> f () |> Deferred.map ~f:Or_error.return
    in
    let yield_always () =
      Async.Scheduler.yield () |> Deferred.map ~f:Or_error.return
    in
    let module Acc = struct
      type t = (Transaction_snark.Statement.t * P.t list) option
    end in
    let write_error description =
      sprintf !"Staged_ledger.scan_statement: %s\n" description
    in
    let with_error ~f message =
      let result = f () in
      Deferred.Result.map_error result ~f:(fun e ->
          Error.createf !"%s: %{sexp:Error.t}" (write_error message) e)
    in
    let merge_acc ~proofs (acc : Acc.t) s2 : Acc.t Deferred.Or_error.t =
      Timer.time timer (sprintf "merge_acc:%s" __LOC__) (fun () ->
          with_error "Bad merge proof" ~f:(fun () ->
              match acc with
              | None ->
                  return (Some (s2, proofs))
              | Some (s1, ps) ->
                  let%bind merged_statement =
                    Deferred.return (Transaction_snark.Statement.merge s1 s2)
                  in
                  let%map () = yield_occasionally () in
                  Some (merged_statement, proofs @ ps)))
    in
    let merge_pc (acc : Transaction_snark.Statement.t option) s2 :
        Transaction_snark.Statement.t option Or_error.t =
      let open Or_error.Let_syntax in
      match acc with
      | None ->
          Ok (Some s2)
      | Some s1 ->
          let%map () =
            if
              Pending_coinbase.Stack.connected
                ~prev:(Some s1.source.pending_coinbase_stack)
                ~first:s1.target.pending_coinbase_stack
                ~second:s2.source.pending_coinbase_stack ()
            then return ()
            else
              Or_error.errorf
                !"Base merge proof: invalid pending coinbase transition s1: \
                  %{sexp: Transaction_snark.Statement.t} s2: %{sexp: \
                  Transaction_snark.Statement.t}"
                s1 s2
          in
          Some s2
    in
    let fold_step_a (acc_statement, acc_pc) job =
      match job with
      | Parallel_scan.Merge.Job.Part (proof, message) ->
          let statement = Ledger_proof.statement proof in
          let%map acc_stmt =
            merge_acc ~proofs:[ (proof, message) ] acc_statement statement
          in
          (acc_stmt, acc_pc)
      | Empty | Full { status = Parallel_scan.Job_status.Done; _ } ->
          return (acc_statement, acc_pc)
      | Full { left = proof_1, message_1; right = proof_2, message_2; _ } ->
          let stmt1 = Ledger_proof.statement proof_1 in
          let stmt2 = Ledger_proof.statement proof_2 in
          let%bind merged_statement =
            Timer.time timer (sprintf "merge:%s" __LOC__) (fun () ->
                Deferred.return (Transaction_snark.Statement.merge stmt1 stmt2))
          in
          let%map acc_stmt =
            merge_acc acc_statement merged_statement
              ~proofs:[ (proof_1, message_1); (proof_2, message_2) ]
          in
          (acc_stmt, acc_pc)
    in
    let fold_step_d (acc_statement, acc_pc) job =
      match job with
      | Parallel_scan.Base.Job.Empty ->
          return (acc_statement, acc_pc)
      | Full
          { status = Parallel_scan.Job_status.Done
          ; job = (transaction : Transaction_with_witness.t)
          ; _
          } ->
          let%map acc_pc =
            Deferred.return (merge_pc acc_pc transaction.statement)
          in
          (acc_statement, acc_pc)
      | Full { job = transaction; _ } ->
          with_error "Bad base statement" ~f:(fun () ->
              let%bind expected_statement =
                match statement_check with
                | `Full get_state ->
                    let%bind result =
                      Timer.time timer
                        (sprintf "create_expected_statement:%s" __LOC__)
                        (fun () ->
                          Deferred.return
                            (create_expected_statement ~constraint_constants
                               ~get_state transaction))
                    in
                    let%map () = yield_always () in
                    result
                | `Partial ->
                    return transaction.statement
              in
              let%bind () = yield_always () in
              if
                Transaction_snark.Statement.equal transaction.statement
                  expected_statement
              then
                let%bind acc_stmt =
                  merge_acc ~proofs:[] acc_statement transaction.statement
                in
                let%map acc_pc =
                  merge_pc acc_pc transaction.statement |> Deferred.return
                in
                (acc_stmt, acc_pc)
              else
                Deferred.Or_error.error_string
                  (sprintf
                     !"Bad base statement expected: \
                       %{sexp:Transaction_snark.Statement.t} got: \
                       %{sexp:Transaction_snark.Statement.t}"
                     transaction.statement expected_statement))
    in
    let%bind.Deferred res =
      Fold.fold_chronological_until tree ~init:(None, None)
        ~f_merge:(fun acc (_weight, job) ->
          let open Container.Continue_or_stop in
          match%map.Deferred fold_step_a acc job with
          | Ok next ->
              Continue next
          | e ->
              Stop e)
        ~f_base:(fun acc (_weight, job) ->
          let open Container.Continue_or_stop in
          match%map.Deferred fold_step_d acc job with
          | Ok next ->
              Continue next
          | e ->
              Stop e)
        ~finish:return
    in
    Timer.log "scan_statement" timer ;
    match res with
    | Ok (None, _) ->
        Deferred.return (Error `Empty)
<<<<<<< HEAD
    | Ok (Some (res, proofs), _) -> (
        match%map.Deferred
          ksprintf time "verify:%s" __LOC__ (fun () ->
              Verifier.verify ~verifier proofs)
        with
=======
    | Ok (Some (res, proofs)) -> (
        match%map.Deferred Verifier.verify ~verifier proofs with
>>>>>>> 2fe46e36
        | Ok true ->
            Ok res
        | Ok false ->
            Error (`Error (Error.of_string "Bad proofs"))
        | Error e ->
            Error (`Error e) )
    | Error e ->
        Deferred.return (Error (`Error e))

  let check_invariants t ~constraint_constants ~statement_check ~verifier
      ~error_prefix
      ~(registers_begin :
         ( Frozen_ledger_hash.t
         , Pending_coinbase.Stack.t
         , Token_id.t
         , Mina_state.Local_state.t )
         Mina_state.Registers.t
         option)
      ~(registers_end :
         ( Frozen_ledger_hash.t
         , Pending_coinbase.Stack.t
         , Token_id.t
         , Mina_state.Local_state.t )
         Mina_state.Registers.t) =
    let clarify_error cond err =
      if not cond then Or_error.errorf "%s : %s" error_prefix err else Ok ()
    in
    let check_registers (reg1 : _ Mina_state.Registers.t)
        (reg2 : _ Mina_state.Registers.t) =
      let open Or_error.Let_syntax in
      let%map () =
        clarify_error
          (Frozen_ledger_hash.equal reg1.ledger reg2.ledger)
          "did not connect with snarked ledger hash"
      and () =
        clarify_error
          (Token_id.equal reg1.next_available_token reg2.next_available_token)
          "did not connect with next available token"
      and () =
        clarify_error
          (Pending_coinbase.Stack.connected ~first:reg1.pending_coinbase_stack
             ~second:reg2.pending_coinbase_stack ())
          "did not connect with pending-coinbase stack"
      and () =
        clarify_error
          (Parties_logic.Local_state.Value.equal reg1.local_state
             reg2.local_state)
          "did not connect with local state"
      in
      ()
    in
    match%map
      O1trace.sync_thread "validate_transaction_snark_scan_state" (fun () ->
          scan_statement t ~constraint_constants ~statement_check ~verifier)
    with
    | Error (`Error e) ->
        Error e
    | Error `Empty ->
        Option.value_map ~default:(Ok ()) registers_begin
          ~f:(fun registers_begin ->
            check_registers registers_begin registers_end)
    | Ok
        { fee_excess = { fee_token_l; fee_excess_l; fee_token_r; fee_excess_r }
        ; source
        ; target
        ; supply_increase = _
        ; sok_digest = ()
        } ->
        let open Or_error.Let_syntax in
        let%map () =
          Option.value_map ~default:(Ok ()) registers_begin
            ~f:(fun registers_begin -> check_registers registers_begin source)
        and () = check_registers registers_end target
        and () =
          clarify_error
            (Fee.Signed.equal Fee.Signed.zero fee_excess_l)
            "nonzero fee excess"
        and () =
          clarify_error
            (Fee.Signed.equal Fee.Signed.zero fee_excess_r)
            "nonzero fee excess"
        and () =
          clarify_error
            (Token_id.equal Token_id.default fee_token_l)
            "nondefault fee token"
        and () =
          clarify_error
            (Token_id.equal Token_id.default fee_token_r)
            "nondefault fee token"
        in
        ()
end

module Staged_undos = struct
  type applied_txn = Ledger.Transaction_applied.t

  type t = applied_txn list

  let apply ~constraint_constants t ledger =
    List.fold_left t ~init:(Ok ()) ~f:(fun acc t ->
        Or_error.bind
          (Or_error.map acc ~f:(fun _ -> t))
          ~f:(fun u -> Ledger.undo ~constraint_constants ledger u))
end

let statement_of_job : job -> Transaction_snark.Statement.t option = function
  | Base { statement; _ } ->
      Some statement
  | Merge ((p1, _), (p2, _)) ->
      Transaction_snark.Statement.merge
        (Ledger_proof.statement p1)
        (Ledger_proof.statement p2)
      |> Result.ok

let create ~work_delay ~transaction_capacity_log_2 =
  let k = Int.pow 2 transaction_capacity_log_2 in
  Parallel_scan.empty ~delay:work_delay ~max_base_jobs:k

let empty ~(constraint_constants : Genesis_constants.Constraint_constants.t) ()
    =
  create ~work_delay:constraint_constants.work_delay
    ~transaction_capacity_log_2:constraint_constants.transaction_capacity_log_2

let extract_txns txns_with_witnesses =
  (* TODO: This type checks, but are we actually pulling the inverse txn here? *)
  List.map txns_with_witnesses
    ~f:(fun (txn_with_witness : Transaction_with_witness.t) ->
      let txn =
        Ledger.Transaction_applied.transaction
          txn_with_witness.transaction_with_info
      in
      let state_hash = fst txn_with_witness.state_hash in
      (txn, state_hash))

let latest_ledger_proof t =
  let open Option.Let_syntax in
  let%map proof, txns_with_witnesses = Parallel_scan.last_emitted_value t in
  (proof, extract_txns txns_with_witnesses)

let free_space = Parallel_scan.free_space

(*This needs to be grouped like in work_to_do function. Group of two jobs per list and not group of two jobs after concatenating the lists*)
let all_jobs = Parallel_scan.all_jobs

let next_on_new_tree = Parallel_scan.next_on_new_tree

let base_jobs_on_latest_tree = Parallel_scan.base_jobs_on_latest_tree

(*All the transactions in the order in which they were applied*)
let staged_transactions t =
  List.map ~f:(fun (t : Transaction_with_witness.t) ->
      t.transaction_with_info |> Ledger.Transaction_applied.transaction)
  @@ Parallel_scan.pending_data t

let staged_transactions_with_protocol_states t
    ~(get_state : State_hash.t -> Mina_state.Protocol_state.value Or_error.t) =
  let open Or_error.Let_syntax in
  List.map ~f:(fun (t : Transaction_with_witness.t) ->
      let txn =
        t.transaction_with_info |> Ledger.Transaction_applied.transaction
      in
      let%map protocol_state = get_state (fst t.state_hash) in
      (txn, protocol_state))
  @@ Parallel_scan.pending_data t
  |> Or_error.all

(*All the staged transactions in the reverse order of their application (Latest first)*)
let staged_undos t : Staged_undos.t =
  List.map
    (Parallel_scan.pending_data t |> List.rev)
    ~f:(fun (t : Transaction_with_witness.t) -> t.transaction_with_info)

let partition_if_overflowing t =
  let bundle_count work_count = (work_count + 1) / 2 in
  let { Space_partition.first = slots, job_count; second } =
    Parallel_scan.partition_if_overflowing t
  in
  { Space_partition.first = (slots, bundle_count job_count)
  ; second =
      Option.map second ~f:(fun (slots, job_count) ->
          (slots, bundle_count job_count))
  }

let extract_from_job (job : job) =
  match job with
  | Parallel_scan.Available_job.Base d ->
      First
        ( d.transaction_with_info
        , d.statement
        , d.state_hash
        , d.ledger_witness
        , d.init_stack )
  | Merge ((p1, _), (p2, _)) ->
      Second (p1, p2)

let snark_job_list_json t =
  let all_jobs : Job_view.t list list =
    let fa (a : Ledger_proof_with_sok_message.t) =
      Ledger_proof.statement (fst a)
    in
    let fd (d : Transaction_with_witness.t) = d.statement in
    Parallel_scan.view_jobs_with_position t fa fd
  in
  Yojson.Safe.to_string
    (`List
      (List.map all_jobs ~f:(fun tree ->
           `List (List.map tree ~f:Job_view.to_yojson))))

(*Always the same pairing of jobs*)
let all_work_statements_exn t : Transaction_snark_work.Statement.t list =
  let work_seqs = all_jobs t in
  List.concat_map work_seqs ~f:(fun work_seq ->
      One_or_two.group_list
        (List.map work_seq ~f:(fun job ->
             match statement_of_job job with
             | None ->
                 assert false
             | Some stmt ->
                 stmt)))

let required_work_pairs t ~slots =
  let work_list = Parallel_scan.jobs_for_slots t ~slots in
  List.concat_map work_list ~f:(fun works -> One_or_two.group_list works)

let k_work_pairs_for_new_diff t ~k =
  let work_list = Parallel_scan.jobs_for_next_update t in
  List.(
    take (concat_map work_list ~f:(fun works -> One_or_two.group_list works)) k)

(*Always the same pairing of jobs*)
let work_statements_for_new_diff t : Transaction_snark_work.Statement.t list =
  let work_list = Parallel_scan.jobs_for_next_update t in
  List.concat_map work_list ~f:(fun work_seq ->
      One_or_two.group_list
        (List.map work_seq ~f:(fun job ->
             match statement_of_job job with
             | None ->
                 assert false
             | Some stmt ->
                 stmt)))

let all_work_pairs t
    ~(get_state : State_hash.t -> Mina_state.Protocol_state.value Or_error.t) :
    (Transaction_witness.t, Ledger_proof.t) Snark_work_lib.Work.Single.Spec.t
    One_or_two.t
    list
    Or_error.t =
  let all_jobs = all_jobs t in
  let module A = Available_job in
  let open Or_error.Let_syntax in
  let single_spec (job : job) =
    match extract_from_job job with
    | First
        ( transaction_with_info
        , statement
        , state_hash
        , ledger_witness
        , init_stack ) ->
        let%map witness =
          let { With_status.data = transaction; status } =
            Transaction_logic.Transaction_applied.transaction_with_status
              transaction_with_info
          in
          let%bind protocol_state_body =
            let%map state = get_state (fst state_hash) in
            Mina_state.Protocol_state.body state
          in
          let%map init_stack =
            match init_stack with
            | Base x ->
                Ok x
            | Merge ->
                Or_error.error_string "init_stack was Merge"
          in
          { Transaction_witness.ledger = ledger_witness
          ; transaction
          ; protocol_state_body
          ; init_stack
          ; status
          }
        in
        Snark_work_lib.Work.Single.Spec.Transition (statement, witness)
    | Second (p1, p2) ->
        let%map merged =
          Transaction_snark.Statement.merge
            (Ledger_proof.statement p1)
            (Ledger_proof.statement p2)
        in
        Snark_work_lib.Work.Single.Spec.Merge (merged, p1, p2)
  in
  List.fold_until all_jobs ~init:[]
    ~finish:(fun lst -> Ok lst)
    ~f:(fun acc jobs ->
      let specs_list : 'a One_or_two.t list Or_error.t =
        List.fold ~init:(Ok []) (One_or_two.group_list jobs)
          ~f:(fun acc' pair ->
            let%bind acc' = acc' in
            let%map spec = One_or_two.Or_error.map ~f:single_spec pair in
            spec :: acc')
      in
      match specs_list with
      | Ok list ->
          Continue (acc @ List.rev list)
      | Error e ->
          Stop (Error e))

let update_metrics = Parallel_scan.update_metrics

let fill_work_and_enqueue_transactions t transactions work =
  let open Or_error.Let_syntax in
  let fill_in_transaction_snark_work t (works : Transaction_snark_work.t list) :
      (Ledger_proof.t * Sok_message.t) list Or_error.t =
    let next_jobs =
      List.(
        take
          (concat @@ Parallel_scan.jobs_for_next_update t)
          (total_proofs works))
    in
    map2_or_error next_jobs
      (List.concat_map works
         ~f:(fun { Transaction_snark_work.fee; proofs; prover } ->
           One_or_two.map proofs ~f:(fun proof -> (fee, proof, prover))
           |> One_or_two.to_list))
      ~f:completed_work_to_scanable_work
  in
  let old_proof = Parallel_scan.last_emitted_value t in
  let%bind work_list = fill_in_transaction_snark_work t work in
  let%bind proof_opt, updated_scan_state =
    Parallel_scan.update t ~completed_jobs:work_list ~data:transactions
  in
  let%map result_opt =
    Option.value_map ~default:(Ok None) proof_opt
      ~f:(fun ((proof, _), txns_with_witnesses) ->
        let curr_source = (Ledger_proof.statement proof).source in
        (*TODO: get genesis ledger hash if the old_proof is none*)
        let prev_target =
          Option.value_map ~default:curr_source old_proof
            ~f:(fun ((p', _), _) -> (Ledger_proof.statement p').target)
        in
        (*prev_target is connected to curr_source- Order of the arguments is
          important here*)
        if Mina_state.Registers.Value.connected prev_target curr_source then
          Ok (Some (proof, extract_txns txns_with_witnesses))
        else Or_error.error_string "Unexpected ledger proof emitted")
  in
  (result_opt, updated_scan_state)

let required_state_hashes t =
  List.fold ~init:State_hash.Set.empty
    ~f:(fun acc (t : Transaction_with_witness.t) ->
      Set.add acc (fst t.state_hash))
    (Parallel_scan.pending_data t)

let check_required_protocol_states t ~protocol_states =
  let open Or_error.Let_syntax in
  let required_state_hashes = required_state_hashes t in
  let check_length states =
    let required = State_hash.Set.length required_state_hashes in
    let received = List.length states in
    if required = received then Or_error.return ()
    else
      Or_error.errorf
        !"Required %d protocol states but received %d"
        required received
  in
  (*Don't check further if the lengths dont match*)
  let%bind () = check_length protocol_states in
  let received_state_map =
    List.fold protocol_states ~init:Mina_base.State_hash.Map.empty
      ~f:(fun m ps ->
        State_hash.Map.set m
          ~key:(State_hash.With_state_hashes.state_hash ps)
          ~data:ps)
  in
  let protocol_states_assoc =
    List.filter_map
      (State_hash.Set.to_list required_state_hashes)
      ~f:(State_hash.Map.find received_state_map)
  in
  let%map () = check_length protocol_states_assoc in
  protocol_states_assoc<|MERGE_RESOLUTION|>--- conflicted
+++ resolved
@@ -2,15 +2,8 @@
 open Async
 open Mina_base
 open Currency
-<<<<<<< HEAD
-open O1trace
 module Ledger = Mina_ledger.Ledger
 module Sparse_ledger = Mina_ledger.Sparse_ledger
-=======
-
-let option lab =
-  Option.value_map ~default:(Or_error.error_string lab) ~f:(fun x -> Ok x)
->>>>>>> 2fe46e36
 
 let map2_or_error xs ys ~f =
   let rec go xs ys acc =
@@ -526,16 +519,8 @@
     match res with
     | Ok (None, _) ->
         Deferred.return (Error `Empty)
-<<<<<<< HEAD
     | Ok (Some (res, proofs), _) -> (
-        match%map.Deferred
-          ksprintf time "verify:%s" __LOC__ (fun () ->
-              Verifier.verify ~verifier proofs)
-        with
-=======
-    | Ok (Some (res, proofs)) -> (
         match%map.Deferred Verifier.verify ~verifier proofs with
->>>>>>> 2fe46e36
         | Ok true ->
             Ok res
         | Ok false ->
