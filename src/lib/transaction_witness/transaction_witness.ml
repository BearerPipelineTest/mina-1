open Core_kernel

module Parties_segment_witness = struct
  open Mina_base
  open Currency

  [%%versioned
  module Stable = struct
    module V1 = struct
      type t =
        { global_ledger : Sparse_ledger.Stable.V2.t
        ; local_state_init :
            ( unit Parties.Party_or_stack.With_hashes.Stable.V1.t
            , Token_id.Stable.V1.t
            , Amount.Stable.V1.t
            , Sparse_ledger.Stable.V2.t
            , bool
            , Zexe_backend.Pasta.Fp.Stable.V1.t
            , Transaction_status.Failure.Stable.V1.t option )
            Parties_logic.Local_state.Stable.V1.t
        ; start_parties :
            ( Parties.Stable.V1.t
            , Zexe_backend.Pasta.Fp.Stable.V1.t )
            Parties_logic.Start_data.Stable.V1.t
            list
        ; state_body : Mina_state.Protocol_state.Body.Value.Stable.V2.t
        ; init_stack : Mina_base.Pending_coinbase.Stack_versioned.Stable.V1.t
        }
      [@@deriving sexp, to_yojson]

      let to_latest = Fn.id
    end
  end]
end

[%%versioned
module Stable = struct
  module V2 = struct
<<<<<<< HEAD
    type t =
      { transaction : Mina_base.Transaction.Stable.V2.t
      ; ledger : Mina_base.Sparse_ledger.Stable.V2.t
      ; protocol_state_body : Mina_state.Protocol_state.Body.Value.Stable.V2.t
      ; init_stack : Mina_base.Pending_coinbase.Stack_versioned.Stable.V1.t
      ; status : Mina_base.Transaction_status.Stable.V1.t
      }
    [@@deriving sexp, to_yojson]

    let to_latest = Fn.id
  end

  module V1 = struct
=======
>>>>>>> f01d3925
    type t =
      { ledger : Mina_base.Sparse_ledger.Stable.V2.t
      ; protocol_state_body : Mina_state.Protocol_state.Body.Value.Stable.V1.t
      ; init_stack : Mina_base.Pending_coinbase.Stack_versioned.Stable.V1.t
      ; status : Mina_base.Transaction_status.Stable.V1.t
      }
    [@@deriving sexp, to_yojson]

    let to_latest (_ : t) : V2.t =
      failwith "Cannot convert transaction witness to latest"
  end
end]<|MERGE_RESOLUTION|>--- conflicted
+++ resolved
@@ -15,12 +15,12 @@
             , Amount.Stable.V1.t
             , Sparse_ledger.Stable.V2.t
             , bool
-            , Zexe_backend.Pasta.Fp.Stable.V1.t
+            , Kimchi_backend.Pasta.Basic.Fp.Stable.V1.t
             , Transaction_status.Failure.Stable.V1.t option )
             Parties_logic.Local_state.Stable.V1.t
         ; start_parties :
             ( Parties.Stable.V1.t
-            , Zexe_backend.Pasta.Fp.Stable.V1.t )
+            , Kimchi_backend.Pasta.Basic.Fp.Stable.V1.t )
             Parties_logic.Start_data.Stable.V1.t
             list
         ; state_body : Mina_state.Protocol_state.Body.Value.Stable.V2.t
@@ -36,7 +36,6 @@
 [%%versioned
 module Stable = struct
   module V2 = struct
-<<<<<<< HEAD
     type t =
       { transaction : Mina_base.Transaction.Stable.V2.t
       ; ledger : Mina_base.Sparse_ledger.Stable.V2.t
@@ -48,19 +47,4 @@
 
     let to_latest = Fn.id
   end
-
-  module V1 = struct
-=======
->>>>>>> f01d3925
-    type t =
-      { ledger : Mina_base.Sparse_ledger.Stable.V2.t
-      ; protocol_state_body : Mina_state.Protocol_state.Body.Value.Stable.V1.t
-      ; init_stack : Mina_base.Pending_coinbase.Stack_versioned.Stable.V1.t
-      ; status : Mina_base.Transaction_status.Stable.V1.t
-      }
-    [@@deriving sexp, to_yojson]
-
-    let to_latest (_ : t) : V2.t =
-      failwith "Cannot convert transaction witness to latest"
-  end
 end]