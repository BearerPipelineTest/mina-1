open Core_kernel
open Mina_base
open Frontier_base

module T = struct
  type t = { logger : Logger.t; best_tip_diff_logger : Logger.t }

  type view =
    { new_commands : User_command.Valid.t With_status.t list
    ; removed_commands : User_command.Valid.t With_status.t list
    ; reorg_best_tip : bool
    }

  module Log_event = struct
    type t =
      { protocol_state : Mina_state.Protocol_state.Value.t
      ; state_hash : State_hash.t
      ; just_emitted_a_proof : bool
      }
    [@@deriving yojson, sexp]

    let compare t t' = State_hash.compare t.state_hash t'.state_hash

    type Structured_log_events.t +=
      | New_best_tip_event of
          { added_transitions : t list
          ; removed_transitions : t list
          ; reorg_best_tip : bool
          }
      [@@deriving register_event { msg = "Formed a new best tip" }]
  end

  let breadcrumb_commands = Fn.compose
    Mina_transition.Mina_block.Validated.valid_commands Breadcrumb.validated_transition
  let create ~logger frontier =
    let best_tip_diff_logger =
      Logger.create ~id:Logger.Logger_id.best_tip_diff ()
    in
<<<<<<< HEAD
    ( { logger; best_tip_diff_logger }
    , { new_commands = Breadcrumb.commands (Full_frontier.root frontier)
      ; removed_commands = []
      ; reorg_best_tip = false
      } )
=======
    ( {logger; best_tip_diff_logger}
    , { new_commands=  frontier
    |> Full_frontier.root
    |> breadcrumb_commands
      ; removed_commands= []
      ; reorg_best_tip= false } )
>>>>>>> d57645bb

  (* Get the breadcrumbs that are on bc1's path but not bc2's, and vice versa.
     Ordered oldest to newest. *)
  let get_path_diff t frontier (bc1 : Breadcrumb.t) (bc2 : Breadcrumb.t) :
      Breadcrumb.t list * Breadcrumb.t list =
    let ancestor = Full_frontier.common_ancestor frontier bc1 bc2 in
    (* Find the breadcrumbs connecting t1 and t2, excluding t1. Precondition:
       t1 is an ancestor of t2. *)
    let path_from_to t1 t2 =
      let rec go cursor acc =
        if Breadcrumb.equal cursor t1 then acc
        else
          go
            (Full_frontier.find_exn frontier @@ Breadcrumb.parent_hash cursor)
            (cursor :: acc)
      in
      go t2 []
    in
    [%log' debug t.logger] !"Common ancestor: %{sexp: State_hash.t}" ancestor ;
    ( path_from_to (Full_frontier.find_exn frontier ancestor) bc1
    , path_from_to (Full_frontier.find_exn frontier ancestor) bc2 )

  let handle_diffs t frontier diffs_with_mutants : view option =
    let open Diff.Full.With_mutant in
    let view, should_broadcast =
      List.fold diffs_with_mutants
        ~init:
          ( { new_commands = []; removed_commands = []; reorg_best_tip = false }
          , false )
        ~f:
          (fun ( ({ new_commands; removed_commands; reorg_best_tip = _ } as acc)
               , should_broadcast ) -> function
          | E (Best_tip_changed new_best_tip, old_best_tip_hash) ->
              let new_best_tip_breadcrumb =
                Full_frontier.find_exn frontier new_best_tip
              in
              let old_best_tip =
                (*FIXME #4404*)
                Full_frontier.find_exn frontier old_best_tip_hash
              in
              let added_to_best_tip_path, removed_from_best_tip_path =
                get_path_diff t frontier new_best_tip_breadcrumb old_best_tip
              in
              let new_commands =
                List.bind added_to_best_tip_path ~f:breadcrumb_commands
                @ new_commands
              in
              let removed_commands =
                List.bind removed_from_best_tip_path ~f:breadcrumb_commands
                @ removed_commands
              in
              let reorg_best_tip =
                not (List.is_empty removed_from_best_tip_path)
              in
              let added_transitions =
                List.map
                  ~f:(fun b ->
                    { Log_event.protocol_state = Breadcrumb.protocol_state b
                    ; state_hash = Breadcrumb.state_hash b
                    ; just_emitted_a_proof = Breadcrumb.just_emitted_a_proof b
                    })
                  added_to_best_tip_path
              in
              let removed_transitions =
                List.map
                  ~f:(fun b ->
                    { Log_event.protocol_state = Breadcrumb.protocol_state b
                    ; state_hash = Breadcrumb.state_hash b
                    ; just_emitted_a_proof = Breadcrumb.just_emitted_a_proof b
                    })
                  removed_from_best_tip_path
              in
              let event =
                Log_event.New_best_tip_event
                  { added_transitions; removed_transitions; reorg_best_tip }
              in
              [%str_log' debug t.logger]
                ~metadata:
                  [ ( "no_of_added_breadcrumbs"
                    , `Int (List.length added_to_best_tip_path) )
                  ; ( "no_of_removed_breadcrumbs"
                    , `Int (List.length removed_from_best_tip_path) )
                  ]
                event ;
              [%str_log' best_tip_diff t.best_tip_diff_logger] event ;
              ({ new_commands; removed_commands; reorg_best_tip }, true)
          | E (New_node (Full _), _) -> (acc, should_broadcast)
          | E (Root_transitioned _, _) -> (acc, should_broadcast))
    in
    Option.some_if should_broadcast view
end

include T
module Broadcasted = Functor.Make_broadcasted (T)<|MERGE_RESOLUTION|>--- conflicted
+++ resolved
@@ -36,20 +36,11 @@
     let best_tip_diff_logger =
       Logger.create ~id:Logger.Logger_id.best_tip_diff ()
     in
-<<<<<<< HEAD
     ( { logger; best_tip_diff_logger }
-    , { new_commands = Breadcrumb.commands (Full_frontier.root frontier)
+    , { new_commands = breadcrumb_commands (Full_frontier.root frontier)
       ; removed_commands = []
       ; reorg_best_tip = false
       } )
-=======
-    ( {logger; best_tip_diff_logger}
-    , { new_commands=  frontier
-    |> Full_frontier.root
-    |> breadcrumb_commands
-      ; removed_commands= []
-      ; reorg_best_tip= false } )
->>>>>>> d57645bb
 
   (* Get the breadcrumbs that are on bc1's path but not bc2's, and vice versa.
      Ordered oldest to newest. *)
