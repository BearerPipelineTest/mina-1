open Async_kernel
open Core
open Mina_base
open Mina_state
open Mina_transition
open Network_peer

module T = struct
  let id = "breadcrumb"

  type t =
<<<<<<< HEAD
    { validated_transition : Mina_block.Validated.t
    ; staged_ledger : Staged_ledger.t [@sexp.opaque]
    ; just_emitted_a_proof : bool
    ; transition_receipt_time : Time.t option
    }
=======
    { validated_transition: Mina_block.Validated.t
    ; staged_ledger: Staged_ledger.t [@sexp.opaque]
    ; just_emitted_a_proof: bool
    ; transition_receipt_time: Time.t option }
>>>>>>> 192d5676
  [@@deriving sexp, fields]

  type 'a creator =
       validated_transition:Mina_block.Validated.t
    -> staged_ledger:Staged_ledger.t
    -> just_emitted_a_proof:bool
    -> transition_receipt_time:Time.t option
    -> 'a

  let map_creator creator ~f ~validated_transition ~staged_ledger
      ~just_emitted_a_proof ~transition_receipt_time =
    f
      (creator ~validated_transition ~staged_ledger ~just_emitted_a_proof
         ~transition_receipt_time)

  let create ~validated_transition ~staged_ledger ~just_emitted_a_proof
      ~transition_receipt_time =
    { validated_transition
    ; staged_ledger
    ; just_emitted_a_proof
    ; transition_receipt_time
    }

  let to_yojson
      { validated_transition
      ; staged_ledger = _
      ; just_emitted_a_proof
      ; transition_receipt_time
      } =
    `Assoc
      [ ( "validated_transition"
        , Mina_block.Validated.to_yojson validated_transition )
      ; ("staged_ledger", `String "<opaque>")
      ; ("just_emitted_a_proof", `Bool just_emitted_a_proof)
      ; ( "transition_receipt_time"
        , `String
            (Option.value_map transition_receipt_time ~default:"<not available>"
               ~f:(Time.to_string_iso8601_basic ~zone:Time.Zone.utc)) )
      ]
end

[%%define_locally
T.
  ( validated_transition
  , staged_ledger
  , just_emitted_a_proof
  , transition_receipt_time
  , to_yojson )]

include Allocation_functor.Make.Sexp (T)

<<<<<<< HEAD
let build ?skip_staged_ledger_verification ~logger ~precomputed_values ~verifier
    ~trust_system ~parent
    ~transition:(transition_with_validation : Mina_block.almost_valid_block)
    ~sender ~transition_receipt_time () =
  O1trace.thread "build_breadcrumb" (fun () ->
      let open Deferred.Let_syntax in
      match%bind
        Validation.validate_staged_ledger_diff ?skip_staged_ledger_verification
          ~logger ~precomputed_values ~verifier
          ~parent_staged_ledger:(staged_ledger parent)
          ~parent_protocol_state:
            ( parent.validated_transition |> Mina_block.Validated.header
            |> Mina_block.Header.protocol_state )
=======
let build ?skip_staged_ledger_verification ~logger ~precomputed_values
    ~verifier ~trust_system ~parent
    ~transition:(transition_with_validation :
    Mina_block.almost_valid_block) ~sender
    ~transition_receipt_time () =
  O1trace.thread "build_breadcrumb" (fun () ->
      let open Deferred.Let_syntax in
      match%bind
        Validation
        .validate_staged_ledger_diff ?skip_staged_ledger_verification ~logger
          ~precomputed_values ~verifier
          ~parent_staged_ledger:(staged_ledger parent)
          ~parent_protocol_state:
          ( parent.validated_transition
          |> Mina_block.Validated.header
          |> Mina_block.Header.protocol_state )
>>>>>>> 192d5676
          transition_with_validation
      with
      | Ok
          ( `Just_emitted_a_proof just_emitted_a_proof
          , `Block_with_validation fully_valid_block
          , `Staged_ledger transitioned_staged_ledger ) ->
<<<<<<< HEAD
          Deferred.Result.return
            (create
               ~validated_transition:
                 (Mina_block.Validated.lift fully_valid_block)
               ~staged_ledger:transitioned_staged_ledger ~just_emitted_a_proof
               ~transition_receipt_time)
=======
            Deferred.Result.return
               (create ~validated_transition:(Mina_block.Validated.lift fully_valid_block)
                  ~staged_ledger:transitioned_staged_ledger
                  ~just_emitted_a_proof ~transition_receipt_time)
>>>>>>> 192d5676
      | Error (`Invalid_staged_ledger_diff errors) ->
          let reasons =
            String.concat ~sep:" && "
              (List.map errors ~f:(function
                | `Incorrect_target_staged_ledger_hash ->
                    "staged ledger hash"
                | `Incorrect_target_snarked_ledger_hash ->
                    "snarked ledger hash"))
          in
          let message = "invalid staged ledger diff: incorrect " ^ reasons in
          let%map () =
            match sender with
            | None | Some Envelope.Sender.Local ->
                return ()
            | Some (Envelope.Sender.Remote peer) ->
                Trust_system.(
                  record trust_system logger peer
                    Actions.(Gossiped_invalid_transition, Some (message, [])))
          in
          Error (`Invalid_staged_ledger_hash (Error.of_string message))
      | Error (`Staged_ledger_application_failed staged_ledger_error) ->
          let%map () =
            match sender with
            | None | Some Envelope.Sender.Local ->
                return ()
            | Some (Envelope.Sender.Remote peer) ->
                let error_string =
                  Staged_ledger.Staged_ledger_error.to_string
                    staged_ledger_error
                in
                let make_actions action =
                  ( action
                  , Some
                      ( "Staged_ledger error: $error"
                      , [ ("error", `String error_string) ] ) )
                in
                let open Trust_system.Actions in
                (* TODO : refine these actions (#2375) *)
                let open Staged_ledger.Pre_diff_info.Error in
                with_return (fun { return } ->
                    let action =
                      match staged_ledger_error with
                      | Couldn't_reach_verifier _ ->
                          return Deferred.unit
                      | Invalid_proofs _ ->
                          make_actions Sent_invalid_proof
                      | Pre_diff (Verification_failed _) ->
                          make_actions Sent_invalid_signature_or_proof
                      | Pre_diff _
                      | Non_zero_fee_excess _
                      | Insufficient_work _
                      | Mismatched_statuses _
                      | Invalid_public_key _
                      | Unexpected _ ->
                          make_actions Gossiped_invalid_transition
                    in
                    Trust_system.record trust_system logger peer action)
          in
          Error
            (`Invalid_staged_ledger_diff
              (Staged_ledger.Staged_ledger_error.to_error staged_ledger_error)))

<<<<<<< HEAD
let block_with_hash =
  Fn.compose Mina_block.Validated.forget validated_transition
=======
let block_with_hash = Fn.compose Mina_block.Validated.forget validated_transition
>>>>>>> 192d5676

let block = Fn.compose With_hash.data block_with_hash

let state_hash = Fn.compose Mina_block.Validated.state_hash validated_transition

let protocol_state b =
<<<<<<< HEAD
  b |> block |> Mina_block.header |> Mina_block.Header.protocol_state

let protocol_state_with_hashes breadcrumb =
  let x, _ = breadcrumb |> validated_transition in
  With_hash.map x ~f:(Fn.compose Header.protocol_state Mina_block.header)
=======
  b
  |> block
  |> Mina_block.header
  |> Mina_block.Header.protocol_state

let protocol_state_with_hashes breadcrumb =
  let x, _ = breadcrumb |> validated_transition in
  With_hash.map x ~f:(
    Fn.compose Header.protocol_state Mina_block.header
  )
>>>>>>> 192d5676

let consensus_state = Fn.compose Protocol_state.consensus_state protocol_state

let consensus_state_with_hashes breadcrumb =
<<<<<<< HEAD
  breadcrumb |> block_with_hash
  |> With_hash.map ~f:(fun block ->
         block |> Mina_block.header |> Mina_block.Header.protocol_state
         |> Protocol_state.consensus_state)

let parent_hash b = b |> protocol_state |> Protocol_state.previous_state_hash
=======
  breadcrumb
  |> block_with_hash
  |> With_hash.map ~f:(fun block ->
    block
    |> Mina_block.header
    |> Mina_block.Header.protocol_state
    |> Protocol_state.consensus_state)

let parent_hash b =
  b
  |> protocol_state
  |> Protocol_state.previous_state_hash
>>>>>>> 192d5676

let mask = Fn.compose Staged_ledger.ledger staged_ledger

let equal breadcrumb1 breadcrumb2 =
  State_hash.equal (state_hash breadcrumb1) (state_hash breadcrumb2)

let compare breadcrumb1 breadcrumb2 =
  State_hash.compare (state_hash breadcrumb1) (state_hash breadcrumb2)

let hash = Fn.compose State_hash.hash state_hash

let name t =
  Visualization.display_prefix_of_string @@ State_hash.to_base58_check
  @@ state_hash t

type display =
  { state_hash : string
  ; blockchain_state : Blockchain_state.display
  ; consensus_state : Consensus.Data.Consensus_state.display
  ; parent : string
  }
[@@deriving yojson]

let display t =
<<<<<<< HEAD
  let protocol_state =
    t |> block |> Mina_block.header |> Mina_block.Header.protocol_state
  in
  let blockchain_state =
    Blockchain_state.display (Protocol_state.blockchain_state protocol_state)
  in
  let consensus_state = Protocol_state.consensus_state protocol_state in
  let parent =
    t |> parent_hash |> State_hash.to_base58_check
=======
  let protocol_state = 
    t
    |> block
    |> Mina_block.header
    |> Mina_block.Header.protocol_state
  in
  let blockchain_state = Blockchain_state.display (Protocol_state.blockchain_state protocol_state) in
  let consensus_state = Protocol_state.consensus_state protocol_state in
  let parent =
    t
    |> parent_hash
    |> State_hash.to_base58_check
>>>>>>> 192d5676
    |> Visualization.display_prefix_of_string
  in
  { state_hash = name t
  ; blockchain_state
<<<<<<< HEAD
  ; consensus_state = Consensus.Data.Consensus_state.display consensus_state
  ; parent
  }
=======
  ; consensus_state= Consensus.Data.Consensus_state.display consensus_state
  ; parent }

let all_user_commands breadcrumbs =
  Sequence.fold (Sequence.of_list breadcrumbs) ~init:Signed_command.Set.empty
    ~f:(fun acc_set breadcrumb ->
      breadcrumb
      |> validated_transition
      |> Mina_block.Validated.valid_commands
      |> List.filter_map ~f:(fun {data; _} ->
             match data with
             | Snapp_command _ ->
                 None
             | Signed_command c ->
                 Some (Signed_command.forget_check c) )
      |> Signed_command.Set.of_list |> Set.union acc_set )
>>>>>>> 192d5676

module For_tests = struct
  open Currency
  open Signature_lib

  (* Generate valid payments for each blockchain state by having
     each user send a payment of one coin to another random
     user if they have at least one coin*)
  let gen_payments staged_ledger accounts_with_secret_keys :
      Signed_command.With_valid_signature.t Sequence.t =
    let account_ids =
      List.map accounts_with_secret_keys ~f:(fun (_, account) ->
          Account.identifier account)
    in
    Sequence.filter_map (accounts_with_secret_keys |> Sequence.of_list)
      ~f:(fun (sender_sk, sender_account) ->
        let open Option.Let_syntax in
        let%bind sender_sk = sender_sk in
        let sender_keypair = Keypair.of_private_key_exn sender_sk in
        let token = sender_account.token_id in
        let%bind receiver =
          account_ids
          |> List.filter
               ~f:(Fn.compose (Token_id.equal token) Account_id.token_id)
          |> List.random_element
        in
        let receiver_pk = Account_id.public_key receiver in
        let nonce =
          let ledger = Staged_ledger.ledger staged_ledger in
          let status, account_location =
            Mina_ledger.Ledger.get_or_create_account ledger
              (Account.identifier sender_account)
              sender_account
            |> Or_error.ok_exn
          in
          assert ([%equal: [ `Existed | `Added ]] status `Existed) ;
          (Option.value_exn (Mina_ledger.Ledger.get ledger account_location))
            .nonce
        in
        let send_amount = Currency.Amount.of_int 1 in
        let sender_account_amount =
          sender_account.Account.Poly.balance |> Currency.Balance.to_amount
        in
        let%map _ = Currency.Amount.sub sender_account_amount send_amount in
        let sender_pk = Account.public_key sender_account in
        let payload : Signed_command.Payload.t =
          Signed_command.Payload.create ~fee:Fee.zero ~fee_payer_pk:sender_pk
            ~nonce ~valid_until:None ~memo:Signed_command_memo.dummy
            ~body:
              (Payment
                 { source_pk = sender_pk; receiver_pk; amount = send_amount })
        in
        Signed_command.sign sender_keypair payload)

  let gen ?(logger = Logger.null ())
      ~(precomputed_values : Precomputed_values.t) ~verifier
      ?(trust_system = Trust_system.null ()) ~accounts_with_secret_keys :
      (t -> t Deferred.t) Quickcheck.Generator.t =
    let open Quickcheck.Let_syntax in
    let gen_slot_advancement = Int.gen_incl 1 10 in
    let%bind make_next_consensus_state =
      Consensus_state_hooks.For_tests.gen_consensus_state ~gen_slot_advancement
        ~constraint_constants:
          precomputed_values.Precomputed_values.constraint_constants
        ~constants:precomputed_values.consensus_constants
    in
    let%map supercharge_coinbase = Quickcheck.Generator.bool in
    fun parent_breadcrumb ->
      let open Deferred.Let_syntax in
      let parent_staged_ledger = staged_ledger parent_breadcrumb in
      let transactions =
        gen_payments parent_staged_ledger accounts_with_secret_keys
        |> Sequence.map ~f:(fun x -> User_command.Signed_command x)
      in
      let _, largest_account =
        List.max_elt accounts_with_secret_keys
          ~compare:(fun (_, acc1) (_, acc2) -> Account.compare acc1 acc2)
        |> Option.value_exn
      in
      let largest_account_public_key = Account.public_key largest_account in
      let get_completed_work stmts =
        let { Keypair.public_key; _ } = Keypair.create () in
        let prover = Public_key.compress public_key in
        Some
          Transaction_snark_work.Checked.
            { fee = Fee.of_int 1
            ; proofs =
                One_or_two.map stmts ~f:(fun statement ->
                    Ledger_proof.create ~statement
                      ~sok_digest:Sok_message.Digest.default
                      ~proof:Proof.transaction_dummy)
            ; prover
            }
      in
      let current_state_view, state_and_body_hash =
        let prev_state =
<<<<<<< HEAD
          parent_breadcrumb |> block |> Mina_block.header
=======
          parent_breadcrumb
          |> block
          |> Mina_block.header
>>>>>>> 192d5676
          |> Mina_block.Header.protocol_state
        in
        let prev_state_hashes = Protocol_state.hashes prev_state in
        let current_state_view =
          Protocol_state.body prev_state |> Protocol_state.Body.view
        in
        ( current_state_view
        , ( prev_state_hashes.state_hash
          , Option.value_exn prev_state_hashes.state_body_hash ) )
      in
      let coinbase_receiver = largest_account_public_key in
      let staged_ledger_diff =
        Staged_ledger.create_diff parent_staged_ledger ~logger
          ~constraint_constants:precomputed_values.constraint_constants
          ~coinbase_receiver ~current_state_view ~supercharge_coinbase
          ~transactions_by_fee:transactions ~get_completed_work
        |> Result.map_error ~f:Staged_ledger.Pre_diff_info.Error.to_error
        |> Or_error.ok_exn
      in
      let%bind ( `Hash_after_applying next_staged_ledger_hash
               , `Ledger_proof ledger_proof_opt
               , `Staged_ledger _
               , `Pending_coinbase_update _ ) =
        match%bind
          Staged_ledger.apply_diff_unchecked parent_staged_ledger
            ~coinbase_receiver ~logger staged_ledger_diff
            ~constraint_constants:precomputed_values.constraint_constants
            ~current_state_view ~state_and_body_hash ~supercharge_coinbase
        with
        | Ok r ->
            return r
        | Error e ->
            failwith (Staged_ledger.Staged_ledger_error.to_string e)
      in
      let previous_protocol_state =
<<<<<<< HEAD
        parent_breadcrumb |> block |> Mina_block.header
        |> Mina_block.Header.protocol_state
      in
      let previous_registers =
        previous_protocol_state |> Protocol_state.blockchain_state
        |> Blockchain_state.registers
=======
        parent_breadcrumb
        |> block
        |> Mina_block.header
        |> Mina_block.Header.protocol_state
>>>>>>> 192d5676
      in
      let previous_ledger_hash =
        previous_protocol_state
        |> Protocol_state.blockchain_state
        |> Blockchain_state.snarked_ledger_hash
      in
      let next_registers =
        Option.value_map ledger_proof_opt
          ~f:(fun (proof, _) ->
            { (Ledger_proof.statement proof |> Ledger_proof.statement_target) with
              pending_coinbase_stack = ()
            })
          ~default:previous_registers
      in
      let genesis_ledger_hash =
        previous_protocol_state |> Protocol_state.blockchain_state
        |> Blockchain_state.genesis_ledger_hash
      in
      let next_blockchain_state =
        Blockchain_state.create_value
          ~timestamp:(Block_time.now @@ Block_time.Controller.basic ~logger)
          ~registers:next_registers ~staged_ledger_hash:next_staged_ledger_hash
          ~genesis_ledger_hash
      in
      let previous_state_hashes =
        Protocol_state.hashes previous_protocol_state
      in
      let consensus_state =
        make_next_consensus_state ~snarked_ledger_hash:previous_registers.ledger
          ~previous_protocol_state:
            With_hash.
              { data = previous_protocol_state; hash = previous_state_hashes }
          ~coinbase_receiver ~supercharge_coinbase
      in
      let genesis_state_hash =
        Protocol_state.genesis_state_hash
          ~state_hash:(Some previous_state_hashes.state_hash)
          previous_protocol_state
      in
      let protocol_state =
        Protocol_state.create_value ~genesis_state_hash
          ~previous_state_hash:previous_state_hashes.state_hash
          ~blockchain_state:next_blockchain_state ~consensus_state
          ~constants:(Protocol_state.constants previous_protocol_state)
      in
      Protocol_version.(set_current zero) ;
<<<<<<< HEAD
      let next_block =
        let body =
          Mina_block.Body.create @@ Staged_ledger_diff.forget staged_ledger_diff
        in
        let body_reference = Mina_block.Body_reference.of_body body in
        let header =
          Mina_block.Header.create ~protocol_state
            ~protocol_state_proof:Proof.blockchain_dummy
            ~delta_block_chain_proof:(previous_ledger_hash, []) ~body_reference
            ()
        in
        (* We manually created a validated an block *)
        let block =
          { With_hash.hash = Protocol_state.hashes protocol_state
          ; data = Mina_block.create ~header ~body
          }
        in
        Mina_block.Validated.unsafe_of_trusted_block
          ~delta_block_chain_proof:
            ( Non_empty_list.singleton
            @@ State_hash.State_hashes.state_hash previous_state_hashes )
          (`This_block_is_trusted_to_be_safe block)
=======
        let next_block =
          let body = Mina_block.Body.create @@ Staged_ledger_diff.forget staged_ledger_diff in
          let body_reference = Mina_block.Body_reference.of_body body in
          let header =
            Mina_block.Header.create
              ~protocol_state ~protocol_state_proof:Proof.blockchain_dummy
              ~delta_block_chain_proof:(previous_state_hashes.state_hash, [])
              ~body_reference ()
          in
          (* We manually created a validated an block *)
          let block = {With_hash.hash= Protocol_state.hashes protocol_state; data= Mina_block.create ~header ~body} in
          Mina_block.Validated.unsafe_of_trusted_block
            ~delta_block_chain_proof:(Non_empty_list.singleton previous_state_hashes.state_hash)
            (`This_block_is_trusted_to_be_safe block)
>>>>>>> 192d5676
      in
      let transition_receipt_time = Some (Time.now ()) in
      match%map
        build ~logger ~precomputed_values ~trust_system ~verifier
          ~parent:parent_breadcrumb
          ~transition:
<<<<<<< HEAD
            ( next_block |> Mina_block.Validated.remember
            |> Validation.reset_staged_ledger_diff_validation )
=======
          ( next_block
          |> Mina_block.Validated.remember
          |> Validation.reset_staged_ledger_diff_validation)
>>>>>>> 192d5676
          ~sender:None ~skip_staged_ledger_verification:`All
          ~transition_receipt_time ()
      with
      | Ok new_breadcrumb ->
          [%log info]
            ~metadata:
              [ ("state_hash", state_hash new_breadcrumb |> State_hash.to_yojson)
              ]
            "Producing a breadcrumb with hash: $state_hash" ;
          new_breadcrumb
      | Error (`Fatal_error exn) ->
          raise exn
      | Error (`Invalid_staged_ledger_diff e) ->
          failwithf !"Invalid staged ledger diff: %{sexp:Error.t}" e ()
      | Error (`Invalid_staged_ledger_hash e) ->
          failwithf !"Invalid staged ledger hash: %{sexp:Error.t}" e ()

  let gen_non_deferred ?logger ~precomputed_values ~verifier ?trust_system
      ~accounts_with_secret_keys =
    let open Quickcheck.Generator.Let_syntax in
    let%map make_deferred =
      gen ?logger ~verifier ~precomputed_values ?trust_system
        ~accounts_with_secret_keys
    in
    fun x -> Async.Thread_safe.block_on_async_exn (fun () -> make_deferred x)

  let gen_seq ?logger ~precomputed_values ~verifier ?trust_system
      ~accounts_with_secret_keys n =
    let open Quickcheck.Generator.Let_syntax in
    let gen_list =
      List.gen_with_length n
        (gen ?logger ~precomputed_values ~verifier ?trust_system
           ~accounts_with_secret_keys)
    in
    let%map breadcrumbs_constructors = gen_list in
    fun root ->
      let open Deferred.Let_syntax in
      let%map _, ls =
        Deferred.List.fold breadcrumbs_constructors ~init:(root, [])
          ~f:(fun (previous, acc) make_breadcrumb ->
            let%map breadcrumb = make_breadcrumb previous in
            (breadcrumb, breadcrumb :: acc))
      in
      List.rev ls

  let build_fail ?skip_staged_ledger_verification:_ ~logger:_
      ~precomputed_values:_ ~verifier:_ ~trust_system:_ ~parent:_ ~transition:_
      ~sender:_ ~transition_receipt_time:_ () :
      ( t
      , [> `Fatal_error of exn
        | `Invalid_staged_ledger_diff of Core_kernel.Error.t
        | `Invalid_staged_ledger_hash of Core_kernel.Error.t ] )
      result
      Async_kernel.Deferred.t =
    Deferred.return
      (Error (`Fatal_error (failwith "deliberately failing for unit tests")))
end<|MERGE_RESOLUTION|>--- conflicted
+++ resolved
@@ -9,18 +9,11 @@
   let id = "breadcrumb"
 
   type t =
-<<<<<<< HEAD
     { validated_transition : Mina_block.Validated.t
     ; staged_ledger : Staged_ledger.t [@sexp.opaque]
     ; just_emitted_a_proof : bool
     ; transition_receipt_time : Time.t option
     }
-=======
-    { validated_transition: Mina_block.Validated.t
-    ; staged_ledger: Staged_ledger.t [@sexp.opaque]
-    ; just_emitted_a_proof: bool
-    ; transition_receipt_time: Time.t option }
->>>>>>> 192d5676
   [@@deriving sexp, fields]
 
   type 'a creator =
@@ -72,7 +65,6 @@
 
 include Allocation_functor.Make.Sexp (T)
 
-<<<<<<< HEAD
 let build ?skip_staged_ledger_verification ~logger ~precomputed_values ~verifier
     ~trust_system ~parent
     ~transition:(transition_with_validation : Mina_block.almost_valid_block)
@@ -86,43 +78,18 @@
           ~parent_protocol_state:
             ( parent.validated_transition |> Mina_block.Validated.header
             |> Mina_block.Header.protocol_state )
-=======
-let build ?skip_staged_ledger_verification ~logger ~precomputed_values
-    ~verifier ~trust_system ~parent
-    ~transition:(transition_with_validation :
-    Mina_block.almost_valid_block) ~sender
-    ~transition_receipt_time () =
-  O1trace.thread "build_breadcrumb" (fun () ->
-      let open Deferred.Let_syntax in
-      match%bind
-        Validation
-        .validate_staged_ledger_diff ?skip_staged_ledger_verification ~logger
-          ~precomputed_values ~verifier
-          ~parent_staged_ledger:(staged_ledger parent)
-          ~parent_protocol_state:
-          ( parent.validated_transition
-          |> Mina_block.Validated.header
-          |> Mina_block.Header.protocol_state )
->>>>>>> 192d5676
           transition_with_validation
       with
       | Ok
           ( `Just_emitted_a_proof just_emitted_a_proof
           , `Block_with_validation fully_valid_block
           , `Staged_ledger transitioned_staged_ledger ) ->
-<<<<<<< HEAD
           Deferred.Result.return
             (create
                ~validated_transition:
                  (Mina_block.Validated.lift fully_valid_block)
                ~staged_ledger:transitioned_staged_ledger ~just_emitted_a_proof
                ~transition_receipt_time)
-=======
-            Deferred.Result.return
-               (create ~validated_transition:(Mina_block.Validated.lift fully_valid_block)
-                  ~staged_ledger:transitioned_staged_ledger
-                  ~just_emitted_a_proof ~transition_receipt_time)
->>>>>>> 192d5676
       | Error (`Invalid_staged_ledger_diff errors) ->
           let reasons =
             String.concat ~sep:" && "
@@ -185,61 +152,29 @@
             (`Invalid_staged_ledger_diff
               (Staged_ledger.Staged_ledger_error.to_error staged_ledger_error)))
 
-<<<<<<< HEAD
 let block_with_hash =
   Fn.compose Mina_block.Validated.forget validated_transition
-=======
-let block_with_hash = Fn.compose Mina_block.Validated.forget validated_transition
->>>>>>> 192d5676
 
 let block = Fn.compose With_hash.data block_with_hash
 
 let state_hash = Fn.compose Mina_block.Validated.state_hash validated_transition
 
 let protocol_state b =
-<<<<<<< HEAD
   b |> block |> Mina_block.header |> Mina_block.Header.protocol_state
 
 let protocol_state_with_hashes breadcrumb =
   let x, _ = breadcrumb |> validated_transition in
   With_hash.map x ~f:(Fn.compose Header.protocol_state Mina_block.header)
-=======
-  b
-  |> block
-  |> Mina_block.header
-  |> Mina_block.Header.protocol_state
-
-let protocol_state_with_hashes breadcrumb =
-  let x, _ = breadcrumb |> validated_transition in
-  With_hash.map x ~f:(
-    Fn.compose Header.protocol_state Mina_block.header
-  )
->>>>>>> 192d5676
 
 let consensus_state = Fn.compose Protocol_state.consensus_state protocol_state
 
 let consensus_state_with_hashes breadcrumb =
-<<<<<<< HEAD
   breadcrumb |> block_with_hash
   |> With_hash.map ~f:(fun block ->
          block |> Mina_block.header |> Mina_block.Header.protocol_state
          |> Protocol_state.consensus_state)
 
 let parent_hash b = b |> protocol_state |> Protocol_state.previous_state_hash
-=======
-  breadcrumb
-  |> block_with_hash
-  |> With_hash.map ~f:(fun block ->
-    block
-    |> Mina_block.header
-    |> Mina_block.Header.protocol_state
-    |> Protocol_state.consensus_state)
-
-let parent_hash b =
-  b
-  |> protocol_state
-  |> Protocol_state.previous_state_hash
->>>>>>> 192d5676
 
 let mask = Fn.compose Staged_ledger.ledger staged_ledger
 
@@ -264,7 +199,6 @@
 [@@deriving yojson]
 
 let display t =
-<<<<<<< HEAD
   let protocol_state =
     t |> block |> Mina_block.header |> Mina_block.Header.protocol_state
   in
@@ -274,46 +208,13 @@
   let consensus_state = Protocol_state.consensus_state protocol_state in
   let parent =
     t |> parent_hash |> State_hash.to_base58_check
-=======
-  let protocol_state = 
-    t
-    |> block
-    |> Mina_block.header
-    |> Mina_block.Header.protocol_state
-  in
-  let blockchain_state = Blockchain_state.display (Protocol_state.blockchain_state protocol_state) in
-  let consensus_state = Protocol_state.consensus_state protocol_state in
-  let parent =
-    t
-    |> parent_hash
-    |> State_hash.to_base58_check
->>>>>>> 192d5676
     |> Visualization.display_prefix_of_string
   in
   { state_hash = name t
   ; blockchain_state
-<<<<<<< HEAD
   ; consensus_state = Consensus.Data.Consensus_state.display consensus_state
   ; parent
   }
-=======
-  ; consensus_state= Consensus.Data.Consensus_state.display consensus_state
-  ; parent }
-
-let all_user_commands breadcrumbs =
-  Sequence.fold (Sequence.of_list breadcrumbs) ~init:Signed_command.Set.empty
-    ~f:(fun acc_set breadcrumb ->
-      breadcrumb
-      |> validated_transition
-      |> Mina_block.Validated.valid_commands
-      |> List.filter_map ~f:(fun {data; _} ->
-             match data with
-             | Snapp_command _ ->
-                 None
-             | Signed_command c ->
-                 Some (Signed_command.forget_check c) )
-      |> Signed_command.Set.of_list |> Set.union acc_set )
->>>>>>> 192d5676
 
 module For_tests = struct
   open Currency
@@ -410,13 +311,7 @@
       in
       let current_state_view, state_and_body_hash =
         let prev_state =
-<<<<<<< HEAD
           parent_breadcrumb |> block |> Mina_block.header
-=======
-          parent_breadcrumb
-          |> block
-          |> Mina_block.header
->>>>>>> 192d5676
           |> Mina_block.Header.protocol_state
         in
         let prev_state_hashes = Protocol_state.hashes prev_state in
@@ -452,24 +347,12 @@
             failwith (Staged_ledger.Staged_ledger_error.to_string e)
       in
       let previous_protocol_state =
-<<<<<<< HEAD
         parent_breadcrumb |> block |> Mina_block.header
         |> Mina_block.Header.protocol_state
       in
       let previous_registers =
         previous_protocol_state |> Protocol_state.blockchain_state
         |> Blockchain_state.registers
-=======
-        parent_breadcrumb
-        |> block
-        |> Mina_block.header
-        |> Mina_block.Header.protocol_state
->>>>>>> 192d5676
-      in
-      let previous_ledger_hash =
-        previous_protocol_state
-        |> Protocol_state.blockchain_state
-        |> Blockchain_state.snarked_ledger_hash
       in
       let next_registers =
         Option.value_map ledger_proof_opt
@@ -511,7 +394,6 @@
           ~constants:(Protocol_state.constants previous_protocol_state)
       in
       Protocol_version.(set_current zero) ;
-<<<<<<< HEAD
       let next_block =
         let body =
           Mina_block.Body.create @@ Staged_ledger_diff.forget staged_ledger_diff
@@ -520,8 +402,8 @@
         let header =
           Mina_block.Header.create ~protocol_state
             ~protocol_state_proof:Proof.blockchain_dummy
-            ~delta_block_chain_proof:(previous_ledger_hash, []) ~body_reference
-            ()
+            ~delta_block_chain_proof:(previous_state_hashes.state_hash, [])
+            ~body_reference ()
         in
         (* We manually created a validated an block *)
         let block =
@@ -531,39 +413,16 @@
         in
         Mina_block.Validated.unsafe_of_trusted_block
           ~delta_block_chain_proof:
-            ( Non_empty_list.singleton
-            @@ State_hash.State_hashes.state_hash previous_state_hashes )
+            (Non_empty_list.singleton previous_state_hashes.state_hash)
           (`This_block_is_trusted_to_be_safe block)
-=======
-        let next_block =
-          let body = Mina_block.Body.create @@ Staged_ledger_diff.forget staged_ledger_diff in
-          let body_reference = Mina_block.Body_reference.of_body body in
-          let header =
-            Mina_block.Header.create
-              ~protocol_state ~protocol_state_proof:Proof.blockchain_dummy
-              ~delta_block_chain_proof:(previous_state_hashes.state_hash, [])
-              ~body_reference ()
-          in
-          (* We manually created a validated an block *)
-          let block = {With_hash.hash= Protocol_state.hashes protocol_state; data= Mina_block.create ~header ~body} in
-          Mina_block.Validated.unsafe_of_trusted_block
-            ~delta_block_chain_proof:(Non_empty_list.singleton previous_state_hashes.state_hash)
-            (`This_block_is_trusted_to_be_safe block)
->>>>>>> 192d5676
       in
       let transition_receipt_time = Some (Time.now ()) in
       match%map
         build ~logger ~precomputed_values ~trust_system ~verifier
           ~parent:parent_breadcrumb
           ~transition:
-<<<<<<< HEAD
             ( next_block |> Mina_block.Validated.remember
             |> Validation.reset_staged_ledger_diff_validation )
-=======
-          ( next_block
-          |> Mina_block.Validated.remember
-          |> Validation.reset_staged_ledger_diff_validation)
->>>>>>> 192d5676
           ~sender:None ~skip_staged_ledger_verification:`All
           ~transition_receipt_time ()
       with
