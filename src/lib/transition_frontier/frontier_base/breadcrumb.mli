(** A breadcrumb is a "full node" in the transition frontier. It contains the
 *  fully expanded state from an external transition, including the full
 *  staged ledger at that state of the blockchain.
 *)

open Async_kernel
open Core_kernel
open Signature_lib
open Mina_base
open Mina_state
open Mina_transition
open Network_peer

type t [@@deriving sexp, equal, compare, to_yojson]

type display =
  { state_hash : string
  ; blockchain_state : Blockchain_state.display
  ; consensus_state : Consensus.Data.Consensus_state.display
  ; parent : string
  }
[@@deriving yojson]

val create :
     validated_transition:Mina_block.Validated.t
  -> staged_ledger:Staged_ledger.t
  -> just_emitted_a_proof:bool
  -> transition_receipt_time:Time.t option
  -> t

val build :
     ?skip_staged_ledger_verification:[ `All | `Proofs ]
  -> logger:Logger.t
  -> precomputed_values:Precomputed_values.t
  -> verifier:Verifier.t
  -> trust_system:Trust_system.t
  -> parent:t
  -> transition:Mina_block.almost_valid_block
  -> sender:Envelope.Sender.t option
  -> transition_receipt_time:Time.t option
  -> unit
  -> ( t
     , [> `Invalid_staged_ledger_diff of Error.t
       | `Invalid_staged_ledger_hash of Error.t
       | `Fatal_error of exn ] )
     Result.t
     Deferred.t

val validated_transition : t -> Mina_block.Validated.t

val block_with_hash : t -> Mina_block.with_hash

val block : t -> Mina_block.t

val staged_ledger : t -> Staged_ledger.t

val just_emitted_a_proof : t -> bool

val transition_receipt_time : t -> Time.t option

val hash : t -> int

val protocol_state_with_hashes : t -> Mina_state.Protocol_state.Value.t State_hash.With_state_hashes.t

val protocol_state : t -> Mina_state.Protocol_state.Value.t

val consensus_state : t -> Consensus.Data.Consensus_state.Value.t

val consensus_state_with_hashes :
  t -> Consensus.Data.Consensus_state.Value.t State_hash.With_state_hashes.t

val state_hash : t -> State_hash.t

val parent_hash : t -> State_hash.t

<<<<<<< HEAD
val block_producer : t -> Signature_lib.Public_key.Compressed.t

val commands : t -> User_command.Valid.t With_status.t list

val payments : t -> Signed_command.t With_status.t list

val completed_works : t -> Transaction_snark_work.t list

val mask : t -> Mina_ledger.Ledger.Mask.Attached.t
=======
val mask : t -> Ledger.Mask.Attached.t

val all_user_commands : t list -> Signed_command.Set.t
>>>>>>> d57645bb

val display : t -> display

val name : t -> string

module For_tests : sig
  val gen :
       ?logger:Logger.t
    -> precomputed_values:Precomputed_values.t
    -> verifier:Verifier.t
    -> ?trust_system:Trust_system.t
    -> accounts_with_secret_keys:(Private_key.t option * Account.t) list
    -> (t -> t Deferred.t) Quickcheck.Generator.t

  val gen_non_deferred :
       ?logger:Logger.t
    -> precomputed_values:Precomputed_values.t
    -> verifier:Verifier.t
    -> ?trust_system:Trust_system.t
    -> accounts_with_secret_keys:(Private_key.t option * Account.t) list
    -> (t -> t) Quickcheck.Generator.t

  val gen_seq :
       ?logger:Logger.t
    -> precomputed_values:Precomputed_values.t
    -> verifier:Verifier.t
    -> ?trust_system:Trust_system.t
    -> accounts_with_secret_keys:(Private_key.t option * Account.t) list
    -> int
    -> (t -> t list Deferred.t) Quickcheck.Generator.t

  val build_fail :
<<<<<<< HEAD
       ?skip_staged_ledger_verification:[ `All | `Proofs ]
    -> logger:Logger.t
    -> precomputed_values:Precomputed_values.t
    -> verifier:Verifier.t
    -> trust_system:Trust_system.t
    -> parent:t
    -> transition:External_transition.Almost_validated.t
    -> sender:Envelope.Sender.t option
    -> transition_receipt_time:Time.t option
    -> unit
    -> ( t
       , [> `Invalid_staged_ledger_diff of Error.t
         | `Invalid_staged_ledger_hash of Error.t
         | `Fatal_error of exn ] )
       Result.t
       Deferred.t
=======
    ?skip_staged_ledger_verification:[`All | `Proofs]
 -> logger:Logger.t
 -> precomputed_values:Precomputed_values.t
 -> verifier:Verifier.t
 -> trust_system:Trust_system.t
 -> parent:t
 -> transition:Mina_block.almost_valid_block
 -> sender:Envelope.Sender.t option
 -> transition_receipt_time:Time.t option
 -> unit
 -> ( t
    , [> `Invalid_staged_ledger_diff of Error.t
      | `Invalid_staged_ledger_hash of Error.t
      | `Fatal_error of exn ] )
    Result.t
    Deferred.t
>>>>>>> d57645bb
end<|MERGE_RESOLUTION|>--- conflicted
+++ resolved
@@ -60,7 +60,8 @@
 
 val hash : t -> int
 
-val protocol_state_with_hashes : t -> Mina_state.Protocol_state.Value.t State_hash.With_state_hashes.t
+val protocol_state_with_hashes :
+  t -> Mina_state.Protocol_state.Value.t State_hash.With_state_hashes.t
 
 val protocol_state : t -> Mina_state.Protocol_state.Value.t
 
@@ -73,21 +74,7 @@
 
 val parent_hash : t -> State_hash.t
 
-<<<<<<< HEAD
-val block_producer : t -> Signature_lib.Public_key.Compressed.t
-
-val commands : t -> User_command.Valid.t With_status.t list
-
-val payments : t -> Signed_command.t With_status.t list
-
-val completed_works : t -> Transaction_snark_work.t list
-
 val mask : t -> Mina_ledger.Ledger.Mask.Attached.t
-=======
-val mask : t -> Ledger.Mask.Attached.t
-
-val all_user_commands : t list -> Signed_command.Set.t
->>>>>>> d57645bb
 
 val display : t -> display
 
@@ -120,14 +107,13 @@
     -> (t -> t list Deferred.t) Quickcheck.Generator.t
 
   val build_fail :
-<<<<<<< HEAD
        ?skip_staged_ledger_verification:[ `All | `Proofs ]
     -> logger:Logger.t
     -> precomputed_values:Precomputed_values.t
     -> verifier:Verifier.t
     -> trust_system:Trust_system.t
     -> parent:t
-    -> transition:External_transition.Almost_validated.t
+    -> transition:Mina_block.almost_valid_block
     -> sender:Envelope.Sender.t option
     -> transition_receipt_time:Time.t option
     -> unit
@@ -137,22 +123,4 @@
          | `Fatal_error of exn ] )
        Result.t
        Deferred.t
-=======
-    ?skip_staged_ledger_verification:[`All | `Proofs]
- -> logger:Logger.t
- -> precomputed_values:Precomputed_values.t
- -> verifier:Verifier.t
- -> trust_system:Trust_system.t
- -> parent:t
- -> transition:Mina_block.almost_valid_block
- -> sender:Envelope.Sender.t option
- -> transition_receipt_time:Time.t option
- -> unit
- -> ( t
-    , [> `Invalid_staged_ledger_diff of Error.t
-      | `Invalid_staged_ledger_hash of Error.t
-      | `Fatal_error of exn ] )
-    Result.t
-    Deferred.t
->>>>>>> d57645bb
 end