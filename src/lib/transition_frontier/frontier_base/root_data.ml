--- conflicted
+++ resolved
@@ -19,21 +19,6 @@
           ; ( "pending_coinbase"
             , Pending_coinbase.Stable.V1.to_yojson pending_coinbase )
           ]
-<<<<<<< HEAD
-=======
-    end
-
-    module V1 = struct
-      type t =
-        { scan_state : Staged_ledger.Scan_state.Stable.V1.t
-        ; pending_coinbase : Pending_coinbase.Stable.V1.t
-        }
-
-      let to_latest (t : t) : V2.t =
-        { scan_state = Staged_ledger.Scan_state.Stable.V1.to_latest t.scan_state
-        ; pending_coinbase = t.pending_coinbase
-        }
->>>>>>> a0fb5b18
     end
   end]
 
@@ -55,21 +40,6 @@
         }
 
       let to_latest = Fn.id
-    end
-
-    module V1 = struct
-      type t =
-        { transition : External_transition.Validated.Stable.V1.t
-        ; common : Common.Stable.V1.t
-        ; staged_ledger_target_ledger_hash : Ledger_hash.Stable.V1.t
-        }
-
-      let to_latest (t : t) : V2.t =
-        { transition =
-            External_transition.Validated.Stable.V1.to_latest t.transition
-        ; common = Common.Stable.V1.to_latest t.common
-        ; staged_ledger_target_ledger_hash = t.staged_ledger_target_ledger_hash
-        }
     end
   end]
 
@@ -117,29 +87,6 @@
 
       let to_latest = Fn.id
     end
-
-    module V1 = struct
-      type t =
-        { transition : External_transition.Validated.Stable.V1.t
-        ; protocol_states :
-            ( Mina_base.State_hash.Stable.V1.t
-            * Mina_state.Protocol_state.Value.Stable.V1.t )
-            list
-        ; common : Common.Stable.V1.t
-        }
-
-      (* TODO: Automatically generate when possible. *)
-      let to_latest (t : t) : V2.t =
-        { transition =
-            External_transition.Validated.Stable.V1.to_latest t.transition
-        ; protocol_states =
-            List.map t.protocol_states
-              ~f:
-                (Tuple2.map_snd
-                   ~f:Mina_state.Protocol_state.Value.Stable.V1.to_latest)
-        ; common = Common.Stable.V1.to_latest t.common
-        }
-    end
   end]
 
   [%%define_locally Stable.Latest.(to_yojson)]
@@ -169,14 +116,6 @@
       [@@driving to_yojson]
 
       let to_latest = Fn.id
-    end
-
-    module V1 = struct
-      type t = { hash : State_hash.Stable.V1.t; common : Common.Stable.V1.t }
-      [@@driving to_yojson]
-
-      let to_latest (t : t) : V2.t =
-        { hash = t.hash; common = Common.Stable.V1.to_latest t.common }
     end
   end]
 
