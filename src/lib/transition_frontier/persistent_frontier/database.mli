--- conflicted
+++ resolved
@@ -85,13 +85,8 @@
 val get_transition :
      t
   -> State_hash.t
-<<<<<<< HEAD
-  -> ( External_transition.Validated.t
-     , [> `Not_found of [> `Transition of State_hash.t ] ] )
-=======
   -> ( Mina_block.Validated.t
      , [> `Not_found of [> `Transition of State_hash.t]] )
->>>>>>> d57645bb
      Result.t
 
 val get_arcs :
