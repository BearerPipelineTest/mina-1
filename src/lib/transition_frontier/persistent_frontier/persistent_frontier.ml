--- conflicted
+++ resolved
@@ -210,16 +210,11 @@
         ~f:Result.return
     in
     let apply_diff diff =
-<<<<<<< HEAD
-      let (`New_root _) =
+      let (`New_root_and_diffs_with_mutants (_, diffs_with_mutants)) =
         Full_frontier.apply_diffs frontier [diff]
           ~enable_epoch_ledger_sync:
             ( if ignore_consensus_local_state then `Disabled
             else `Enabled root_ledger )
-=======
-      let (`New_root_and_diffs_with_mutants (_, diffs_with_mutants)) =
-        Full_frontier.apply_diffs frontier [diff] ~ignore_consensus_local_state
->>>>>>> 7cf4e702
       in
       Extensions.notify extensions ~frontier ~diffs_with_mutants
       |> Deferred.map ~f:Result.return
