--- conflicted
+++ resolved
@@ -71,13 +71,9 @@
     in
     match diff with
     | New_node (Lite transition) -> (
-      let latest = External_transition.Validated.Stable.V1.to_latest transition in
+        let transition = External_transition.Validated.lower transition in
         let r =
-<<<<<<< HEAD
           ( Database.add t.db ~transition
-=======
-          ( Database.add t.db ~transition:(External_transition.Validated.lower latest)
->>>>>>> d57645bb
             :> (mutant, apply_diff_error_internal) Result.t )
         in
         match r with
@@ -91,15 +87,9 @@
                 [ ( "hash"
                   , `String
                       (State_hash.to_base58_check
-<<<<<<< HEAD
-                         (External_transition.Validated.state_hashes transition)
-                           .state_hash) )
+                         (Mina_block.Validated.state_hash transition)) )
                 ; ("parent", `String (State_hash.to_base58_check h))
                 ] ;
-=======
-                         (Mina_block.Validated.state_hash @@ External_transition.Validated.lower latest)) )
-                ; ("parent", `String (State_hash.to_base58_check h)) ] ;
->>>>>>> d57645bb
             Ok ()
         | _ ->
             map_error ~diff_type:`New_node ~diff_type_name:"New_node" r )
