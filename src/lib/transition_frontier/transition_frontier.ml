(** This module glues together the various components that compose
*  the transition frontier, wrapping high-level initialization
*  logic as well as gluing together the logic for adding items
*  to the frontier *)
open Core

open Async_kernel
open Mina_base
module Ledger = Mina_ledger.Ledger
open Mina_transition
include Frontier_base
module Full_frontier = Full_frontier
module Extensions = Extensions
module Persistent_root = Persistent_root
module Persistent_frontier = Persistent_frontier
module Catchup_tree = Catchup_tree
module Full_catchup_tree = Full_catchup_tree
module Catchup_hash_tree = Catchup_hash_tree

let max_catchup_chunk_length = 20

let global_max_length (genesis_constants : Genesis_constants.t) =
  genesis_constants.protocol.k

let rejected_blocks = Queue.create ()

let validated_blocks = Queue.create ()

type t =
  { logger : Logger.t
  ; verifier : Verifier.t
  ; consensus_local_state : Consensus.Data.Local_state.t
  ; catchup_tree : Catchup_tree.t
  ; full_frontier : Full_frontier.t
  ; persistent_root : Persistent_root.t
  ; persistent_root_instance : Persistent_root.Instance.t
  ; persistent_frontier : Persistent_frontier.t
  ; persistent_frontier_instance : Persistent_frontier.Instance.t
  ; extensions : Extensions.t
  ; genesis_state_hash : State_hash.t
  ; closed : unit Ivar.t
  }

let catchup_tree t = t.catchup_tree

type Structured_log_events.t += Added_breadcrumb_user_commands
  [@@deriving register_event]

(* There is no Diff.Full.E.of_yojson, so we store raw Yojson.Safe.t here so that
 * we can still deserialize something to inspect *)
type Structured_log_events.t += Applying_diffs of { diffs : Yojson.Safe.t list }
  [@@deriving register_event { msg = "Applying diffs: $diffs" }]

let genesis_root_data ~precomputed_values =
  let open Root_data.Limited in
  let transition = External_transition.genesis ~precomputed_values in
  let constraint_constants = precomputed_values.constraint_constants in
  let scan_state = Staged_ledger.Scan_state.empty ~constraint_constants () in
  (*if scan state is empty the protocol states required is also empty*)
  let protocol_states = [] in
  let pending_coinbase =
    Or_error.ok_exn
      (Pending_coinbase.create
         ~depth:constraint_constants.pending_coinbase_depth ())
  in
  create ~transition ~scan_state ~pending_coinbase ~protocol_states

let load_from_persistence_and_start ~logger ~verifier ~consensus_local_state
    ~max_length ~persistent_root ~persistent_root_instance ~persistent_frontier
    ~persistent_frontier_instance ~precomputed_values ~catchup_mode
    ignore_consensus_local_state =
  let open Deferred.Result.Let_syntax in
  let root_identifier =
    match
      Persistent_root.Instance.load_root_identifier persistent_root_instance
    with
    | Some root_identifier ->
        root_identifier
    | None ->
        failwith
          "no persistent root identifier found (should have been written \
           already)"
  in
  let%bind () =
    Deferred.return
      ( match
          Persistent_frontier.Instance.fast_forward persistent_frontier_instance
            root_identifier
        with
      | Ok () ->
          [%log info] "Fast forward successful" ;
          Ok ()
      | Error `Sync_cannot_be_running ->
          Error (`Failure "sync job is already running on persistent frontier")
      | Error `Bootstrap_required ->
          Error `Bootstrap_required
      | Error (`Failure msg) ->
          [%log fatal]
            ~metadata:
              [ ("target_root", Root_identifier.to_yojson root_identifier) ]
            "Unable to fast forward persistent frontier: %s" msg ;
          Error (`Failure msg) )
  in
  let%bind full_frontier, extensions =
    Deferred.map
      (Persistent_frontier.Instance.load_full_frontier
         persistent_frontier_instance ~max_length
         ~root_ledger:
           (Persistent_root.Instance.snarked_ledger persistent_root_instance)
         ~consensus_local_state ~ignore_consensus_local_state
         ~precomputed_values ~persistent_root_instance)
      ~f:
        (Result.map_error ~f:(function
          | `Sync_cannot_be_running ->
              `Failure "sync job is already running on persistent frontier"
          | `Failure _ as err ->
              err))
  in
  [%log info] "Loaded full frontier and extensions" ;
  let%map () =
    Deferred.return
      ( Persistent_frontier.Instance.start_sync
          ~constraint_constants:precomputed_values.constraint_constants
          ~persistent_root_instance persistent_frontier_instance
      |> Result.map_error ~f:(function
           | `Sync_cannot_be_running ->
               `Failure "sync job is already running on persistent frontier"
           | `Not_found _ as err ->
               `Failure
                 (Persistent_frontier.Database.Error.not_found_message err)) )
  in
  { logger
  ; catchup_tree =
      Catchup_tree.create catchup_mode ~root:(Full_frontier.root full_frontier)
  ; verifier
  ; consensus_local_state
  ; full_frontier
  ; persistent_root
  ; persistent_root_instance
  ; persistent_frontier
  ; persistent_frontier_instance
  ; extensions
<<<<<<< HEAD
  ; closed= Ivar.create ()
  ; genesis_state_hash=
      (Precomputed_values.genesis_state_hashes precomputed_values).state_hash }
=======
  ; closed = Ivar.create ()
  ; genesis_state_hash =
      (Precomputed_values.genesis_state_hashes precomputed_values).state_hash
  }
>>>>>>> 8fc1e636

let rec load_with_max_length :
       max_length:int
    -> ?retry_with_fresh_db:bool
    -> logger:Logger.t
    -> verifier:Verifier.t
    -> consensus_local_state:Consensus.Data.Local_state.t
    -> persistent_root:Persistent_root.t
    -> persistent_frontier:Persistent_frontier.t
    -> precomputed_values:Precomputed_values.t
    -> catchup_mode:[ `Normal | `Super ]
    -> unit
    -> ( t
       , [> `Bootstrap_required
         | `Persistent_frontier_malformed
         | `Failure of string ] )
       Deferred.Result.t =
 fun ~max_length ?(retry_with_fresh_db = true) ~logger ~verifier
     ~consensus_local_state ~persistent_root ~persistent_frontier
     ~precomputed_values ~catchup_mode () ->
  let open Deferred.Let_syntax in
  (* TODO: #3053 *)
  let continue persistent_frontier_instance ~ignore_consensus_local_state
      ~snarked_ledger_hash =
    match
      Persistent_root.load_from_disk_exn persistent_root ~snarked_ledger_hash
        ~logger
    with
    | Error _ as err ->
        let%map () =
          Persistent_frontier.Instance.destroy persistent_frontier_instance
        in
        err
    | Ok persistent_root_instance -> (
        match%bind
          load_from_persistence_and_start ~logger ~verifier
            ~consensus_local_state ~max_length ~persistent_root
            ~persistent_root_instance ~catchup_mode ~persistent_frontier
            ~persistent_frontier_instance ~precomputed_values
            ignore_consensus_local_state
        with
        | Ok _ as result ->
            return result
        | Error _ as err ->
            let%map () =
              Persistent_frontier.Instance.destroy persistent_frontier_instance
            in
            Persistent_root.Instance.close persistent_root_instance ;
            err )
  in
  let persistent_frontier_instance =
    Persistent_frontier.create_instance_exn persistent_frontier
  in
  let reset_and_continue ?(destroy_frontier_instance = true) () =
    let%bind () =
      if destroy_frontier_instance then
        Persistent_frontier.Instance.destroy persistent_frontier_instance
      else return ()
    in
    let%bind () =
      Persistent_frontier.reset_database_exn persistent_frontier
        ~root_data:(genesis_root_data ~precomputed_values)
<<<<<<< HEAD
        ~genesis_state_hash:(State_hash.With_state_hashes.state_hash precomputed_values.protocol_state_with_hashes)
=======
        ~genesis_state_hash:
          (State_hash.With_state_hashes.state_hash
             precomputed_values.protocol_state_with_hashes)
>>>>>>> 8fc1e636
    in
    Persistent_root.reset_to_genesis_exn persistent_root ~precomputed_values ;
    let genesis_ledger_hash =
      Precomputed_values.genesis_ledger precomputed_values
      |> Lazy.force |> Ledger.merkle_root |> Frozen_ledger_hash.of_ledger_hash
    in
    continue
      (Persistent_frontier.create_instance_exn persistent_frontier)
      ~ignore_consensus_local_state:false
      ~snarked_ledger_hash:genesis_ledger_hash
  in
  match
    Persistent_frontier.Instance.check_database
<<<<<<< HEAD
      ~genesis_state_hash:(State_hash.With_state_hashes.state_hash precomputed_values.protocol_state_with_hashes)
=======
      ~genesis_state_hash:
        (State_hash.With_state_hashes.state_hash
           precomputed_values.protocol_state_with_hashes)
>>>>>>> 8fc1e636
      persistent_frontier_instance
  with
  | Error `Not_initialized ->
      (* TODO: this case can be optimized to not create the
         * database twice through rocks -- currently on clean bootup,
         * this code path will reinitialize the rocksdb twice *)
      [%log info] "persistent frontier database does not exist" ;
      reset_and_continue ()
  | Error `Invalid_version ->
      [%log info] "persistent frontier database out of date" ;
      reset_and_continue ()
  | Error (`Genesis_state_mismatch persisted_genesis_state_hash) ->
      [%log info]
        "Genesis state in persisted frontier $persisted_state_hash differs \
         from the current genesis state $precomputed_state_hash"
        ~metadata:
          [ ( "persisted_state_hash"
            , State_hash.to_yojson persisted_genesis_state_hash )
          ; ( "precomputed_state_hash"
            , State_hash.to_yojson
<<<<<<< HEAD
                (State_hash.With_state_hashes.state_hash precomputed_values.protocol_state_with_hashes) ) ] ;
=======
                (State_hash.With_state_hashes.state_hash
                   precomputed_values.protocol_state_with_hashes) )
          ] ;
>>>>>>> 8fc1e636
      reset_and_continue ()
  | Error (`Corrupt err) ->
      [%log error] "Persistent frontier database is corrupt: %s"
        (Persistent_frontier.Database.Error.message err) ;
      if retry_with_fresh_db then (
        (* should retry be on by default? this could be unnecessarily destructive *)
        [%log info] "destroying old persistent frontier database " ;
        let%bind () =
          Persistent_frontier.Instance.destroy persistent_frontier_instance
        in
        let%bind () =
          Persistent_frontier.destroy_database_exn persistent_frontier
        in
        load_with_max_length ~max_length ~logger ~verifier
          ~consensus_local_state ~persistent_root ~persistent_frontier
          ~retry_with_fresh_db:false ~precomputed_values ~catchup_mode ()
        >>| Result.map_error ~f:(function
              | `Persistent_frontier_malformed ->
                  `Failure
                    "failed to destroy and create new persistent frontier \
                     database"
              | err ->
                  err) )
      else return (Error `Persistent_frontier_malformed)
  | Ok snarked_ledger_hash -> (
      match%bind
        continue persistent_frontier_instance ~ignore_consensus_local_state:true
          ~snarked_ledger_hash
      with
      | Error (`Failure err) when retry_with_fresh_db ->
          [%log error]
            "Failed to initialize transition frontier: $err. Destroying old \
             persistent frontier database and retrying."
            ~metadata:[ ("err", `String err) ] ;
          (* The frontier instance is already destroyed by [continue] before it
             returns an [Error], don't attempt to do it again.
          *)
          reset_and_continue ~destroy_frontier_instance:false ()
      | res ->
          return res )

let load ?(retry_with_fresh_db = true) ~logger ~verifier ~consensus_local_state
    ~persistent_root ~persistent_frontier ~precomputed_values ~catchup_mode () =
  let max_length =
    global_max_length (Precomputed_values.genesis_constants precomputed_values)
  in
  load_with_max_length ~max_length ~retry_with_fresh_db ~logger ~verifier
    ~consensus_local_state ~persistent_root ~persistent_frontier
    ~precomputed_values ~catchup_mode ()

(* The persistent root and persistent frontier as safe to ignore here
 * because their lifecycle is longer than the transition frontier's *)
let close ~loc
    { logger
    ; verifier = _
    ; consensus_local_state = _
    ; catchup_tree = _
    ; full_frontier
    ; persistent_root = _safe_to_ignore_1
    ; persistent_root_instance
    ; persistent_frontier = _safe_to_ignore_2
    ; persistent_frontier_instance
    ; extensions
    ; closed
    ; genesis_state_hash = _
    } =
  [%log debug] "Closing transition frontier" ;
  Full_frontier.close ~loc full_frontier ;
  Extensions.close extensions ;
  let%map () =
    Persistent_frontier.Instance.destroy persistent_frontier_instance
  in
  Persistent_root.Instance.close persistent_root_instance ;
  Ivar.fill_if_empty closed ()

let closed t = Ivar.read t.closed

let persistent_root { persistent_root; _ } = persistent_root

let persistent_frontier { persistent_frontier; _ } = persistent_frontier

let extensions { extensions; _ } = extensions

let genesis_state_hash { genesis_state_hash; _ } = genesis_state_hash

let root_snarked_ledger { persistent_root_instance; _ } =
  Persistent_root.Instance.snarked_ledger persistent_root_instance

let add_breadcrumb_exn t breadcrumb =
  let open Deferred.Let_syntax in
  let diffs = Full_frontier.calculate_diffs t.full_frontier breadcrumb in
  [%log' trace t.logger]
    ~metadata:
      [ ( "state_hash"
        , State_hash.to_yojson
            (Breadcrumb.state_hash (Full_frontier.best_tip t.full_frontier)) )
      ; ( "n"
        , `Int (List.length @@ Full_frontier.all_breadcrumbs t.full_frontier) )
      ]
    "PRE: ($state_hash, $n)" ;
  [%str_log' trace t.logger]
    (Applying_diffs { diffs = List.map ~f:Diff.Full.E.to_yojson diffs }) ;
  Catchup_tree.apply_diffs t.catchup_tree diffs ;
  let (`New_root_and_diffs_with_mutants
        (new_root_identifier, diffs_with_mutants)) =
    (* Root DB moves here *)
    Full_frontier.apply_diffs t.full_frontier diffs
      ~has_long_catchup_job:
        (Catchup_tree.max_catchup_chain_length t.catchup_tree > 5)
      ~enable_epoch_ledger_sync:(`Enabled (root_snarked_ledger t))
  in
  Option.iter new_root_identifier
    ~f:(Persistent_root.Instance.set_root_identifier t.persistent_root_instance) ;
  [%log' trace t.logger]
    ~metadata:
      [ ( "state_hash"
        , State_hash.to_yojson
            (Breadcrumb.state_hash @@ Full_frontier.best_tip t.full_frontier) )
      ; ( "n"
        , `Int (List.length @@ Full_frontier.all_breadcrumbs t.full_frontier) )
      ]
    "POST: ($state_hash, $n)" ;
  let user_cmds = Breadcrumb.commands breadcrumb in
  if not (List.is_empty user_cmds) then
    (* N.B.: surprisingly, the JSON does not contain a tag indicating whether we have a signed
       command or snapp command
    *)
    [%str_log' trace t.logger] Added_breadcrumb_user_commands
      ~metadata:
        [ ( "user_commands"
          , `List
              (List.map user_cmds
                 ~f:(With_status.to_yojson User_command.Valid.to_yojson)) )
        ] ;
  let lite_diffs =
    List.map diffs ~f:Diff.(fun (Full.E.E diff) -> Lite.E.E (to_lite diff))
  in
  let%bind sync_result =
    (* Diffs get put into a buffer here. They're processed asynchronously, except for root transitions *)
    Persistent_frontier.Instance.notify_sync t.persistent_frontier_instance
      ~diffs:lite_diffs
  in
  sync_result
  |> Result.map_error ~f:(fun `Sync_must_be_running ->
         Failure
           "Cannot add breadcrumb because persistent frontier sync job is not \
            running, which indicates that transition frontier initialization \
            has not been performed correctly")
  |> Result.ok_exn ;
  Extensions.notify t.extensions ~frontier:t.full_frontier ~diffs_with_mutants

(* proxy full frontier functions *)
include struct
  open Full_frontier

  let proxy1 f { full_frontier; _ } = f full_frontier

  let max_length = proxy1 max_length

  let consensus_local_state = proxy1 consensus_local_state

  let all_breadcrumbs = proxy1 all_breadcrumbs

  let visualize ~filename = proxy1 (visualize ~filename)

  let visualize_to_string = proxy1 visualize_to_string

  let iter = proxy1 iter

  let common_ancestor = proxy1 common_ancestor

  (* reduce sucessors functions (probably remove hashes special case *)
  let successors = proxy1 successors

  let successors_rec = proxy1 successors_rec

  let successor_hashes = proxy1 successor_hashes

  let successor_hashes_rec = proxy1 successor_hashes_rec

  let hash_path = proxy1 hash_path

  let best_tip = proxy1 best_tip

  let root = proxy1 root

  let find = proxy1 find

  let precomputed_values = proxy1 precomputed_values

  let genesis_constants = proxy1 genesis_constants

  (* TODO: find -> option externally, find_exn internally *)
  let find_exn = proxy1 find_exn

  (* TODO: is this an abstraction leak? *)
  let root_length = proxy1 root_length

  (* TODO: probably shouldn't be an `_exn` function *)
  let best_tip_path ?max_length = proxy1 (best_tip_path ?max_length)

  let best_tip_path_length_exn = proxy1 best_tip_path_length_exn

  let find_protocol_state = proxy1 find_protocol_state

  (* why can't this one be proxied? *)
  let path_map ?max_length { full_frontier; _ } breadcrumb ~f =
    path_map ?max_length full_frontier breadcrumb ~f
end

module For_tests = struct
  open Signature_lib
  module Ledger_transfer =
    Mina_ledger.Ledger_transfer.Make
      (Mina_ledger.Ledger)
      (Mina_ledger.Ledger.Db)
  open Full_frontier.For_tests

  let proxy2 f { full_frontier = x; _ } { full_frontier = y; _ } = f x y

  let equal = proxy2 equal

  let load_with_max_length = load_with_max_length

  let rec deferred_rose_tree_iter (Rose_tree.T (root, trees)) ~f =
    let%bind () = f root in
    Deferred.List.iter trees ~f:(deferred_rose_tree_iter ~f)

  (*
  let with_frontier_from_rose_tree (Rose_tree.T (root, trees)) ~logger ~verifier ~consensus_local_state ~max_length ~root_snarked_ledger ~f =
    with_temp_persistence ~f:(fun ~persistent_root ~persistent_frontier ->
      Persistent_root.with_instance_exn persistent_root ~f:(fun instance ->
        Persistent_root.Instance.set_root_state_hash instance (Breadcrumb.state_hash @@ root);
        ignore @@ Ledger_transfer.transfer_accounts
          ~src:root_snarked_ledger
          ~dest:(Persistent_root.snarked_ledger instance));
      let frontier =
        let fail msg = failwith ("failed to load transition frontier: "^msg) in
        load_with_max_length
          {logger; verifier; consensus_local_state}
          ~persistent_root ~persistent_frontier
          ~max_length
        >>| Result.map_error ~f:(Fn.compose fail (function
          | `Bootstrap_required -> "bootstrap required"
          | `Persistent_frontier_malformed -> "persistent frontier malformed"
          | `Faliure msg -> msg))
        >>| Result.ok_or_failwith
      in
      let%bind () = Deferred.List.iter trees ~f:(deferred_rose_tree_iter ~f:(add_breadcrumb_exn frontier)) in
      f frontier)
  *)

  (* a helper quickcheck generator which always returns the genesis breadcrumb *)
  let gen_genesis_breadcrumb ?(logger = Logger.null ()) ~verifier
      ~(precomputed_values : Precomputed_values.t) () =
    let constraint_constants = precomputed_values.constraint_constants in
    Quickcheck.Generator.create (fun ~size:_ ~random:_ ->
        let transition_receipt_time = Some (Time.now ()) in
        let genesis_transition =
          External_transition.For_tests.genesis ~precomputed_values
        in
        let genesis_ledger =
          Lazy.force (Precomputed_values.genesis_ledger precomputed_values)
        in
        (*scan state is empty so no protocol state should be required*)
        let get_state hash =
          Or_error.errorf
            !"Protocol state (for scan state transactions) for \
              %{sexp:State_hash.t} not found"
            hash
        in
        let genesis_staged_ledger =
          Or_error.ok_exn
            (Async.Thread_safe.block_on_async_exn (fun () ->
                 Staged_ledger
                 .of_scan_state_pending_coinbases_and_snarked_ledger ~logger
                   ~verifier ~constraint_constants
                   ~scan_state:
                     (Staged_ledger.Scan_state.empty ~constraint_constants ())
                   ~get_state
                   ~pending_coinbases:
                     ( Or_error.ok_exn
                     @@ Pending_coinbase.create
                          ~depth:constraint_constants.pending_coinbase_depth ()
                     )
                   ~snarked_ledger:genesis_ledger
                   ~snarked_local_state:Mina_state.Local_state.empty
                   ~expected_merkle_root:(Ledger.merkle_root genesis_ledger)))
        in
        Breadcrumb.create ~validated_transition:genesis_transition
          ~staged_ledger:genesis_staged_ledger ~just_emitted_a_proof:false
          ~transition_receipt_time)

  let gen_persistence ?(logger = Logger.null ()) ~verifier
      ~(precomputed_values : Precomputed_values.t) () =
    let open Core in
    let root_dir = "/tmp/coda_unit_test" in
    Quickcheck.Generator.create (fun ~size:_ ~random:_ ->
        let uuid = Uuid_unix.create () in
        let temp_dir = root_dir ^/ Uuid.to_string uuid in
        let root_dir = temp_dir ^/ "root" in
        let frontier_dir = temp_dir ^/ "frontier" in
        let cleaned = ref false in
        let clean_temp_dirs _ =
          if not !cleaned then (
            let process_info =
              Unix.create_process ~prog:"rm" ~args:[ "-rf"; temp_dir ]
            in
            Unix.waitpid process_info.pid
            |> Result.map_error ~f:(function
                 | `Exit_non_zero n ->
                     Printf.sprintf "error (exit code %d)" n
                 | `Signal _ ->
                     "error (received unexpected signal)")
            |> Result.ok_or_failwith ;
            cleaned := true )
        in
        Unix.mkdir_p temp_dir ;
        Unix.mkdir root_dir ;
        Unix.mkdir frontier_dir ;
        let persistent_root =
          Persistent_root.create ~logger ~directory:root_dir
            ~ledger_depth:precomputed_values.constraint_constants.ledger_depth
        in
        let persistent_frontier =
          Persistent_frontier.create ~logger ~verifier
            ~time_controller:(Block_time.Controller.basic ~logger)
            ~directory:frontier_dir
        in
        Gc.Expert.add_finalizer_exn persistent_root clean_temp_dirs ;
        Gc.Expert.add_finalizer_exn persistent_frontier (fun x ->
            Option.iter
              persistent_frontier.Persistent_frontier.Factory_type.instance
              ~f:(fun instance ->
                Persistent_frontier.Database.close instance.db) ;
            Option.iter persistent_root.Persistent_root.Factory_type.instance
              ~f:(fun instance -> Ledger.Db.close instance.snarked_ledger) ;
            clean_temp_dirs x) ;
        (persistent_root, persistent_frontier))

  let gen_genesis_breadcrumb_with_protocol_states ~logger ~verifier
      ~precomputed_values () =
    let open Quickcheck.Generator.Let_syntax in
    let%map root =
      gen_genesis_breadcrumb ~logger ~verifier ~precomputed_values ()
    in
    (* List of protocol states required to prove transactions in the scan state; empty scan state at genesis*)
    let protocol_states = [] in
    (root, protocol_states)

  let gen ?(logger = Logger.null ()) ~verifier ?trust_system
      ?consensus_local_state ~precomputed_values
      ?(root_ledger_and_accounts =
        ( Lazy.force (Precomputed_values.genesis_ledger precomputed_values)
        , Lazy.force (Precomputed_values.accounts precomputed_values) ))
      ?(gen_root_breadcrumb =
        gen_genesis_breadcrumb_with_protocol_states ~logger ~verifier
          ~precomputed_values ()) ~max_length ~size
      ?(use_super_catchup : bool option) () =
    let open Quickcheck.Generator.Let_syntax in
    let trust_system =
      Option.value trust_system ~default:(Trust_system.null ())
    in
    let epoch_ledger_location =
      Filename.temp_dir_name ^/ "epoch_ledger"
      ^ (Uuid_unix.create () |> Uuid.to_string)
    in
    let consensus_local_state =
      Option.value consensus_local_state
        ~default:
          (Consensus.Data.Local_state.create
             ~genesis_ledger:
               (Precomputed_values.genesis_ledger precomputed_values)
             ~genesis_epoch_data:precomputed_values.genesis_epoch_data
             ~epoch_ledger_location Public_key.Compressed.Set.empty
             ~ledger_depth:precomputed_values.constraint_constants.ledger_depth
             ~genesis_state_hash:
<<<<<<< HEAD
               (State_hash.With_state_hashes.state_hash precomputed_values.protocol_state_with_hashes))
=======
               (State_hash.With_state_hashes.state_hash
                  precomputed_values.protocol_state_with_hashes))
>>>>>>> 8fc1e636
    in
    let root_snarked_ledger, root_ledger_accounts = root_ledger_and_accounts in
    (* TODO: ensure that rose_tree cannot be longer than k *)
    let%bind root, branches, protocol_states =
      let%bind root, protocol_states = gen_root_breadcrumb in
      let%map (Rose_tree.T (root, branches)) =
        Quickcheck.Generator.with_size ~size
          (Quickcheck_lib.gen_imperative_rose_tree
             (Quickcheck.Generator.return root)
             (Breadcrumb.For_tests.gen_non_deferred ~logger ~precomputed_values
                ~verifier ~trust_system
                ~accounts_with_secret_keys:root_ledger_accounts))
      in
      (root, branches, protocol_states)
    in
    let root_data =
      Root_data.Limited.create
        ~transition:(Breadcrumb.validated_transition root)
        ~scan_state:(Breadcrumb.staged_ledger root |> Staged_ledger.scan_state)
        ~pending_coinbase:
          ( Breadcrumb.staged_ledger root
          |> Staged_ledger.pending_coinbase_collection )
        ~protocol_states
    in
    let%map persistent_root, persistent_frontier =
      gen_persistence ~logger ~precomputed_values ~verifier ()
    in
    Async.Thread_safe.block_on_async_exn (fun () ->
        Persistent_frontier.reset_database_exn persistent_frontier ~root_data
<<<<<<< HEAD
          ~genesis_state_hash:(State_hash.With_state_hashes.state_hash precomputed_values.protocol_state_with_hashes)
    ) ;
=======
          ~genesis_state_hash:
            (State_hash.With_state_hashes.state_hash
               precomputed_values.protocol_state_with_hashes)) ;
>>>>>>> 8fc1e636
    Persistent_root.with_instance_exn persistent_root ~f:(fun instance ->
        let transition, _ = Root_data.Limited.transition root_data in
        Persistent_root.Instance.set_root_state_hash instance
          (State_hash.With_state_hashes.state_hash transition) ;
        ignore
        @@ Ledger_transfer.transfer_accounts ~src:root_snarked_ledger
             ~dest:(Persistent_root.Instance.snarked_ledger instance)) ;
    let frontier_result =
      Async.Thread_safe.block_on_async_exn (fun () ->
          load_with_max_length ~max_length ~retry_with_fresh_db:false ~logger
            ~verifier ~consensus_local_state ~persistent_root
            ~catchup_mode:
              ( match use_super_catchup with
              | Some true ->
                  `Super
              | Some false ->
                  `Normal
              | None ->
                  `Normal )
            ~persistent_frontier ~precomputed_values ())
    in
    let frontier =
      let fail msg = failwith ("failed to load transition frontier: " ^ msg) in
      match frontier_result with
      | Error `Bootstrap_required ->
          fail "bootstrap required"
      | Error `Persistent_frontier_malformed ->
          fail "persistent frontier malformed"
      | Error `Snarked_ledger_mismatch ->
          fail "persistent frontier is out of sync with snarked ledger"
      | Error (`Failure msg) ->
          fail msg
      | Ok frontier ->
          frontier
    in
    Async.Thread_safe.block_on_async_exn (fun () ->
        Deferred.List.iter ~how:`Sequential branches
          ~f:(deferred_rose_tree_iter ~f:(add_breadcrumb_exn frontier))) ;
    Core.Gc.Expert.add_finalizer_exn consensus_local_state
      (fun consensus_local_state ->
        Consensus.Data.Local_state.(
          Snapshot.Ledger_snapshot.close
          @@ staking_epoch_ledger consensus_local_state) ;
        Consensus.Data.Local_state.(
          Snapshot.Ledger_snapshot.close
          @@ next_epoch_ledger consensus_local_state)) ;
    frontier

  let gen_with_branch ?logger ~verifier ?trust_system ?consensus_local_state
      ~precomputed_values
      ?(root_ledger_and_accounts =
        ( Lazy.force (Precomputed_values.genesis_ledger precomputed_values)
        , Lazy.force (Precomputed_values.accounts precomputed_values) ))
      ?gen_root_breadcrumb ?(get_branch_root = root) ~max_length ~frontier_size
      ~branch_size ?(use_super_catchup : bool option) () =
    let open Quickcheck.Generator.Let_syntax in
    let%bind frontier =
      gen ?logger ~verifier ?trust_system ?use_super_catchup
        ?consensus_local_state ~precomputed_values ?gen_root_breadcrumb
        ~root_ledger_and_accounts ~max_length ~size:frontier_size ()
    in
    let%map make_branch =
      Breadcrumb.For_tests.gen_seq ?logger ~precomputed_values ~verifier
        ?trust_system
        ~accounts_with_secret_keys:(snd root_ledger_and_accounts)
        branch_size
    in
    let branch =
      Async.Thread_safe.block_on_async_exn (fun () ->
          make_branch (get_branch_root frontier))
    in
    (frontier, branch)
end<|MERGE_RESOLUTION|>--- conflicted
+++ resolved
@@ -140,16 +140,10 @@
   ; persistent_frontier
   ; persistent_frontier_instance
   ; extensions
-<<<<<<< HEAD
-  ; closed= Ivar.create ()
-  ; genesis_state_hash=
-      (Precomputed_values.genesis_state_hashes precomputed_values).state_hash }
-=======
   ; closed = Ivar.create ()
   ; genesis_state_hash =
       (Precomputed_values.genesis_state_hashes precomputed_values).state_hash
   }
->>>>>>> 8fc1e636
 
 let rec load_with_max_length :
        max_length:int
@@ -212,13 +206,9 @@
     let%bind () =
       Persistent_frontier.reset_database_exn persistent_frontier
         ~root_data:(genesis_root_data ~precomputed_values)
-<<<<<<< HEAD
-        ~genesis_state_hash:(State_hash.With_state_hashes.state_hash precomputed_values.protocol_state_with_hashes)
-=======
         ~genesis_state_hash:
           (State_hash.With_state_hashes.state_hash
              precomputed_values.protocol_state_with_hashes)
->>>>>>> 8fc1e636
     in
     Persistent_root.reset_to_genesis_exn persistent_root ~precomputed_values ;
     let genesis_ledger_hash =
@@ -232,13 +222,9 @@
   in
   match
     Persistent_frontier.Instance.check_database
-<<<<<<< HEAD
-      ~genesis_state_hash:(State_hash.With_state_hashes.state_hash precomputed_values.protocol_state_with_hashes)
-=======
       ~genesis_state_hash:
         (State_hash.With_state_hashes.state_hash
            precomputed_values.protocol_state_with_hashes)
->>>>>>> 8fc1e636
       persistent_frontier_instance
   with
   | Error `Not_initialized ->
@@ -259,13 +245,9 @@
             , State_hash.to_yojson persisted_genesis_state_hash )
           ; ( "precomputed_state_hash"
             , State_hash.to_yojson
-<<<<<<< HEAD
-                (State_hash.With_state_hashes.state_hash precomputed_values.protocol_state_with_hashes) ) ] ;
-=======
                 (State_hash.With_state_hashes.state_hash
                    precomputed_values.protocol_state_with_hashes) )
           ] ;
->>>>>>> 8fc1e636
       reset_and_continue ()
   | Error (`Corrupt err) ->
       [%log error] "Persistent frontier database is corrupt: %s"
@@ -643,12 +625,8 @@
              ~epoch_ledger_location Public_key.Compressed.Set.empty
              ~ledger_depth:precomputed_values.constraint_constants.ledger_depth
              ~genesis_state_hash:
-<<<<<<< HEAD
-               (State_hash.With_state_hashes.state_hash precomputed_values.protocol_state_with_hashes))
-=======
                (State_hash.With_state_hashes.state_hash
                   precomputed_values.protocol_state_with_hashes))
->>>>>>> 8fc1e636
     in
     let root_snarked_ledger, root_ledger_accounts = root_ledger_and_accounts in
     (* TODO: ensure that rose_tree cannot be longer than k *)
@@ -678,14 +656,9 @@
     in
     Async.Thread_safe.block_on_async_exn (fun () ->
         Persistent_frontier.reset_database_exn persistent_frontier ~root_data
-<<<<<<< HEAD
-          ~genesis_state_hash:(State_hash.With_state_hashes.state_hash precomputed_values.protocol_state_with_hashes)
-    ) ;
-=======
           ~genesis_state_hash:
             (State_hash.With_state_hashes.state_hash
                precomputed_values.protocol_state_with_hashes)) ;
->>>>>>> 8fc1e636
     Persistent_root.with_instance_exn persistent_root ~f:(fun instance ->
         let transition, _ = Root_data.Limited.transition root_data in
         Persistent_root.Instance.set_root_state_hash instance
