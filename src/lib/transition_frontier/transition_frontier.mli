--- conflicted
+++ resolved
@@ -128,15 +128,6 @@
     -> ?trust_system:Trust_system.t
     -> ?consensus_local_state:Consensus.Data.Local_state.t
     -> precomputed_values:Precomputed_values.t
-<<<<<<< HEAD
-    -> ?root_ledger_and_accounts:Ledger.t
-                                 * (Private_key.t option * Account.t) list
-    -> ?gen_root_breadcrumb:( Breadcrumb.t
-                            * Mina_state.Protocol_state.value
-                              Mina_base.State_hash.With_state_hashes.t
-                              list )
-                            Quickcheck.Generator.t
-=======
     -> ?root_ledger_and_accounts:
          Mina_ledger.Ledger.t * (Private_key.t option * Account.t) list
     -> ?gen_root_breadcrumb:
@@ -145,7 +136,6 @@
            Mina_base.State_hash.With_state_hashes.t
            list )
          Quickcheck.Generator.t
->>>>>>> 8fc1e636
     -> max_length:int
     -> size:int
     -> ?use_super_catchup:bool
@@ -158,15 +148,6 @@
     -> ?trust_system:Trust_system.t
     -> ?consensus_local_state:Consensus.Data.Local_state.t
     -> precomputed_values:Precomputed_values.t
-<<<<<<< HEAD
-    -> ?root_ledger_and_accounts:Ledger.t
-                                 * (Private_key.t option * Account.t) list
-    -> ?gen_root_breadcrumb:( Breadcrumb.t
-                            * Mina_state.Protocol_state.value
-                              Mina_base.State_hash.With_state_hashes.t
-                              list )
-                            Quickcheck.Generator.t
-=======
     -> ?root_ledger_and_accounts:
          Mina_ledger.Ledger.t * (Private_key.t option * Account.t) list
     -> ?gen_root_breadcrumb:
@@ -175,7 +156,6 @@
            Mina_base.State_hash.With_state_hashes.t
            list )
          Quickcheck.Generator.t
->>>>>>> 8fc1e636
     -> ?get_branch_root:(t -> Breadcrumb.t)
     -> max_length:int
     -> frontier_size:int
