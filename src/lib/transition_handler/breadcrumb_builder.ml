open Coda_base
open Coda_state
open Core
open Async
open Cache_lib

module Make (Inputs : Inputs.S) :
  Coda_intf.Breadcrumb_builder_intf
  with type external_transition_with_initial_validation :=
              Inputs.External_transition.with_initial_validation
   and type transition_frontier := Inputs.Transition_frontier.t
   and type transition_frontier_breadcrumb :=
              Inputs.Transition_frontier.Breadcrumb.t
   and type verifier := Inputs.Verifier.t = struct
  open Inputs

  let build_subtrees_of_breadcrumbs ~logger ~verifier ~trust_system ~frontier
      ~initial_hash subtrees_of_enveloped_transitions =
    (* If the breadcrumb we are targetting is removed from the transition
     * frontier while we're catching up, it means this path is not on the
     * critical path that has been chosen in the frontier. As such, we should
     * drop it on the floor. *)
    let breadcrumb_if_present () =
      match Transition_frontier.find frontier initial_hash with
      | None ->
          let msg =
<<<<<<< HEAD
            Printf.sprintf
              !"Transition frontier already garbage collected the parent on \
                %{sexp: Coda_base.State_hash.t}"
              initial_hash
          in
          Logger.error logger ~module_:__MODULE__ ~location:__LOC__
            ~metadata:
              [ ( "hashes of transitions"
                , `List
                    (List.map subtrees_of_enveloped_transitions
                       ~f:(fun subtree ->
                         Rose_tree.to_yojson
                           (fun enveloped_transitions ->
                             Cached.peek enveloped_transitions
                             |> Envelope.Incoming.data |> fst |> With_hash.hash
                             |> State_hash.to_yojson )
                           subtree )) ) ]
            !"%s" msg ;
=======
            sprintf
              "Transition frontier already garbage-collected the parent of %s"
              (Coda_base.State_hash.to_base58_check initial_hash)
          in
          Logger.error logger ~module_:__MODULE__ ~location:__LOC__
            "Transition frontier already garbage-collected the parent of \
             $initial_hash"
            ~metadata:
              [ ( "initial_hash"
                , `String (Coda_base.State_hash.to_base58_check initial_hash)
                ) ] ;
>>>>>>> 68b57dde
          Or_error.error_string msg
      | Some breadcrumb ->
          Or_error.return breadcrumb
    in
    Deferred.Or_error.List.map subtrees_of_enveloped_transitions
      ~f:(fun subtree_of_enveloped_transitions ->
        let open Deferred.Or_error.Let_syntax in
        let%bind init_breadcrumb =
          breadcrumb_if_present () |> Deferred.return
        in
        Rose_tree.Deferred.Or_error.fold_map_over_subtrees
          subtree_of_enveloped_transitions ~init:(Cached.pure init_breadcrumb)
          ~f:(fun cached_parent
             (Rose_tree.T (cached_enveloped_transition, _) as subtree)
             ->
            let open Deferred.Let_syntax in
            let%map cached_result =
              Cached.transform cached_enveloped_transition
                ~f:(fun enveloped_transition ->
                  let open Deferred.Or_error.Let_syntax in
                  let transition_with_initial_validation =
                    Envelope.Incoming.data enveloped_transition
                  in
                  let transition_with_hash, _ =
                    transition_with_initial_validation
                  in
                  let mostly_validated_transition =
                    (* TODO: handle this edge case more gracefully *)
                    (* since we are building a disconnected subtree of breadcrumbs,
                     * we skip this step in validation *)
                    External_transition.skip_frontier_dependencies_validation
                      `This_transition_belongs_to_a_detached_subtree
                      transition_with_initial_validation
                  in
                  let sender = Envelope.Incoming.sender enveloped_transition in
                  let parent = Cached.peek cached_parent in
                  let expected_parent_hash =
                    Transition_frontier.Breadcrumb.transition_with_hash parent
                    |> With_hash.hash
                  in
                  let actual_parent_hash =
                    transition_with_hash |> With_hash.data
                    |> External_transition.protocol_state
                    |> Protocol_state.previous_state_hash
                  in
                  let%bind () =
                    Deferred.return
                      (Result.ok_if_true
                         (State_hash.equal actual_parent_hash
                            expected_parent_hash)
                         ~error:
                           (Error.of_string
                              "Previous external transition hash does not \
                               equal to current external transition's parent \
                               hash"))
                  in
                  let open Deferred.Let_syntax in
                  match%bind
                    Transition_frontier.Breadcrumb.build ~logger ~verifier
                      ~trust_system ~parent
                      ~transition:mostly_validated_transition
                      ~sender:(Some sender)
                  with
                  | Ok new_breadcrumb ->
                      let open Result.Let_syntax in
                      Coda_metrics.(
                        Counter.inc_one
                          Transition_frontier_controller
                          .breadcrumbs_built_by_builder) ;
                      Deferred.return
                        (let%map (_ : Transition_frontier.Breadcrumb.t) =
                           breadcrumb_if_present ()
                         in
                         new_breadcrumb)
                  | Error err -> (
                      (* propagate bans through subtree *)
                      let subtree_nodes = Rose_tree.flatten subtree in
                      let ip_address_set =
                        let sender_from_tree_node node =
                          Envelope.Incoming.sender (Cached.peek node)
                        in
                        List.fold subtree_nodes
                          ~init:(Set.empty (module Unix.Inet_addr))
                          ~f:(fun inet_addrs node ->
                            match sender_from_tree_node node with
                            | Local ->
                                failwith
                                  "build_subtrees_of_breadcrumbs: sender of \
                                   external transition should not be Local"
                            | Remote inet_addr ->
                                Set.add inet_addrs inet_addr )
                      in
                      let ip_addresses = Set.to_list ip_address_set in
                      let trust_system_record_invalid msg error =
                        let%map () =
                          Deferred.List.iter ip_addresses ~f:(fun ip_addr ->
                              Trust_system.record trust_system logger ip_addr
                                ( Trust_system.Actions
                                  .Gossiped_invalid_transition
                                , Some (msg, []) ) )
                        in
                        Error error
                      in
                      match err with
                      | `Invalid_staged_ledger_hash error ->
                          trust_system_record_invalid
                            "invalid staged ledger hash" error
                      | `Invalid_staged_ledger_diff error ->
                          trust_system_record_invalid
                            "invalid staged ledger diff" error
                      | `Fatal_error exn ->
                          Deferred.return (Or_error.of_exn exn) ) )
              |> Cached.sequence_deferred
            in
            Cached.sequence_result cached_result ) )
end<|MERGE_RESOLUTION|>--- conflicted
+++ resolved
@@ -24,11 +24,9 @@
       match Transition_frontier.find frontier initial_hash with
       | None ->
           let msg =
-<<<<<<< HEAD
             Printf.sprintf
-              !"Transition frontier already garbage collected the parent on \
-                %{sexp: Coda_base.State_hash.t}"
-              initial_hash
+              "Transition frontier already garbage-collected the parent of %s"
+              (Coda_base.State_hash.to_base58_check initial_hash)
           in
           Logger.error logger ~module_:__MODULE__ ~location:__LOC__
             ~metadata:
@@ -40,22 +38,11 @@
                            (fun enveloped_transitions ->
                              Cached.peek enveloped_transitions
                              |> Envelope.Incoming.data |> fst |> With_hash.hash
-                             |> State_hash.to_yojson )
+                             |> fun hash ->
+                             `String
+                               (Coda_base.State_hash.to_base58_check hash) )
                            subtree )) ) ]
             !"%s" msg ;
-=======
-            sprintf
-              "Transition frontier already garbage-collected the parent of %s"
-              (Coda_base.State_hash.to_base58_check initial_hash)
-          in
-          Logger.error logger ~module_:__MODULE__ ~location:__LOC__
-            "Transition frontier already garbage-collected the parent of \
-             $initial_hash"
-            ~metadata:
-              [ ( "initial_hash"
-                , `String (Coda_base.State_hash.to_base58_check initial_hash)
-                ) ] ;
->>>>>>> 68b57dde
           Or_error.error_string msg
       | Some breadcrumb ->
           Or_error.return breadcrumb
