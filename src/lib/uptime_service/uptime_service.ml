(* uptime_service.ml -- proof of uptime for Mina delegation program *)

open Core_kernel
open Async
open Mina_base
open Mina_transition
open Pipe_lib
open Signature_lib

module Blake2 = Blake2.Make ()

module Uptime_snark_worker = Uptime_snark_worker

type block_data =
  { block : string
  ; created_at : string
  ; peer_id : string
  ; snark_work : string option [@default None]
  }
[@@deriving to_yojson]

module Proof_data = struct
  (* NB: this type is unversioned, so the verifier on the backend
     will need to be using the same code
  *)
  type t =
    { proof : Ledger_proof.Stable.Latest.t
    ; proof_time : Core_kernel.Time.Span.t
    ; snark_work_fee : Currency.Fee.Stable.Latest.t
    }
  [@@deriving bin_io_unversioned]
end

let external_transition_of_breadcrumb breadcrumb =
  let { With_hash.data = external_transition; _ }, _ =
    Transition_frontier.Breadcrumb.validated_transition breadcrumb
    |> External_transition.Validated.erase
  in
  external_transition

let sign_blake2_hash ~private_key s =
  let module Field = Snark_params.Tick.Field in
  let blake2 = Blake2.digest_string s in
  let field_elements = [||] in
  let bitstrings =
    [| Blake2.to_raw_string blake2 |> Blake2.string_to_bits |> Array.to_list |]
  in
<<<<<<< HEAD
  let input : (Field.t, bool) Random_oracle.Input.Legacy.t =
=======
  let input : (Field.t, bool) Random_oracle.Legacy.Input.t =
>>>>>>> c0a6c8fa
    { field_elements; bitstrings }
  in
  Schnorr.Legacy.sign private_key input

let send_uptime_data ~logger ~interruptor ~(submitter_keypair : Keypair.t) ~url
    ~state_hash ~produced block_data =
  let open Interruptible.Let_syntax in
  let make_interruptible f = Interruptible.lift f interruptor in
  let block_data_json = block_data_to_yojson block_data in
  let block_data_string = Yojson.Safe.to_string block_data_json in
  let signature =
    sign_blake2_hash ~private_key:submitter_keypair.private_key
      block_data_string
  in
  let json =
    (* JSON structure in issue #9110 *)
    `Assoc
      [ ("data", block_data_json)
      ; ("signature", Signature.to_yojson signature)
      ; ("submitter", Public_key.to_yojson submitter_keypair.public_key)
      ]
  in
  let headers =
    Cohttp.Header.of_list [ ("Content-Type", "application/json") ]
  in
  let metadata_of_body = function
    | `String s ->
        [ ("error", `String s) ]
    | `Strings ss ->
        [ ("error", `List (List.map ss ~f:(fun s -> `String s))) ]
    | `Empty | `Pipe _ ->
        []
  in
  match%map
    make_interruptible
      (Monitor.try_with ~here:[%here] ~extract_exn:true (fun () ->
           let max_attempts = 8 in
           let attempt_pause_sec = 10.0 in
           let run_attempt attempt =
             let interruptible =
               match%map
                 make_interruptible
                   (Cohttp_async.Client.post ~headers
                      ~body:
                        ( Yojson.Safe.to_string json
                        |> Cohttp_async.Body.of_string )
                      url)
               with
               | { status; _ }, body ->
                   let succeeded = Cohttp.Code.code_of_status status = 200 in
                   ( if succeeded then
                     [%log info]
                       "Sent block with state hash $state_hash to uptime \
                        service at URL $url"
                       ~metadata:
                         [ ("state_hash", State_hash.to_yojson state_hash)
                         ; ( "includes_snark_work"
                           , `Bool (Option.is_some block_data.snark_work) )
                         ; ("is_produced_block", `Bool produced)
                         ; ("url", `String (Uri.to_string url))
                         ]
                   else if attempt >= max_attempts then
                     let base_metadata =
                       [ ("state_hash", State_hash.to_yojson state_hash)
                       ; ("url", `String (Uri.to_string url))
                       ; ("http_code", `Int (Cohttp.Code.code_of_status status))
                       ; ( "http_error"
                         , `String (Cohttp.Code.string_of_status status) )
                       ; ("payload", json)
                       ]
                     in
                     let extra_metadata = metadata_of_body body in
                     let metadata = base_metadata @ extra_metadata in
                     [%log error]
                       "After %d attempts, failed to send block with state \
                        hash $state_hash to uptime service at URL $url, no \
                        more retries"
                       max_attempts ~metadata
                   else
                     let base_metadata =
                       [ ("state_hash", State_hash.to_yojson state_hash)
                       ; ("url", `String (Uri.to_string url))
                       ; ("http_code", `Int (Cohttp.Code.code_of_status status))
                       ; ( "http_error"
                         , `String (Cohttp.Code.string_of_status status) )
                       ]
                     in
                     let extra_metadata = metadata_of_body body in
                     let metadata = base_metadata @ extra_metadata in
                     [%log info]
                       "Failure when sending block with state hash $state_hash \
                        to uptime service at URL $url, attempt %d of %d, \
                        retrying"
                       attempt max_attempts ~metadata ) ;
                   succeeded
             in
             match%map.Deferred Interruptible.force interruptible with
             | Ok succeeded ->
                 succeeded
             | Error _ ->
                 [%log error]
                   "In uptime service, POST of block with state hash \
                    $state_hash was interrupted"
                   ~metadata:
                     [ ("state_hash", State_hash.to_yojson state_hash)
                     ; ("payload", json)
                     ] ;
                 (* interrupted, don't want to retry, claim success *)
                 true
           in
           let rec go attempt =
             let open Deferred.Let_syntax in
             let%bind succeeded = run_attempt attempt in
             if succeeded then Deferred.return ()
             else if attempt < max_attempts then
               let%bind () = Async.after (Time.Span.of_sec attempt_pause_sec) in
               go (attempt + 1)
             else Deferred.unit
           in
           go 1))
  with
  | Ok () ->
      ()
  | Error exn ->
      [%log error]
        "Error when sending block with state hash $state_hash to uptime \
         service at URL $url"
        ~metadata:
          [ ("state_hash", State_hash.to_yojson state_hash)
          ; ("url", `String (Uri.to_string url))
          ; ("payload", json)
          ; ("error", `String (Exn.to_string exn))
          ]

let block_base64_of_breadcrumb breadcrumb =
  let external_transition = external_transition_of_breadcrumb breadcrumb in
  let block_string =
    Binable.to_string
      (module External_transition.Stable.Latest)
      external_transition
  in
  (* raises only on errors from invalid optional arguments *)
  Base64.encode_exn block_string

let send_produced_block_at ~logger ~interruptor ~url ~peer_id
    ~(submitter_keypair : Keypair.t) ~block_produced_bvar tm =
  let open Interruptible.Let_syntax in
  let make_interruptible f = Interruptible.lift f interruptor in
  let timeout_min = 3.0 in
  let%bind () = make_interruptible (at tm) in
  match%bind
    make_interruptible
      (with_timeout
         (Time.Span.of_min timeout_min)
         (Bvar.wait block_produced_bvar))
  with
  | `Timeout ->
      [%log error]
        "Uptime service did not get a produced block within %0.1f minutes \
         after scheduled time"
        timeout_min ;
      return ()
  | `Result breadcrumb ->
      let block_base64 = block_base64_of_breadcrumb breadcrumb in
      let state_hash = Transition_frontier.Breadcrumb.state_hash breadcrumb in
      let block_data =
        { block = block_base64
        ; created_at = Rfc3339_time.get_rfc3339_time ()
        ; peer_id
        ; snark_work = None
        }
      in
      send_uptime_data ~logger ~interruptor ~submitter_keypair ~url ~state_hash
        ~produced:true block_data

let send_block_and_transaction_snark ~logger ~interruptor ~url ~snark_worker
    ~transition_frontier ~peer_id ~(submitter_keypair : Keypair.t)
    ~snark_work_fee =
  match Broadcast_pipe.Reader.peek transition_frontier with
  | None ->
      (* expected during daemon boot, so not logging as error *)
      [%log info]
        "Transition frontier not available to send a block to uptime service" ;
      Interruptible.return ()
  | Some tf -> (
      let make_interruptible f = Interruptible.lift f interruptor in
      let breadcrumb = Transition_frontier.best_tip tf in
      let block_base64 = block_base64_of_breadcrumb breadcrumb in
      let open Interruptible.Let_syntax in
      let message =
        Sok_message.create ~fee:snark_work_fee
          ~prover:(Public_key.compress submitter_keypair.public_key)
      in
      let best_tip = Transition_frontier.best_tip tf in
      let external_transition =
        Transition_frontier.Breadcrumb.validated_transition best_tip
        |> External_transition.Validation.forget_validation
      in
      if
        List.is_empty
          (External_transition.transactions
             ~constraint_constants:
               Genesis_constants.Constraint_constants.compiled
             external_transition)
      then (
        [%log info]
          "No transactions in block, sending block without SNARK work to \
           uptime service" ;
        let state_hash = Transition_frontier.Breadcrumb.state_hash best_tip in
        let block_data =
          { block = block_base64
          ; created_at = Rfc3339_time.get_rfc3339_time ()
          ; peer_id
          ; snark_work = None
          }
        in
        send_uptime_data ~logger ~interruptor ~submitter_keypair ~url
          ~state_hash ~produced:false block_data )
      else
        let best_tip_staged_ledger =
          Transition_frontier.Breadcrumb.staged_ledger best_tip
        in
        match
          Staged_ledger.all_work_pairs best_tip_staged_ledger
            ~get_state:(fun state_hash ->
              match Transition_frontier.find_protocol_state tf state_hash with
              | None ->
                  Error
                    (Error.createf
                       "Could not find state_hash %s in transition frontier \
                        for uptime service"
                       (State_hash.to_base58_check state_hash))
              | Some protocol_state ->
                  Ok protocol_state)
        with
        | Error e ->
            [%log error]
              "Could not get SNARK work from best tip staged ledger for uptime \
               service"
              ~metadata:[ ("error", Error_json.error_to_yojson e) ] ;
            Interruptible.return ()
        | Ok [] ->
            [%log info]
              "No SNARK jobs available for uptime service, sending just the \
               block" ;
            let state_hash =
              Transition_frontier.Breadcrumb.state_hash best_tip
            in
            let block_data =
              { block = block_base64
              ; created_at = Rfc3339_time.get_rfc3339_time ()
              ; peer_id
              ; snark_work = None
              }
            in
            send_uptime_data ~logger ~interruptor ~submitter_keypair ~url
              ~state_hash ~produced:false block_data
        | Ok job_one_or_twos -> (
            let transitions =
              List.concat_map job_one_or_twos ~f:One_or_two.to_list
              |> List.filter ~f:(function
                   | Snark_work_lib.Work.Single.Spec.Transition _ ->
                       true
                   | Merge _ ->
                       false)
            in
            let staged_ledger_hash =
              Transition_frontier.Breadcrumb.blockchain_state best_tip
              |> Mina_state.Blockchain_state.staged_ledger_hash
            in
            match
              List.find transitions ~f:(fun transition ->
                  match transition with
                  | Snark_work_lib.Work.Single.Spec.Transition ({ target; _ }, _)
                    ->
<<<<<<< HEAD
                      Kimchi_pasta.Pasta.Fp.equal target.ledger
=======
                      Kimchi.Foundations.Fp.equal target.ledger
>>>>>>> c0a6c8fa
                        (Staged_ledger_hash.ledger_hash staged_ledger_hash)
                  | Merge _ ->
                      (* unreachable *)
                      failwith "Expected Transition work, not Merge")
            with
            | None ->
                [%log info]
                  "No transactions in block match staged ledger hash, sending \
                   block without SNARK work" ;
                let state_hash =
                  Transition_frontier.Breadcrumb.state_hash best_tip
                in
                let block_data =
                  { block = block_base64
                  ; created_at = Rfc3339_time.get_rfc3339_time ()
                  ; peer_id
                  ; snark_work = None
                  }
                in
                send_uptime_data ~logger ~interruptor ~submitter_keypair ~url
                  ~state_hash ~produced:false block_data
            | Some single_spec -> (
                match%bind
                  make_interruptible
                    (Uptime_snark_worker.perform_single snark_worker
                       (message, single_spec))
                with
                | Error e ->
                    (* error in submitting to process *)
                    [%log error]
                      "Error when running uptime service SNARK worker on a \
                       transaction"
                      ~metadata:[ ("error", Error_json.error_to_yojson e) ] ;
                    Interruptible.return ()
                | Ok (Error e) ->
                    (* error in creating the SNARK work *)
                    [%log error] "Error computing SNARK work for uptime service"
                      ~metadata:[ ("error", Error_json.error_to_yojson e) ] ;
                    Interruptible.return ()
                | Ok (Ok (proof, proof_time)) ->
                    let proof_data : Proof_data.t =
                      { proof; proof_time; snark_work_fee }
                    in
                    let proof_string =
                      Binable.to_string (module Proof_data) proof_data
                    in
                    (* raises only on errors from invalid optional arguments *)
                    let snark_work_base64 = Base64.encode_exn proof_string in
                    let state_hash =
                      Transition_frontier.Breadcrumb.state_hash best_tip
                    in
                    let block_data =
                      { block = block_base64
                      ; created_at = Rfc3339_time.get_rfc3339_time ()
                      ; peer_id
                      ; snark_work = Some snark_work_base64
                      }
                    in
                    send_uptime_data ~logger ~interruptor ~submitter_keypair
                      ~url ~state_hash ~produced:false block_data ) ) )

let start ~logger ~uptime_url ~snark_worker_opt ~transition_frontier
    ~time_controller ~block_produced_bvar ~uptime_submitter_keypair
    ~get_next_producer_timing ~get_snark_work_fee ~get_peer =
  match uptime_url with
  | None ->
      [%log info] "Not running uptime service, no URL given" ;
      ()
  | Some url ->
      [%log info] "Starting uptime service using URL $url"
        ~metadata:[ ("url", `String (Uri.to_string url)) ] ;
      let snark_worker : Uptime_snark_worker.t =
        Option.value_exn snark_worker_opt
      in
      let slot_duration_ms =
        Consensus.Configuration.t
          ~constraint_constants:Genesis_constants.Constraint_constants.compiled
          ~protocol_constants:Genesis_constants.compiled.protocol
        |> Consensus.Configuration.slot_duration |> Float.of_int
      in
      let make_slots_span min =
        Block_time.Span.of_time_span (Time.Span.of_ms (slot_duration_ms *. min))
      in
      let five_slots_span = make_slots_span 5.0 in
      let four_slots_span = make_slots_span 4.0 in
      let wait_until_iteration_start block_tm =
        let now = Block_time.now time_controller in
        if Block_time.( < ) now block_tm then at (Block_time.to_time block_tm)
        else (
          [%log warn]
            "In uptime service, current block time is past desired start of \
             iteration" ;
          return () )
      in
      let register_iteration =
        let interrupt_ivar = ref (Ivar.create ()) in
        fun () ->
          (* terminate any Interruptible code from previous iteration *)
          Ivar.fill_if_empty !interrupt_ivar () ;
          Deferred.create (fun ivar -> interrupt_ivar := ivar)
      in
      let run_iteration next_block_tm : Block_time.t Deferred.t =
        let get_next_producer_time_opt () =
          match get_next_producer_timing () with
          | None ->
              [%log trace] "Next producer timing not set for uptime service" ;
              None
          | Some timing -> (
              let open Daemon_rpcs.Types.Status.Next_producer_timing in
              match timing.timing with
              | Check_again _tm ->
                  [%log trace]
                    "Next producer timing not available for uptime service" ;
                  None
              | Evaluating_vrf _ ->
                  [%log trace]
                    "Evaluating VRF, wait for block production status for \
                     uptime service" ;
                  None
              | Produce prod_tm | Produce_now prod_tm ->
                  Some (Block_time.to_time prod_tm.time) )
        in
        [%log trace]
          "Waiting for next 5-slot boundary to start work in uptime service"
          ~metadata:
            [ ("boundary_block_time", Block_time.to_yojson next_block_tm)
            ; ( "boundary_time"
              , `String (Block_time.to_time next_block_tm |> Time.to_string) )
            ] ;
        (* wait in Deferred monad *)
        let%bind () = wait_until_iteration_start next_block_tm in
        let interruptor = register_iteration () in
        (* work in Interruptible monad in "background" *)
        Interruptible.don't_wait_for
          ( [%log trace] "Determining which action to take in uptime service" ;
            match get_peer () with
            | None ->
                [%log warn]
                  "Daemon is not yet a peer in the gossip network, uptime \
                   service not sending a produced block" ;
                Interruptible.return ()
            | Some ({ peer_id; _ } : Network_peer.Peer.t) -> (
                let submitter_keypair =
                  (* daemon startup checked that a keypair was given if URL given *)
                  Option.value_exn uptime_submitter_keypair
                in
                let send_just_block next_producer_time =
                  [%log info]
                    "Uptime service will attempt to send the next produced \
                     block" ;
                  send_produced_block_at ~logger ~interruptor ~url ~peer_id
                    ~submitter_keypair ~block_produced_bvar next_producer_time
                in
                let send_block_and_snark_work () =
                  [%log info]
                    "Uptime service will attempt to send a block and SNARK work" ;
                  let snark_work_fee = get_snark_work_fee () in
                  send_block_and_transaction_snark ~logger ~interruptor ~url
                    ~snark_worker ~transition_frontier ~peer_id
                    ~submitter_keypair ~snark_work_fee
                in
                match get_next_producer_time_opt () with
                | None ->
                    send_block_and_snark_work ()
                | Some next_producer_time ->
                    (* we look for block production within 4 slots of the *desired*
                       iteration start time, so a late iteration won't affect the
                       time bound on block production
                       that leaves a full slot to produce the block
                    *)
                    let four_slots_from_start =
                      Block_time.add next_block_tm four_slots_span
                      |> Block_time.to_time
                    in
                    if Time.( <= ) next_producer_time four_slots_from_start then
                      send_just_block next_producer_time
                    else send_block_and_snark_work () ) ) ;
        Deferred.return (Block_time.add next_block_tm five_slots_span)
      in
      (* sync to slot boundary *)
      let next_slot_block_time =
        let block_time_ms_int64 =
          Block_time.now time_controller |> Block_time.to_int64
        in
        let slot_duration_ms_int64 = Float.to_int64 slot_duration_ms in
        let next_slot_ms =
          if
            Int64.equal Int64.zero
              (Int64.(rem) block_time_ms_int64 slot_duration_ms_int64)
          then block_time_ms_int64
          else
            let last_slot_no =
              Int64.( / ) block_time_ms_int64 slot_duration_ms_int64
            in
            Int64.( * ) (Int64.succ last_slot_no) slot_duration_ms_int64
        in
        Block_time.of_int64 next_slot_ms
      in
      Async.Deferred.forever next_slot_block_time run_iteration<|MERGE_RESOLUTION|>--- conflicted
+++ resolved
@@ -45,11 +45,7 @@
   let bitstrings =
     [| Blake2.to_raw_string blake2 |> Blake2.string_to_bits |> Array.to_list |]
   in
-<<<<<<< HEAD
-  let input : (Field.t, bool) Random_oracle.Input.Legacy.t =
-=======
   let input : (Field.t, bool) Random_oracle.Legacy.Input.t =
->>>>>>> c0a6c8fa
     { field_elements; bitstrings }
   in
   Schnorr.Legacy.sign private_key input
@@ -325,11 +321,7 @@
                   match transition with
                   | Snark_work_lib.Work.Single.Spec.Transition ({ target; _ }, _)
                     ->
-<<<<<<< HEAD
-                      Kimchi_pasta.Pasta.Fp.equal target.ledger
-=======
                       Kimchi.Foundations.Fp.equal target.ledger
->>>>>>> c0a6c8fa
                         (Staged_ledger_hash.ledger_hash staged_ledger_hash)
                   | Merge _ ->
                       (* unreachable *)
