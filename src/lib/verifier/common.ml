--- conflicted
+++ resolved
@@ -13,7 +13,7 @@
 let invalid_to_string (invalid : invalid) =
   let keys_to_string keys =
     List.map keys ~f:(fun key ->
-        Signature_lib.Public_key.Compressed.to_base58_check key)
+        Signature_lib.Public_key.Compressed.to_base58_check key )
     |> String.concat ~sep:";"
   in
   match invalid with
@@ -46,23 +46,11 @@
           let tx_commitment =
             Parties.Transaction_commitment.create ~other_parties_hash
           in
-<<<<<<< HEAD
-          let check_signature s pk =
-            if
-              not
-                (Signature_lib.Schnorr.verify s
-                   (Backend.Tick.Inner_curve.of_affine
-                      (Signature_lib.Public_key.decompress_exn pk) )
-                   (Random_oracle_input.field (Lazy.force payload)) )
-            then return `Invalid
-            else ()
-=======
           let full_tx_commitment =
             Parties.Transaction_commitment.create_complete tx_commitment
               ~memo_hash:(Signed_command_memo.hash memo)
               ~fee_payer_hash:
                 (Parties.Digest.Party.create (Party.of_fee_payer fee_payer))
->>>>>>> ea6c7ee8
           in
           let check_signature s pk msg =
             match Signature_lib.Public_key.decompress pk with
@@ -73,43 +61,12 @@
                   not
                     (Signature_lib.Schnorr.Chunked.verify s
                        (Backend.Tick.Inner_curve.of_affine pk)
-                       (Random_oracle_input.Chunked.field msg))
+                       (Random_oracle_input.Chunked.field msg) )
                 then
                   return
-                    (`Invalid_signature
-                      [ Signature_lib.Public_key.compress pk ])
+                    (`Invalid_signature [ Signature_lib.Public_key.compress pk ])
                 else ()
           in
-<<<<<<< HEAD
-          let statements_to_check : _ list =
-            List.filter_map ~f:statement_to_check
-              ( match (cmd, vks) with
-              | Proved_proved r, `Two (vk1, vk2) ->
-                  [ (vk1, r.one, r.two.data.body)
-                  ; (vk2, r.two, r.one.data.body)
-                  ]
-              | Proved_signed r, `One vk1 ->
-                  check_signature r.two.authorization r.two.data.body.pk ;
-                  [ (vk1, r.one, r.two.data.body) ]
-              | Proved_empty r, `One vk1 ->
-                  let two =
-                    Option.value_map r.two
-                      ~default:Snapp_command.Party.Body.dummy ~f:(fun two ->
-                        two.data.body )
-                  in
-                  [ (vk1, r.one, two) ]
-              | Signed_signed r, `Zero ->
-                  check_signature r.one.authorization r.one.data.body.pk ;
-                  check_signature r.two.authorization r.two.data.body.pk ;
-                  []
-              | Signed_empty r, `Zero ->
-                  check_signature r.one.authorization r.one.data.body.pk ;
-                  []
-              | Proved_proved _, (`Zero | `One _)
-              | (Proved_signed _ | Proved_empty _), (`Zero | `Two _)
-              | (Signed_signed _ | Signed_empty _), (`One _ | `Two _) ->
-                  failwith "Wrong number of vks" )
-=======
           check_signature fee_payer.authorization fee_payer.body.public_key
             full_tx_commitment ;
           let parties_with_hashes_list =
@@ -134,14 +91,14 @@
                     | None ->
                         return
                           (`Missing_verification_key
-                            [ Account_id.public_key @@ Party.account_id p ])
+                            [ Account_id.public_key @@ Party.account_id p ] )
                     | Some vk ->
                         let stmt =
                           { Zkapp_statement.Poly.transaction = commitment
                           ; at_party = (at_party :> Snark_params.Tick.Field.t)
                           }
                         in
-                        Some (vk, stmt, pi) ))
+                        Some (vk, stmt, pi) ) )
           in
           let v : User_command.Valid.t =
             User_command.Poly.Parties
@@ -150,14 +107,9 @@
                   Parties.Call_forest.map other_parties ~f:(fun (p, _) -> p)
               ; memo
               }
->>>>>>> ea6c7ee8
           in
           match valid_assuming with
           | [] ->
               `Valid v
           | _ :: _ ->
-<<<<<<< HEAD
-              `Valid_assuming (v, statements_to_check) )
-=======
-              `Valid_assuming (v, valid_assuming))
->>>>>>> ea6c7ee8
+              `Valid_assuming (v, valid_assuming) )