open Core_kernel
open Async_kernel
open Mina_base

type t =
  { proof_level : Genesis_constants.Proof_level.t
  ; constraint_constants : Genesis_constants.Constraint_constants.t
  }

type invalid = Common.invalid [@@deriving bin_io_unversioned, to_yojson]

let invalid_to_string = Common.invalid_to_string

type ledger_proof = Ledger_proof.t

let create ~logger:_ ~proof_level ~constraint_constants ~pids:_ ~conf_dir:_ =
  match proof_level with
  | Genesis_constants.Proof_level.Full ->
      failwith "Unable to handle proof-level=Full"
  | Check | None ->
      Deferred.return { proof_level; constraint_constants }

let verify_blockchain_snarks _ _ = Deferred.Or_error.return true

(* N.B.: Valid_assuming is never returned, in fact; we assert a return type
   containing Valid_assuming to match the expected type
*)
let verify_commands _ (cs : User_command.Verifiable.t list) :
    [ `Valid of Mina_base.User_command.Valid.t
    | `Valid_assuming of
      ( Pickles.Side_loaded.Verification_key.t
      * Mina_base.Zkapp_statement.t
      * Pickles.Side_loaded.Proof.t )
      list
    | Common.invalid ]
    list
    Deferred.Or_error.t =
  List.map cs ~f:(fun c ->
      match Common.check c with
      | `Valid c ->
          `Valid c
      | `Valid_assuming (c, _) ->
<<<<<<< HEAD
          `Valid c )
=======
          `Valid c
      | `Invalid_keys keys ->
          `Invalid_keys keys
      | `Invalid_signature keys ->
          `Invalid_signature keys
      | `Invalid_proof ->
          `Invalid_proof
      | `Missing_verification_key keys ->
          `Missing_verification_key keys)
>>>>>>> ea6c7ee8
  |> Deferred.Or_error.return

let verify_transaction_snarks _ ts =
  (* Don't check if the proof has default sok, becasue they were probably not
     intended to be checked. If it has some value then check that against the
     message passed.
     This is particularly used to test that invalid proofs are not added to the
     snark pool
  *)
  List.for_all ts ~f:(fun (proof, message) ->
      let msg_digest = Sok_message.digest message in
      let sok_digest = Transaction_snark.sok_digest proof in
      Sok_message.Digest.(equal sok_digest default)
<<<<<<< HEAD
      || Mina_base.Sok_message.Digest.equal sok_digest msg_digest )
  |> Deferred.Or_error.return
=======
      || Mina_base.Sok_message.Digest.equal sok_digest msg_digest)
  |> Deferred.Or_error.return

let get_blockchain_verification_key { proof_level; constraint_constants } =
  Deferred.Or_error.try_with (fun () ->
      let module T = Transaction_snark.Make (struct
        let constraint_constants = constraint_constants

        let proof_level = proof_level
      end) in
      let module B = Blockchain_snark.Blockchain_snark_state.Make (struct
        let tag = T.tag

        let constraint_constants = constraint_constants

        let proof_level = proof_level
      end) in
      Deferred.return @@ Lazy.force B.Proof.verification_key)
>>>>>>> ea6c7ee8
<|MERGE_RESOLUTION|>--- conflicted
+++ resolved
@@ -40,9 +40,6 @@
       | `Valid c ->
           `Valid c
       | `Valid_assuming (c, _) ->
-<<<<<<< HEAD
-          `Valid c )
-=======
           `Valid c
       | `Invalid_keys keys ->
           `Invalid_keys keys
@@ -51,8 +48,7 @@
       | `Invalid_proof ->
           `Invalid_proof
       | `Missing_verification_key keys ->
-          `Missing_verification_key keys)
->>>>>>> ea6c7ee8
+          `Missing_verification_key keys )
   |> Deferred.Or_error.return
 
 let verify_transaction_snarks _ ts =
@@ -66,11 +62,7 @@
       let msg_digest = Sok_message.digest message in
       let sok_digest = Transaction_snark.sok_digest proof in
       Sok_message.Digest.(equal sok_digest default)
-<<<<<<< HEAD
       || Mina_base.Sok_message.Digest.equal sok_digest msg_digest )
-  |> Deferred.Or_error.return
-=======
-      || Mina_base.Sok_message.Digest.equal sok_digest msg_digest)
   |> Deferred.Or_error.return
 
 let get_blockchain_verification_key { proof_level; constraint_constants } =
@@ -87,5 +79,4 @@
 
         let proof_level = proof_level
       end) in
-      Deferred.return @@ Lazy.force B.Proof.verification_key)
->>>>>>> ea6c7ee8
+      Deferred.return @@ Lazy.force B.Proof.verification_key )