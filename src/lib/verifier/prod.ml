(* prod.ml *)

open Core_kernel
open Async
open Mina_base
open Mina_state
open Blockchain_snark

type invalid = Common.invalid [@@deriving bin_io_unversioned, to_yojson]

let invalid_to_string = Common.invalid_to_string

type ledger_proof = Ledger_proof.Prod.t

module Worker_state = struct
  module type S = sig
    val verify_blockchain_snarks :
      (Protocol_state.Value.t * Proof.t) list -> bool Deferred.t

    val verify_commands :
         Mina_base.User_command.Verifiable.t list
      -> [ `Valid of Mina_base.User_command.Valid.t
         | `Valid_assuming of
           ( Pickles.Side_loaded.Verification_key.t
           * Mina_base.Zkapp_statement.t
           * Pickles.Side_loaded.Proof.t )
           list
         | invalid ]
         list
         Deferred.t

    val verify_transaction_snarks :
      (Transaction_snark.t * Sok_message.t) list -> bool Deferred.t

    val get_blockchain_verification_key : unit -> Pickles.Verification_key.t
  end

  (* bin_io required by rpc_parallel *)
  type init_arg =
    { conf_dir : string option
    ; logger : Logger.Stable.Latest.t
    ; proof_level : Genesis_constants.Proof_level.t
    ; constraint_constants : Genesis_constants.Constraint_constants.t
    }
  [@@deriving bin_io_unversioned]

  type t = (module S)

  let create { logger; proof_level; constraint_constants; _ } : t Deferred.t =
    Memory_stats.log_memory_stats logger ~process:"verifier" ;
    match proof_level with
    | Full ->
        Deferred.return
          (let module M = struct
             module T = Transaction_snark.Make (struct
               let constraint_constants = constraint_constants

               let proof_level = proof_level
             end)

             module B = Blockchain_snark_state.Make (struct
               let tag = T.tag

               let constraint_constants = constraint_constants

               let proof_level = proof_level
             end)

             let verify_commands (cs : User_command.Verifiable.t list) :
                 _ list Deferred.t =
               let cs = List.map cs ~f:Common.check in
               let to_verify =
                 List.concat_map cs ~f:(function
                   | `Valid _ ->
                       []
                   | `Valid_assuming (_, xs) ->
<<<<<<< HEAD
                       xs )
=======
                       xs
                   | `Invalid_keys _
                   | `Invalid_signature _
                   | `Invalid_proof
                   | `Missing_verification_key _ ->
                       [])
>>>>>>> ea6c7ee8
               in
               let%map all_verified =
                 Pickles.Side_loaded.verify
                   ~value_to_field_elements:Zkapp_statement.to_field_elements
                   to_verify
               in
               List.map cs ~f:(function
                 | `Valid c ->
                     `Valid c
                 | `Valid_assuming (c, xs) ->
<<<<<<< HEAD
                     if all_verified then `Valid c else `Valid_assuming xs )
=======
                     if all_verified then `Valid c else `Valid_assuming xs
                 | `Invalid_keys keys ->
                     `Invalid_keys keys
                 | `Invalid_signature keys ->
                     `Invalid_signature keys
                 | `Invalid_proof ->
                     `Invalid_proof
                 | `Missing_verification_key keys ->
                     `Missing_verification_key keys)
>>>>>>> ea6c7ee8

             let verify_blockchain_snarks = B.Proof.verify

             let verify_transaction_snarks ts =
               match Or_error.try_with (fun () -> T.verify ts) with
               | Ok result ->
                   result
               | Error e ->
                   [%log error]
                     ~metadata:[ ("error", Error_json.error_to_yojson e) ]
                     "Verifier threw an exception while verifying transaction \
                      snark" ;
                   failwith "Verifier crashed"

             let get_blockchain_verification_key () =
               Lazy.force B.Proof.verification_key
           end in
          (module M : S) )
    | Check | None ->
        Deferred.return
        @@ ( module struct
             let verify_commands cs =
               List.map cs ~f:(fun c ->
                   match Common.check c with
                   | `Valid c ->
                       `Valid c
                   | `Valid_assuming (c, _) ->
<<<<<<< HEAD
                       `Valid c )
=======
                       `Valid c
                   | `Invalid_keys keys ->
                       `Invalid_keys keys
                   | `Invalid_signature keys ->
                       `Invalid_signature keys
                   | `Invalid_proof ->
                       `Invalid_proof
                   | `Missing_verification_key keys ->
                       `Missing_verification_key keys)
>>>>>>> ea6c7ee8
               |> Deferred.return

             let verify_blockchain_snarks _ = Deferred.return true

             let verify_transaction_snarks _ = Deferred.return true

             let vk =
               lazy
                 (let module T = Transaction_snark.Make (struct
                    let constraint_constants = constraint_constants

                    let proof_level = proof_level
                  end) in
                 let module B = Blockchain_snark_state.Make (struct
                   let tag = T.tag

                   let constraint_constants = constraint_constants

                   let proof_level = proof_level
                 end) in
                 Lazy.force B.Proof.verification_key)

             let get_blockchain_verification_key () = Lazy.force vk
           end : S )

  let get = Fn.id
end

module Worker = struct
  module T = struct
    module F = Rpc_parallel.Function

    type 'w functions =
      { verify_blockchains : ('w, Blockchain.t list, bool) F.t
      ; verify_transaction_snarks :
          ('w, (Transaction_snark.t * Sok_message.t) list, bool) F.t
      ; verify_commands :
          ( 'w
          , User_command.Verifiable.t list
          , [ `Valid of User_command.Valid.t
            | `Valid_assuming of
              ( Pickles.Side_loaded.Verification_key.t
              * Mina_base.Zkapp_statement.t
              * Pickles.Side_loaded.Proof.t )
              list
            | invalid ]
            list )
          F.t
      ; get_blockchain_verification_key :
          ('w, unit, Pickles.Verification_key.t) F.t
      }

    module Worker_state = Worker_state

    module Connection_state = struct
      (* bin_io required by rpc_parallel *)
      type init_arg = unit [@@deriving bin_io_unversioned]

      type t = unit
    end

    module Functions
        (C : Rpc_parallel.Creator
               with type worker_state := Worker_state.t
                and type connection_state := Connection_state.t) =
    struct
      let verify_blockchains (w : Worker_state.t) (chains : Blockchain.t list) =
        let (module M) = Worker_state.get w in
        M.verify_blockchain_snarks
          (List.map chains ~f:(fun snark ->
               ( Blockchain_snark.Blockchain.state snark
               , Blockchain_snark.Blockchain.proof snark ) ) )

      let verify_transaction_snarks (w : Worker_state.t) ts =
        let (module M) = Worker_state.get w in
        M.verify_transaction_snarks ts

      let verify_commands (w : Worker_state.t) ts =
        let (module M) = Worker_state.get w in
        M.verify_commands ts

      let get_blockchain_verification_key (w : Worker_state.t) () =
        let (module M) = Worker_state.get w in
        Deferred.return (M.get_blockchain_verification_key ())

      let functions =
        let f (i, o, f) =
          C.create_rpc
            ~f:(fun ~worker_state ~conn_state:_ i -> f worker_state i)
            ~bin_input:i ~bin_output:o ()
        in
        { verify_blockchains =
            f
              ( [%bin_type_class: Blockchain.Stable.Latest.t list]
              , Bool.bin_t
              , verify_blockchains )
        ; verify_transaction_snarks =
            f
              ( [%bin_type_class:
                  ( Transaction_snark.Stable.Latest.t
                  * Sok_message.Stable.Latest.t )
                  list]
              , Bool.bin_t
              , verify_transaction_snarks )
        ; verify_commands =
            f
              ( [%bin_type_class: User_command.Verifiable.Stable.Latest.t list]
              , [%bin_type_class:
                  [ `Valid of User_command.Valid.Stable.Latest.t
                  | `Valid_assuming of
                    ( Pickles.Side_loaded.Verification_key.Stable.Latest.t
                    * Mina_base.Zkapp_statement.Stable.Latest.t
                    * Pickles.Side_loaded.Proof.Stable.Latest.t )
                    list
                  | invalid ]
                  list]
              , verify_commands )
        ; get_blockchain_verification_key =
            f
              ( [%bin_type_class: unit]
              , [%bin_type_class: Pickles.Verification_key.Stable.Latest.t]
              , get_blockchain_verification_key )
        }

      let init_worker_state
          Worker_state.{ conf_dir; logger; proof_level; constraint_constants } =
        ( if Option.is_some conf_dir then
          let max_size = 256 * 1024 * 512 in
          let num_rotate = 1 in
          Logger.Consumer_registry.register ~id:"default"
            ~processor:(Logger.Processor.raw ())
            ~transport:
              (Logger_file_system.dumb_logrotate
                 ~directory:(Option.value_exn conf_dir)
                 ~log_filename:"mina-verifier.log" ~max_size ~num_rotate ) ) ;
        [%log info] "Verifier started" ;
        Worker_state.create
          { conf_dir; logger; proof_level; constraint_constants }

      let init_connection_state ~connection:_ ~worker_state:_ () = Deferred.unit
    end
  end

  include Rpc_parallel.Make (T)
end

type worker =
  { connection : Worker.Connection.t
  ; process : Process.t
  ; exit_or_signal : Unix.Exit_or_signal.t Deferred.Or_error.t
  }

type t = { worker : worker Ivar.t ref; logger : Logger.Stable.Latest.t }

(* TODO: investigate why conf_dir wasn't being used *)
let create ~logger ~proof_level ~constraint_constants ~pids ~conf_dir :
    t Deferred.t =
  let on_failure err =
    [%log error] "Verifier process failed with error $err"
      ~metadata:[ ("err", Error_json.error_to_yojson err) ] ;
    Error.raise err
  in
  let create_worker () =
    [%log info] "Starting a new verifier process" ;
    let%map.Deferred.Or_error connection, process =
      (* This [try_with] isn't really here to catch an error that throws while
         the process is being spawned. Indeed, the immediate [ok_exn] will
         ensure that any errors that occur during that time are immediately
         re-raised.
         However, this *also* captures any exceptions raised by code scheduled
         as a result of the inner calls, but which have not completed by the
         time the process has been created.
         In order to suppress errors around [wait]s coming from [Rpc_parallel]
         -- in particular the "no child processes" WNOHANG error -- we supply a
         [rest] handler for the 'rest' of the errors after the value is
         determined, which logs the errors and then swallows them.
      *)
      Monitor.try_with ~name:"Verifier RPC worker" ~here:[%here] ~run:`Now
        ~rest:
          (`Call
            (fun exn ->
              let err = Error.of_exn ~backtrace:`Get exn in
              [%log error] "Error from verifier worker $err"
                ~metadata:[ ("err", Error_json.error_to_yojson err) ] ) )
        (fun () ->
          Worker.spawn_in_foreground_exn
            ~connection_timeout:(Time.Span.of_min 1.) ~on_failure
            ~shutdown_on:Disconnect ~connection_state_init_arg:()
            { conf_dir; logger; proof_level; constraint_constants } )
      |> Deferred.Result.map_error ~f:Error.of_exn
    in
    Child_processes.Termination.wait_for_process_log_errors ~logger process
      ~module_:__MODULE__ ~location:__LOC__ ~here:[%here] ;
    let exit_or_signal =
      Child_processes.Termination.wait_safe ~logger process ~module_:__MODULE__
        ~location:__LOC__ ~here:[%here]
    in
    [%log info]
      "Daemon started process of kind $process_kind with pid $verifier_pid"
      ~metadata:
        [ ("verifier_pid", `Int (Process.pid process |> Pid.to_int))
        ; ( "process_kind"
          , `String Child_processes.Termination.(show_process_kind Verifier) )
        ] ;
    Child_processes.Termination.register_process pids process
      Child_processes.Termination.Verifier ;
    (* Always report termination as expected, and use the restart logic here
       instead.
    *)
    don't_wait_for
    @@ Pipe.iter
         (Process.stdout process |> Reader.pipe)
         ~f:(fun stdout ->
           return
           @@ [%log debug] "Verifier stdout: $stdout"
                ~metadata:[ ("stdout", `String stdout) ] ) ;
    don't_wait_for
    @@ Pipe.iter
         (Process.stderr process |> Reader.pipe)
         ~f:(fun stderr ->
           return
           @@ [%log error] "Verifier stderr: $stderr"
                ~metadata:[ ("stderr", `String stderr) ] ) ;
    { connection; process; exit_or_signal }
  in
  let%map worker = create_worker () |> Deferred.Or_error.ok_exn in
  let worker_ref = ref (Ivar.create_full worker) in
  let rec on_worker { connection = _; process; exit_or_signal } =
    let finished =
      Deferred.any
        [ ( exit_or_signal
          >>| function
          | Ok _ ->
              `Unexpected_termination
          | Error err ->
              `Wait_threw_an_exception err )
        ]
    in
    upon finished (fun e ->
        don't_wait_for (Process.stdin process |> Writer.close) ;
        let pid = Process.pid process in
        Child_processes.Termination.remove pids pid ;
        let create_worker_trigger = Ivar.create () in
        don't_wait_for
          (* If we don't hear back that the process has died after 10 seconds,
             begin creating a new process anyway.
          *)
          (let%map () = after (Time.Span.of_sec 10.) in
           Ivar.fill_if_empty create_worker_trigger () ) ;
        let () =
          match e with
          | `Unexpected_termination ->
              [%log error] "verifier terminated unexpectedly"
                ~metadata:[ ("verifier_pid", `Int (Pid.to_int pid)) ] ;
              Ivar.fill_if_empty create_worker_trigger ()
          | `Wait_threw_an_exception _ -> (
              ( match e with
              | `Wait_threw_an_exception err ->
                  [%log info]
                    "Saw an exception while trying to wait for the verifier \
                     process: $exn"
                    ~metadata:[ ("exn", Error_json.error_to_yojson err) ]
              | _ ->
                  () ) ;
              match Signal.send Signal.kill (`Pid pid) with
              | `No_such_process ->
                  [%log info] "verifier failed to get sigkill (no such process)"
                    ~metadata:[ ("verifier_pid", `Int (Pid.to_int pid)) ] ;
                  Ivar.fill_if_empty create_worker_trigger ()
              | `Ok ->
                  [%log info] "verifier successfully got sigkill"
                    ~metadata:[ ("verifier_pid", `Int (Pid.to_int pid)) ] )
        in
        let new_worker = Ivar.create () in
        worker_ref := new_worker ;
        don't_wait_for
          (let%map exit_metadata =
             match%map exit_or_signal with
             | Ok res ->
                 [ ( "exit_status"
                   , `String (Unix.Exit_or_signal.to_string_hum res) )
                 ]
             | Error err ->
                 [ ("exit_status", `String "Unknown: wait threw an error")
                 ; ("exn", Error_json.error_to_yojson err)
                 ]
           in
           [%log info] "verifier successfully stopped"
             ~metadata:
               ( ("verifier_pid", `Int (Process.pid process |> Pid.to_int))
               :: exit_metadata ) ;
           Child_processes.Termination.remove pids pid ;
           Ivar.fill_if_empty create_worker_trigger () ) ;
        don't_wait_for
          (let%bind () = Ivar.read create_worker_trigger in
           let rec try_create_worker () =
             match%bind create_worker () with
             | Ok worker ->
                 on_worker worker ;
                 Ivar.fill new_worker worker ;
                 return ()
             | Error err ->
                 [%log error]
                   "Failed to create a new verifier process: $err. Retrying..."
                   ~metadata:[ ("err", Error_json.error_to_yojson err) ] ;
                 (* Wait 5s before retrying. *)
                 let%bind () = after Time.Span.(of_sec 5.) in
                 try_create_worker ()
           in
           try_create_worker () ) )
  in
  on_worker worker ;
  { worker = worker_ref; logger }

let with_retry ~logger f =
  let pause = Time.Span.of_sec 5. in
  let rec go attempts_remaining =
    [%log trace] "Verifier trying with $attempts_remaining"
      ~metadata:[ ("attempts_remaining", `Int attempts_remaining) ] ;
    match%bind f () with
    | Ok (`Continue x) ->
        return (Ok x)
    | Ok (`Stop e) ->
        return (Error e)
    | Error e ->
        if attempts_remaining = 0 then return (Error e)
        else
          let%bind () = after pause in
          go (attempts_remaining - 1)
  in
  go 4

let verify_blockchain_snarks { worker; logger } chains =
  O1trace.thread "dispatch_blockchain_snark_verification" (fun () ->
      with_retry ~logger (fun () ->
          let%bind { connection; _ } =
            let ivar = !worker in
            match Ivar.peek ivar with
            | Some worker ->
                Deferred.return worker
            | None ->
                [%log debug] "Waiting for the verifier process to restart" ;
                let%map worker = Ivar.read ivar in
                [%log debug] "Verifier process has restarted; finished waiting" ;
                worker
          in
          Deferred.any
            [ ( after (Time.Span.of_min 3.)
              >>| fun _ ->
              Or_error.return
              @@ `Stop (Error.of_string "verify_blockchain_snarks timeout") )
            ; Worker.Connection.run connection
                ~f:Worker.functions.verify_blockchains ~arg:chains
              |> Deferred.Or_error.map ~f:(fun x -> `Continue x)
            ] ) )

let verify_transaction_snarks { worker; logger } ts =
  O1trace.thread "dispatch_transaction_snark_verification" (fun () ->
      let n = List.length ts in
      let metadata = [ ("n", `Int n) ] in
      [%log trace] "verify $n transaction_snarks (before)" ~metadata ;
      let%map res =
        with_retry ~logger (fun () ->
            let%bind { connection; _ } = Ivar.read !worker in
            Worker.Connection.run connection
              ~f:Worker.functions.verify_transaction_snarks ~arg:ts
            |> Deferred.Or_error.map ~f:(fun x -> `Continue x) )
      in
      [%log trace] "verify $n transaction_snarks (after)!"
        ~metadata:
          ( ( "result"
            , `String (Sexp.to_string ([%sexp_of: bool Or_error.t] res)) )
          :: metadata ) ;
      res )

let verify_commands { worker; logger } ts =
  O1trace.thread "dispatch_user_command_verification" (fun () ->
      with_retry ~logger (fun () ->
          let%bind { connection; _ } = Ivar.read !worker in
          Worker.Connection.run connection ~f:Worker.functions.verify_commands
            ~arg:ts
<<<<<<< HEAD
          |> Deferred.Or_error.map ~f:(fun x -> `Continue x) ) )
=======
          |> Deferred.Or_error.map ~f:(fun x -> `Continue x)))

let get_blockchain_verification_key { worker; logger } =
  O1trace.thread "dispatch_blockchain_verification_key" (fun () ->
      with_retry ~logger (fun () ->
          let%bind { connection; _ } = Ivar.read !worker in
          Worker.Connection.run connection
            ~f:Worker.functions.get_blockchain_verification_key ~arg:()
          |> Deferred.Or_error.map ~f:(fun x -> `Continue x)))
>>>>>>> ea6c7ee8
<|MERGE_RESOLUTION|>--- conflicted
+++ resolved
@@ -74,16 +74,12 @@
                    | `Valid _ ->
                        []
                    | `Valid_assuming (_, xs) ->
-<<<<<<< HEAD
-                       xs )
-=======
                        xs
                    | `Invalid_keys _
                    | `Invalid_signature _
                    | `Invalid_proof
                    | `Missing_verification_key _ ->
-                       [])
->>>>>>> ea6c7ee8
+                       [] )
                in
                let%map all_verified =
                  Pickles.Side_loaded.verify
@@ -94,9 +90,6 @@
                  | `Valid c ->
                      `Valid c
                  | `Valid_assuming (c, xs) ->
-<<<<<<< HEAD
-                     if all_verified then `Valid c else `Valid_assuming xs )
-=======
                      if all_verified then `Valid c else `Valid_assuming xs
                  | `Invalid_keys keys ->
                      `Invalid_keys keys
@@ -105,8 +98,7 @@
                  | `Invalid_proof ->
                      `Invalid_proof
                  | `Missing_verification_key keys ->
-                     `Missing_verification_key keys)
->>>>>>> ea6c7ee8
+                     `Missing_verification_key keys )
 
              let verify_blockchain_snarks = B.Proof.verify
 
@@ -134,9 +126,6 @@
                    | `Valid c ->
                        `Valid c
                    | `Valid_assuming (c, _) ->
-<<<<<<< HEAD
-                       `Valid c )
-=======
                        `Valid c
                    | `Invalid_keys keys ->
                        `Invalid_keys keys
@@ -145,8 +134,7 @@
                    | `Invalid_proof ->
                        `Invalid_proof
                    | `Missing_verification_key keys ->
-                       `Missing_verification_key keys)
->>>>>>> ea6c7ee8
+                       `Missing_verification_key keys )
                |> Deferred.return
 
              let verify_blockchain_snarks _ = Deferred.return true
@@ -167,7 +155,7 @@
 
                    let proof_level = proof_level
                  end) in
-                 Lazy.force B.Proof.verification_key)
+                 Lazy.force B.Proof.verification_key )
 
              let get_blockchain_verification_key () = Lazy.force vk
            end : S )
@@ -528,10 +516,7 @@
           let%bind { connection; _ } = Ivar.read !worker in
           Worker.Connection.run connection ~f:Worker.functions.verify_commands
             ~arg:ts
-<<<<<<< HEAD
           |> Deferred.Or_error.map ~f:(fun x -> `Continue x) ) )
-=======
-          |> Deferred.Or_error.map ~f:(fun x -> `Continue x)))
 
 let get_blockchain_verification_key { worker; logger } =
   O1trace.thread "dispatch_blockchain_verification_key" (fun () ->
@@ -539,5 +524,4 @@
           let%bind { connection; _ } = Ivar.read !worker in
           Worker.Connection.run connection
             ~f:Worker.functions.get_blockchain_verification_key ~arg:()
-          |> Deferred.Or_error.map ~f:(fun x -> `Continue x)))
->>>>>>> ea6c7ee8
+          |> Deferred.Or_error.map ~f:(fun x -> `Continue x) ) )