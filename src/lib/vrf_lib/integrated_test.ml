--- conflicted
+++ resolved
@@ -71,11 +71,7 @@
 end
 
 module Output_hash = struct
-<<<<<<< HEAD
-  type value = Random_oracle.Digest.t [@@deriving eq]
-=======
   type value = Random_oracle.Digest.t [@@deriving eq, sexp]
->>>>>>> 77dd5d7c
 
   type var = Random_oracle.Digest.Checked.t
 
