--- conflicted
+++ resolved
@@ -1,220 +1,17 @@
 open Pickles_types.Hlist
 open Signature_lib
 open Mina_base
-<<<<<<< HEAD
 open Zkapps_examples
-=======
-
-module Party_under_construction = struct
-  type t = { public_key : Public_key.Compressed.t; token_id : Token_id.t }
-
-  let create ~public_key ?(token_id = Token_id.default) () =
-    { public_key; token_id }
-
-  let to_party (t : t) : Party.Body.t =
-    { public_key = t.public_key
-    ; token_id = t.token_id
-    ; update =
-        { app_state = [ Keep; Keep; Keep; Keep; Keep; Keep; Keep; Keep ]
-        ; delegate = Keep
-        ; verification_key = Keep
-        ; permissions = Keep
-        ; zkapp_uri = Keep
-        ; token_symbol = Keep
-        ; timing = Keep
-        ; voting_for = Keep
-        }
-    ; balance_change = { magnitude = Amount.zero; sgn = Pos }
-    ; increment_nonce = false
-    ; events = []
-    ; sequence_events = []
-    ; call_data = Field.zero
-    ; call_depth = 0
-    ; protocol_state_precondition =
-        { snarked_ledger_hash = Ignore
-        ; timestamp = Ignore
-        ; blockchain_length = Ignore
-        ; min_window_density = Ignore
-        ; last_vrf_output = ()
-        ; total_currency = Ignore
-        ; global_slot_since_hard_fork = Ignore
-        ; global_slot_since_genesis = Ignore
-        ; staking_epoch_data =
-            { ledger =
-                { Epoch_ledger.Poly.hash = Ignore; total_currency = Ignore }
-            ; seed = Ignore
-            ; start_checkpoint = Ignore
-            ; lock_checkpoint = Ignore
-            ; epoch_length = Ignore
-            }
-        ; next_epoch_data =
-            { ledger =
-                { Epoch_ledger.Poly.hash = Ignore; total_currency = Ignore }
-            ; seed = Ignore
-            ; start_checkpoint = Ignore
-            ; lock_checkpoint = Ignore
-            ; epoch_length = Ignore
-            }
-        }
-    ; account_precondition =
-        Full
-          { balance = Ignore
-          ; nonce = Ignore
-          ; receipt_chain_hash = Ignore
-          ; public_key = Ignore
-          ; delegate = Ignore
-          ; state =
-              [ Ignore; Ignore; Ignore; Ignore; Ignore; Ignore; Ignore; Ignore ]
-          ; sequence_state = Ignore
-          ; proved_state = Ignore
-          }
-    ; use_full_commitment = false
-    }
-
-  module In_circuit = struct
-    type t =
-      { public_key : Public_key.Compressed.var; token_id : Token_id.Checked.t }
-
-    let create ~public_key ?(token_id = Token_id.(Checked.constant default)) ()
-        =
-      { public_key; token_id }
-
-    let to_party (t : t) : Party.Body.Checked.t =
-      (* TODO: Don't do this. *)
-      let var_of_t (type var value) (typ : (var, value) Typ.t) (x : value) : var
-          =
-        Snarky_backendless.Typ_monads.Store.run (typ.store x) Field.Var.constant
-      in
-      { Party.Body.Checked.public_key = t.public_key
-      ; token_id = t.token_id
-      ; update =
-          var_of_t (Party.Update.typ ())
-            { app_state = [ Keep; Keep; Keep; Keep; Keep; Keep; Keep; Keep ]
-            ; delegate = Keep
-            ; verification_key = Keep
-            ; permissions = Keep
-            ; zkapp_uri = Keep
-            ; token_symbol = Keep
-            ; timing = Keep
-            ; voting_for = Keep
-            }
-      ; balance_change =
-          var_of_t Amount.Signed.typ { magnitude = Amount.zero; sgn = Pos }
-      ; increment_nonce = Boolean.false_
-      ; events = var_of_t Zkapp_account.Events.typ []
-      ; sequence_events = var_of_t Zkapp_account.Events.typ []
-      ; call_data = Field.Var.constant Field.zero
-      ; call_depth = Run.As_prover.Ref.create (fun () -> 0)
-      ; protocol_state_precondition =
-          var_of_t Zkapp_precondition.Protocol_state.typ
-            { snarked_ledger_hash = Ignore
-            ; timestamp = Ignore
-            ; blockchain_length = Ignore
-            ; min_window_density = Ignore
-            ; last_vrf_output = ()
-            ; total_currency = Ignore
-            ; global_slot_since_hard_fork = Ignore
-            ; global_slot_since_genesis = Ignore
-            ; staking_epoch_data =
-                { ledger =
-                    { Epoch_ledger.Poly.hash = Ignore; total_currency = Ignore }
-                ; seed = Ignore
-                ; start_checkpoint = Ignore
-                ; lock_checkpoint = Ignore
-                ; epoch_length = Ignore
-                }
-            ; next_epoch_data =
-                { ledger =
-                    { Epoch_ledger.Poly.hash = Ignore; total_currency = Ignore }
-                ; seed = Ignore
-                ; start_checkpoint = Ignore
-                ; lock_checkpoint = Ignore
-                ; epoch_length = Ignore
-                }
-            }
-      ; account_precondition =
-          var_of_t
-            (Party.Account_precondition.typ ())
-            (Full
-               { balance = Ignore
-               ; nonce = Ignore
-               ; receipt_chain_hash = Ignore
-               ; public_key = Ignore
-               ; delegate = Ignore
-               ; state =
-                   [ Ignore
-                   ; Ignore
-                   ; Ignore
-                   ; Ignore
-                   ; Ignore
-                   ; Ignore
-                   ; Ignore
-                   ; Ignore
-                   ]
-               ; sequence_state = Ignore
-               ; proved_state = Ignore
-               })
-      ; use_full_commitment = Boolean.false_
-      }
-  end
-end
-
-(* TODO: Move this somewhere convenient. *)
-let dummy_constraints () =
-  let open Run in
-  let x = exists Field.typ ~compute:(fun () -> Field.Constant.of_int 3) in
-  let g = exists Inner_curve.typ ~compute:(fun _ -> Inner_curve.one) in
-  ignore
-    ( Pickles.Scalar_challenge.to_field_checked'
-        (module Impl)
-        ~num_bits:16
-        (Kimchi_backend_common.Scalar_challenge.create x)
-      : Field.t * Field.t * Field.t ) ;
-  ignore
-    ( Pickles.Step_main_inputs.Ops.scale_fast g ~num_bits:5 (Shifted_value x)
-      : Pickles.Step_main_inputs.Inner_curve.t ) ;
-  ignore
-    ( Pickles.Step_main_inputs.Ops.scale_fast g ~num_bits:5 (Shifted_value x)
-      : Pickles.Step_main_inputs.Inner_curve.t ) ;
-  ignore
-    ( Pickles.Step_verifier.Scalar_challenge.endo g ~num_bits:4
-        (Kimchi_backend_common.Scalar_challenge.create x)
-      : Field.t * Field.t )
->>>>>>> ebaec1c7
 
 (* TODO: Should be able to *return* stmt instead of consuming it.
          Modify snarky to do this.
 *)
-<<<<<<< HEAD
 let main public_key =
   Zkapps_examples.party_circuit (fun () ->
       Party_under_construction.In_circuit.create
         ~public_key:(Public_key.Compressed.var_of_t public_key)
         ~token_id:Token_id.(Checked.constant default)
         ())
-=======
-let main public_key ([] : _ H1.T(Id).t)
-    ({ transaction; at_party } : Zkapp_statement.Checked.t) :
-    _ H1.T(E01(Pickles.Inductive_rule.B)).t =
-  dummy_constraints () ;
-  let party =
-    Party_under_construction.In_circuit.create
-      ~public_key:(Public_key.Compressed.var_of_t public_key)
-      ~token_id:Token_id.(Checked.constant default)
-      ()
-  in
-  let party = Party_under_construction.In_circuit.to_party party in
-  let returned_transaction = Party.Checked.digest party in
-  let returned_at_party =
-    (* TODO: This should be returned from
-             [Party_under_construction.In_circuit.to_party].
-    *)
-    Field.Var.constant Parties.Call_forest.empty
-  in
-  Run.Field.Assert.equal returned_transaction transaction ;
-  Run.Field.Assert.equal returned_at_party at_party ;
-  []
->>>>>>> ebaec1c7
 
 (* TODO: This shouldn't exist, the circuit should just return the requisite
          values.
