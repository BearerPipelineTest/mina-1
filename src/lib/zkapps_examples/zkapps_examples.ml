--- conflicted
+++ resolved
@@ -399,13 +399,7 @@
 (* TODO: Should be able to *return* stmt instead of consuming it.
          Modify snarky to do this.
 *)
-<<<<<<< HEAD
-let party_circuit f ({ transaction; at_party } : Zkapp_statement.Checked.t) :
-    _ H1.T(Pickles.Inductive_rule.Previous_proof_statement).t =
-=======
-let party_circuit f
-    { Pickles.Inductive_rule.previous_public_inputs = []; public_input = () } =
->>>>>>> 6f5d15a1
+let party_circuit f { Pickles.Inductive_rule.public_input = () } =
   dummy_constraints () ;
   let party = f () in
   let party = Party_under_construction.In_circuit.to_party party in
@@ -415,7 +409,7 @@
     *)
     Field.constant Parties.Call_forest.empty
   in
-  { Pickles.Inductive_rule.previous_proofs_should_verify = []
+  { Pickles.Inductive_rule.previous_proof_statements = []
   ; public_output =
       ({ party = Party.Checked.digest party; calls } : Zkapp_statement.Checked.t)
   ; auxiliary_output = ()
