--- conflicted
+++ resolved
@@ -6,25 +6,13 @@
   module Digest : sig
     type t [@@deriving bin_io]
 
-<<<<<<< HEAD
-module Curve
-  : Camlsnark.Curves.Complete_intf_basic
-    with type field := Crypto_params.Main.Field.t
-=======
     module Snarkable : functor (Impl : Snark_intf.S) ->
       Impl.Snarkable.Bits.S
   end
->>>>>>> 7e719aed
 
   module Params : sig
     type t = curve array
 
-<<<<<<< HEAD
-  val random : max_input_length:int -> t
-
-  val t : t
-end
-=======
     val random : max_input_length:int -> t
   end
 
@@ -32,7 +20,6 @@
     type t
 
     val create : Params.t ->  t
->>>>>>> 7e719aed
 
     val update : t -> Bigstring.t -> unit
 
